from rest_framework import generics, permissions as drf_permissions

from api.base.views import JSONAPIBaseView
from api.base.utils import get_object_or_error
from api.base.filters import ListFilterMixin
from api.base.pagination import NoMaxPageSizePagination
from api.base import permissions as base_permissions
from api.base.versioning import DeprecatedEndpointMixin
from api.taxonomies.serializers import TaxonomySerializer
from osf.models import Subject
from framework.auth.oauth_scopes import CoreScopes


class TaxonomyList(DeprecatedEndpointMixin, JSONAPIBaseView, generics.ListAPIView, ListFilterMixin):
    '''[BePress taxonomy subject](https://www.bepress.com/wp-content/uploads/2016/12/Digital-Commons-Disciplines-taxonomy-2017-01.pdf) instance. *Read-only*

    ##Note
    **This API endpoint is under active development, and is subject to change in the future**

    ##Taxonomy Attributes

        name           type                   description
        ----------------------------------------------------------------------------
        text           array of strings       Actual text of the subject
        parents        array of subjects      Parent subjects, [] indicates a top level subject.

    ##Query Params

    + `field['id']=<subject_id>` -- Finds one subject with the given id
    + `field['text']=<Str>` -- Find subjects with texts that match the passed string

    + `filter[<fieldname>]=<Str>` -- fields and values to filter the search results on.
    + `filter['parents']=<subject_id>` -- Find subjects that have a parent with the id passed
    + `filter['parents']=null` -- Find top level subjects

    Subjects may be filtered by their 'text', 'parents', and 'id' fields.

    **Note:** Subjects are unique per provider (e.g. there exists at most one object per provider with any given `text`.
    '''
    permission_classes = (
        drf_permissions.IsAuthenticatedOrReadOnly,
        base_permissions.TokenHasScope
    )

    required_read_scopes = [CoreScopes.ALWAYS_PUBLIC]
    required_write_scopes = [CoreScopes.NULL]
    serializer_class = TaxonomySerializer
    pagination_class = NoMaxPageSizePagination
    view_category = 'taxonomies'
    view_name = 'taxonomy-list'
    max_version = '2.5'

<<<<<<< HEAD
    def get_default_queryset(self):
        return Subject.objects.all()
=======
    ordering = ('-id',)

    # overrides ListAPIView
    def get_default_odm_query(self):
        return
>>>>>>> 0afaba66

    def get_queryset(self):
        return self.get_queryset_from_request()

    # overrides FilterMixin
    def postprocess_query_param(self, key, field_name, operation):
        # TODO: Queries on 'parents' should be deprecated
        if field_name == 'parents':
            if operation['value'] not in (list(), tuple()):
                operation['source_field_name'] = 'parent___id'
            else:
                if len(operation['value']) > 1:
                    operation['source_field_name'] = 'parent___id__in'
                elif len(operation['value']) == 1:
                    operation['source_field_name'] == 'parent___id'
                    operation['value'] = operation['value'][0]
                else:
                    operation['source_field_name'] = 'parent__isnull'
                    operation['value'] = True


class TaxonomyDetail(JSONAPIBaseView, generics.RetrieveAPIView):
    '''[BePress taxonomy subject](https://www.bepress.com/wp-content/uploads/2016/12/Digital-Commons-Disciplines-taxonomy-2017-01.pdf) instance. *Read-only*

    ##Note
    **This API endpoint is under active development, and is subject to change in the future**

    ##Taxonomy Attributes

    See TaxonomyList

    **Note:** Subjects are unique per provider (e.g. there exists at most one object per provider with any given `text`.
    '''
    permission_classes = (
        drf_permissions.IsAuthenticatedOrReadOnly,
        base_permissions.TokenHasScope
    )

    required_read_scopes = [CoreScopes.ALWAYS_PUBLIC]
    required_write_scopes = [CoreScopes.NULL]
    serializer_class = TaxonomySerializer
    view_category = 'taxonomies'
    view_name = 'taxonomy-detail'

    def get_object(self):
        return get_object_or_error(Subject, self.kwargs['taxonomy_id'])<|MERGE_RESOLUTION|>--- conflicted
+++ resolved
@@ -50,16 +50,10 @@
     view_name = 'taxonomy-list'
     max_version = '2.5'
 
-<<<<<<< HEAD
+    ordering = ('-id',)
+
     def get_default_queryset(self):
         return Subject.objects.all()
-=======
-    ordering = ('-id',)
-
-    # overrides ListAPIView
-    def get_default_odm_query(self):
-        return
->>>>>>> 0afaba66
 
     def get_queryset(self):
         return self.get_queryset_from_request()
