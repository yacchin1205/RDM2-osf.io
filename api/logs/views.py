--- conflicted
+++ resolved
@@ -4,12 +4,7 @@
 from modularodm import Q
 from framework.auth.core import User
 from framework.auth.oauth_scopes import CoreScopes
-<<<<<<< HEAD
 from website.models import NodeLog
-=======
-
-from website.models import NodeLog, Node
->>>>>>> 0d8151e7
 from api.nodes.permissions import (
     ContributorOrPublic,
 )
