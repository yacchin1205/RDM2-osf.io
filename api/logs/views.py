from rest_framework import generics, permissions as drf_permissions
from rest_framework.exceptions import NotFound

from modularodm import Q
from framework.auth.core import User
from framework.auth.oauth_scopes import CoreScopes

from website.models import NodeLog, Node
from api.nodes.permissions import (
    ContributorOrPublic,
)

from api.base.filters import ODMFilterMixin
from api.base.utils import get_user_auth, get_object_or_error
from api.base import permissions as base_permissions
from api.nodes.serializers import NodeSerializer
from api.users.serializers import UserSerializer
from api.logs.serializers import NodeLogSerializer
from api.base.views import JSONAPIBaseView


class LogMixin(object):
    """
    Mixin with convenience method get_log
    """

    def get_log(self):
        log = NodeLog.load(self.kwargs.get('log_id'))
        if not log:
            raise NotFound(
                detail='No log matching that log_id could be found.'
            )

        self.check_log_permission(log)
        return log

    def check_log_permission(self, log):
        """
        Cycles through nodes on log backrefs.  If user can view any of the nodes pertaining to the log, this means
        the log itself can be viewed.
        """
        auth_user = get_user_auth(self.request)
        log_nodes = []

        for node_id in log._backrefs['logged']['node']['logs']:
            node = get_object_or_error(Node, node_id, display_name='node')
            log_nodes.append(node)
            if node.can_view(auth_user):
                return
        self.check_object_permissions(self.request, log_nodes[0])  # will raise 401 or 403, as appropriate

<<<<<<< HEAD
=======

>>>>>>> b22d0132
class LogNodeList(JSONAPIBaseView, generics.ListAPIView, LogMixin, ODMFilterMixin):
    """List of nodes that a given log is associated with. *Read-only*.

    Paginated list of nodes that the user contributes to.  Each resource contains the full representation of the node,
    meaning additional requests to an individual node's detail view are not necessary. If the user id in the path is the
    same as the logged-in user, all nodes will be visible.  Otherwise, you will only be able to see the other user's
    publicly-visible nodes.  The special user id `me` can be used to represent the currently logged-in user.

    ##Node Attributes

    <!--- Copied Attributes from NodeDetail -->

    OSF Node entities have the "nodes" `type`.

        name           type               description
        ---------------------------------------------------------------------------------
        title          string             title of project or component
        description    string             description of the node
        category       string             node category, must be one of the allowed values
        date_created   iso8601 timestamp  timestamp that the node was created
        date_modified  iso8601 timestamp  timestamp when the node was last updated
        tags           array of strings   list of tags that describe the node
        registration   boolean            has this project been registered?
        collection     boolean            is this node a collection of other nodes?
        public         boolean            has this node been made publicly-visible?

    ##Links

    See the [JSON-API spec regarding pagination](http://jsonapi.org/format/1.0/#fetching-pagination).

    ##Actions

    *None*.

    ##Query Params

    + `page=<Int>` -- page number of results to view, default 1

    + `filter[<fieldname>]=<Str>` -- fields and values to filter the search results on.

    <!--- Copied Query Params from NodeList -->

    Nodes may be filtered by their `title`, `category`, `description`, `public`, `registration`, or `tags`.  `title`,
    `description`, and `category` are string fields and will be filtered using simple substring matching.  `public` and
    `registration` are booleans, and can be filtered using truthy values, such as `true`, `false`, `0`, or `1`.  Note
    that quoting `true` or `false` in the query will cause the match to fail regardless.  `tags` is an array of simple strings.

    #This Request/Response

    """

    permission_classes = (
        drf_permissions.IsAuthenticatedOrReadOnly,
        base_permissions.TokenHasScope,
        ContributorOrPublic
    )

    required_read_scopes = [CoreScopes.NODE_LOG_READ]
    required_write_scopes = [CoreScopes.NULL]

    serializer_class = NodeSerializer
    view_category = 'logs'
    view_name = 'log-nodes'
    order = ('-date', )

    def get_queryset(self):
        log = self.get_log()
        auth_user = get_user_auth(self.request)
        return [
            node for node in log.node__logged
            if node.can_view(auth_user)
        ]


class NodeLogDetail(JSONAPIBaseView, generics.RetrieveAPIView, LogMixin):
    """List of nodes that a given log is associated with. *Read-only*.

    Paginated list of nodes that the user contributes to.  Each resource contains the full representation of the node,
    meaning additional requests to an individual node's detail view are not necessary. If the user id in the path is the
    same as the logged-in user, all nodes will be visible.  Otherwise, you will only be able to see the other user's
    publicly-visible nodes.  The special user id `me` can be used to represent the currently logged-in user.

    Note that if an anonymous view_only key is being used, the user relationship will not be exposed.

    ##Node Attributes

    <!--- Copied Attributes from NodeDetail -->

    OSF Node entities have the "nodes" `type`.

        name           type               description
        ---------------------------------------------------------------------------------
        title          string             title of project or component
        description    string             description of the node
        category       string             node category, must be one of the allowed values
        date_created   iso8601 timestamp  timestamp that the node was created
        date_modified  iso8601 timestamp  timestamp when the node was last updated
        tags           array of strings   list of tags that describe the node
        registration   boolean            has this project been registered?
        collection     boolean            is this node a collection of other nodes?
        public         boolean            has this node been made publicly-visible?

    ##Links

    See the [JSON-API spec regarding pagination](http://jsonapi.org/format/1.0/#fetching-pagination).

    ##Actions

    *None*.

    ##Query Params

    + `page=<Int>` -- page number of results to view, default 1

    + `filter[<fieldname>]=<Str>` -- fields and values to filter the search results on.

    <!--- Copied Query Params from NodeList -->

    Nodes may be filtered by their `title`, `category`, `description`, `public`, `registration`, or `tags`.  `title`,
    `description`, and `category` are string fields and will be filtered using simple substring matching.  `public` and
    `registration` are booleans, and can be filtered using truthy values, such as `true`, `false`, `0`, or `1`.  Note
    that quoting `true` or `false` in the query will cause the match to fail regardless.  `tags` is an array of simple strings.

    #This Request/Response

    """
    permission_classes = (
        drf_permissions.IsAuthenticatedOrReadOnly,
        base_permissions.TokenHasScope,
        ContributorOrPublic
    )

    required_read_scopes = [CoreScopes.NODE_LOG_READ]
    required_write_scopes = [CoreScopes.NULL]

    serializer_class = NodeLogSerializer
    view_category = 'logs'
    view_name = 'log-detail'

    # overrides RetrieveUpdateDestroyAPIView
    def get_object(self):
        log = self.get_log()
        return log

    # overrides RetrieveUpdateDestroyAPIView
    def perform_destroy(self, instance):
        pass


class NodeLogContributors(JSONAPIBaseView, generics.ListAPIView, ODMFilterMixin, LogMixin):
    """List of contributors that a given log is associated with. *Read-only*.

    Paginated list of users that were associated with a contributor log action. For example, if a log action was `contributor_added`,
    the new contributors' names would be found at this endpoint. If the relevant log had nothing to do with contributors,
    an empty list would be returned. Each resource contains the full representation of the user, meaning additional requests
    to an individual user's detail view are not necessary.

    ##User Attributes

    <!--- Copied Attributes from UserDetail -->

    OSF User entities have the "users" `type`.

        name               type               description
        ----------------------------------------------------------------------------------------
        full_name          string             full name of the user; used for display
        given_name         string             given name of the user; for bibliographic citations
        middle_names       string             middle name of user; for bibliographic citations
        family_name        string             family name of user; for bibliographic citations
        suffix             string             suffix of user's name for bibliographic citations
        date_registered    iso8601 timestamp  timestamp when the user's account was created


    ##Links

    See the [JSON-API spec regarding pagination](http://jsonapi.org/format/1.0/#fetching-pagination).

    ##Actions

    *None*.

    <!--- Copied Query Params from UserList -->

    ##Query Params

    + `page=<Int>` -- page number of results to view, default 1

    + `filter[<fieldname>]=<Str>` -- fields and values to filter the search results on.

    Users may be filtered by their `id`, `full_name`, `given_name`, `middle_names`, or `family_name`.

    + `profile_image_size=<Int>` -- Modifies `/links/profile_image_url` of the user entities so that it points to
    the user's profile image scaled to the given size in pixels.  If left blank, the size depends on the image provider.

    #This Request/Response
    """

    permission_classes = (
        drf_permissions.IsAuthenticatedOrReadOnly,
        base_permissions.TokenHasScope,
        ContributorOrPublic
    )

    required_read_scopes = [CoreScopes.USERS_READ]
    required_write_scopes = [CoreScopes.NULL]

    serializer_class = UserSerializer

    view_category = 'logs'
    view_name = 'log-contributors'

    # overrides ListAPIView
    def get_queryset(self):
        log = self.get_log()
        associated_contrib_ids = log.params.get('contributors')
        if associated_contrib_ids is None:
            return []
        associated_users = User.find(Q('_id', 'in', associated_contrib_ids))
        return associated_users<|MERGE_RESOLUTION|>--- conflicted
+++ resolved
@@ -49,10 +49,7 @@
                 return
         self.check_object_permissions(self.request, log_nodes[0])  # will raise 401 or 403, as appropriate
 
-<<<<<<< HEAD
-=======
-
->>>>>>> b22d0132
+
 class LogNodeList(JSONAPIBaseView, generics.ListAPIView, LogMixin, ODMFilterMixin):
     """List of nodes that a given log is associated with. *Read-only*.
 
