--- conflicted
+++ resolved
@@ -65,9 +65,7 @@
     updated_fields = ser.DictField(read_only=True)
     urls = ser.DictField(read_only=True)
     version = ser.CharField(read_only=True)
-<<<<<<< HEAD
     wiki = ser.DictField(read_only=True)
-=======
     citation_name = ser.CharField(read_only=True, source='citation.name')
     institution = NodeLogInstitutionSerializer(read_only=True)
 
@@ -78,7 +76,6 @@
             if view:
                 return view
         return None
->>>>>>> 51b92af5
 
     def get_params_node(self, obj):
         node_id = obj.get('node', None)
