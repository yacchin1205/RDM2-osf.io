--- conflicted
+++ resolved
@@ -4,14 +4,9 @@
     JSONAPISerializer,
     RelationshipField,
     RestrictedDictSerializer,
-<<<<<<< HEAD
-    LinksField)
-=======
     LinksField,
     DoNotRelateWhenAnonymous,
 )
-from api.base.utils import absolute_reverse
->>>>>>> 5f666725
 
 
 class NodeLogIdentifiersSerializer(RestrictedDictSerializer):
