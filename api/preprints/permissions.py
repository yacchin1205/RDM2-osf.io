--- conflicted
+++ resolved
@@ -25,18 +25,11 @@
             if auth.user is None:
                 return obj.verified_publishable
             else:
-<<<<<<< HEAD
-                user_has_permissions = (obj.verified_publishable or
+                user_has_permissions = (
+                    obj.verified_publishable or
                     (obj.is_public and auth.user.has_perm('view_submissions', obj.provider)) or
                     obj.has_permission(auth.user, osf_permissions.ADMIN) or
                     (obj.is_contributor(auth.user) and obj.machine_state != DefaultStates.INITIAL.value)
-=======
-                user_has_permissions = (
-                    obj.verified_publishable or
-                    (node.is_public and auth.user.has_perm('view_submissions', obj.provider)) or
-                    node.has_permission(auth.user, osf_permissions.ADMIN) or
-                    (node.is_contributor(auth.user) and obj.machine_state != DefaultStates.INITIAL.value)
->>>>>>> caf1aab1
                 )
                 return user_has_permissions
         else:
