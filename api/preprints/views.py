--- conflicted
+++ resolved
@@ -36,7 +36,7 @@
         return node
 
 
-class PreprintList(JSONAPIBaseView, generics.CreateAPIView, generics.ListAPIView, ODMFilterMixin):
+class PreprintList(JSONAPIBaseView, generics.ListAPIView, ODMFilterMixin):
     permission_classes = (
         drf_permissions.IsAuthenticatedOrReadOnly,
         base_permissions.TokenHasScope,
@@ -54,13 +54,9 @@
     # overrides ODMFilterMixin
     def get_default_odm_query(self):
         return (
-<<<<<<< HEAD
             Q('preprint_file', 'ne', None) &
-=======
             Q('is_deleted', 'ne', True) &
             Q('preprint_file', 'ne', None) &
-            Q('_is_preprint_orphan', 'eq', False) &
->>>>>>> 92998509
             Q('is_public', 'eq', True)
         )
 
