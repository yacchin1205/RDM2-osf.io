import re

from rest_framework import generics
from rest_framework.exceptions import NotFound, PermissionDenied, NotAuthenticated
from rest_framework import permissions as drf_permissions

from framework.auth.oauth_scopes import CoreScopes
from osf.models import ReviewAction, Preprint
from osf.utils.requests import check_select_for_update

from api.actions.permissions import ReviewActionPermission
from api.actions.serializers import ReviewActionSerializer
from api.actions.views import get_review_actions_queryset
from api.base.exceptions import Conflict
from api.base.views import JSONAPIBaseView, WaterButlerMixin
from api.base.filters import ListFilterMixin, PreprintFilterMixin
from api.base.parsers import (
    JSONAPIMultipleRelationshipsParser,
    JSONAPIMultipleRelationshipsParserForRegularJSON,
)
from api.base.utils import absolute_reverse, get_user_auth
from api.base import permissions as base_permissions
from api.citations.utils import render_citation, preprint_csl
from api.preprints.serializers import (
    PreprintSerializer,
    PreprintCreateSerializer,
    PreprintCitationSerializer,
)
from api.nodes.serializers import (
    NodeCitationStyleSerializer,
)

from api.identifiers.views import IdentifierList
from api.identifiers.serializers import PreprintIdentifierSerializer
from api.nodes.views import NodeMixin, NodeContributorsList
from api.nodes.permissions import ContributorOrPublic

from api.preprints.permissions import PreprintPublishedOrAdmin


class PreprintMixin(NodeMixin):
    serializer_class = PreprintSerializer
    preprint_lookup_url_kwarg = 'preprint_id'

    def get_preprint(self, check_object_permissions=True):
<<<<<<< HEAD
        qs = Preprint.objects.filter(guids___id=self.kwargs[self.preprint_lookup_url_kwarg])
=======
        qs = PreprintService.objects.filter(guids___id=self.kwargs[self.preprint_lookup_url_kwarg], guids___id__isnull=False)
>>>>>>> a3620db7
        try:
            preprint = qs.select_for_update().get() if check_select_for_update(self.request) else qs.select_related('node').get()
        except Preprint.DoesNotExist:
            raise NotFound

        if preprint.node.is_deleted:
            raise NotFound
        # May raise a permission denied
        if check_object_permissions:
            self.check_object_permissions(self.request, preprint)

        return preprint


class PreprintList(JSONAPIBaseView, generics.ListCreateAPIView, PreprintFilterMixin):
    """The documentation for this endpoint can be found [here](https://developer.osf.io/#operation/preprints_list).
    """
    # These permissions are not checked for the list of preprints, permissions handled by the query
    permission_classes = (
        drf_permissions.IsAuthenticatedOrReadOnly,
        base_permissions.TokenHasScope,
        ContributorOrPublic,
    )

    parser_classes = (JSONAPIMultipleRelationshipsParser, JSONAPIMultipleRelationshipsParserForRegularJSON,)

    required_read_scopes = [CoreScopes.NODE_PREPRINTS_READ]
    required_write_scopes = [CoreScopes.NODE_PREPRINTS_WRITE]

    serializer_class = PreprintSerializer

    ordering = ('-created')
    ordering_fields = ('created', 'date_last_transitioned')
    view_category = 'preprints'
    view_name = 'preprint-list'

    def get_serializer_class(self):
        if self.request.method == 'POST':
            return PreprintCreateSerializer
        else:
            return PreprintSerializer

    def get_default_queryset(self):
        auth = get_user_auth(self.request)
        auth_user = getattr(auth, 'user', None)

        # Permissions on the list objects are handled by the query
        return self.preprints_queryset(Preprint.objects.all(), auth_user)

    # overrides ListAPIView
    def get_queryset(self):
        return self.get_queryset_from_request()


class PreprintDetail(JSONAPIBaseView, generics.RetrieveUpdateDestroyAPIView, PreprintMixin, WaterButlerMixin):
    """The documentation for this endpoint can be found [here](https://developer.osf.io/#operation/preprints_read).
    """
    permission_classes = (
        drf_permissions.IsAuthenticatedOrReadOnly,
        base_permissions.TokenHasScope,
        ContributorOrPublic,
        PreprintPublishedOrAdmin,
    )
    parser_classes = (
        JSONAPIMultipleRelationshipsParser,
        JSONAPIMultipleRelationshipsParserForRegularJSON,
    )

    required_read_scopes = [CoreScopes.NODE_PREPRINTS_READ]
    required_write_scopes = [CoreScopes.NODE_PREPRINTS_WRITE]

    serializer_class = PreprintSerializer

    view_category = 'preprints'
    view_name = 'preprint-detail'

    def get_object(self):
        return self.get_preprint()

    def perform_destroy(self, instance):
        if instance.is_published:
            raise Conflict('Published preprints cannot be deleted.')
        Preprint.delete(instance)

    def get_parser_context(self, http_request):
        """
        Tells parser that type is required in request
        """
        res = super(PreprintDetail, self).get_parser_context(http_request)
        res['legacy_type_allowed'] = True
        return res


class PreprintCitationDetail(JSONAPIBaseView, generics.RetrieveAPIView, PreprintMixin):
    """The documentation for this endpoint can be found [here](https://developer.osf.io/#operation/preprints_citation_list).
    """
    permission_classes = (
        drf_permissions.IsAuthenticatedOrReadOnly,
        base_permissions.TokenHasScope,
    )

    required_read_scopes = [CoreScopes.NODE_CITATIONS_READ]
    required_write_scopes = [CoreScopes.NULL]

    serializer_class = PreprintCitationSerializer
    view_category = 'preprints'
    view_name = 'preprint-citation'

    def get_object(self):
        preprint = self.get_preprint()
        auth = get_user_auth(self.request)

        if preprint.node.is_public or preprint.node.can_view(auth) or preprint.is_published:
            return preprint_csl(preprint, preprint.node)

        raise PermissionDenied if auth.user else NotAuthenticated


class PreprintCitationStyleDetail(JSONAPIBaseView, generics.RetrieveAPIView, PreprintMixin):
    """The documentation for this endpoint can be found [here](https://developer.osf.io/#operation/preprints_citation_read).
    """
    permission_classes = (
        drf_permissions.IsAuthenticatedOrReadOnly,
        base_permissions.TokenHasScope,
    )

    required_read_scopes = [CoreScopes.NODE_CITATIONS_READ]
    required_write_scopes = [CoreScopes.NULL]

    serializer_class = NodeCitationStyleSerializer
    view_category = 'preprint'
    view_name = 'preprint-citation'

    def get_object(self):
        preprint = self.get_preprint()
        auth = get_user_auth(self.request)
        style = self.kwargs.get('style_id')

        if preprint.node.is_public or preprint.node.can_view(auth) or preprint.is_published:
            try:
                citation = render_citation(node=preprint, style=style)
            except ValueError as err:  # style requested could not be found
                csl_name = re.findall('[a-zA-Z]+\.csl', err.message)[0]
                raise NotFound('{} is not a known style.'.format(csl_name))

            return {'citation': citation, 'id': style}

        raise PermissionDenied if auth.user else NotAuthenticated


class PreprintIdentifierList(IdentifierList, PreprintMixin):
    """List of identifiers for a specified preprint. *Read-only*.

    ##Identifier Attributes

    OSF Identifier entities have the "identifiers" `type`.

        name           type                   description
        ----------------------------------------------------------------------------
        category       string                 e.g. 'ark', 'doi'
        value          string                 the identifier value itself

    ##Links

        self: this identifier's detail page

    ##Relationships

    ###Referent

    The identifier is refers to this preprint.

    ##Actions

    *None*.

    ##Query Params

     Identifiers may be filtered by their category.

    #This Request/Response

    """

    permission_classes = (
        PreprintPublishedOrAdmin,
        drf_permissions.IsAuthenticatedOrReadOnly,
        base_permissions.TokenHasScope,
    )
    serializer_class = PreprintIdentifierSerializer
    required_read_scopes = [CoreScopes.IDENTIFIERS_READ]
    required_write_scopes = [CoreScopes.NULL]

    preprint_lookup_url_kwarg = 'preprint_id'

    view_category = 'preprints'
    view_name = 'identifier-list'

    # overrides IdentifierList
    def get_object(self, check_object_permissions=True):
        return self.get_preprint(check_object_permissions=check_object_permissions)


class PreprintContributorsList(NodeContributorsList, PreprintMixin):

    def create(self, request, *args, **kwargs):
        self.kwargs['node_id'] = self.get_preprint(check_object_permissions=False).node._id
        return super(PreprintContributorsList, self).create(request, *args, **kwargs)


class PreprintActionList(JSONAPIBaseView, generics.ListCreateAPIView, ListFilterMixin, PreprintMixin):
    """Action List *Read-only*

    Actions represent state changes and/or comments on a reviewable object (e.g. a preprint)

    ##Action Attributes

        name                            type                                description
        ====================================================================================
        date_created                    iso8601 timestamp                   timestamp that the action was created
        date_modified                   iso8601 timestamp                   timestamp that the action was last modified
        from_state                      string                              state of the reviewable before this action was created
        to_state                        string                              state of the reviewable after this action was created
        comment                         string                              comment explaining the state change
        trigger                         string                              name of the trigger for this action

    ##Relationships

    ###Target
    Link to the object (e.g. preprint) this action acts on

    ###Provider
    Link to detail for the target object's provider

    ###Creator
    Link to the user that created this action

    ##Links
    - `self` -- Detail page for the current action

    ##Query Params

    + `page=<Int>` -- page number of results to view, default 1

    + `filter[<fieldname>]=<Str>` -- fields and values to filter the search results on.

    Actions may be filtered by their `id`, `from_state`, `to_state`, `date_created`, `date_modified`, `creator`, `provider`, `target`
    """
    permission_classes = (
        drf_permissions.IsAuthenticatedOrReadOnly,
        base_permissions.TokenHasScope,
        ReviewActionPermission,
    )

    required_read_scopes = [CoreScopes.ACTIONS_READ]
    required_write_scopes = [CoreScopes.ACTIONS_WRITE]

    parser_classes = (JSONAPIMultipleRelationshipsParser, JSONAPIMultipleRelationshipsParserForRegularJSON,)
    serializer_class = ReviewActionSerializer
    model_class = ReviewAction

    ordering = ('-created',)
    view_category = 'preprints'
    view_name = 'preprint-review-action-list'

    # overrides ListCreateAPIView
    def perform_create(self, serializer):
        target = serializer.validated_data['target']
        self.check_object_permissions(self.request, target)

        if not target.provider.is_reviewed:
            raise Conflict('{} is an unmoderated provider. If you are an admin, set up moderation by setting `reviews_workflow` at {}'.format(
                target.provider.name,
                absolute_reverse('preprint_providers:preprint_provider-detail', kwargs={
                    'provider_id': target.provider._id,
                    'version': self.request.parser_context['kwargs']['version']
                })
            ))

        serializer.save(user=self.request.user)

    # overrides ListFilterMixin
    def get_default_queryset(self):
        return get_review_actions_queryset().filter(target_id=self.get_preprint().id)

    # overrides ListAPIView
    def get_queryset(self):
        return self.get_queryset_from_request()<|MERGE_RESOLUTION|>--- conflicted
+++ resolved
@@ -43,11 +43,7 @@
     preprint_lookup_url_kwarg = 'preprint_id'
 
     def get_preprint(self, check_object_permissions=True):
-<<<<<<< HEAD
-        qs = Preprint.objects.filter(guids___id=self.kwargs[self.preprint_lookup_url_kwarg])
-=======
-        qs = PreprintService.objects.filter(guids___id=self.kwargs[self.preprint_lookup_url_kwarg], guids___id__isnull=False)
->>>>>>> a3620db7
+        qs = Preprint.objects.filter(guids___id=self.kwargs[self.preprint_lookup_url_kwarg], guids___id__isnull=False)
         try:
             preprint = qs.select_for_update().get() if check_select_for_update(self.request) else qs.select_related('node').get()
         except Preprint.DoesNotExist:
