from rest_framework import status
from rest_framework.exceptions import ValidationError, NotFound
from rest_framework.response import Response

from osf.models import Guid
from rest_framework.views import APIView
from addons.osfstorage.models import OsfStorageFileNode, OsfStorageFolder
from api.base.parsers import HMACSignedParser
from api.wb.serializers import (
    WaterbutlerMetadataSerializer,
)

class FileMetadataView(APIView):
    """
    Mixin with common code for WB move/copy hooks
    """
    parser_classes = (HMACSignedParser,)
    serializer_class = WaterbutlerMetadataSerializer
    view_category = 'wb'
    target_lookup_url_kwarg = 'target_id'

    def get_object(self):
        return self.get_target(self.kwargs[self.target_lookup_url_kwarg])

    def get_target(self, target_id):
<<<<<<< HEAD
        guid = Guid.load(target_id)
        if not guid:
            raise NotFound
        target = guid.referent
=======
        target = get_object_or_error(
            AbstractNode,
            target_id,
            self.request,
            display_name='target',
        )
>>>>>>> caf1aab1
        if getattr(target, 'is_registration', False) and not getattr(target, 'archiving', False):
            raise ValidationError('Registrations cannot be changed.')
        return target

    def get_serializer_context(self):
        """
        Extra context provided to the serializer class.
        """
        return {
            'view': self,
        }

    def post(self, request, *args, **kwargs):
        serializer = self.serializer_class(data=request.data, context=self.get_serializer_context())
        if serializer.is_valid():
            source = serializer.validated_data.pop('source')
            destination = serializer.validated_data.pop('destination')
            name = destination.get('name')
            dest_target = self.get_target(target_id=destination.get('target'))
            try:
                source = OsfStorageFileNode.get(source, self.get_object())
            except OsfStorageFileNode.DoesNotExist:
                raise NotFound

            try:
                dest_parent = OsfStorageFolder.get(destination.get('parent'), dest_target)
            except OsfStorageFolder.DoesNotExist:
                raise NotFound
            serializer.save(source=source, destination=dest_parent, name=name)
            return Response(serializer.data, status=status.HTTP_201_CREATED)
        return Response(serializer.errors, status=status.HTTP_400_BAD_REQUEST)


class MoveFileMetadataView(FileMetadataView):
    """
    View for moving file metadata in OsfStorage.
    Only WaterButler should talk to this endpoint by sending a signed request.
    """

    view_name = 'metadata-move'

    # overrides FileMetadataView
    def post(self, request, *args, **kwargs):
        response = super(MoveFileMetadataView, self).post(request, *args, **kwargs)
        if response.status_code == status.HTTP_400_BAD_REQUEST:
            return response
        response.status_code = status.HTTP_200_OK
        return response

    def perform_file_action(self, source, destination, name):
        return source.move_under(destination, name)


class CopyFileMetadataView(FileMetadataView):
    """
    View for copying file metadata in OsfStorage.
    Only WaterButler should talk to this endpoint by sending a signed request.
    """

    view_name = 'metadata-copy'

    def perform_file_action(self, source, destination, name):
        return source.copy_under(destination, name)<|MERGE_RESOLUTION|>--- conflicted
+++ resolved
@@ -23,19 +23,10 @@
         return self.get_target(self.kwargs[self.target_lookup_url_kwarg])
 
     def get_target(self, target_id):
-<<<<<<< HEAD
         guid = Guid.load(target_id)
         if not guid:
             raise NotFound
         target = guid.referent
-=======
-        target = get_object_or_error(
-            AbstractNode,
-            target_id,
-            self.request,
-            display_name='target',
-        )
->>>>>>> caf1aab1
         if getattr(target, 'is_registration', False) and not getattr(target, 'archiving', False):
             raise ValidationError('Registrations cannot be changed.')
         return target
