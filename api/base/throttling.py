from rest_framework.throttling import UserRateThrottle, AnonRateThrottle, SimpleRateThrottle

from api.base import settings


class BaseThrottle(SimpleRateThrottle):

<<<<<<< HEAD
    def failure(self, request):
        return False

    def get_ident(self, request):
        if request.META.get('HTTP_X_THROTTLE_TOKEN'):
            return request.META['HTTP_X_THROTTLE_TOKEN']
        return super(BaseThrottle, self).get_ident(request)

=======
>>>>>>> ab0c358d
    def allow_request(self, request, view):
        """
        Implement the check to see if the request should be throttled.
        """
        if self.get_ident(request) == settings.BYPASS_THROTTLE_TOKEN:
            return True

        if self.rate is None:
            return True

        self.key = self.get_cache_key(request, view)
        if self.key is None:
            return True

        self.history = self.cache.get(self.key, [])
        self.now = self.timer()

        # Drop any requests from the history which have now passed the throttle duration
        while self.history and self.history[-1] <= self.now - self.duration:
            self.history.pop()

        if len(self.history) >= self.num_requests:
            return self.throttle_failure()
        return self.throttle_success()


class NonCookieAuthThrottle(BaseThrottle, AnonRateThrottle):

    scope = 'non-cookie-auth'

    def allow_request(self, request, view):
        """
        Allow all unauthenticated requests that are made with a cookie.
        """
        if bool(request.COOKIES):
            return True

        return super(NonCookieAuthThrottle, self).allow_request(request, view)


class AddContributorThrottle(BaseThrottle, UserRateThrottle):

    scope = 'add-contributor'

    def allow_request(self, request, view):
        """
        Allow all add contributor requests that do not send contributor emails.
        """
        if request.method == 'POST' and request.query_params.get('send_email') == 'false':
            return True

        return super(AddContributorThrottle, self).allow_request(request, view)



class CreateGuidThrottle(BaseThrottle, UserRateThrottle):

    scope = 'create-guid'

    def allow_request(self, request, view):
        """
        Allow all create file requests that do not create new guids.
        """
        if not request.query_params.get('create_guid'):
            return True

        return super(CreateGuidThrottle, self).allow_request(request, view)


class RootAnonThrottle(AnonRateThrottle):

    scope = 'root-anon-throttle'


class TestUserRateThrottle(BaseThrottle, UserRateThrottle):

    scope = 'test-user'


class TestAnonRateThrottle(BaseThrottle, AnonRateThrottle):

    scope = 'test-anon'<|MERGE_RESOLUTION|>--- conflicted
+++ resolved
@@ -5,17 +5,11 @@
 
 class BaseThrottle(SimpleRateThrottle):
 
-<<<<<<< HEAD
-    def failure(self, request):
-        return False
-
     def get_ident(self, request):
         if request.META.get('HTTP_X_THROTTLE_TOKEN'):
             return request.META['HTTP_X_THROTTLE_TOKEN']
         return super(BaseThrottle, self).get_ident(request)
 
-=======
->>>>>>> ab0c358d
     def allow_request(self, request, view):
         """
         Implement the check to see if the request should be throttled.
@@ -70,7 +64,6 @@
         return super(AddContributorThrottle, self).allow_request(request, view)
 
 
-
 class CreateGuidThrottle(BaseThrottle, UserRateThrottle):
 
     scope = 'create-guid'
