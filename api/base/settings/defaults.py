"""
Django settings for api project.

Generated by 'django-admin startproject' using Django 1.8.

For more information on this file, see
https://docs.djangoproject.com/en/1.8/topics/settings/

For the full list of settings and their values, see
https://docs.djangoproject.com/en/1.8/ref/settings/
"""

import os
from urlparse import urlparse
from website import settings as osf_settings

BASE_DIR = os.path.dirname(os.path.dirname(os.path.dirname(os.path.abspath(__file__))))
# Quick-start development settings - unsuitable for production
# See https://docs.djangoproject.com/en/1.8/howto/deployment/checklist/

# SECURITY WARNING: keep the secret key used in production secret!
SECRET_KEY = osf_settings.SECRET_KEY

AUTHENTICATION_BACKENDS = (
    'api.base.authentication.backends.ODMBackend',
)

# SECURITY WARNING: don't run with debug turned on in production!
DEBUG = osf_settings.DEBUG_MODE

ALLOWED_HOSTS = [
    '.osf.io'
]


# Application definition

INSTALLED_APPS = (
    'django.contrib.auth',
    'django.contrib.contenttypes',
    'django.contrib.staticfiles',

    # 3rd party
    'rest_framework',
    'rest_framework_swagger',
    'corsheaders',
    'raven.contrib.django.raven_compat',
)

# TODO: Are there more granular ways to configure reporting specifically related to the API?
RAVEN_CONFIG = {
    'tags': {'App': 'api'},
    'dsn': osf_settings.SENTRY_DSN,
    'release': osf_settings.VERSION,
}

BULK_SETTINGS = {
    'DEFAULT_BULK_LIMIT': 100
}

MAX_PAGE_SIZE = 100

REST_FRAMEWORK = {
    'PAGE_SIZE': 10,
    # Order is important here because of a bug in rest_framework_swagger. For now,
    # rest_framework.renderers.JSONRenderer needs to be first, at least until
    # https://github.com/marcgibbons/django-rest-swagger/issues/271 is resolved.
    'DEFAULT_RENDERER_CLASSES': (
        'api.base.renderers.JSONAPIRenderer',
        'api.base.renderers.JSONRendererWithESISupport',
        'api.base.renderers.BrowsableAPIRendererNoForms',
    ),
    'DEFAULT_PARSER_CLASSES': (
        'api.base.parsers.JSONAPIParser',
        'api.base.parsers.JSONAPIParserForRegularJSON',
        'rest_framework.parsers.FormParser',
        'rest_framework.parsers.MultiPartParser'
    ),
    'EXCEPTION_HANDLER': 'api.base.exceptions.json_api_exception_handler',
    'DEFAULT_CONTENT_NEGOTIATION_CLASS': 'api.base.content_negotiation.JSONAPIContentNegotiation',
    'DEFAULT_VERSIONING_CLASS': 'rest_framework.versioning.AcceptHeaderVersioning',
    'DEFAULT_VERSION': '2.0',
    'DEFAULT_FILTER_BACKENDS': ('api.base.filters.ODMOrderingFilter',),
    'DEFAULT_PAGINATION_CLASS': 'api.base.pagination.JSONAPIPagination',
    'ORDERING_PARAM': 'sort',
    'DEFAULT_AUTHENTICATION_CLASSES': (
        # Custom auth classes
        'api.base.authentication.drf.OSFBasicAuthentication',
        'api.base.authentication.drf.OSFSessionAuthentication',
        'api.base.authentication.drf.OSFCASAuthentication'
    ),
}

# Settings related to CORS Headers addon: allow API to receive authenticated requests from OSF
# CORS plugin only matches based on "netloc" part of URL, so as workaround we add that to the list
CORS_ORIGIN_ALLOW_ALL = False
CORS_ORIGIN_WHITELIST = (urlparse(osf_settings.DOMAIN).netloc,
                         osf_settings.DOMAIN,
                         )
CORS_ALLOW_CREDENTIALS = True

MIDDLEWARE_CLASSES = (
    # TokuMX transaction support
    # Needs to go before CommonMiddleware, so that transactions are always started,
    # even in the event of a redirect. CommonMiddleware may cause other middlewares'
    # process_request to be skipped, e.g. when a trailing slash is omitted
    'api.base.middleware.DjangoGlobalMiddleware',
    'api.base.middleware.MongoConnectionMiddleware',
    'api.base.middleware.CeleryTaskMiddleware',
    'api.base.middleware.TokuTransactionMiddleware',
    'api.base.middleware.PostcommitTaskMiddleware',
<<<<<<< HEAD
=======

    # A profiling middleware. ONLY FOR DEV USE
    # Uncomment and add "prof" to url params to recieve a profile for that url
    # 'api.base.middleware.ProfileMiddleware',
>>>>>>> 3ee579b4

    # 'django.contrib.sessions.middleware.SessionMiddleware',
    'api.base.middleware.CorsMiddleware',
    'django.middleware.common.CommonMiddleware',
    'django.middleware.csrf.CsrfViewMiddleware',
    # 'django.contrib.auth.middleware.AuthenticationMiddleware',
    # 'django.contrib.auth.middleware.SessionAuthenticationMiddleware',
    # 'django.contrib.messages.middleware.MessageMiddleware',
    'django.middleware.clickjacking.XFrameOptionsMiddleware',
    'django.middleware.security.SecurityMiddleware',

)

TEMPLATES = [
    {
        'BACKEND': 'django.template.backends.django.DjangoTemplates',
        'DIRS': [os.path.join(BASE_DIR, 'templates')],
        'APP_DIRS': True
    }]


ROOT_URLCONF = 'api.base.urls'
WSGI_APPLICATION = 'api.base.wsgi.application'


LANGUAGE_CODE = 'en-us'

# Disabled to make a test work (TestNodeLog.test_formatted_date)
# TODO Try to understand what's happening to cause the test to break when that line is active.
# TIME_ZONE = 'UTC'

USE_I18N = True

USE_L10N = True

USE_TZ = True


# https://docs.djangoproject.com/en/1.8/howto/static-files/

STATIC_ROOT = os.path.join(BASE_DIR, 'static/vendor')

API_BASE = 'v2/'
STATIC_URL = '/static/'

STATICFILES_DIRS = (
    ('rest_framework_swagger/css', os.path.join(BASE_DIR, 'static/css')),
    ('rest_framework_swagger/images', os.path.join(BASE_DIR, 'static/images')),
)

# TODO: Revisit methods for excluding private routes from swagger docs
SWAGGER_SETTINGS = {
    'info': {
        'api_path': '/',
        'description':
        """
        Welcome to the fine documentation for the Open Science Framework's API!  Please click
        on the <strong>GET /v2/</strong> link below to get started.

        For the most recent docs, please check out our <a href="/v2/">Browsable API</a>.
        """,
        'title': 'OSF APIv2 Documentation',
    },
    'doc_expansion': 'list',
}

DEBUG_TRANSACTIONS = DEBUG

<<<<<<< HEAD
=======
JWT_SECRET = 'osf_api_cas_login_jwt_secret_32b'
JWE_SECRET = 'osf_api_cas_login_jwe_secret_32b'

>>>>>>> 3ee579b4
ENABLE_VARNISH = osf_settings.ENABLE_VARNISH
ENABLE_ESI = osf_settings.ENABLE_ESI
VARNISH_SERVERS = osf_settings.VARNISH_SERVERS
ESI_MEDIA_TYPES = osf_settings.ESI_MEDIA_TYPES<|MERGE_RESOLUTION|>--- conflicted
+++ resolved
@@ -109,13 +109,10 @@
     'api.base.middleware.CeleryTaskMiddleware',
     'api.base.middleware.TokuTransactionMiddleware',
     'api.base.middleware.PostcommitTaskMiddleware',
-<<<<<<< HEAD
-=======
 
     # A profiling middleware. ONLY FOR DEV USE
     # Uncomment and add "prof" to url params to recieve a profile for that url
     # 'api.base.middleware.ProfileMiddleware',
->>>>>>> 3ee579b4
 
     # 'django.contrib.sessions.middleware.SessionMiddleware',
     'api.base.middleware.CorsMiddleware',
@@ -184,12 +181,9 @@
 
 DEBUG_TRANSACTIONS = DEBUG
 
-<<<<<<< HEAD
-=======
 JWT_SECRET = 'osf_api_cas_login_jwt_secret_32b'
 JWE_SECRET = 'osf_api_cas_login_jwe_secret_32b'
 
->>>>>>> 3ee579b4
 ENABLE_VARNISH = osf_settings.ENABLE_VARNISH
 ENABLE_ESI = osf_settings.ENABLE_ESI
 VARNISH_SERVERS = osf_settings.VARNISH_SERVERS
