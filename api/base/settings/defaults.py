"""
Django settings for api project.

Generated by 'django-admin startproject' using Django 1.8.

For more information on this file, see
https://docs.djangoproject.com/en/1.8/topics/settings/

For the full list of settings and their values, see
https://docs.djangoproject.com/en/1.8/ref/settings/
"""

import os
from website import settings as osf_settings

BASE_DIR = os.path.dirname(os.path.dirname(os.path.dirname(os.path.abspath(__file__))))
# Quick-start development settings - unsuitable for production
# See https://docs.djangoproject.com/en/1.8/howto/deployment/checklist/

# SECURITY WARNING: keep the secret key used in production secret!
SECRET_KEY = osf_settings.SECRET_KEY

AUTHENTICATION_BACKENDS = (
    'api.base.authentication.backends.ODMBackend',
)

# SECURITY WARNING: don't run with debug turned on in production!
DEBUG = osf_settings.DEBUG_MODE

ALLOWED_HOSTS = [
    '.osf.io'
]


# Application definition

INSTALLED_APPS = (
    'django.contrib.auth',
    'django.contrib.contenttypes',
    'django.contrib.staticfiles',

    # 3rd party
    'rest_framework',
    'rest_framework_swagger',
    'raven.contrib.django.raven_compat',
)

# TODO: Are there more granular ways to configure reporting specifically related to the API?
RAVEN_CONFIG = {
    'dsn': osf_settings.SENTRY_DSN
}

REST_FRAMEWORK = {
    'PAGE_SIZE': 10,

    # Order is important here because of a bug in rest_framework_swagger. For now,
    # rest_framework.renderers.JSONRenderer needs to be first, at least until
    # https://github.com/marcgibbons/django-rest-swagger/issues/271 is resolved.
    'DEFAULT_RENDERER_CLASSES': (
        'api.base.renderers.JSONAPIRenderer',
        'rest_framework.renderers.JSONRenderer',
        'rest_framework.renderers.BrowsableAPIRenderer',
    ),
<<<<<<< HEAD
    'EXCEPTION_HANDLER': 'api.base.exceptions.jsonapi_exception_handler',
=======
    'DEFAULT_CONTENT_NEGOTIATION_CLASS': 'api.base.content_negotiation.CustomClientContentNegotiation',
>>>>>>> 7e0a09c7
    'DEFAULT_VERSIONING_CLASS': 'rest_framework.versioning.AcceptHeaderVersioning',
    'DEFAULT_VERSION': '2.0',
    'DEFAULT_FILTER_BACKENDS': ('api.base.filters.ODMOrderingFilter',),
    'DEFAULT_PAGINATION_CLASS': 'api.base.pagination.JSONAPIPagination',
    'ORDERING_PARAM': 'sort',
    'DEFAULT_AUTHENTICATION_CLASSES': (
        # Custom auth classes
        'api.base.authentication.drf.OSFBasicAuthentication',
        'api.base.authentication.drf.OSFSessionAuthentication',
        'api.base.authentication.drf.OSFCASAuthentication'
    ),
}

MIDDLEWARE_CLASSES = (
    # TokuMX transaction support
    # Needs to go before CommonMiddleware, so that transactions are always started,
    # even in the event of a redirect. CommonMiddleware may cause other middlewares'
    # process_request to be skipped, e.g. when a trailing slash is omitted
    'api.base.middleware.DjangoGlobalMiddleware',
    'api.base.middleware.TokuTransactionsMiddleware',

    # 'django.contrib.sessions.middleware.SessionMiddleware',
    'django.middleware.common.CommonMiddleware',
    'django.middleware.csrf.CsrfViewMiddleware',
    # 'django.contrib.auth.middleware.AuthenticationMiddleware',
    # 'django.contrib.auth.middleware.SessionAuthenticationMiddleware',
    # 'django.contrib.messages.middleware.MessageMiddleware',
    'django.middleware.clickjacking.XFrameOptionsMiddleware',
    'django.middleware.security.SecurityMiddleware',

)

TEMPLATES = [
    {
        'BACKEND': 'django.template.backends.django.DjangoTemplates',
        'DIRS': [os.path.join(BASE_DIR, 'templates')],
        'APP_DIRS': True
    }]


ROOT_URLCONF = 'api.base.urls'
WSGI_APPLICATION = 'api.base.wsgi.application'


LANGUAGE_CODE = 'en-us'

# Disabled to make a test work (TestNodeLog.test_formatted_date)
# TODO Try to understand what's happening to cause the test to break when that line is active.
# TIME_ZONE = 'UTC'

USE_I18N = True

USE_L10N = True

USE_TZ = True


# https://docs.djangoproject.com/en/1.8/howto/static-files/

STATIC_ROOT = os.path.join(BASE_DIR, 'static/vendor')

API_BASE = 'v2/'
STATIC_URL = '/static/'

STATICFILES_DIRS = (
    ('rest_framework_swagger/css', os.path.join(BASE_DIR, 'static/css')),
    ('rest_framework_swagger/images', os.path.join(BASE_DIR, 'static/images')),
)

SWAGGER_SETTINGS = {
    'info': {
        'api_path': '/',
        'description':
        """
        <p>Welcome to the V2 Open Science Framework API. With this API you can programatically access users,
        projects, components, and files from the <a href="https://osf.io/">Open Science Framework</a>. The Open Science
        Framework is a website that
         integrates with the scientist's daily workflow. OSF helps document and archive study designs, materials, and data.
         OSF facilitates sharing of materials and data within a research group or between groups. OSF also facilitates
         transparency of research and provides a network design that details and credits individual
         contributions for all aspects of the research process.</p>
         <p>NOTE: This API is currently in beta. The beta period should be fairly short, but until then, details about
         the api could change. Once this notice disappears, it will be replaced with a description of how long we will
         support the current api and under what circumstances it might change.</p>
         <h2>General API Usage</h2>
        <p>Each endpoint will have its own documentation, but there are some general things that should work pretty much everywhere.</p>
        <h3>Filtering</h3>
        <p>Collections can be filtered by adding a query parameter in the form:</p>
        <pre>filter[&lt;fieldname&gt;]=&lt;matching information&gt;</pre>
        <p>For example, if you were trying to find <a href="http://en.wikipedia.org/wiki/Lise_Meitner">Lise Meitner</a>:</p>
        <pre>/users?filter[fullname]=meitn</pre>
        <p>You can filter on multiple fields, or the same field in different ways, by &-ing the query parameters together.</p>
        <pre>/users?filter[fullname]=lise&filter[family_name]=mei</pre>
        <h3>Links</h3>
        <p>Responses will generally have associated links. These are helpers to keep you from having to construct
        URLs in your code or by hand. If you know the route to a high-level resource, then feel free to just go to that
        route. For example, going to:</p>
        <pre>/nodes/&lt;node_id&gt;</pre>
        <p>is a perfectly good route to create rather than going to /nodes/ and navigating from there by filtering by id
        (which would be ridiculous). However, if you are creating something that crawls the structure of a node
        going to child node or gathering children, contributors, and similar related resources, then grab the link from
        the object you\'re crawling rather than constructing the link yourself.
        In general, links include:</p>
        <ol>
        <li>1. "Related" links, which will give you detail information on individual items or a collection of related resources;</li>
        <li>2. "Self" links, which is what you use for general REST operations (POST, DELETE, and so on);</li>
        <li>3. Pagination links such as "next", "prev", "first", and "last". These are great for navigating long lists of information.</li></ol>
        <p>Some routes may have extra rules for links, especially if those links work with external services. Collections
        may have counts with them to indicate how many items are in that collection.</p>""",
        'title': 'OSF API Documentation',
    },
    'doc_expansion': 'list',
}<|MERGE_RESOLUTION|>--- conflicted
+++ resolved
@@ -61,11 +61,8 @@
         'rest_framework.renderers.JSONRenderer',
         'rest_framework.renderers.BrowsableAPIRenderer',
     ),
-<<<<<<< HEAD
     'EXCEPTION_HANDLER': 'api.base.exceptions.jsonapi_exception_handler',
-=======
     'DEFAULT_CONTENT_NEGOTIATION_CLASS': 'api.base.content_negotiation.CustomClientContentNegotiation',
->>>>>>> 7e0a09c7
     'DEFAULT_VERSIONING_CLASS': 'rest_framework.versioning.AcceptHeaderVersioning',
     'DEFAULT_VERSION': '2.0',
     'DEFAULT_FILTER_BACKENDS': ('api.base.filters.ODMOrderingFilter',),
