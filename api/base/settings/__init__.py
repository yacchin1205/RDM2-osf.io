--- conflicted
+++ resolved
@@ -22,13 +22,8 @@
 if not DEV_MODE and os.environ.get('DJANGO_SETTINGS_MODULE') == 'api.base.settings':
     from . import local
     from . import defaults
-<<<<<<< HEAD
-    for setting in ('JWE_SECRET', 'JWT_SECRET'):
-        assert getattr(local, setting, None) and getattr(local, setting, None) != getattr(defaults, setting, None), '{} must be specified in local.py when DEBUG is False'.format(setting)
-=======
     for setting in ('JWE_SECRET', 'JWT_SECRET', 'BYPASS_THROTTLE_TOKEN'):
         assert getattr(local, setting, None) and getattr(local, setting, None) != getattr(defaults, setting, None), '{} must be specified in local.py when DEV_MODE is False'.format(setting)
->>>>>>> 38d5c180
 
 def load_institutions():
     global INSTITUTION_ORIGINS_WHITELIST
