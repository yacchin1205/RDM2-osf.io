<<<<<<< HEAD
from django.core.urlresolvers import resolve, reverse

=======
from django.http import JsonResponse
>>>>>>> 6b122baf
from rest_framework.decorators import api_view
from rest_framework.response import Response
from rest_framework import generics

<<<<<<< HEAD
from api.base.utils import absolute_reverse
=======
>>>>>>> 6b122baf
from api.users.serializers import UserSerializer
from .utils import absolute_reverse

class JSONAPIBaseView(generics.GenericAPIView):

    permissions_exempt = True

    def _get_embed_partial(self, field_name, field):
        """Create a partial function to fetch the values of an embedded field. A basic
        example is to include a Node's children in a single response.

        :param str field_name: Name of field of the view's serializer_class to load
        results for
        :return function object -> dict:
        """
        def partial(item):
            embed_value = getattr(item, field.lookup_field, None)
            view, view_args, view_kwargs = resolve(
                reverse(
                    field.view_name,
                    kwargs={field.lookup_url_kwarg: embed_value}
                )
            )
            view_kwargs.update({
                'request': self.request,
                'no_embeds': True
            })
            response = view(*view_args, **view_kwargs)
            return response.data
        return partial

    def get_serializer_context(self):
        """Inject request into the serializer context. Additionally, inject partial functions
        (request, object -> embedd items) if the query string contains embeds, and this
        is the topmost call to this method (the embed partials call view functions which has
        the potential to create infinite recursion hence the inclusion of the no_embeds
        view kwarg to prevent this).
        """
        context = super(JSONAPIBaseView, self).get_serializer_context()
        if self.kwargs.get('no_embeds', False):
            return context
        embeds = self.request.query_params.getlist('embed')
        embeds_partials = {}
        for embed in embeds:
            embed_field = self.serializer_class._declared_fields.get(embed)
            embeds_partials[embed] = self._get_embed_partial(embed, embed_field)
        context.update({
            'embed': embeds_partials
        })
        return context

@api_view(('GET',))
def root(request, format=None):
    """Welcome to the V2 Open Science Framework API. With this API you can access users, projects, components, and files
    from the [Open Science Framework](https://osf.io/). The Open Science Framework (OSF) is a free, open-source service
    maintained by the [Center for Open Science](http://cos.io/).

    The OSF serves as a repository and archive for study designs, materials, data, manuscripts, or anything else
    associated with your research during the research process. Every project and file on the OSF has a permanent unique
    identifier, and every registration (a permanent, time-stamped version of your projects and files) can be assigned a
    DOI/ARK. You can use the OSF to measure your impact by monitoring the traffic to projects and files you make
    public. With the OSF you have full control of what parts of your research are public and what remains private.

    Beta notice: This API is currently a beta service.  You are encouraged to use the API and will receive support
    when doing so, however, while the API remains in beta status, it may change without notice as a result of
    product updates. The temporary beta status of the API will remain in place while it matures. In a future
    release, the beta status will be removed, at which point we will provide details on how long we will support
    the API V2 and under what circumstances it might change.

    #General API Usage

    The OSF API generally conforms to the [JSON-API v1.0 spec](http://jsonapi.org/format/1.0/).  Where exceptions
    exist, they will be noted.  Each endpoint will have its own documentation, but there are some general principles.

    ##Requests

    ###Canonical URLs

    All canonical URLs have trailing slashes.  A request to an endpoint without a trailing slash will result in a 301
    redirect to the canonical URL.  There are some exceptions when working with the Files API, so if a URL in a response
    does not have a slash, do not append one.

    ###Plurals

    Endpoints are always pluralized.  `/users/`, not `/user/`, `/nodes/`, not `/node/`.

    ###Common Actions

    Every endpoint in the OSF API responds to `GET`, `HEAD`, and `OPTION` requests.  You must have adequate permissions
    to interact with the endpoint.  Unauthorized use will result in 401 Unauthorized or 403 Forbidden responses.  Use
    `HEAD` to probe an endpoint and make sure your headers are well-formed.  `GET` will return a representation of the
    entity or entity collection referenced by the endpoint.  An `OPTIONS` request will return a JSON object that describes the
    endpoint, including the name, a description, the acceptable request formats, the allowed response formats, and any
    actions available via the endpoint.

    ###Filtering

    Entity collections can be filtered by adding a query parameter in the form:

        filter[<fieldname>]=<matching information>

    String queries are filtered using substring matching. For example, if you were trying to find [Lise
    Meitner](http://en.wikipedia.org/wiki/Lise_Meitner):

        /users/?filter[full_name]=meitn

    You can filter on multiple fields, or the same field in different ways, by &-ing the query parameters together.

        /users/?filter[full_name]=lise&filter[family_name]=mei

    Boolean fields should be queried with `true` or `false`.

        /nodes/?filter[registered]=true

    ###Pagination

    All entity collection endpoints respond to the `page` query parameter behavior as described in the [JSON-API
    pagination spec](http://jsonapi.org/format/1.0/#crud).  However, pagination links are provided in the response, and
    you are encouraged to use that rather than adding query parameters by hand.

    ###Formatting POST/PUT/PATCH request bodies

    The OSF API follows the JSON-API spec for [create and update requests](http://jsonapi.org/format/1.0/#crud).  This means
    all request bodies must be wrapped with some metadata.  Each request body must be an object with a `data` key
    containing at least a `type` member.  The value of the `type` member must agree with the `type` of the entities
    represented by the endpoint.  If not, a 409 Conflict will be returned.  The request should also contain an
    `attributes` member with an object containing the key-value pairs to be created/updated.  PUT/PATCH requests must
    also have an `id` key that matches the id part of the endpoint.  If the `id` key does not match the id path part, a
    409 Conflict error will be returned.

    ####Example 1: Creating a Node via POST

        POST /v2/nodes/
        {
          "data": {
            "type": "nodes",
            "attributes": {
              "title" : "A Phylogenetic Tree of Famous Internet Cats",
              "category" : "project",
              "description" : "How closely related are Grumpy Cat and C.H. Cheezburger? Is memefulness inheritable?"
            }
          }
        }

    ####Example 2: Updating a User via PUT

        PUT /v2/users/me/
        {
          "data": {
            "id": "3rqxc",
            "type": "users",
            "attributes": {
              "full_name" : "Henrietta Swan Leavitt",
              "given_name" : "Henrietta",
              "middle_names" : "Swan",
              "family_name" : "Leavitt"
            }
          }
        }

    **NB:** If you PUT/PATCH to the `/users/me/` endpoint, you must still provide your full user id in the `id` field of
    the request.  We do not support using the `me` alias in request bodies at this time.

    ###PUT vs. PATCH

    For most endpoints that support updates via PUT requests, we also allow PATCH updates. The only difference is that
    PUT requests require all mandatory attributes to be set, even if their value is unchanged. PATCH requests may omit
    mandatory attributes, whose value will be unchanged.

    ###Attribute Validation

    Endpoints that allow creation or modification of entities generally limit updates to certain attributes of the
    entity.  If you attempt to set an attribute that does not permit updates (such as a `date_created` timestamp), the
    API will silently ignore that attribute.  This will not affect the response from the API: if the request would have
    succeeded without the updated attribute, it will still report as successful.  Likewise, if the request would have
    failed without the attribute update, the API will still report a failure.

    Typoed or non-existent attributes will behave the same as non-updatable attributes and be silently ignored. If a
    request is not working the way you expect, make sure to double check your spelling.

    ##Responses

    ###Entities

    An entity is a single resource that has been retreived from the API, usually from an endpoint with the entity's id
    as the final path part.  A successful response from an entity request will be a JSON object with a top level `data`
    key pointing to a sub-object with the following members:

    + `id`

    The identifier for the entity.  This MUST be included with [PUT and PATCH
    requests](#formatting-postputpatch-request-bodies).

    + `type`

    The type identifier of this entity.  This MUST be included with [all create/update
    requests](#formatting-postputpatch-request-bodies).

    + `attributes`

    The properties of the entity.  Names, descriptions, etc.

    + `relationships`

    Relationships are urls to other entities or entity collections that have a relationship to the entity. For example,
    the node entity provides a `contributors` relationship that points to the endpoint to retrieve all contributors to
    that node.  It is recommended to use these links rather than to id-filter general entity collection endpoints.
    They'll be faster, easier, and less error-prone.  Generally a relationship will have the following structure:

        {relationship_name}: {
            "links": {
                "related": {
                    "href": {url_to_related_entity_or_entity_collection},
                    "meta": {}
                }
            }
        }

    If there are no related entities, `href` will be null.

    + `links`

    Links are urls to alternative representations of the entity or actions that may be performed on the entity.  Most
    entities will provide a `self` link that is the canonical endpoint for the entity where update and delete requests
    should be sent.  In-depth documentation of actions is available by navigating to the `self` link in the Browsable
    API.  Most entities will also provide an `html` link that directs to the entity's page on the [OSF](http://osf.io/).

    ###Entity Collections

    Entity collection endpoints return a list of entities and an additional data structure with pagination links, such as
    "next", "prev", "first", and "last". The OSF API limits all entity collection responses to a maximum of 10 entities.
    The response object has two keys:

    + `data`

    `data` is an array of entities that match the query.  Each entity in the array is the same representation that is
    returned from that entity's `self` link, meaning that refetching the entity is unnecessary.

    + `links`

    `links` contains pagination information, including links to the previous, next, first, and last pages of results.
    The meta key contains the total number of entities available, as well as the current number of results displayed per
    page.  If there are only enough results to fill one page, the `first`, `last`, `prev`, and `next` values will be
    null.

    ###Errors

    When a request fails for whatever reason, the OSF API will return an appropriate HTTP error code and include a
    descriptive error in the body of the response.  The response body will be an object with a key, `errors`, pointing
    to an array of error objects.  Generally, these error objects will consist of a `detail` key with a detailed error
    message, but may include additional information in accordance with the [JSON-API error
    spec](http://jsonapi.org/format/1.0/#error-objects).

    ##OSF Enum Fields

    Some entities in the OSF API have fields that only take a restricted set of values.  Those fields are listed here
    for reference.  Fuller descriptions are available on the relevent entity pages.

    ###OSF Node Categories

        value                 description
        ------------------------------------------
        project               Project
        hypothesis            Hypothesis
        methods and measures  Methods and Measures
        procedure             Procedure
        instrumentation       Instrumentation
        data                  Data
        analysis              Analysis
        communication         Communication
        other                 Other

    ###OSF Node Permission keys

        value        description
        ------------------------------------------
        read         Read-only access
        write        Write access (make changes, cannot delete)
        admin        Admin access (full write, create, delete, contributor add)

    ###Storage Providers

    Valid storage providers are:

        value        description
        ------------------------------------------
        box          Box.com
        cloudfiles   Rackspace Cloud Files
        dataverse    Dataverse
        dropbox      Dropbox
        figshare     figshare
        github       GitHub
        googledrive  Google Drive
        osfstorage   OSF Storage
        s3           Amazon S3

    """
    if request.user and not request.user.is_anonymous():
        user = request.user
        current_user = UserSerializer(user, context={'request': request}).data
    else:
        current_user = None

    return Response({
        'meta': {
            'message': 'Welcome to the OSF API.',
            'version': request.version,
            'current_user': current_user,
        },
        'links': {
            'nodes': absolute_reverse('nodes:node-list'),
            'users': absolute_reverse('users:user-list'),
        }
    })

def error_404(request, format=None, *args, **kwargs):
    return JsonResponse(
        {'errors': [{'detail': 'Not found.'}]},
        status=404,
        content_type='application/vnd.api+json; application/json'
    )<|MERGE_RESOLUTION|>--- conflicted
+++ resolved
@@ -1,17 +1,9 @@
-<<<<<<< HEAD
+from django.http import JsonResponse
 from django.core.urlresolvers import resolve, reverse
-
-=======
-from django.http import JsonResponse
->>>>>>> 6b122baf
 from rest_framework.decorators import api_view
 from rest_framework.response import Response
 from rest_framework import generics
 
-<<<<<<< HEAD
-from api.base.utils import absolute_reverse
-=======
->>>>>>> 6b122baf
 from api.users.serializers import UserSerializer
 from .utils import absolute_reverse
 
