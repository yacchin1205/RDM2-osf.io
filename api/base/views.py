from collections import defaultdict

from django_bulk_update.helper import bulk_update
from django.conf import settings as django_settings
from django.db import transaction
from django.http import JsonResponse
from rest_framework import generics
from rest_framework import permissions as drf_permissions
from rest_framework import status
from rest_framework.decorators import api_view, throttle_classes
from rest_framework.exceptions import ValidationError, NotFound
from rest_framework.mixins import ListModelMixin
from rest_framework.response import Response

from api.base import permissions as base_permissions
from api.base import utils
from api.base.exceptions import RelationshipPostMakesNoChanges
from api.base.filters import ListFilterMixin
from api.base.parsers import JSONAPIRelationshipParser
from api.base.parsers import JSONAPIRelationshipParserForRegularJSON
from api.base.requests import EmbeddedRequest
from api.base.serializers import (
    MaintenanceStateSerializer,
    LinkedNodesRelationshipSerializer,
    LinkedRegistrationsRelationshipSerializer
)
from api.base.throttling import RootAnonThrottle, UserRateThrottle
from api.base.utils import is_bulk_request, get_user_auth
from api.nodes.utils import get_file_object
from api.nodes.permissions import ContributorOrPublic
from api.nodes.permissions import ContributorOrPublicForRelationshipPointers
from api.nodes.permissions import ReadOnlyIfRegistration
from api.users.serializers import UserSerializer
from framework.auth.oauth_scopes import CoreScopes
from osf.models import Contributor, MaintenanceState, BaseFileNode


class JSONAPIBaseView(generics.GenericAPIView):

    def __init__(self, **kwargs):
        assert getattr(self, 'view_name', None), 'Must specify view_name on view.'
        assert getattr(self, 'view_category', None), 'Must specify view_category on view.'
        self.view_fqn = ':'.join([self.view_category, self.view_name])
        super(JSONAPIBaseView, self).__init__(**kwargs)

    def _get_embed_partial(self, field_name, field):
        """Create a partial function to fetch the values of an embedded field. A basic
        example is to include a Node's children in a single response.

        :param str field_name: Name of field of the view's serializer_class to load
        results for
        :return function object -> dict:
        """
        if getattr(field, 'field', None):
            field = field.field

        def partial(item):
            # resolve must be implemented on the field
            v, view_args, view_kwargs = field.resolve(item, field_name, self.request)
            if not v:
                return None

            if isinstance(self.request, EmbeddedRequest):
                request = EmbeddedRequest(self.request._request)
            else:
                request = EmbeddedRequest(self.request)

            if not hasattr(request._request._request, '_embed_cache'):
                request._request._request._embed_cache = {}
            cache = request._request._request._embed_cache

            request.parents.setdefault(type(item), {})[item._id] = item

            view_kwargs.update({
                'request': request,
                'is_embedded': True,
            })

            # Setup a view ourselves to avoid all the junk DRF throws in
            # v is a function that hides everything v.cls is the actual view class
            view = v.cls()
            view.args = view_args
            view.kwargs = view_kwargs
            view.request = request
            view.request.parser_context['kwargs'] = view_kwargs
            view.format_kwarg = view.get_format_suffix(**view_kwargs)

            if not isinstance(view, ListModelMixin):
                try:
                    item = view.get_object()
                except Exception as e:
                    with transaction.atomic():
                        ret = view.handle_exception(e).data
                    return ret

            _cache_key = (v.cls, field_name, view.get_serializer_class(), (type(item), item.id))
            if _cache_key in cache:
                # We already have the result for this embed, return it
                return cache[_cache_key]

            # Cache serializers. to_representation of a serializer should NOT augment it's fields so resetting the context
            # should be sufficient for reuse
            if not view.get_serializer_class() in cache:
                cache[view.get_serializer_class()] = view.get_serializer_class()(many=isinstance(view, ListModelMixin), context=view.get_serializer_context())
            ser = cache[view.get_serializer_class()]

            try:
                ser._context = view.get_serializer_context()

                if not isinstance(view, ListModelMixin):
                    ret = ser.to_representation(item)
                else:
                    queryset = view.filter_queryset(view.get_queryset())
                    page = view.paginate_queryset(getattr(queryset, '_results_cache', None) or queryset)

                    ret = ser.to_representation(page or queryset)

                    if page is not None:
                        request.parser_context['view'] = view
                        request.parser_context['kwargs'].pop('request')
                        view.paginator.request = request
                        ret = view.paginator.get_paginated_response(ret).data
            except Exception as e:
                with transaction.atomic():
                    ret = view.handle_exception(e).data

            # Allow request to be gc'd
            ser._context = None

            # Cache our final result
            cache[_cache_key] = ret

            return ret

        return partial

    def get_serializer_context(self):
        """Inject request into the serializer context. Additionally, inject partial functions
        (request, object -> embed items) if the query string contains embeds.  Allows
         multiple levels of nesting.
        """
        context = super(JSONAPIBaseView, self).get_serializer_context()
        if self.kwargs.get('is_embedded'):
            embeds = []
        else:
            embeds = self.request.query_params.getlist('embed') or self.request.query_params.getlist('embed[]')

        fields_check = self.get_serializer_class()._declared_fields.copy()
        if 'fields[{}]'.format(self.serializer_class.Meta.type_) in self.request.query_params:
            # Check only requested and mandatory fields
            sparse_fields = self.request.query_params['fields[{}]'.format(self.serializer_class.Meta.type_)]
            for field in fields_check.copy().keys():
                if field not in ('type', 'id', 'links') and field not in sparse_fields:
                    fields_check.pop(field)

        for field in fields_check:
            if getattr(fields_check[field], 'field', None):
                fields_check[field] = fields_check[field].field

        for field in fields_check:
            if getattr(fields_check[field], 'always_embed', False) and field not in embeds:
                embeds.append(unicode(field))
            if getattr(fields_check[field], 'never_embed', False) and field in embeds:
                embeds.remove(field)
        embeds_partials = {}
        for embed in embeds:
            embed_field = fields_check.get(embed)
            embeds_partials[embed] = self._get_embed_partial(embed, embed_field)

        context.update({
            'enable_esi': (
                utils.is_truthy(self.request.query_params.get('esi', django_settings.ENABLE_ESI)) and
                self.request.accepted_renderer.media_type in django_settings.ESI_MEDIA_TYPES
            ),
            'embed': embeds_partials,
            'envelope': self.request.query_params.get('envelope', 'data'),
        })
        return context


class LinkedNodesRelationship(JSONAPIBaseView, generics.RetrieveUpdateDestroyAPIView, generics.CreateAPIView):
    """ Relationship Endpoint for Linked Node relationships

    Used to set, remove, update and retrieve the ids of the linked nodes attached to this collection. For each id, there
    exists a node link that contains that node.

    ##Actions

    ###Create

        Method:        POST
        URL:           /links/self
        Query Params:  <none>
        Body (JSON):   {
                         "data": [{
                           "type": "linked_nodes",   # required
                           "id": <node_id>   # required
                         }]
                       }
        Success:       201

    This requires both edit permission on the collection, and for the user that is
    making the request to be able to read the nodes requested. Data can contain any number of
    node identifiers. This will create a node_link for all node_ids in the request that
    do not currently have a corresponding node_link in this collection.

    ###Update

        Method:        PUT || PATCH
        URL:           /links/self
        Query Params:  <none>
        Body (JSON):   {
                         "data": [{
                           "type": "linked_nodes",   # required
                           "id": <node_id>   # required
                         }]
                       }
        Success:       200

    This requires both edit permission on the collection and for the user that is
    making the request to be able to read the nodes requested. Data can contain any number of
    node identifiers. This will replace the contents of the node_links for this collection with
    the contents of the request. It will delete all node links that don't have a node_id in the data
    array, create node links for the node_ids that don't currently have a node id, and do nothing
    for node_ids that already have a corresponding node_link. This means a update request with
    {"data": []} will remove all node_links in this collection

    ###Destroy

        Method:        DELETE
        URL:           /links/self
        Query Params:  <none>
        Body (JSON):   {
                         "data": [{
                           "type": "linked_nodes",   # required
                           "id": <node_id>   # required
                         }]
                       }
        Success:       204

    This requires edit permission on the node. This will delete any node_links that have a
    corresponding node_id in the request.
    """
    permission_classes = (
        ContributorOrPublicForRelationshipPointers,
        drf_permissions.IsAuthenticatedOrReadOnly,
        base_permissions.TokenHasScope,
        ReadOnlyIfRegistration,
    )

    required_read_scopes = [CoreScopes.NODE_LINKS_READ]
    required_write_scopes = [CoreScopes.NODE_LINKS_WRITE]

    serializer_class = LinkedNodesRelationshipSerializer
    parser_classes = (JSONAPIRelationshipParser, JSONAPIRelationshipParserForRegularJSON, )

    def get_object(self):
        object = self.get_node(check_object_permissions=False)
        auth = utils.get_user_auth(self.request)
        obj = {'data': [
            pointer for pointer in
            object.linked_nodes.filter(is_deleted=False, type='osf.node')
            if pointer.can_view(auth)
        ], 'self': object}
        self.check_object_permissions(self.request, obj)
        return obj

    def perform_destroy(self, instance):
        data = self.request.data['data']
        auth = utils.get_user_auth(self.request)
        current_pointers = {pointer._id: pointer for pointer in instance['data']}
        collection = instance['self']
        for val in data:
            if val['id'] in current_pointers:
                collection.rm_pointer(current_pointers[val['id']], auth)

    def create(self, *args, **kwargs):
        try:
            ret = super(LinkedNodesRelationship, self).create(*args, **kwargs)
        except RelationshipPostMakesNoChanges:
            return Response(status=status.HTTP_204_NO_CONTENT)
        return ret


class LinkedRegistrationsRelationship(JSONAPIBaseView, generics.RetrieveUpdateDestroyAPIView, generics.CreateAPIView):
    """ Relationship Endpoint for Linked Registrations relationships

    Used to set, remove, update and retrieve the ids of the linked registrations attached to this collection. For each id, there
    exists a node link that contains that registration.

    ##Actions

    ###Create

        Method:        POST
        URL:           /links/self
        Query Params:  <none>
        Body (JSON):   {
                         "data": [{
                           "type": "linked_registrations",   # required
                           "id": <node_id>   # required
                         }]
                       }
        Success:       201

    This requires both edit permission on the collection, and for the user that is
    making the request to be able to read the registrations requested. Data can contain any number of
    node identifiers. This will create a node_link for all node_ids in the request that
    do not currently have a corresponding node_link in this collection.

    ###Update

        Method:        PUT || PATCH
        URL:           /links/self
        Query Params:  <none>
        Body (JSON):   {
                         "data": [{
                           "type": "linked_registrations",   # required
                           "id": <node_id>   # required
                         }]
                       }
        Success:       200

    This requires both edit permission on the collection and for the user that is
    making the request to be able to read the registrations requested. Data can contain any number of
    node identifiers. This will replace the contents of the node_links for this collection with
    the contents of the request. It will delete all node links that don't have a node_id in the data
    array, create node links for the node_ids that don't currently have a node id, and do nothing
    for node_ids that already have a corresponding node_link. This means a update request with
    {"data": []} will remove all node_links in this collection

    ###Destroy

        Method:        DELETE
        URL:           /links/self
        Query Params:  <none>
        Body (JSON):   {
                         "data": [{
                           "type": "linked_registrations",   # required
                           "id": <node_id>   # required
                         }]
                       }
        Success:       204

    This requires edit permission on the node. This will delete any node_links that have a
    corresponding node_id in the request.
    """
    permission_classes = (
        ContributorOrPublicForRelationshipPointers,
        drf_permissions.IsAuthenticatedOrReadOnly,
        base_permissions.TokenHasScope,
        ReadOnlyIfRegistration,
    )

    required_read_scopes = [CoreScopes.NODE_LINKS_READ]
    required_write_scopes = [CoreScopes.NODE_LINKS_WRITE]

    serializer_class = LinkedRegistrationsRelationshipSerializer
    parser_classes = (JSONAPIRelationshipParser, JSONAPIRelationshipParserForRegularJSON, )

    def get_object(self):
        object = self.get_node(check_object_permissions=False)
        auth = utils.get_user_auth(self.request)
        obj = {'data': [
            pointer for pointer in
            object.linked_nodes.filter(is_deleted=False, type='osf.registration')
            if pointer.can_view(auth)
        ], 'self': object}
        self.check_object_permissions(self.request, obj)
        return obj

    def perform_destroy(self, instance):
        data = self.request.data['data']
        auth = utils.get_user_auth(self.request)
        current_pointers = {pointer._id: pointer for pointer in instance['data']}
        collection = instance['self']
        for val in data:
            if val['id'] in current_pointers:
                collection.rm_pointer(current_pointers[val['id']], auth)
            else:
                raise NotFound(detail='Pointer with id "{}" not found in pointers list'.format(val['id'], collection))

    def create(self, *args, **kwargs):
        try:
            ret = super(LinkedRegistrationsRelationship, self).create(*args, **kwargs)
        except RelationshipPostMakesNoChanges:
            return Response(status=status.HTTP_204_NO_CONTENT)
        return ret


@api_view(('GET',))
@throttle_classes([RootAnonThrottle, UserRateThrottle])
def root(request, format=None, **kwargs):
<<<<<<< HEAD
    """
    The documentation for the Open Science Framework API can be found at [developer.osf.io](https://developer.osf.io).
=======
    """Welcome to the V2 Open Science Framework API. With this API you can access users, projects, components, logs, and files
    from the [Open Science Framework](https://osf.io/). The Open Science Framework (OSF) is a free, open-source service
    maintained by the [Center for Open Science](http://cos.io/).

    The OSF serves as a repository and archive for study designs, materials, data, manuscripts, or anything else
    associated with your research during the research process. Every project and file on the OSF has a permanent unique
    identifier, and every registration (a permanent, time-stamped version of your projects and files) can be assigned a
    DOI. You can use the OSF to measure your impact by monitoring the traffic to projects and files you make
    public. With the OSF you have full control of what parts of your research are public and what remains private.

    Beta notice: This API is currently a beta service.  You are encouraged to use the API and will receive support
    when doing so, however, while the API remains in beta status, it may change without notice as a result of
    product updates. The temporary beta status of the API will remain in place while it matures. In a future
    release, the beta status will be removed, at which point we will provide details on how long we will support
    the API V2 and under what circumstances it might change.

    #General API Usage

    The OSF API generally conforms to the [JSON-API v1.0 spec](http://jsonapi.org/format/1.0/).  Where exceptions
    exist, they will be noted.  Each endpoint will have its own documentation, but there are some general principles.

    Assume undocumented routes/features/fields are unstable.

    ##Requests

    ###Canonical URLs

    All canonical URLs have trailing slashes.  A request to an endpoint without a trailing slash will result in a 301
    redirect to the canonical URL.  There are some exceptions when working with the Files API, so if a URL in a response
    does not have a slash, do not append one.

    ###Plurals

    Endpoints are always pluralized.  `/users/`, not `/user/`, `/nodes/`, not `/node/`.

    ###Common Actions

    Every endpoint in the OSF API responds to `GET`, `HEAD`, and `OPTION` requests.  You must have adequate permissions
    to interact with the endpoint.  Unauthorized use will result in 401 Unauthorized or 403 Forbidden responses.  Use
    `HEAD` to probe an endpoint and make sure your headers are well-formed.  `GET` will return a representation of the
    entity or entity collection referenced by the endpoint.  An `OPTIONS` request will return a JSON object that describes the
    endpoint, including the name, a description, the acceptable request formats, the allowed response formats, and any
    actions available via the endpoint.

    ###Versioning
    Versioning can be specified in three different ways:

    1. URL Path Versioning, e.g. `/v2/` or `/v3/`

        + A version specified via the URL path is a **required** part of the URL.

        + Only a major version can be specified via the URL path, i.e. `/v2.0.6/` is invalid,
        additionally, paths such as `/v2.0/` are invalid.

        + If the default version of the API is within the major version specified in the URL path,
        the default version will be applied (i.e. if the default version is `2.3` and the URL path is `/v2/`,
        then version returned will be `2.3`).

        + If the default version of the API is not within the major version specified in the URL path,
        the URL path version will be applied (i.e. if the default version is `3.0` and the URL path is `/v2/`,
        then the version returned will be `2.0`)

    2. Query Parameter Versioning, e.g. `/v2/nodes/?version=2.1.6`

        + Pinning to a specific version via a query parameter is **optional**.

        + A specific version (major, minor, or patch) for a single request can be specified via the `version`
        query parameter, as long as it is an allowed version.

        + If the version specified in the query parameter does not fall within the same major version
         specified in the URL path, i.e `/v2/nodes/?version=3.1.4` a `409 Conflict` response will be returned.

    3.  Header Versioning, e.g. `Accept-Header=application/vnd.api+json;version=3.0.1`

        + Pinning to a specific version via request header is **optional**.

        + A specific version (major, minor, or patch) for a single request can be specified
         via the `Accept Header` of the request, as long as it is an allowed version.

        + If the version specified in the header does not fall within the same major version specified
         in the URL path a `409 Conflict` response will be returned.

        + If both a header version and query parameter version are specified, the versions must match exactly
          or a `409 Conflict` response will be returned (i.e. one does not take precedence over the other).

    ###Filtering

    Entity collections can be filtered by adding a query parameter in the form:

        filter[<fieldname>]=<matching information>

    String queries are filtered using substring matching. For example, if you were trying to find [Lise
    Meitner](http://en.wikipedia.org/wiki/Lise_Meitner):

        /users/?filter[full_name]=meitn

    You can filter on multiple fields, or the same field in different ways, by &-ing the query parameters together.

        /users/?filter[full_name]=lise&filter[family_name]=mei

    Boolean fields should be queried with `true` or `false`.

        /nodes/?filter[registered]=true

    You can request multiple resources by filtering on id and placing comma-separated values in your query parameter.

        /nodes/?filter[id]=aegu6,me23a

    You can filter with case-sensitivity or case-insensitivity by using `contains` and `icontains`, respectively.

        /nodes/?filter[tags][icontains]=help

    ###Embedding

    All related resources that appear in the `relationships` attribute are embeddable, meaning that
    by adding a query parameter like:

        /nodes/?embed=contributors

    it is possible to fetch a Node and its contributors in a single request. The embedded results will have the following
    structure:

        {relationship_name}: {full_embedded_response}

    Where `full_embedded_response` means the full API response resulting from a GET request to the `href` link of the
    corresponding related resource. This means if there are no errors in processing the embedded request the response will have
    the format:

        data: {response}

    And if there are errors processing the embedded request the response will have the format:

        errors: {errors}

    Multiple embeds can be achieved with multiple query parameters separated by "&".

        /nodes/?embed=contributors&embed=comments

    Some endpoints are automatically embedded.

    ###Pagination

    All entity collection endpoints respond to the `page` query parameter behavior as described in the [JSON-API
    pagination spec](http://jsonapi.org/format/1.0/#crud).  However, pagination links are provided in the response, and
    you are encouraged to use that rather than adding query parameters by hand.

    ###Formatting POST/PUT/PATCH request bodies

    The OSF API follows the JSON-API spec for [create and update requests](http://jsonapi.org/format/1.0/#crud).  This means
    all request bodies must be wrapped with some metadata.  Each request body must be an object with a `data` key
    containing at least a `type` member.  The value of the `type` member must agree with the `type` of the entities
    represented by the endpoint.  If not, a 409 Conflict will be returned.  The request should also contain an
    `attributes` member with an object containing the key-value pairs to be created/updated.  PUT/PATCH requests must
    also have an `id` key that matches the id part of the endpoint.  If the `id` key does not match the id path part, a
    409 Conflict error will be returned.

    ####Example 1: Creating a Node via POST

        POST /v2/nodes/
        {
          "data": {
            "type": "nodes",
            "attributes": {
              "title" : "A Phylogenetic Tree of Famous Internet Cats",
              "category" : "project",
              "description" : "How closely related are Grumpy Cat and C.H. Cheezburger? Is memefulness inheritable?"
            }
          }
        }

    ####Example 2: Updating a User via PUT

        PUT /v2/users/me/
        {
          "data": {
            "id": "3rqxc",
            "type": "users",
            "attributes": {
              "full_name" : "Henrietta Swan Leavitt",
              "given_name" : "Henrietta",
              "middle_names" : "Swan",
              "family_name" : "Leavitt"
            }
          }
        }

    **NB:** If you PUT/PATCH to the `/users/me/` endpoint, you must still provide your full user id in the `id` field of
    the request.  We do not support using the `me` alias in request bodies at this time.

    ###PUT vs. PATCH

    For most endpoints that support updates via PUT requests, we also allow PATCH updates. The only difference is that
    PUT requests require all mandatory attributes to be set, even if their value is unchanged. PATCH requests may omit
    mandatory attributes, whose value will be unchanged.

    ###Attribute Validation

    Endpoints that allow creation or modification of entities generally limit updates to certain attributes of the
    entity.  If you attempt to set an attribute that does not permit updates (such as a `created` timestamp), the
    API will silently ignore that attribute.  This will not affect the response from the API: if the request would have
    succeeded without the updated attribute, it will still report as successful.  Likewise, if the request would have
    failed without the attribute update, the API will still report a failure.

    Typoed or non-existent attributes will behave the same as non-updatable attributes and be silently ignored. If a
    request is not working the way you expect, make sure to double check your spelling.

    ##Responses

    ###Entities

    An entity is a single resource that has been retrieved from the API, usually from an endpoint with the entity's id
    as the final path part.  A successful response from an entity request will be a JSON object with a top level `data`
    key pointing to a sub-object with the following members:

    + `id`

    The identifier for the entity.  This MUST be included with [PUT and PATCH
    requests](#formatting-postputpatch-request-bodies).

    + `type`

    The type identifier of this entity.  This MUST be included with [all create/update
    requests](#formatting-postputpatch-request-bodies).

    + `attributes`

    The properties of the entity.  Names, descriptions, etc.

    + `relationships`

    Relationships are urls to other entities or entity collections that have a relationship to the entity. For example,
    the node entity provides a `contributors` relationship that points to the endpoint to retrieve all contributors to
    that node.  It is recommended to use these links rather than to id-filter general entity collection endpoints.
    They'll be faster, easier, and less error-prone.  Generally a relationship will have the following structure:

        {relationship_name}: {
            "links": {
                "related": {
                    "href": {url_to_related_entity_or_entity_collection},
                    "meta": {}
                }
            }
        }

    If there are no related entities, `href` will be null.

    + `embeds`

    Please see `Embedding` documentation under `Requests`.

    + `links`

    Links are urls to alternative representations of the entity or actions that may be performed on the entity.  Most
    entities will provide a `self` link that is the canonical endpoint for the entity where update and delete requests
    should be sent.  In-depth documentation of actions is available by navigating to the `self` link in the Browsable
    API.  Most entities will also provide an `html` link that directs to the entity's page on the [OSF](http://osf.io/).

    ###Entity Collections

    Entity collection endpoints return a list of entities and an additional data structure with pagination links, such as
    "next", "prev", "first", and "last". The OSF API limits all entity collection responses to a maximum of 10 entities.
    The response object has two keys:

    + `data`

    `data` is an array of entities that match the query.  Each entity in the array is the same representation that is
    returned from that entity's `self` link, meaning that refetching the entity is unnecessary.

    + `links`

    `links` contains pagination information, including links to the previous, next, first, and last pages of results.
    The meta key contains the total number of entities available, as well as the current number of results displayed per
    page.  If there are only enough results to fill one page, the `first`, `last`, `prev`, and `next` values will be
    null.

    ###Errors

    When a request fails for whatever reason, the OSF API will return an appropriate HTTP error code and include a
    descriptive error in the body of the response.  The response body will be an object with a key, `errors`, pointing
    to an array of error objects.  Generally, these error objects will consist of a `detail` key with a detailed error
    message and a `source` object that may contain a field `pointer` that is a [JSON
    Pointer](https://tools.ietf.org/html/rfc6901) to the error-causing attribute. The `error` objects may include
    additional information in accordance with the [JSON-API error spec](http://jsonapi.org/format/1.0/#error-objects).

    ####Example: Error response from an incorrect create node request

        {
          "errors": [
            {
              "source": {
                "pointer": "/data/attributes/category"
              },
              "detail": "This field is required."
            },
            {
              "source": {
                "pointer": "/data/type"
              },
              "detail": "This field may not be null."
            },
            {
              "source": {
                "pointer": "/data/attributes/title"
              },
              "detail": "This field is required."
            }
          ]
        }

    ##OSF Enum Fields

    Some entities in the OSF API have fields that only take a restricted set of values.  Those fields are listed here
    for reference.  Fuller descriptions are available on the relevant entity pages.

    ###OSF Node Categories

        value                 description
        ==========================================
        project               Project
        hypothesis            Hypothesis
        methods and measures  Methods and Measures
        procedure             Procedure
        instrumentation       Instrumentation
        data                  Data
        analysis              Analysis
        communication         Communication
        other                 Other

    ###OSF Node Permission keys

        value        description
        ==========================================
        read         Read-only access
        write        Write access (make changes, cannot delete)
        admin        Admin access (full write, create, delete, contributor add)

    ###Storage Providers

    Valid storage providers are:

        value        description
        ==========================================
        bitbucket    Bitbucket
        box          Box.com
        dataverse    Dataverse
        dropbox      Dropbox
        figshare     figshare
        github       GitHub
        gitlab       GitLab
        googledrive  Google Drive
        onedrive     Microsoft OneDrive
        osfstorage   OSF Storage
        s3           Amazon S3
>>>>>>> 95728a25

    The documentation for this endpoint can be found [here](https://developer.osf.io/#operation/base_read).
    """
    if request.user and not request.user.is_anonymous:
        user = request.user
        current_user = UserSerializer(user, context={'request': request}).data
    else:
        current_user = None
    kwargs = request.parser_context['kwargs']
    return_val = {
        'meta': {
            'message': 'Welcome to the OSF API.',
            'version': request.version,
            'current_user': current_user,
        },
        'links': {
            'nodes': utils.absolute_reverse('nodes:node-list', kwargs=kwargs),
            'users': utils.absolute_reverse('users:user-list', kwargs=kwargs),
            'collections': utils.absolute_reverse('collections:collection-list', kwargs=kwargs),
            'registrations': utils.absolute_reverse('registrations:registration-list', kwargs=kwargs),
            'institutions': utils.absolute_reverse('institutions:institution-list', kwargs=kwargs),
            'licenses': utils.absolute_reverse('licenses:license-list', kwargs=kwargs),
            'metaschemas': utils.absolute_reverse('metaschemas:metaschema-list', kwargs=kwargs),
            'addons': utils.absolute_reverse('addons:addon-list', kwargs=kwargs),
        }
    }

    if utils.has_admin_scope(request):
        return_val['meta']['admin'] = True

    return Response(return_val)

@api_view(('GET',))
@throttle_classes([RootAnonThrottle, UserRateThrottle])
def status_check(request, format=None, **kwargs):
    maintenance = MaintenanceState.objects.all().first()
    return Response({
        'maintenance': MaintenanceStateSerializer(maintenance).data if maintenance else None
    })


def error_404(request, format=None, *args, **kwargs):
    return JsonResponse(
        {'errors': [{'detail': 'Not found.'}]},
        status=404,
        content_type='application/vnd.api+json; application/json'
    )


class BaseContributorDetail(JSONAPIBaseView, generics.RetrieveAPIView):

    # overrides RetrieveAPIView
    def get_object(self):
        node = self.get_node()
        user = self.get_user()
        # May raise a permission denied
        self.check_object_permissions(self.request, user)
        try:
            return node.contributor_set.get(user=user)
        except Contributor.DoesNotExist:
            raise NotFound('{} cannot be found in the list of contributors.'.format(user))


class BaseContributorList(JSONAPIBaseView, generics.ListAPIView, ListFilterMixin):

    ordering = ('-modified',)

    def get_default_queryset(self):
        node = self.get_node()

        return node.contributor_set.all().include('user__guids')

    def get_queryset(self):
        queryset = self.get_queryset_from_request()
        # If bulk request, queryset only contains contributors in request
        if is_bulk_request(self.request):
            contrib_ids = []
            for item in self.request.data:
                try:
                    contrib_ids.append(item['id'].split('-')[1])
                except AttributeError:
                    raise ValidationError('Contributor identifier not provided.')
                except IndexError:
                    raise ValidationError('Contributor identifier incorrectly formatted.')
            queryset[:] = [contrib for contrib in queryset if contrib._id in contrib_ids]
        return queryset


class BaseNodeLinksDetail(JSONAPIBaseView, generics.RetrieveAPIView):
    pass


class BaseNodeLinksList(JSONAPIBaseView, generics.ListAPIView):

    ordering = ('-modified',)

    def get_queryset(self):
        auth = get_user_auth(self.request)
        query = self.get_node()\
                .node_relations.select_related('child')\
                .filter(is_node_link=True, child__is_deleted=False)\
                .exclude(child__type='osf.collection')
        return sorted([
            node_link for node_link in query
            if node_link.child.can_view(auth) and not node_link.child.is_retracted
        ], key=lambda node_link: node_link.child.modified, reverse=True)


class BaseLinkedList(JSONAPIBaseView, generics.ListAPIView):

    permission_classes = (
        drf_permissions.IsAuthenticatedOrReadOnly,
        ContributorOrPublic,
        ReadOnlyIfRegistration,
        base_permissions.TokenHasScope,
    )

    required_read_scopes = [CoreScopes.NODE_LINKS_READ]
    required_write_scopes = [CoreScopes.NULL]

    # subclass must set
    serializer_class = None
    view_category = None
    view_name = None

    ordering = ('-modified',)

    # TODO: This class no longer exists
    # model_class = Pointer

    def get_queryset(self):
        auth = get_user_auth(self.request)

        return self.get_node().linked_nodes.filter(is_deleted=False).exclude(type='osf.collection').can_view(user=auth.user, private_link=auth.private_link).order_by('-modified')


class WaterButlerMixin(object):

    path_lookup_url_kwarg = 'path'
    provider_lookup_url_kwarg = 'provider'

    def bulk_get_file_nodes_from_wb_resp(self, files_list):
        """Takes a list of file data from wb response, touches/updates metadata for each, and returns list of file objects.
        This function mirrors all the actions of get_file_node_from_wb_resp except the create and updates are done in bulk.
        The bulk_update and bulk_create do not call the base class update and create so the actions of those functions are
        done here where needed
        """
        node = self.get_node(check_object_permissions=False)

        objs_to_create = defaultdict(lambda: [])
        file_objs = []

        for item in files_list:
            attrs = item['attributes']
            base_class = BaseFileNode.resolve_class(
                attrs['provider'],
                BaseFileNode.FOLDER if attrs['kind'] == 'folder'
                else BaseFileNode.FILE
            )

            # mirrors BaseFileNode get_or_create
            try:
                file_obj = base_class.objects.get(node=node, _path='/' + attrs['path'].lstrip('/'))
            except base_class.DoesNotExist:
                # create method on BaseFileNode appends provider, bulk_create bypasses this step so it is added here
                file_obj = base_class(node=node, _path='/' + attrs['path'].lstrip('/'), provider=base_class._provider)
                objs_to_create[base_class].append(file_obj)
            else:
                file_objs.append(file_obj)

            file_obj.update(None, attrs, user=self.request.user, save=False)

        bulk_update(file_objs)

        for base_class in objs_to_create:
            base_class.objects.bulk_create(objs_to_create[base_class])
            file_objs += objs_to_create[base_class]

        return file_objs

    def get_file_node_from_wb_resp(self, item):
        """Takes file data from wb response, touches/updates metadata for it, and returns file object"""
        attrs = item['attributes']
        file_node = BaseFileNode.resolve_class(
            attrs['provider'],
            BaseFileNode.FOLDER if attrs['kind'] == 'folder'
            else BaseFileNode.FILE
        ).get_or_create(self.get_node(check_object_permissions=False), attrs['path'])

        file_node.update(None, attrs, user=self.request.user)
        return file_node

    def fetch_from_waterbutler(self):
        node = self.get_node(check_object_permissions=False)
        path = self.kwargs[self.path_lookup_url_kwarg]
        provider = self.kwargs[self.provider_lookup_url_kwarg]
        return self.get_file_object(node, path, provider)

    def get_file_object(self, node, path, provider, check_object_permissions=True):
        obj = get_file_object(node=node, path=path, provider=provider, request=self.request)
        if provider == 'osfstorage':
            if check_object_permissions:
                self.check_object_permissions(self.request, obj)
        return obj<|MERGE_RESOLUTION|>--- conflicted
+++ resolved
@@ -391,366 +391,8 @@
 @api_view(('GET',))
 @throttle_classes([RootAnonThrottle, UserRateThrottle])
 def root(request, format=None, **kwargs):
-<<<<<<< HEAD
     """
     The documentation for the Open Science Framework API can be found at [developer.osf.io](https://developer.osf.io).
-=======
-    """Welcome to the V2 Open Science Framework API. With this API you can access users, projects, components, logs, and files
-    from the [Open Science Framework](https://osf.io/). The Open Science Framework (OSF) is a free, open-source service
-    maintained by the [Center for Open Science](http://cos.io/).
-
-    The OSF serves as a repository and archive for study designs, materials, data, manuscripts, or anything else
-    associated with your research during the research process. Every project and file on the OSF has a permanent unique
-    identifier, and every registration (a permanent, time-stamped version of your projects and files) can be assigned a
-    DOI. You can use the OSF to measure your impact by monitoring the traffic to projects and files you make
-    public. With the OSF you have full control of what parts of your research are public and what remains private.
-
-    Beta notice: This API is currently a beta service.  You are encouraged to use the API and will receive support
-    when doing so, however, while the API remains in beta status, it may change without notice as a result of
-    product updates. The temporary beta status of the API will remain in place while it matures. In a future
-    release, the beta status will be removed, at which point we will provide details on how long we will support
-    the API V2 and under what circumstances it might change.
-
-    #General API Usage
-
-    The OSF API generally conforms to the [JSON-API v1.0 spec](http://jsonapi.org/format/1.0/).  Where exceptions
-    exist, they will be noted.  Each endpoint will have its own documentation, but there are some general principles.
-
-    Assume undocumented routes/features/fields are unstable.
-
-    ##Requests
-
-    ###Canonical URLs
-
-    All canonical URLs have trailing slashes.  A request to an endpoint without a trailing slash will result in a 301
-    redirect to the canonical URL.  There are some exceptions when working with the Files API, so if a URL in a response
-    does not have a slash, do not append one.
-
-    ###Plurals
-
-    Endpoints are always pluralized.  `/users/`, not `/user/`, `/nodes/`, not `/node/`.
-
-    ###Common Actions
-
-    Every endpoint in the OSF API responds to `GET`, `HEAD`, and `OPTION` requests.  You must have adequate permissions
-    to interact with the endpoint.  Unauthorized use will result in 401 Unauthorized or 403 Forbidden responses.  Use
-    `HEAD` to probe an endpoint and make sure your headers are well-formed.  `GET` will return a representation of the
-    entity or entity collection referenced by the endpoint.  An `OPTIONS` request will return a JSON object that describes the
-    endpoint, including the name, a description, the acceptable request formats, the allowed response formats, and any
-    actions available via the endpoint.
-
-    ###Versioning
-    Versioning can be specified in three different ways:
-
-    1. URL Path Versioning, e.g. `/v2/` or `/v3/`
-
-        + A version specified via the URL path is a **required** part of the URL.
-
-        + Only a major version can be specified via the URL path, i.e. `/v2.0.6/` is invalid,
-        additionally, paths such as `/v2.0/` are invalid.
-
-        + If the default version of the API is within the major version specified in the URL path,
-        the default version will be applied (i.e. if the default version is `2.3` and the URL path is `/v2/`,
-        then version returned will be `2.3`).
-
-        + If the default version of the API is not within the major version specified in the URL path,
-        the URL path version will be applied (i.e. if the default version is `3.0` and the URL path is `/v2/`,
-        then the version returned will be `2.0`)
-
-    2. Query Parameter Versioning, e.g. `/v2/nodes/?version=2.1.6`
-
-        + Pinning to a specific version via a query parameter is **optional**.
-
-        + A specific version (major, minor, or patch) for a single request can be specified via the `version`
-        query parameter, as long as it is an allowed version.
-
-        + If the version specified in the query parameter does not fall within the same major version
-         specified in the URL path, i.e `/v2/nodes/?version=3.1.4` a `409 Conflict` response will be returned.
-
-    3.  Header Versioning, e.g. `Accept-Header=application/vnd.api+json;version=3.0.1`
-
-        + Pinning to a specific version via request header is **optional**.
-
-        + A specific version (major, minor, or patch) for a single request can be specified
-         via the `Accept Header` of the request, as long as it is an allowed version.
-
-        + If the version specified in the header does not fall within the same major version specified
-         in the URL path a `409 Conflict` response will be returned.
-
-        + If both a header version and query parameter version are specified, the versions must match exactly
-          or a `409 Conflict` response will be returned (i.e. one does not take precedence over the other).
-
-    ###Filtering
-
-    Entity collections can be filtered by adding a query parameter in the form:
-
-        filter[<fieldname>]=<matching information>
-
-    String queries are filtered using substring matching. For example, if you were trying to find [Lise
-    Meitner](http://en.wikipedia.org/wiki/Lise_Meitner):
-
-        /users/?filter[full_name]=meitn
-
-    You can filter on multiple fields, or the same field in different ways, by &-ing the query parameters together.
-
-        /users/?filter[full_name]=lise&filter[family_name]=mei
-
-    Boolean fields should be queried with `true` or `false`.
-
-        /nodes/?filter[registered]=true
-
-    You can request multiple resources by filtering on id and placing comma-separated values in your query parameter.
-
-        /nodes/?filter[id]=aegu6,me23a
-
-    You can filter with case-sensitivity or case-insensitivity by using `contains` and `icontains`, respectively.
-
-        /nodes/?filter[tags][icontains]=help
-
-    ###Embedding
-
-    All related resources that appear in the `relationships` attribute are embeddable, meaning that
-    by adding a query parameter like:
-
-        /nodes/?embed=contributors
-
-    it is possible to fetch a Node and its contributors in a single request. The embedded results will have the following
-    structure:
-
-        {relationship_name}: {full_embedded_response}
-
-    Where `full_embedded_response` means the full API response resulting from a GET request to the `href` link of the
-    corresponding related resource. This means if there are no errors in processing the embedded request the response will have
-    the format:
-
-        data: {response}
-
-    And if there are errors processing the embedded request the response will have the format:
-
-        errors: {errors}
-
-    Multiple embeds can be achieved with multiple query parameters separated by "&".
-
-        /nodes/?embed=contributors&embed=comments
-
-    Some endpoints are automatically embedded.
-
-    ###Pagination
-
-    All entity collection endpoints respond to the `page` query parameter behavior as described in the [JSON-API
-    pagination spec](http://jsonapi.org/format/1.0/#crud).  However, pagination links are provided in the response, and
-    you are encouraged to use that rather than adding query parameters by hand.
-
-    ###Formatting POST/PUT/PATCH request bodies
-
-    The OSF API follows the JSON-API spec for [create and update requests](http://jsonapi.org/format/1.0/#crud).  This means
-    all request bodies must be wrapped with some metadata.  Each request body must be an object with a `data` key
-    containing at least a `type` member.  The value of the `type` member must agree with the `type` of the entities
-    represented by the endpoint.  If not, a 409 Conflict will be returned.  The request should also contain an
-    `attributes` member with an object containing the key-value pairs to be created/updated.  PUT/PATCH requests must
-    also have an `id` key that matches the id part of the endpoint.  If the `id` key does not match the id path part, a
-    409 Conflict error will be returned.
-
-    ####Example 1: Creating a Node via POST
-
-        POST /v2/nodes/
-        {
-          "data": {
-            "type": "nodes",
-            "attributes": {
-              "title" : "A Phylogenetic Tree of Famous Internet Cats",
-              "category" : "project",
-              "description" : "How closely related are Grumpy Cat and C.H. Cheezburger? Is memefulness inheritable?"
-            }
-          }
-        }
-
-    ####Example 2: Updating a User via PUT
-
-        PUT /v2/users/me/
-        {
-          "data": {
-            "id": "3rqxc",
-            "type": "users",
-            "attributes": {
-              "full_name" : "Henrietta Swan Leavitt",
-              "given_name" : "Henrietta",
-              "middle_names" : "Swan",
-              "family_name" : "Leavitt"
-            }
-          }
-        }
-
-    **NB:** If you PUT/PATCH to the `/users/me/` endpoint, you must still provide your full user id in the `id` field of
-    the request.  We do not support using the `me` alias in request bodies at this time.
-
-    ###PUT vs. PATCH
-
-    For most endpoints that support updates via PUT requests, we also allow PATCH updates. The only difference is that
-    PUT requests require all mandatory attributes to be set, even if their value is unchanged. PATCH requests may omit
-    mandatory attributes, whose value will be unchanged.
-
-    ###Attribute Validation
-
-    Endpoints that allow creation or modification of entities generally limit updates to certain attributes of the
-    entity.  If you attempt to set an attribute that does not permit updates (such as a `created` timestamp), the
-    API will silently ignore that attribute.  This will not affect the response from the API: if the request would have
-    succeeded without the updated attribute, it will still report as successful.  Likewise, if the request would have
-    failed without the attribute update, the API will still report a failure.
-
-    Typoed or non-existent attributes will behave the same as non-updatable attributes and be silently ignored. If a
-    request is not working the way you expect, make sure to double check your spelling.
-
-    ##Responses
-
-    ###Entities
-
-    An entity is a single resource that has been retrieved from the API, usually from an endpoint with the entity's id
-    as the final path part.  A successful response from an entity request will be a JSON object with a top level `data`
-    key pointing to a sub-object with the following members:
-
-    + `id`
-
-    The identifier for the entity.  This MUST be included with [PUT and PATCH
-    requests](#formatting-postputpatch-request-bodies).
-
-    + `type`
-
-    The type identifier of this entity.  This MUST be included with [all create/update
-    requests](#formatting-postputpatch-request-bodies).
-
-    + `attributes`
-
-    The properties of the entity.  Names, descriptions, etc.
-
-    + `relationships`
-
-    Relationships are urls to other entities or entity collections that have a relationship to the entity. For example,
-    the node entity provides a `contributors` relationship that points to the endpoint to retrieve all contributors to
-    that node.  It is recommended to use these links rather than to id-filter general entity collection endpoints.
-    They'll be faster, easier, and less error-prone.  Generally a relationship will have the following structure:
-
-        {relationship_name}: {
-            "links": {
-                "related": {
-                    "href": {url_to_related_entity_or_entity_collection},
-                    "meta": {}
-                }
-            }
-        }
-
-    If there are no related entities, `href` will be null.
-
-    + `embeds`
-
-    Please see `Embedding` documentation under `Requests`.
-
-    + `links`
-
-    Links are urls to alternative representations of the entity or actions that may be performed on the entity.  Most
-    entities will provide a `self` link that is the canonical endpoint for the entity where update and delete requests
-    should be sent.  In-depth documentation of actions is available by navigating to the `self` link in the Browsable
-    API.  Most entities will also provide an `html` link that directs to the entity's page on the [OSF](http://osf.io/).
-
-    ###Entity Collections
-
-    Entity collection endpoints return a list of entities and an additional data structure with pagination links, such as
-    "next", "prev", "first", and "last". The OSF API limits all entity collection responses to a maximum of 10 entities.
-    The response object has two keys:
-
-    + `data`
-
-    `data` is an array of entities that match the query.  Each entity in the array is the same representation that is
-    returned from that entity's `self` link, meaning that refetching the entity is unnecessary.
-
-    + `links`
-
-    `links` contains pagination information, including links to the previous, next, first, and last pages of results.
-    The meta key contains the total number of entities available, as well as the current number of results displayed per
-    page.  If there are only enough results to fill one page, the `first`, `last`, `prev`, and `next` values will be
-    null.
-
-    ###Errors
-
-    When a request fails for whatever reason, the OSF API will return an appropriate HTTP error code and include a
-    descriptive error in the body of the response.  The response body will be an object with a key, `errors`, pointing
-    to an array of error objects.  Generally, these error objects will consist of a `detail` key with a detailed error
-    message and a `source` object that may contain a field `pointer` that is a [JSON
-    Pointer](https://tools.ietf.org/html/rfc6901) to the error-causing attribute. The `error` objects may include
-    additional information in accordance with the [JSON-API error spec](http://jsonapi.org/format/1.0/#error-objects).
-
-    ####Example: Error response from an incorrect create node request
-
-        {
-          "errors": [
-            {
-              "source": {
-                "pointer": "/data/attributes/category"
-              },
-              "detail": "This field is required."
-            },
-            {
-              "source": {
-                "pointer": "/data/type"
-              },
-              "detail": "This field may not be null."
-            },
-            {
-              "source": {
-                "pointer": "/data/attributes/title"
-              },
-              "detail": "This field is required."
-            }
-          ]
-        }
-
-    ##OSF Enum Fields
-
-    Some entities in the OSF API have fields that only take a restricted set of values.  Those fields are listed here
-    for reference.  Fuller descriptions are available on the relevant entity pages.
-
-    ###OSF Node Categories
-
-        value                 description
-        ==========================================
-        project               Project
-        hypothesis            Hypothesis
-        methods and measures  Methods and Measures
-        procedure             Procedure
-        instrumentation       Instrumentation
-        data                  Data
-        analysis              Analysis
-        communication         Communication
-        other                 Other
-
-    ###OSF Node Permission keys
-
-        value        description
-        ==========================================
-        read         Read-only access
-        write        Write access (make changes, cannot delete)
-        admin        Admin access (full write, create, delete, contributor add)
-
-    ###Storage Providers
-
-    Valid storage providers are:
-
-        value        description
-        ==========================================
-        bitbucket    Bitbucket
-        box          Box.com
-        dataverse    Dataverse
-        dropbox      Dropbox
-        figshare     figshare
-        github       GitHub
-        gitlab       GitLab
-        googledrive  Google Drive
-        onedrive     Microsoft OneDrive
-        osfstorage   OSF Storage
-        s3           Amazon S3
->>>>>>> 95728a25
-
-    The documentation for this endpoint can be found [here](https://developer.osf.io/#operation/base_read).
     """
     if request.user and not request.user.is_anonymous:
         user = request.user
