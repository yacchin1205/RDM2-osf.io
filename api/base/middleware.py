from raven.contrib.django.raven_compat.models import sentry_exception_handler

from framework.mongo.handlers import (
    connection_before_request,
    connection_teardown_request
)
from framework.tasks.handlers import (
    celery_before_request,
    celery_after_request,
    celery_teardown_request
)
<<<<<<< HEAD
from framework.tasks.postcommit_handlers import (
    postcommit_after_request,
    postcommit_before_request
)
from framework.transactions import commands, messages, utils
=======
from framework.transactions.handlers import (
    transaction_before_request,
    transaction_after_request,
    transaction_teardown_request
)
>>>>>>> b716aee0

from .api_globals import api_globals


class MongoConnectionMiddleware(object):
    """MongoDB Connection middleware."""

    def process_request(self, request):
        connection_before_request()

    def process_response(self, request, response):
        connection_teardown_request()
        return response


class CeleryTaskMiddleware(object):
    """Celery Task middleware."""

    def process_request(self, request):
        celery_before_request()

    def process_exception(self, request, exception):
        """If an exception occurs, clear the celery task queue so process_response has nothing."""
        sentry_exception_handler(request=request)
        celery_teardown_request(error=True)
        return None

    def process_response(self, request, response):
        """Clear the celery task queue if the response status code is 400 or above"""
        celery_after_request(response, base_status_code_error=400)
        celery_teardown_request()
        return response


class TokuTransactionMiddleware(object):
    """TokuMX Transaction middleware."""

    def process_request(self, request):
        """Begin a transaction if one doesn't already exist."""
        transaction_before_request()

    def process_exception(self, request, exception):
        """If an exception occurs, rollback the current transaction
        if it exists.
        """
        sentry_exception_handler(request=request)
        transaction_teardown_request(error=True)
        return None

    def process_response(self, request, response):
        """Commit transaction if it exists, rolling back in an
        exception occurs.
        """
        transaction_after_request(response, base_status_code_error=400)
        return response


class DjangoGlobalMiddleware(object):
    """
    Store request object on a thread-local variable for use in database caching mechanism.
    """
    def process_request(self, request):
        api_globals.request = request

    def process_exception(self, request, exception):
        sentry_exception_handler(request=request)
        api_globals.request = None
        return None

    def process_response(self, request, response):
        api_globals.request = None
        return response


class PostcommitTaskMiddleware(object):
    """
    Handle postcommit tasks for django.
    """
    def process_request(self, request):
        postcommit_before_request()

    def process_response(self, request, response):
        postcommit_after_request(response=response, base_status_error_code=400)
        return response<|MERGE_RESOLUTION|>--- conflicted
+++ resolved
@@ -9,19 +9,15 @@
     celery_after_request,
     celery_teardown_request
 )
-<<<<<<< HEAD
 from framework.tasks.postcommit_handlers import (
     postcommit_after_request,
     postcommit_before_request
 )
-from framework.transactions import commands, messages, utils
-=======
 from framework.transactions.handlers import (
     transaction_before_request,
     transaction_after_request,
     transaction_teardown_request
 )
->>>>>>> b716aee0
 
 from .api_globals import api_globals
 
