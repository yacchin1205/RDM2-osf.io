--- conflicted
+++ resolved
@@ -116,16 +116,7 @@
         if utils.deep_get(obj, self.lookup_field) is None:
             return None
 
-<<<<<<< HEAD
-        head, tail = os.path.split(self.lookup_field.replace('.', '/'))
-        if head and tail:
-            obj = utils.deep_get(obj, head.replace('/', '.'))
-            self.lookup_field = tail
-
-        return super(ser.HyperlinkedIdentityField, self).get_url(obj, view_name, request, format)
-=======
         return super(JSONAPIHyperlinkedIdentityField, self).get_url(obj, view_name, request, format)
->>>>>>> 68c3d0e5
 
     # overrides HyperlinkedIdentityField
     def to_representation(self, value):
