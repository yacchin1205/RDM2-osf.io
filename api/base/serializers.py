import re
import collections

from rest_framework import exceptions
from rest_framework import serializers as ser
from rest_framework.fields import SkipField

from framework.auth import core as auth_core
from website import settings
from website.util.sanitize import strip_html
from website import util as website_utils
from rest_framework.fields import get_attribute as get_nested_attributes

from api.base import utils
from api.base.settings import BULK_SETTINGS
from api.base.exceptions import InvalidQueryStringError, Conflict, JSONAPIException


def format_relationship_links(related_link=None, self_link=None, rel_meta=None, self_meta=None):
    """
    Properly handles formatting of self and related links according to JSON API.

    Removes related or self link, if none.
    """

    ret = {'links': {}}

    if related_link:
        ret['links'].update({
            'related': {
                'href': related_link or {},
                'meta': rel_meta or {}
            }
        })

    if self_link:
        ret['links'].update({
            'self': {
                'href': self_link or {},
                'meta': self_meta or {}
            }
        })

    return ret


class HideIfRetraction(ser.Field):
    """
    If node is retracted, this field will return None.
    """
    def __init__(self, field, **kwargs):
        super(HideIfRetraction, self).__init__(**kwargs)
        self.field = field
        self.source = field.source
        self.required = field.required
        self.read_only = field.read_only

    def get_attribute(self, instance):
        if instance.is_retracted:
            return None
        return self.field.get_attribute(instance)

    def bind(self, field_name, parent):
        super(HideIfRetraction, self).bind(field_name, parent)
        self.field.bind(field_name, self)

    def to_internal_value(self, data):
        return self.field.to_internal_value(data)

    def to_representation(self, value):
        if getattr(self.field.root, 'child', None):
            self.field.parent = self.field.root.child
        else:
            self.field.parent = self.field.root

        return self.field.to_representation(value)


class HideIfRegistration(HideIfRetraction):
    """
    If node is a registration, this field will return None.
    """
    def get_attribute(self, instance):
        if instance.is_registration:
            return None
        return self.field.get_attribute(instance)


class AllowMissing(ser.Field):

    def __init__(self, field, **kwargs):
        super(AllowMissing, self).__init__(**kwargs)
        self.field = field

    def to_representation(self, value):
        return self.field.to_representation(value)

    def bind(self, field_name, parent):
        super(AllowMissing, self).bind(field_name, parent)
        self.field.bind(field_name, self)

    def get_attribute(self, instance):
        """
        Overwrite the error message to return a blank value is if there is no existing value.
        This allows the display of keys that do not exist in the DB (gitHub on a new OSF account for example.)
        """
        try:
            return self.field.get_attribute(instance)
        except SkipField:
            return ''

    def to_internal_value(self, data):
        return self.field.to_internal_value(data)


def _url_val(val, obj, serializer, **kwargs):
    """Function applied by `HyperlinksField` to get the correct value in the
    schema.
    """
    url = None
    if isinstance(val, Link):  # If a Link is passed, get the url value
        url = val.resolve_url(obj, **kwargs)
    elif isinstance(val, basestring):  # if a string is passed, it's a method of the serializer
        url = getattr(serializer, val)(obj)
    else:
        url = val

    if not url:
        raise SkipField
    else:
        return url


class IDField(ser.CharField):
    """
    ID field that validates that 'id' in the request body is the same as the instance 'id' for single requests.
    """
    def __init__(self, **kwargs):
        kwargs['label'] = 'ID'
        super(IDField, self).__init__(**kwargs)

    #Overrides CharField
    def to_internal_value(self, data):
        request = self.context['request']
        if request.method in utils.UPDATE_METHODS and not utils.is_bulk_request(request):
            id_field = getattr(self.root.instance, self.source, '_id')
            if id_field != data:
                raise Conflict()
        return super(IDField, self).to_internal_value(data)


class TypeField(ser.CharField):
    """
    Type field that validates that 'type' in the request body is the same as the Meta type.

    Also ensures that type is write-only and required.
    """
    def __init__(self, **kwargs):
        kwargs['write_only'] = True
        kwargs['required'] = True
        super(TypeField, self).__init__(**kwargs)

    # Overrides CharField
    def to_internal_value(self, data):
        if isinstance(self.root, JSONAPIListSerializer):
            type_ = self.root.child.Meta.type_
        else:
            type_ = self.root.Meta.type_

        if type_ != data:
            raise Conflict()

        return super(TypeField, self).to_internal_value(data)


class TargetTypeField(ser.CharField):
    """
    Enforces that the related resource has the correct type
    """
    def __init__(self, **kwargs):
        kwargs['write_only'] = True
        kwargs['required'] = True
        self.target_type = kwargs.pop('target_type')
        super(TargetTypeField, self).__init__(**kwargs)

    def to_internal_value(self, data):
        if self.target_type != data:
            raise Conflict()
        return super(TargetTypeField, self).to_internal_value(data)


class JSONAPIListField(ser.ListField):
    def to_internal_value(self, data):
        if not isinstance(data, list):
            self.fail('not_a_list', input_type=type(data).__name__)

        return super(JSONAPIListField, self).to_internal_value(data)


class AuthorizedCharField(ser.CharField):
    """
    Passes auth of the logged-in user to the object's method
    defined as the field source.

    Example:
        content = AuthorizedCharField(source='get_content')
    """
    def __init__(self, source=None, **kwargs):
        assert source is not None, 'The `source` argument is required.'
        self.source = source
        super(AuthorizedCharField, self).__init__(source=self.source, **kwargs)

    def get_attribute(self, obj):
        user = self.context['request'].user
        auth = auth_core.Auth(user)
        field_source_method = getattr(obj, self.source)
        return field_source_method(auth=auth)


class RelationshipField(ser.HyperlinkedIdentityField):
    """
    RelationshipField that permits the return of both self and related links, along with optional
    meta information.

    Example:
    children = RelationshipField(
        related_view='nodes:node-children',
        related_view_kwargs={'node_id': '<pk>'},
        self_view='nodes:node-node-children-relationship',
        self_view_kwargs={'node_id': '<pk>'},
        related_meta={'count': 'get_node_count'}
    )

    The lookup field must be surrounded in angular brackets to find the attribute on the target. Otherwise, the lookup
    field will be returned verbatim.

    Example:
     wiki_home = RelationshipField(
        related_view='addon:addon-detail',
        related_view_kwargs={'node_id': '<_id>', 'provider': 'wiki'},
    )
    '_id' is enclosed in angular brackets, but 'wiki' is not. 'id' will be looked up on the target, but 'wiki' will not.
     The serialized result would be '/nodes/abc12/addons/wiki'.

    Field can handle nested attributes:

    Example:
    wiki_home = RelationshipField(
        related_view='wiki:wiki-detail',
        related_view_kwargs={'node_id': '<_id>', 'wiki_id': '<wiki_pages_current.home>'}
    )

    """

    json_api_link = True  # serializes to a links object

    def __init__(self, related_view=None, related_view_kwargs=None, self_view=None, self_view_kwargs=None,
                 self_meta=None, related_meta=None, **kwargs):
        related_view = related_view
        self_view = self_view
        related_kwargs = related_view_kwargs
        self_kwargs = self_view_kwargs
        self.views = {'related': related_view, 'self': self_view}
        self.view_kwargs = {'related': related_kwargs, 'self': self_kwargs}
        self.related_meta = related_meta
        self.self_meta = self_meta
        assert (related_view is not None or self_view is not None), 'Self or related view must be specified.'
        if related_view:
            assert related_kwargs is not None, 'Must provide related view kwargs.'
        if self_view:
            assert self_kwargs is not None, 'Must provide self view kwargs.'

        super(RelationshipField, self).__init__(self.views, **kwargs)

    def get_meta_information(self, meta_data, value):
        """
        For retrieving meta values, otherwise returns {}
        """
        meta = {}
        for key in meta_data or {}:
            if key == 'count':
                show_related_counts = self.context['request'].query_params.get('related_counts', False)
                if utils.is_truthy(show_related_counts):
                    meta[key] = website_utils.rapply(meta_data[key], _url_val, obj=value, serializer=self.parent)
                elif utils.is_falsy(show_related_counts):
                    continue
                if not utils.is_truthy(show_related_counts):
                    raise InvalidQueryStringError(
                        detail="Acceptable values for the related_counts query param are 'true' or 'false'; got '{0}'".format(show_related_counts),
                        parameter='related_counts'
                    )
            else:
                meta[key] = website_utils.rapply(meta_data[key], _url_val, obj=value, serializer=self.parent)
        return meta

    def lookup_attribute(self, obj, lookup_field):
        """
        Returns attribute from target object unless attribute surrounded in angular brackets where it returns the lookup field.

        Also handles the lookup of nested attributes.
        """
        bracket_check = _tpl(lookup_field)
        if bracket_check:
            source_attrs = bracket_check.split('.')
            return get_nested_attributes(obj, source_attrs)
        return lookup_field

    def kwargs_lookup(self, obj, kwargs_dict):
        """
        For returning kwargs dictionary of format {"lookup_url_kwarg": lookup_value}
        """
        kwargs_retrieval = {}
        for lookup_url_kwarg, lookup_field in kwargs_dict.items():
            try:
                lookup_value = self.lookup_attribute(obj, lookup_field)
            except AttributeError as exc:
                raise AssertionError(exc)
            if lookup_value is None:
                return None
            kwargs_retrieval[lookup_url_kwarg] = lookup_value
        return kwargs_retrieval

    # Overrides HyperlinkedIdentityField
    def get_url(self, obj, view_name, request, format):
        urls = {}
        for view_name, view in self.views.items():
            if view is None:
                urls[view_name] = {}
            else:
                kwargs = self.kwargs_lookup(obj, self.view_kwargs[view_name])
                if kwargs is None:
                    urls[view_name] = {}
                else:
                    urls[view_name] = self.reverse(view, kwargs=kwargs, request=request, format=format)

        if not urls['self'] and not urls['related']:
            urls = None
        return urls

    # Overrides HyperlinkedIdentityField
    def to_representation(self, value):
        urls = super(RelationshipField, self).to_representation(value)
        if not urls:
            raise SkipField
        else:
            related_url = urls['related']
            related_meta = self.get_meta_information(self.related_meta, value)
            self_url = urls['self']
            self_meta = self.get_meta_information(self.self_meta, value)

            ret = format_relationship_links(related_url, self_url, related_meta, self_meta)

        return ret


class JSONAPIHyperlinkedGuidRelatedField(ser.Field):
    """
    Field that returns a nested dict with the url (constructed based
    on the object's type), optional meta information, and link_type.

    Example:

        target = JSONAPIHyperlinkedGuidRelatedField(link_type='related', meta={'type': 'get_target_type'})

    """
    json_api_link = True  # serializes to a links object

    def __init__(self, **kwargs):
        self.meta = kwargs.pop('meta', {})
        self.link_type = kwargs.pop('link_type', 'url')
        super(JSONAPIHyperlinkedGuidRelatedField, self).__init__(read_only=True, **kwargs)

    def to_representation(self, value):
        """
        Returns nested dictionary in format {'links': {'self.link_type': ... }

        If no meta information, self.link_type is equal to a string containing link's URL.  Otherwise,
        the link is represented as a links object with 'href' and 'meta' members.
        """
        meta = website_utils.rapply(self.meta, _url_val, obj=value, serializer=self.parent)
        return {'links': {self.link_type: {'href': value.get_absolute_url(), 'meta': meta}}}


class LinksField(ser.Field):
    """Links field that resolves to a links object. Used in conjunction with `Link`.
    If the object to be serialized implements `get_absolute_url`, then the return value
    of that method is used for the `self` link.

    Example: ::

        links = LinksField({
            'html': 'absolute_url',
            'children': {
                'related': Link('nodes:node-children', node_id='<pk>'),
                'count': 'get_node_count'
            },
            'contributors': {
                'related': Link('nodes:node-contributors', node_id='<pk>'),
                'count': 'get_contrib_count'
            },
            'registrations': {
                'related': Link('nodes:node-registrations', node_id='<pk>'),
                'count': 'get_registration_count'
            },
        })
    """

    def __init__(self, links, *args, **kwargs):
        ser.Field.__init__(self, read_only=True, *args, **kwargs)
        self.links = links

    def get_attribute(self, obj):
        # We pass the object instance onto `to_representation`,
        # not just the field attribute.
        return obj

    def to_representation(self, obj):
        ret = {}
        for name, value in self.links.iteritems():
            try:
                url = _url_val(value, obj=obj, serializer=self.parent)
            except SkipField:
                continue
            else:
                ret[name] = url
        if hasattr(obj, 'get_absolute_url') and 'self' not in self.links:
            ret['self'] = obj.get_absolute_url()
        return ret

_tpl_pattern = re.compile(r'\s*<\s*(\S*)\s*>\s*')


def _tpl(val):
    """Return value within ``< >`` if possible, else return ``None``."""
    match = _tpl_pattern.match(val)
    if match:
        return match.groups()[0]
    return None


def _get_attr_from_tpl(attr_tpl, obj):
    attr_name = _tpl(str(attr_tpl))
    if attr_name:
        attribute_value = obj
        for attr_segment in attr_name.split('.'):
            attribute_value = getattr(attribute_value, attr_segment, ser.empty)
        if attribute_value is not ser.empty:
            return attribute_value
        elif attr_name in obj:
            return obj[attr_name]
        else:
            raise AttributeError(
                '{attr_name!r} is not a valid '
                'attribute of {obj!r}'.format(
                    attr_name=attr_name, obj=obj,
                ))
    else:
        return attr_tpl


# TODO: Make this a Field that is usable on its own?
class Link(object):
    """Link object to use in conjunction with Links field. Does reverse lookup of
    URLs given an endpoint name and attributed enclosed in `<>`.
    """

    def __init__(self, endpoint, args=None, kwargs=None, query_kwargs=None, **kw):
        self.endpoint = endpoint
        self.kwargs = kwargs or {}
        self.args = args or tuple()
        self.reverse_kwargs = kw
        self.query_kwargs = query_kwargs or {}

    def resolve_url(self, obj):
        kwarg_values = {key: _get_attr_from_tpl(attr_tpl, obj) for key, attr_tpl in self.kwargs.items()}
        arg_values = [_get_attr_from_tpl(attr_tpl, obj) for attr_tpl in self.args]
        query_kwarg_values = {key: _get_attr_from_tpl(attr_tpl, obj) for key, attr_tpl in self.query_kwargs.items()}
        # Presumably, if you have are expecting a value but the value is empty, then the link is invalid.
        for item in kwarg_values:
            if kwarg_values[item] is None:
                raise SkipField
        return utils.absolute_reverse(
            self.endpoint,
            args=arg_values,
            kwargs=kwarg_values,
            query_kwargs=query_kwarg_values,
            **self.reverse_kwargs
        )


class WaterbutlerLink(Link):
    """Link object to use in conjunction with Links field. Builds a Waterbutler URL for files.
    """

    def __init__(self, must_be_file=None, must_be_folder=None, **kwargs):
        self.kwargs = kwargs
        self.must_be_file = must_be_file
        self.must_be_folder = must_be_folder

    def resolve_url(self, obj):
        """Reverse URL lookup for WaterButler routes
        """
        if self.must_be_folder is True and not obj.path.endswith('/'):
            raise SkipField
        if self.must_be_file is True and obj.path.endswith('/'):
            raise SkipField
        url = website_utils.waterbutler_api_url_for(obj.node._id, obj.provider, obj.path, **self.kwargs)
        if not url:
            raise SkipField
        else:
            return url


class NodeFileHyperLinkField(RelationshipField):
    def __init__(self, kind=None, **kws):
        self.kind = kind
        super(NodeFileHyperLinkField, self).__init__(**kws)

    def get_url(self, obj, view_name, request, format):
        if self.kind and obj.kind != self.kind:
            raise SkipField
        return super(NodeFileHyperLinkField, self).get_url(obj, view_name, request, format)


class JSONAPIListSerializer(ser.ListSerializer):

    def to_representation(self, data):
        # Don't envelope when serializing collection
        return [
            self.child.to_representation(item, envelope=None) for item in data
        ]

    # Overrides ListSerializer which doesn't support multiple update by default
    def update(self, instance, validated_data):
        if len(instance) != len(validated_data):
            raise exceptions.ValidationError({'non_field_errors': 'Could not find all objects to update.'})

        id_lookup = self.child.fields['id'].source
        instance_mapping = {getattr(item, id_lookup): item for item in instance}
        data_mapping = {item.get(id_lookup): item for item in validated_data}

        ret = []

        for resource_id, data in data_mapping.items():
            resource = instance_mapping.get(resource_id, None)
            ret.append(self.child.update(resource, data))

        return ret

    # overrides ListSerializer
    def run_validation(self, data):
        meta = getattr(self, 'Meta', None)
        bulk_limit = getattr(meta, 'bulk_limit', BULK_SETTINGS['DEFAULT_BULK_LIMIT'])

        num_items = len(data)

        if num_items > bulk_limit:
            raise JSONAPIException(source={'pointer': '/data'},
                                   detail='Bulk operation limit is {}, got {}.'.format(bulk_limit, num_items))

        return super(JSONAPIListSerializer, self).run_validation(data)

    # overrides ListSerializer: Add HTML-sanitization similar to that used by APIv1 front-end views
    def is_valid(self, clean_html=True, **kwargs):
        """
        After validation, scrub HTML from validated_data prior to saving (for create and update views)

        Exclude 'type' from validated_data.

        """
        ret = super(JSONAPIListSerializer, self).is_valid(**kwargs)

        if clean_html is True:
            self._validated_data = website_utils.rapply(self.validated_data, strip_html)

        for data in self._validated_data:
            data.pop('type', None)

        return ret


class JSONAPISerializer(ser.Serializer):
    """Base serializer. Requires that a `type_` option is set on `class Meta`. Also
    allows for enveloping of both single resources and collections.  Looks to nest fields
    according to JSON API spec. Relational fields must set json_api_link=True flag.
    Self/html links must be nested under "links".
    """

    # overrides Serializer
    @classmethod
    def many_init(cls, *args, **kwargs):
        kwargs['child'] = cls()
        return JSONAPIListSerializer(*args, **kwargs)

    # overrides Serializer
    def to_representation(self, obj, envelope='data'):
        """Serialize to final representation.

        :param obj: Object to be serialized.
        :param envelope: Key for resource object.
        """
        ret = {}
        meta = getattr(self, 'Meta', None)
        type_ = getattr(meta, 'type_', None)
        assert type_ is not None, 'Must define Meta.type_'

        data = collections.OrderedDict([('id', ''), ('type', type_), ('attributes', collections.OrderedDict()),
                                        ('relationships', collections.OrderedDict()), ('links', {})])

        fields = [field for field in self.fields.values() if not field.write_only]

        for field in fields:
            try:
                attribute = field.get_attribute(obj)
            except SkipField:
                continue
                
            nested_field = getattr(field, 'field', None)

<<<<<<< HEAD
            if getattr(field, 'json_api_link', False) or getattr(nested_field, 'json_api_link', False):
                if attribute is None:
                    continue
                result = field.to_representation(attribute)
                if result:
                    data['relationships'][field.field_name] = result
=======
            if getattr(field, 'json_api_link', False):
                try:
                    data['relationships'][field.field_name] = field.to_representation(attribute)
                except SkipField:
                    continue
>>>>>>> f4e6e141
            elif field.field_name == 'id':
                data['id'] = field.to_representation(attribute)
            elif field.field_name == 'links':
                data['links'] = field.to_representation(attribute)
            else:
                if attribute is None:
                    # We skip `to_representation` for `None` values so that
                    # fields do not have to explicitly deal with that case.
                    data['attributes'][field.field_name] = None
                else:
                    data['attributes'][field.field_name] = field.to_representation(attribute)

        if not data['relationships']:
            del data['relationships']

        if envelope:
            ret[envelope] = data
        else:
            ret = data
        return ret

    # overrides Serializer: Add HTML-sanitization similar to that used by APIv1 front-end views
    def is_valid(self, clean_html=True, **kwargs):
        """
        After validation, scrub HTML from validated_data prior to saving (for create and update views)

        Exclude 'type' and '_id' from validated_data.

        """
        ret = super(JSONAPISerializer, self).is_valid(**kwargs)

        if clean_html is True:
            self._validated_data = website_utils.rapply(self.validated_data, strip_html)

        self._validated_data.pop('type', None)
        self._validated_data.pop('target_type', None)

        if self.context['request'].method in utils.UPDATE_METHODS:
            self._validated_data.pop('_id', None)

        return ret


def DevOnly(field):
    """Make a field only active in ``DEV_MODE``. ::

        experimental_field = DevMode(CharField(required=False))
    """
    return field if settings.DEV_MODE else None<|MERGE_RESOLUTION|>--- conflicted
+++ resolved
@@ -617,20 +617,13 @@
                 
             nested_field = getattr(field, 'field', None)
 
-<<<<<<< HEAD
             if getattr(field, 'json_api_link', False) or getattr(nested_field, 'json_api_link', False):
                 if attribute is None:
                     continue
-                result = field.to_representation(attribute)
-                if result:
-                    data['relationships'][field.field_name] = result
-=======
-            if getattr(field, 'json_api_link', False):
                 try:
                     data['relationships'][field.field_name] = field.to_representation(attribute)
                 except SkipField:
                     continue
->>>>>>> f4e6e141
             elif field.field_name == 'id':
                 data['id'] = field.to_representation(attribute)
             elif field.field_name == 'links':
