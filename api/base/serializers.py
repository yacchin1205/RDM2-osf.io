--- conflicted
+++ resolved
@@ -195,13 +195,8 @@
                         detail="Acceptable values for the related_counts query param are 'true' or 'false'; got '{0}'".format(show_related_counts),
                         parameter='related_counts'
                     )
-<<<<<<< HEAD
 
             meta[key] = _rapply(self.meta[key], _url_val, obj=value, serializer=self.parent)
-=======
-            else:
-                meta[key] = _rapply(self.meta[key], _url_val, obj=value, serializer=self.parent)
->>>>>>> 373fb538
 
         return {'links': {self.link_type: {'href': url, 'meta': meta}}}
 
