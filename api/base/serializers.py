--- conflicted
+++ resolved
@@ -31,9 +31,6 @@
         return val
 
 
-<<<<<<< HEAD
-class LinksFieldWIthSelfLink(ser.Field):
-=======
 class HyperlinkedIdentityFieldWithMeta(ser.HyperlinkedIdentityField):
     """
     HyperlinkedIdentity field that returns a nested dict with url,
@@ -87,7 +84,6 @@
 
 
 class LinksField(ser.Field):
->>>>>>> f1ad524c
     """Links field that resolves to a links object. Used in conjunction with `Link`.
     If the object to be serialized implements `get_absolute_url`, then the return value
     of that method is used for the `self` link.
@@ -124,12 +120,6 @@
         ret = _rapply(self.links, _url_val, obj=obj, serializer=self.parent)
         if hasattr(obj, 'get_absolute_url'):
             ret['self'] = obj.get_absolute_url()
-        return ret
-
-
-class LinksField(LinksFieldWIthSelfLink):
-    def to_representation(self, obj):
-        ret = _rapply(self.links, _url_val, obj=obj, serializer=self.parent)
         return ret
 
 _tpl_pattern = re.compile(r'\s*<\s*(\S*)\s*>\s*')
@@ -239,22 +229,6 @@
         type_ = getattr(meta, 'type_', None)
         assert type_ is not None, 'Must define Meta.type_'
 
-<<<<<<< HEAD
-        attributes = super(JSONAPISerializer, self).to_representation(obj)
-        top_level = {
-            'id': attributes.get('id'),
-            'links': attributes.get('links'),
-            'relationships': attributes.get('relationships')
-        }
-        for i in top_level.keys():
-            attributes.pop(i, None)
-        data = collections.OrderedDict((
-            ('id', top_level['id']),
-            ('type', type_),
-            ('attributes', attributes),
-            ('links', top_level['links']),
-            ('relationships', top_level['relationships'])))
-=======
         data = collections.OrderedDict([('id', ''), ('type', type_), ('attributes', collections.OrderedDict()),
                                         ('relationships', collections.OrderedDict()), ('links', {})])
 
@@ -275,7 +249,6 @@
             else:
                 data['attributes'][field.field_name] = field.to_representation(attribute)
 
->>>>>>> f1ad524c
         if envelope:
             ret[envelope] = data
         else:
