import re
import furl

from rest_framework import serializers as ser
from api.base.utils import absolute_reverse
from website import settings
from website.models import User
from website.util import waterbutler_action_map

def _rapply(d, func, *args, **kwargs):
    """Apply a function to all values in a dictionary, recursively."""
    if isinstance(d, dict):
        return {
            key: _rapply(value, func, *args, **kwargs)
            for key, value in d.items()
        }
    else:
        return func(d, *args, **kwargs)

<<<<<<< HEAD
def _url_val(val, obj, context, **kwargs):
=======
def _url_val(val, obj, serializer, **kwargs):
>>>>>>> cae08a9b
    """Function applied by `HyperlinksField` to get the correct value in the
    schema.
    """
    if isinstance(val, Link):  # If a Link is passed, get the url value
        return val.resolve_url(obj, **kwargs)
<<<<<<< HEAD
    elif isinstance(val, WaterbutlerLink):  # If a WaterbutlerLink is passed, get the url value
        return val.resolve_url(obj, context, **kwargs)
    elif isinstance(val, basestring):  # if a string is passed, it's an attribute
        return getattr(obj, val)
=======
    elif isinstance(val, basestring):  # if a string is passed, it's a function of the serializer
        return getattr(serializer, val)(obj)
>>>>>>> cae08a9b
    else:
        return val

class LinksField(ser.Field):
    """Links field that resolves to a links object. Used in conjunction with `Link`.
    If the object to be serialized implements `get_absolute_url`, then the return value
    of that method is used for the `self` link.

    Example: ::

        links = LinksField({
            'html': 'absolute_url',
            'children': {
                'related': Link('nodes:node-children', pk='<pk>'),
                'count': 'get_node_count'
            },
            'contributors': {
                'related': Link('nodes:node-contributors', pk='<pk>'),
                'count': 'get_contrib_count'
            },
            'registrations': {
                'related': Link('nodes:node-registrations', pk='<pk>'),
                'count': 'get_registration_count'
            },
        })
    """

    def __init__(self, links, *args, **kwargs):
        ser.Field.__init__(self, read_only=True, *args, **kwargs)
        self.links = links

    def get_attribute(self, obj):
        # We pass the object instance onto `to_representation`,
        # not just the field attribute.
        return obj

    def to_representation(self, obj):
<<<<<<< HEAD
        ret = _rapply(self.links, _url_val, context=self.context, obj=obj)
=======
        ret = _rapply(self.links, _url_val, obj=obj, serializer=self.parent)
>>>>>>> cae08a9b
        if hasattr(obj, 'get_absolute_url'):
            ret['self'] = obj.get_absolute_url()
        return ret

_tpl_pattern = re.compile(r'\s*<\s*(\S*)\s*>\s*')
def _tpl(val):
    """Return value within ``< >`` if possible, else return ``None``."""
    match = _tpl_pattern.match(val)
    if match:
        return match.groups()[0]
    return None

def _get_attr_from_tpl(attr_tpl, obj):
    attr_name = _tpl(str(attr_tpl))
    if attr_name:
        attribute_value = getattr(obj, attr_name, ser.empty)
        if attribute_value is not ser.empty:
            return attribute_value
        else:
            raise AttributeError(
                '{attr_name!r} is not a valid '
                'attribute of {obj!r}'.format(
                    attr_name=attr_name, obj=obj,
                ))
    else:
        return attr_tpl

# TODO: Make this a Field that is usable on its own?
class Link(object):
    """Link object to use in conjunction with Links field. Does reverse lookup of
    URLs given an endpoint name and attributed enclosed in `<>`.
    """

    def __init__(self, endpoint, args=None, kwargs=None, **kw):
        self.endpoint = endpoint
        self.kwargs = kwargs or {}
        self.args = args or tuple()
        self.reverse_kwargs = kw

    def resolve_url(self, obj):
        kwarg_values = {key: _get_attr_from_tpl(attr_tpl, obj) for key, attr_tpl in self.kwargs.items()}
        arg_values = [_get_attr_from_tpl(attr_tpl, obj) for attr_tpl in self.args]
        return absolute_reverse(
            self.endpoint,
            args=arg_values,
            kwargs=kwarg_values,
            **self.reverse_kwargs
        )


class WaterbutlerLink(object):
    """Link object to use in conjunction with Links field. Builds a Waterbutler URL for files.
    """

    def __init__(self, args=None, kwargs=None, **kw):
        # self.endpoint = endpoint
        self.kwargs = kwargs or {}
        self.args = args or tuple()
        self.reverse_kwargs = kw

    def resolve_url(self, obj, context):
        """Reverse URL lookup for WaterButler routes
        :param str route: The action to preform, upload, download, delete...
        :param str provider: The name of the requested provider
        :param str path: The path of the requested file or folder
        :param Node node: The node being accessed
        :param User user: The user whose cookie will be used or None
        :param dict **query: Addition query parameters to be appended
        """

        url = furl.furl(settings.WATERBUTLER_URL)
        route = 'metadata'
        url.path.segments.append(waterbutler_action_map[route])
        provider = obj.config.short_name
        query = {}
        req = context['request']
        user = req.user

        url.args.update({
            'path': '/',
            'nid': obj.owner._id,
            'provider': provider,
        })

        if user:
            url.args['cookie'] = user.get_or_create_cookie()
        elif settings.COOKIE_NAME in req.cookies:
            url.args['cookie'] = req.session.get(settings.COOKIE_NAME)

        if 'view_only' in req.parser_context['args']:
            url.args['view_only'] = req.parser_context['args']['view_only']

        url.args.update(query)
        return url.url


class JSONAPIListSerializer(ser.ListSerializer):

    def to_representation(self, data):
        # Don't envelope when serializing collection
        return [
            self.child.to_representation(item, envelope=None) for item in data
        ]


class JSONAPISerializer(ser.Serializer):
    """Base serializer. Requires that a `type_` option is set on `class Meta`. Also
    allows for enveloping of both single resources and collections.
    """

    # overrides Serializer
    @classmethod
    def many_init(cls, *args, **kwargs):
        kwargs['child'] = cls()
        return JSONAPIListSerializer(*args, **kwargs)

    # overrides Serializer
    def to_representation(self, obj, envelope='data'):
        """Serialize to final representation.

        :param obj: Object to be serialized.
        :param envelope: Key for resource object.
        """
        ret = {}
        meta = getattr(self, 'Meta', None)
        type_ = getattr(meta, 'type_', None)
        assert type_ is not None, 'Must define Meta.type_'
        data = super(JSONAPISerializer, self).to_representation(obj)
        data['type'] = type_
        if envelope:
            ret[envelope] = data
        else:
            ret = data
        return ret<|MERGE_RESOLUTION|>--- conflicted
+++ resolved
@@ -6,6 +6,7 @@
 from website import settings
 from website.models import User
 from website.util import waterbutler_action_map
+
 
 def _rapply(d, func, *args, **kwargs):
     """Apply a function to all values in a dictionary, recursively."""
@@ -17,27 +18,22 @@
     else:
         return func(d, *args, **kwargs)
 
-<<<<<<< HEAD
-def _url_val(val, obj, context, **kwargs):
-=======
-def _url_val(val, obj, serializer, **kwargs):
->>>>>>> cae08a9b
+
+def _url_val(val, obj, context, serializer, **kwargs):
     """Function applied by `HyperlinksField` to get the correct value in the
     schema.
     """
     if isinstance(val, Link):  # If a Link is passed, get the url value
         return val.resolve_url(obj, **kwargs)
-<<<<<<< HEAD
+    elif isinstance(val, basestring):  # if a string is passed, it's a function of the serializer
+        return getattr(serializer, val)(obj)
     elif isinstance(val, WaterbutlerLink):  # If a WaterbutlerLink is passed, get the url value
         return val.resolve_url(obj, context, **kwargs)
     elif isinstance(val, basestring):  # if a string is passed, it's an attribute
-        return getattr(obj, val)
-=======
-    elif isinstance(val, basestring):  # if a string is passed, it's a function of the serializer
         return getattr(serializer, val)(obj)
->>>>>>> cae08a9b
     else:
         return val
+
 
 class LinksField(ser.Field):
     """Links field that resolves to a links object. Used in conjunction with `Link`.
@@ -73,22 +69,21 @@
         return obj
 
     def to_representation(self, obj):
-<<<<<<< HEAD
-        ret = _rapply(self.links, _url_val, context=self.context, obj=obj)
-=======
-        ret = _rapply(self.links, _url_val, obj=obj, serializer=self.parent)
->>>>>>> cae08a9b
+        ret = _rapply(self.links, _url_val, obj=obj, context=self.context, serializer=self.parent)
         if hasattr(obj, 'get_absolute_url'):
             ret['self'] = obj.get_absolute_url()
         return ret
 
 _tpl_pattern = re.compile(r'\s*<\s*(\S*)\s*>\s*')
+
+
 def _tpl(val):
     """Return value within ``< >`` if possible, else return ``None``."""
     match = _tpl_pattern.match(val)
     if match:
         return match.groups()[0]
     return None
+
 
 def _get_attr_from_tpl(attr_tpl, obj):
     attr_name = _tpl(str(attr_tpl))
@@ -105,6 +100,7 @@
     else:
         return attr_tpl
 
+
 # TODO: Make this a Field that is usable on its own?
 class Link(object):
     """Link object to use in conjunction with Links field. Does reverse lookup of
@@ -140,12 +136,6 @@
 
     def resolve_url(self, obj, context):
         """Reverse URL lookup for WaterButler routes
-        :param str route: The action to preform, upload, download, delete...
-        :param str provider: The name of the requested provider
-        :param str path: The path of the requested file or folder
-        :param Node node: The node being accessed
-        :param User user: The user whose cookie will be used or None
-        :param dict **query: Addition query parameters to be appended
         """
 
         url = furl.furl(settings.WATERBUTLER_URL)
