from rest_framework import generics, permissions as drf_permissions
from rest_framework.exceptions import NotFound
from rest_framework.views import Response

from framework.auth.oauth_scopes import CoreScopes
from website.files.exceptions import VersionNotFoundError

from api.base import permissions as base_permissions
from api.base.exceptions import Gone
from api.base.views import JSONAPIBaseView
from api.base.renderers import PlainTextRenderer
from api.wikis.permissions import ContributorOrPublic, ExcludeWithdrawals, ContributorOrPublicWikiVersion, ExcludeWithdrawalsWikiVersion
from api.wikis.serializers import (
    WikiSerializer,
    WikiVersionSerializer,
    NodeWikiDetailSerializer,
    RegistrationWikiDetailSerializer,
)
from addons.wiki.models import WikiPage


class WikiMixin(object):
    """Mixin with convenience methods for retrieving the wiki page based on the
    URL. By default, fetches the wiki page based on the wiki_id kwarg.
    """

    serializer_class = WikiSerializer
    wiki_lookup_url_kwarg = 'wiki_id'

    def get_wiki(self, check_permissions=True):
        pk = self.kwargs[self.wiki_lookup_url_kwarg]
        wiki = WikiPage.load(pk)
        if not wiki:
            raise NotFound

        if wiki.deleted:
            raise Gone

        if check_permissions:
            # May raise a permission denied
            self.check_object_permissions(self.request, wiki)
        return wiki

    def get_wiki_version(self, check_permissions=True):
        version_lookup_url_kwarg = 'version_id'

        version = self.kwargs[version_lookup_url_kwarg]
        wiki_page = self.get_wiki(check_permissions=False)
        try:
            wiki_version = wiki_page.get_version(version)
            if check_permissions:
                self.check_object_permissions(self.request, wiki_version)
            return wiki_version
        except VersionNotFoundError:
            raise NotFound


class WikiDetail(JSONAPIBaseView, generics.RetrieveAPIView, WikiMixin):
    """Details about a specific wiki. *Read-only*.

    ###Permissions

    Wiki pages on public nodes are given read-only access to everyone. Wiki pages on private nodes are only visible to
    contributors and administrators on the parent node.

    Note that if an anonymous view_only key is being used, the user relationship will not be exposed.

    ##Attributes

    OSF wiki entities have the "wikis" `type`.

<<<<<<< HEAD
        name                        type                   description
        ======================================================================================================
        name                        string             name of the wiki pag
        path                        string             the path of the wiki page
        materialized_path           string             the path of the wiki page
        date_modified               iso8601 timestamp  timestamp when the wiki was last updated
        content_type                string             MIME-type
        current_user_can_comment    boolean            Whether the current user is allowed to post comments
        extra                       object
        version                     integer            version number of the wiki
=======
         name                        type                   description
         ======================================================================================================
         name                        string             name of the wiki pag
         path                        string             the path of the wiki page
         materialized_path           string             the path of the wiki page
         date_modified               iso8601 timestamp  timestamp when the wiki was last updated
         content_type                string             MIME-type
         current_user_can_comment    boolean            Whether the current user is allowed to post comments
         extra                       object
         version                     integer            version number of the wiki
>>>>>>> 15c35127


    ##Relationships

    ###User

    The user who created the wiki.

    ###Node

    The project that the wiki page belongs to.

    ###Comments

    The comments created on the wiki page.

    ##Links

        self:  the canonical api endpoint of this wiki
        info: the canonical api endpoint of this wiki
        download: the link to retrive the contents of the wiki page

    ##Query Params

    *None*.

    #This Request/Response

    """
    permission_classes = (
        drf_permissions.IsAuthenticatedOrReadOnly,
        base_permissions.TokenHasScope,
        ContributorOrPublic,
        ExcludeWithdrawals
    )

    required_read_scopes = [CoreScopes.WIKI_BASE_READ]
    required_write_scopes = [CoreScopes.NULL]

    serializer_class = NodeWikiDetailSerializer
    view_category = 'wikis'
    view_name = 'wiki-detail'

    def get_serializer_class(self):
        if self.get_wiki().node.is_registration:
            return RegistrationWikiDetailSerializer
        return NodeWikiDetailSerializer

    # overrides RetrieveAPIView
    def get_object(self):
        return self.get_wiki()


class WikiContent(JSONAPIBaseView, generics.RetrieveAPIView, WikiMixin):
    """ View for rendering wiki page content."""

    permission_classes = (
        drf_permissions.IsAuthenticatedOrReadOnly,
        base_permissions.TokenHasScope,
        ContributorOrPublic,
        ExcludeWithdrawals
    )

    required_read_scopes = [CoreScopes.WIKI_BASE_READ]
    required_write_scopes = [CoreScopes.NULL]

    renderer_classes = (PlainTextRenderer, )
    view_category = 'wikis'
    view_name = 'wiki-content'

    def get_serializer_class(self):
        return None

    def get(self, request, **kwargs):
        wiki = self.get_wiki()
        return Response(wiki.get_version().content)


class WikiVersions(JSONAPIBaseView, generics.ListAPIView, WikiMixin):
    """
    View for rendering all versions of a particular WikiPage
    """

    permission_classes = (
        drf_permissions.IsAuthenticatedOrReadOnly,
        base_permissions.TokenHasScope,
        ContributorOrPublic,
        ExcludeWithdrawals
    )
    view_category = 'wikis'
    view_name = 'wiki-versions'
    serializer_class = WikiVersionSerializer

    required_read_scopes = [CoreScopes.WIKI_BASE_READ]
    required_write_scopes = [CoreScopes.NULL]

    def get_queryset(self):
        return self.get_wiki().get_versions()


class WikiVersionDetail(JSONAPIBaseView, generics.RetrieveAPIView, WikiMixin):
    """
    Details about a specific wiki version. *Read-only*.
    """
    permission_classes = (
        drf_permissions.IsAuthenticatedOrReadOnly,
        base_permissions.TokenHasScope,
        ContributorOrPublicWikiVersion,
        ExcludeWithdrawalsWikiVersion
    )

    serializer_class = WikiVersionSerializer

    required_read_scopes = [CoreScopes.WIKI_BASE_READ]
    required_write_scopes = [CoreScopes.NULL]

    view_category = 'wikis'
    view_name = 'wiki-version-detail'

    # overrides RetrieveAPIView
    def get_object(self):
        return self.get_wiki_version()


class WikiVersionContent(JSONAPIBaseView, generics.RetrieveAPIView, WikiMixin):
    """
    View for rendering wiki content for a specific version.
    """

    permission_classes = (
        drf_permissions.IsAuthenticatedOrReadOnly,
        base_permissions.TokenHasScope,
        ContributorOrPublicWikiVersion,
        ExcludeWithdrawalsWikiVersion
    )

    required_read_scopes = [CoreScopes.WIKI_BASE_READ]
    required_write_scopes = [CoreScopes.NULL]

    renderer_classes = (PlainTextRenderer, )
    view_category = 'wikis'
    view_name = 'wiki-version-content'

    def get_serializer_class(self):
        return None

    def get(self, request, **kwargs):
        wiki_version = self.get_wiki_version()
        return Response(wiki_version.content)<|MERGE_RESOLUTION|>--- conflicted
+++ resolved
@@ -69,21 +69,9 @@
 
     OSF wiki entities have the "wikis" `type`.
 
-<<<<<<< HEAD
-        name                        type                   description
-        ======================================================================================================
-        name                        string             name of the wiki pag
-        path                        string             the path of the wiki page
-        materialized_path           string             the path of the wiki page
-        date_modified               iso8601 timestamp  timestamp when the wiki was last updated
-        content_type                string             MIME-type
-        current_user_can_comment    boolean            Whether the current user is allowed to post comments
-        extra                       object
-        version                     integer            version number of the wiki
-=======
          name                        type                   description
          ======================================================================================================
-         name                        string             name of the wiki pag
+         name                        string             name of the wiki page
          path                        string             the path of the wiki page
          materialized_path           string             the path of the wiki page
          date_modified               iso8601 timestamp  timestamp when the wiki was last updated
@@ -91,7 +79,6 @@
          current_user_can_comment    boolean            Whether the current user is allowed to post comments
          extra                       object
          version                     integer            version number of the wiki
->>>>>>> 15c35127
 
 
     ##Relationships
