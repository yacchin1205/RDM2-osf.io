--- conflicted
+++ resolved
@@ -7,7 +7,6 @@
 from citeproc.source.json import CiteProcJSON
 
 from website.preprints.model import PreprintService
-from website.project.model import Node
 from website.settings import CITATION_STYLES_PATH
 
 
@@ -47,7 +46,6 @@
     else:
         data = [node.csl, ]
 
-
     bib_source = CiteProcJSON(data)
 
     bib_style = CitationStylesStyle(os.path.join(CITATION_STYLES_PATH, style), validate=False)
@@ -58,11 +56,7 @@
 
     bibliography.register(citation)
 
-<<<<<<< HEAD
-    def warn(arg):
-=======
     def warn(citation_item):
->>>>>>> 91691c47
         pass
 
     bibliography.cite(citation, warn)
