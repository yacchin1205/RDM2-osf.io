from functools import partial

from api.caching.tasks import ban_url
from framework.postcommit_tasks.handlers import enqueue_postcommit_task
from modularodm import signals


@signals.save.connect
def ban_object_from_cache(sender, instance, fields_changed, cached_data):
    abs_url = None
    if hasattr(instance, 'absolute_api_v2_url'):
        abs_url = instance.absolute_api_v2_url

    if abs_url is not None:
<<<<<<< HEAD
        enqueue_postcommit_task(partial(ban_url, abs_url))
=======
        enqueue_postcommit_task(partial(ban_url, instance, fields_changed))
>>>>>>> 3ee579b4
<|MERGE_RESOLUTION|>--- conflicted
+++ resolved
@@ -3,7 +3,6 @@
 from api.caching.tasks import ban_url
 from framework.postcommit_tasks.handlers import enqueue_postcommit_task
 from modularodm import signals
-
 
 @signals.save.connect
 def ban_object_from_cache(sender, instance, fields_changed, cached_data):
@@ -12,8 +11,4 @@
         abs_url = instance.absolute_api_v2_url
 
     if abs_url is not None:
-<<<<<<< HEAD
-        enqueue_postcommit_task(partial(ban_url, abs_url))
-=======
-        enqueue_postcommit_task(partial(ban_url, instance, fields_changed))
->>>>>>> 3ee579b4
+        enqueue_postcommit_task(partial(ban_url, instance, fields_changed))