--- conflicted
+++ resolved
@@ -34,11 +34,7 @@
         raise NotFound('The {} provider is not configured for this project.'.format(provider))
 
     view_only = request.query_params.get('view_only', default=None)
-<<<<<<< HEAD
-    url = waterbutler_api_url_for(node.osfstorage_region.waterbutler_url, node._id, provider, path, _internal=True,
-=======
-    url = waterbutler_api_url_for(target._id, provider, path, _internal=True,
->>>>>>> 75c6f001
+    url = waterbutler_api_url_for(target.osfstorage_region.waterbutler_url, target._id, provider, path, _internal=True,
                                   meta=True, view_only=view_only)
 
     waterbutler_request = requests.get(
