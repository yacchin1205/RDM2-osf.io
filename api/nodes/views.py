import re

from django.apps import apps
from django.db.models import Q, OuterRef, Exists
from django.utils import timezone
from rest_framework import generics, permissions as drf_permissions
from rest_framework.exceptions import PermissionDenied, ValidationError, NotFound, MethodNotAllowed, NotAuthenticated
from rest_framework.response import Response
from rest_framework.status import HTTP_204_NO_CONTENT

from addons.osfstorage.models import OsfStorageFolder
from api.addons.serializers import NodeAddonFolderSerializer
from api.addons.views import AddonSettingsMixin
from api.base import generic_bulk_views as bulk_views
from api.base import permissions as base_permissions
from api.base.exceptions import (
    InvalidModelValueError,
    JSONAPIException,
    Gone,
    InvalidFilterOperator,
    InvalidFilterValue,
    RelationshipPostMakesNoChanges,
    EndpointNotImplementedError,
)
from api.base.filters import ListFilterMixin, PreprintFilterMixin
from api.base.pagination import CommentPagination, NodeContributorPagination, MaxSizePagination
from api.base.parsers import (
    JSONAPIRelationshipParser,
    JSONAPIRelationshipParserForRegularJSON,
    JSONAPIMultipleRelationshipsParser,
    JSONAPIMultipleRelationshipsParserForRegularJSON,
)
from api.base.settings import ADDONS_OAUTH, API_BASE
from api.base.throttling import (
    UserRateThrottle,
    NonCookieAuthThrottle,
    AddContributorThrottle,
)
from api.base.utils import default_node_list_queryset, default_node_list_permission_queryset
from api.base.utils import get_object_or_error, is_bulk_request, get_user_auth, is_truthy
from api.base.views import JSONAPIBaseView
from api.base.views import (
    BaseContributorDetail,
    BaseContributorList,
    BaseLinkedList,
    BaseNodeLinksDetail,
    BaseNodeLinksList,
    LinkedNodesRelationship,
    LinkedRegistrationsRelationship,
    WaterButlerMixin
)
from api.caching.tasks import ban_url
from api.citations.utils import render_citation
from api.comments.permissions import CanCommentOrPublic
from api.comments.serializers import (CommentCreateSerializer,
                                      NodeCommentSerializer)
from api.files.serializers import FileSerializer, OsfStorageFileSerializer
from api.identifiers.serializers import NodeIdentifierSerializer
from api.identifiers.views import IdentifierList
from api.institutions.serializers import InstitutionSerializer
from api.logs.serializers import NodeLogSerializer
from api.nodes.filters import NodesFilterMixin
from api.nodes.permissions import (
    IsAdmin,
    IsPublic,
    AdminOrPublic,
    ContributorOrPublic,
    RegistrationAndPermissionCheckForPointers,
    ContributorDetailPermissions,
    ReadOnlyIfRegistration,
    IsAdminOrReviewer,
    WriteOrPublicForRelationshipInstitutions,
    ExcludeWithdrawals,
    NodeLinksShowIfVersion,
)
from api.nodes.serializers import (
    NodeSerializer,
    ForwardNodeAddonSettingsSerializer,
    NodeAddonSettingsSerializer,
    NodeLinksSerializer,
    NodeForksSerializer,
    NodeDetailSerializer,
    NodeProviderSerializer,
    DraftRegistrationSerializer,
    DraftRegistrationDetailSerializer,
    NodeContributorsSerializer,
    NodeContributorDetailSerializer,
    NodeInstitutionsRelationshipSerializer,
    NodeContributorsCreateSerializer,
    NodeViewOnlyLinkSerializer,
    NodeViewOnlyLinkUpdateSerializer,
    NodeCitationSerializer,
    NodeCitationStyleSerializer
)
from api.preprints.serializers import PreprintSerializer
from api.registrations.serializers import RegistrationSerializer
from api.requests.permissions import NodeRequestPermission
from api.requests.serializers import NodeRequestSerializer, NodeRequestCreateSerializer
from api.requests.views import NodeRequestMixin
from api.users.views import UserMixin
from api.users.serializers import UserSerializer
from api.wikis.serializers import NodeWikiSerializer
from framework.auth.oauth_scopes import CoreScopes
from framework.postcommit_tasks.handlers import enqueue_postcommit_task
from osf.models import AbstractNode
from osf.models import (Node, PrivateLink, Institution, Comment, DraftRegistration,)
from osf.models import OSFUser
from osf.models import NodeRelation, Guid
from osf.models import BaseFileNode
from osf.models.files import File, Folder
from osf.utils.permissions import ADMIN, PERMISSIONS
from website import mails
from website.exceptions import NodeStateError


class NodeMixin(object):
    """Mixin with convenience methods for retrieving the current node based on the
    current URL. By default, fetches the current node based on the node_id kwarg.
    """

    serializer_class = NodeSerializer
    node_lookup_url_kwarg = 'node_id'

    def get_node(self, check_object_permissions=True):
        node = None

        if self.kwargs.get('is_embedded') is True:
            # If this is an embedded request, the node might be cached somewhere
            node = self.request.parents[Node].get(self.kwargs[self.node_lookup_url_kwarg])

        if node is None:
            node = get_object_or_error(
                Node,
                self.kwargs[self.node_lookup_url_kwarg],
                self.request,
                display_name='node'
            )

        # Nodes that are folders/collections are treated as a separate resource, so if the client
        # requests a collection through a node endpoint, we return a 404
        if node.is_collection or node.is_registration:
            raise NotFound
        # May raise a permission denied
        if check_object_permissions:
            self.check_object_permissions(self.request, node)
        return node


class DraftMixin(object):

    serializer_class = DraftRegistrationSerializer

    def get_draft(self, draft_id=None):
        node_id = self.kwargs['node_id']
        if draft_id is None:
            draft_id = self.kwargs['draft_id']
        draft = get_object_or_error(DraftRegistration, draft_id, self.request)

        if not draft.branched_from._id == node_id:
            raise ValidationError('This draft registration is not created from the given node.')

        if self.request.method not in drf_permissions.SAFE_METHODS:
            registered_and_deleted = draft.registered_node and draft.registered_node.is_deleted

            if draft.registered_node and not draft.registered_node.is_deleted:
                raise PermissionDenied('This draft has already been registered and cannot be modified.')

            if draft.is_pending_review:
                raise PermissionDenied('This draft is pending review and cannot be modified.')

            if draft.requires_approval and draft.is_approved and (not registered_and_deleted):
                raise PermissionDenied('This draft has already been approved and cannot be modified.')

        self.check_object_permissions(self.request, draft.branched_from)
        return draft


class NodeList(JSONAPIBaseView, bulk_views.BulkUpdateJSONAPIView, bulk_views.BulkDestroyJSONAPIView, bulk_views.ListBulkCreateJSONAPIView, NodesFilterMixin, WaterButlerMixin):
    """The documentation for this endpoint can be found [here](https://developer.osf.io/#operation/nodes_list).
    """
    permission_classes = (
        drf_permissions.IsAuthenticatedOrReadOnly,
        base_permissions.TokenHasScope,
    )

    required_read_scopes = [CoreScopes.NODE_BASE_READ]
    required_write_scopes = [CoreScopes.NODE_BASE_WRITE]
    model_class = apps.get_model('osf.AbstractNode')

    parser_classes = (JSONAPIMultipleRelationshipsParser, JSONAPIMultipleRelationshipsParserForRegularJSON,)

    serializer_class = NodeSerializer
    view_category = 'nodes'
    view_name = 'node-list'

    ordering = ('-modified', )  # default ordering

    # overrides NodesFilterMixin
    def get_default_queryset(self):
        return default_node_list_permission_queryset(user=self.request.user, model_cls=Node)

    # overrides ListBulkCreateJSONAPIView, BulkUpdateJSONAPIView
    def get_queryset(self):
        # For bulk requests, queryset is formed from request body.
        if is_bulk_request(self.request):
            auth = get_user_auth(self.request)
            nodes = Node.objects.filter(guids___id__in=[node['id'] for node in self.request.data])

            # If skip_uneditable=True in query_params, skip nodes for which the user
            # does not have EDIT permissions.
            if is_truthy(self.request.query_params.get('skip_uneditable', False)):
                has_permission = nodes.filter(contributor__user_id=auth.user.id, contributor__write=True).values_list('guids___id', flat=True)
                return Node.objects.filter(guids___id__in=has_permission)

            for node in nodes:
                if not node.can_edit(auth):
                    raise PermissionDenied
            return nodes
        else:
            return self.get_queryset_from_request()

    # overrides ListBulkCreateJSONAPIView, BulkUpdateJSONAPIView, BulkDestroyJSONAPIView
    def get_serializer_class(self):
        """
        Use NodeDetailSerializer which requires 'id'
        """
        if self.request.method in ('PUT', 'PATCH', 'DELETE'):
            return NodeDetailSerializer
        else:
            return NodeSerializer

    # overrides ListBulkCreateJSONAPIView
    def perform_create(self, serializer):
        """Create a node.

        :param serializer:
        """
        # On creation, make sure that current user is the creator
        user = self.request.user
        serializer.save(creator=user)

    # overrides BulkDestroyJSONAPIView
    def allow_bulk_destroy_resources(self, user, resource_list):
        """User must have admin permissions to delete nodes."""
        if is_truthy(self.request.query_params.get('skip_uneditable', False)):
            return any([node.has_permission(user, ADMIN) for node in resource_list])
        return all([node.has_permission(user, ADMIN) for node in resource_list])

    def bulk_destroy_skip_uneditable(self, resource_object_list, user, object_type):
        """
        If skip_uneditable=True in query_params, skip the resources for which the user does not have
        admin permissions and delete the remaining resources
        """
        allowed = []
        skipped = []

        if not is_truthy(self.request.query_params.get('skip_uneditable', False)):
            return None

        for resource in resource_object_list:
            if resource.has_permission(user, ADMIN):
                allowed.append(resource)
            else:
                skipped.append({'id': resource._id, 'type': object_type})

        return {'skipped': skipped, 'allowed': allowed}

    # Overrides BulkDestroyJSONAPIView
    def perform_destroy(self, instance):
        auth = get_user_auth(self.request)
        try:
            instance.remove_node(auth=auth)
        except NodeStateError as err:
            raise ValidationError(err.message)
        instance.save()


class NodeDetail(JSONAPIBaseView, generics.RetrieveUpdateDestroyAPIView, NodeMixin, WaterButlerMixin):
    """The documentation for this endpoint can be found [here](https://developer.osf.io/#operation/nodes_read).
    """
    permission_classes = (
        drf_permissions.IsAuthenticatedOrReadOnly,
        ContributorOrPublic,
        ReadOnlyIfRegistration,
        base_permissions.TokenHasScope,
        ExcludeWithdrawals,
    )

    required_read_scopes = [CoreScopes.NODE_BASE_READ]
    required_write_scopes = [CoreScopes.NODE_BASE_WRITE]

    parser_classes = (JSONAPIMultipleRelationshipsParser, JSONAPIMultipleRelationshipsParserForRegularJSON,)

    serializer_class = NodeDetailSerializer
    view_category = 'nodes'
    view_name = 'node-detail'

    # overrides RetrieveUpdateDestroyAPIView
    def get_object(self):
        return self.get_node()

    # overrides RetrieveUpdateDestroyAPIView
    def perform_destroy(self, instance):
        auth = get_user_auth(self.request)
        node = self.get_object()
        try:
            node.remove_node(auth=auth)
        except NodeStateError as err:
            raise ValidationError(err.message)
        node.save()


class NodeContributorsList(BaseContributorList, bulk_views.BulkUpdateJSONAPIView, bulk_views.BulkDestroyJSONAPIView, bulk_views.ListBulkCreateJSONAPIView, NodeMixin):
    """The documentation for this endpoint can be found [here](https://developer.osf.io/#operation/nodes_contributors_list).
    """
    permission_classes = (
        AdminOrPublic,
        drf_permissions.IsAuthenticatedOrReadOnly,
        ReadOnlyIfRegistration,
        base_permissions.TokenHasScope,
    )

    required_read_scopes = [CoreScopes.NODE_CONTRIBUTORS_READ]
    required_write_scopes = [CoreScopes.NODE_CONTRIBUTORS_WRITE]
    model_class = OSFUser

    throttle_classes = (AddContributorThrottle, UserRateThrottle, NonCookieAuthThrottle, )

    pagination_class = NodeContributorPagination
    serializer_class = NodeContributorsSerializer
    view_category = 'nodes'
    view_name = 'node-contributors'
    ordering = ('_order',)  # default ordering

    # overrides FilterMixin
    def postprocess_query_param(self, key, field_name, operation):
        if field_name == 'bibliographic':
            operation['source_field_name'] = 'visible'

    def build_query_from_field(self, field_name, operation):
        if field_name == 'permission':
            if operation['op'] != 'eq':
                raise InvalidFilterOperator(value=operation['op'], valid_operators=['eq'])
            # operation['value'] should be 'admin', 'write', or 'read'
            if operation['value'].lower().strip() not in PERMISSIONS:
                raise InvalidFilterValue(value=operation['value'])
            return Q(**{operation['value'].lower().strip(): True})
        return super(NodeContributorsList, self).build_query_from_field(field_name, operation)

    # overrides ListBulkCreateJSONAPIView, BulkUpdateJSONAPIView, BulkDeleteJSONAPIView
    def get_serializer_class(self):
        """
        Use NodeContributorDetailSerializer which requires 'id'
        """
        if self.request.method == 'PUT' or self.request.method == 'PATCH' or self.request.method == 'DELETE':
            return NodeContributorDetailSerializer
        elif self.request.method == 'POST':
            return NodeContributorsCreateSerializer
        else:
            return NodeContributorsSerializer

    # overrides ListBulkCreateJSONAPIView, BulkUpdateJSONAPIView
    def get_queryset(self):
        queryset = self.get_queryset_from_request()
        # If bulk request, queryset only contains contributors in request
        if is_bulk_request(self.request):
            contrib_ids = []
            for item in self.request.data:
                try:
                    contrib_ids.append(item['id'].split('-')[1])
                except AttributeError:
                    raise ValidationError('Contributor identifier not provided.')
                except IndexError:
                    raise ValidationError('Contributor identifier incorrectly formatted.')
            queryset = queryset.filter(user__guids___id__in=contrib_ids)
        return queryset

    # Overrides BulkDestroyJSONAPIView
    def perform_destroy(self, instance):
        auth = get_user_auth(self.request)
        node = self.get_node()
        if len(node.visible_contributors) == 1 and node.get_visible(instance):
            raise ValidationError('Must have at least one visible contributor')
        if not node.contributor_set.filter(user=instance).exists():
            raise NotFound('User cannot be found in the list of contributors.')
        removed = node.remove_contributor(instance, auth)
        if not removed:
            raise ValidationError('Must have at least one registered admin contributor')

    # Overrides BulkDestroyJSONAPIView
    def get_requested_resources(self, request, request_data):
        requested_ids = []
        for data in request_data:
            try:
                requested_ids.append(data['id'].split('-')[1])
            except IndexError:
                raise ValidationError('Contributor identifier incorrectly formatted.')

        resource_object_list = OSFUser.objects.filter(guids___id__in=requested_ids)
        for resource in resource_object_list:
            if getattr(resource, 'is_deleted', None):
                raise Gone

        if len(resource_object_list) != len(request_data):
            raise ValidationError({'non_field_errors': 'Could not find all objects to delete.'})

        return resource_object_list


class NodeContributorDetail(BaseContributorDetail, generics.RetrieveUpdateDestroyAPIView, NodeMixin, UserMixin):
    """The documentation for this endpoint can be found [here](https://developer.osf.io/#operation/nodes_contributors_read).
    """
    permission_classes = (
        ContributorDetailPermissions,
        drf_permissions.IsAuthenticatedOrReadOnly,
        ReadOnlyIfRegistration,
        base_permissions.TokenHasScope,
    )

    required_read_scopes = [CoreScopes.NODE_CONTRIBUTORS_READ]
    required_write_scopes = [CoreScopes.NODE_CONTRIBUTORS_WRITE]

    serializer_class = NodeContributorDetailSerializer
    view_category = 'nodes'
    view_name = 'node-contributor-detail'

    # overrides DestroyAPIView
    def perform_destroy(self, instance):
        node = self.get_node()
        auth = get_user_auth(self.request)
        if len(node.visible_contributors) == 1 and instance.visible:
            raise ValidationError('Must have at least one visible contributor')
        removed = node.remove_contributor(instance, auth)
        if not removed:
            raise ValidationError('Must have at least one registered admin contributor')


class NodeImplicitContributorsList(JSONAPIBaseView, generics.ListAPIView, ListFilterMixin, NodeMixin):
    permission_classes = (
        AdminOrPublic,
        drf_permissions.IsAuthenticatedOrReadOnly,
        base_permissions.TokenHasScope,
    )

    required_read_scopes = [CoreScopes.NODE_CONTRIBUTORS_READ]
    required_write_scopes = [CoreScopes.NULL]

    model_class = OSFUser

    throttle_classes = (UserRateThrottle, NonCookieAuthThrottle,)

    serializer_class = UserSerializer
    view_category = 'nodes'
    view_name = 'node-implicit-contributors'
    ordering = ('_order',)  # default ordering

    def get_default_queryset(self):
        node = self.get_node()

        return node.parent_admin_contributors

    def get_queryset(self):
        queryset = self.get_queryset_from_request()
        return queryset


class NodeDraftRegistrationsList(JSONAPIBaseView, generics.ListCreateAPIView, NodeMixin):
    """The documentation for this endpoint can be found [here](https://developer.osf.io/#operation/nodes_draft_registrations_list).
    """
    permission_classes = (
        IsAdmin,
        drf_permissions.IsAuthenticatedOrReadOnly,
        base_permissions.TokenHasScope,
    )

    required_read_scopes = [CoreScopes.NODE_DRAFT_REGISTRATIONS_READ]
    required_write_scopes = [CoreScopes.NODE_DRAFT_REGISTRATIONS_WRITE]

    serializer_class = DraftRegistrationSerializer
    view_category = 'nodes'
    view_name = 'node-draft-registrations'

    ordering = ('-modified',)

    # overrides ListCreateAPIView
    def get_queryset(self):
        node = self.get_node()
        return DraftRegistration.objects.filter(
            Q(registered_node=None) |
            Q(registered_node__is_deleted=True),
            branched_from=node,
            deleted__isnull=True
        )

    # overrides ListBulkCreateJSONAPIView
    def perform_create(self, serializer):
        user = self.request.user
        serializer.save(initiator=user, node=self.get_node())


class NodeDraftRegistrationDetail(JSONAPIBaseView, generics.RetrieveUpdateDestroyAPIView, DraftMixin):
    """The documentation for this endpoint can be found [here](https://developer.osf.io/#operation/nodes_draft_registrations_read).
    """
    permission_classes = (
        IsAdminOrReviewer,
        drf_permissions.IsAuthenticatedOrReadOnly,
        base_permissions.TokenHasScope
    )

    required_read_scopes = [CoreScopes.NODE_DRAFT_REGISTRATIONS_READ]
    required_write_scopes = [CoreScopes.NODE_DRAFT_REGISTRATIONS_WRITE]

    serializer_class = DraftRegistrationDetailSerializer
    view_category = 'nodes'
    view_name = 'node-draft-registration-detail'

    def get_object(self):
        return self.get_draft()

    def perform_destroy(self, draft):
        draft.deleted = timezone.now()
        draft.save(update_fields=['deleted'])


class NodeRegistrationsList(JSONAPIBaseView, generics.ListCreateAPIView, NodeMixin, DraftMixin):
    """The documentation for this endpoint can be found [here](https://developer.osf.io/#operation/nodes_registrations_list).
    """
    permission_classes = (
        AdminOrPublic,
        drf_permissions.IsAuthenticatedOrReadOnly,
        base_permissions.TokenHasScope,
        ExcludeWithdrawals
    )

    required_read_scopes = [CoreScopes.NODE_REGISTRATIONS_READ]
    required_write_scopes = [CoreScopes.NODE_REGISTRATIONS_WRITE]

    serializer_class = RegistrationSerializer
    view_category = 'nodes'
    view_name = 'node-registrations'

    ordering = ('-modified',)

    # overrides ListCreateAPIView
    # TODO: Filter out withdrawals by default
    def get_queryset(self):
        nodes = self.get_node().registrations_all
        auth = get_user_auth(self.request)
        registrations = [node for node in nodes if node.can_view(auth)]
        return registrations

    # overrides ListCreateJSONAPIView
    def perform_create(self, serializer):
        """Create a registration from a draft.
        """
        # On creation, make sure that current user is the creator
        draft_id = self.request.data.get('draft_registration', None)
        draft = self.get_draft(draft_id)
        serializer.save(draft=draft)


class NodeChildrenList(JSONAPIBaseView, bulk_views.ListBulkCreateJSONAPIView, NodeMixin, NodesFilterMixin):
    """The documentation for this endpoint can be found [here](https://developer.osf.io/#operation/nodes_children_list).
    """
    permission_classes = (
        ContributorOrPublic,
        drf_permissions.IsAuthenticatedOrReadOnly,
        ReadOnlyIfRegistration,
        base_permissions.TokenHasScope,
        ExcludeWithdrawals
    )

    required_read_scopes = [CoreScopes.NODE_CHILDREN_READ]
    required_write_scopes = [CoreScopes.NODE_CHILDREN_WRITE]

    serializer_class = NodeSerializer
    view_category = 'nodes'
    view_name = 'node-children'

    ordering = ('-modified',)

    def get_default_queryset(self):
        return default_node_list_queryset(model_cls=Node)

    # overrides ListBulkCreateJSONAPIView
    def get_queryset(self):
        node = self.get_node()
        auth = get_user_auth(self.request)
        node_pks = node.node_relations.filter(is_node_link=False).select_related('child')\
                .values_list('child__pk', flat=True)
        return self.get_queryset_from_request().filter(pk__in=node_pks).can_view(auth.user).order_by('-modified')

    # overrides ListBulkCreateJSONAPIView
    def perform_create(self, serializer):
        user = self.request.user
        serializer.save(creator=user, parent=self.get_node())


class NodeCitationDetail(JSONAPIBaseView, generics.RetrieveAPIView, NodeMixin):
    """The documentation for this endpoint can be found [here](https://developer.osf.io/#operation/nodes_citation_list).
    """
    permission_classes = (
        drf_permissions.IsAuthenticatedOrReadOnly,
        base_permissions.TokenHasScope,
    )

    required_read_scopes = [CoreScopes.NODE_CITATIONS_READ]
    required_write_scopes = [CoreScopes.NULL]

    serializer_class = NodeCitationSerializer
    view_category = 'nodes'
    view_name = 'node-citation'

    def get_object(self):
        node = self.get_node()
        auth = get_user_auth(self.request)
        if not node.is_public and not node.can_view(auth):
            raise PermissionDenied if auth.user else NotAuthenticated
        return node.csl


class NodeCitationStyleDetail(JSONAPIBaseView, generics.RetrieveAPIView, NodeMixin):
    """ The documentation for this endpoint can be found [here](https://developer.osf.io/#operation/nodes_citation_read).
    """
    permission_classes = (
        drf_permissions.IsAuthenticatedOrReadOnly,
        base_permissions.TokenHasScope,
    )

    required_read_scopes = [CoreScopes.NODE_CITATIONS_READ]
    required_write_scopes = [CoreScopes.NULL]

    serializer_class = NodeCitationStyleSerializer
    view_category = 'nodes'
    view_name = 'node-citation'

    def get_object(self):
        node = self.get_node()
        auth = get_user_auth(self.request)
        if not node.is_public and not node.can_view(auth):
            raise PermissionDenied if auth.user else NotAuthenticated

        style = self.kwargs.get('style_id')
        try:
            citation = render_citation(node=node, style=style)
        except ValueError as err:  # style requested could not be found
            csl_name = re.findall('[a-zA-Z]+\.csl', err.message)[0]
            raise NotFound('{} is not a known style.'.format(csl_name))

        return {'citation': citation, 'id': style}


# TODO: Make NodeLinks filterable. They currently aren't filterable because we have can't
# currently query on a Pointer's node's attributes.
# e.g. Pointer.find(MQ('node.title', 'eq', ...)) doesn't work
class NodeLinksList(BaseNodeLinksList, bulk_views.BulkDestroyJSONAPIView, bulk_views.ListBulkCreateJSONAPIView, NodeMixin):
    """Node Links to other nodes. *Writeable*.

    Node Links act as pointers to other nodes. Unlike Forks, they are not copies of nodes;
    Node Links are a direct reference to the node that they point to.

    ##Node Link Attributes
    `type` is "node_links"

        None

    ##Links

    See the [JSON-API spec regarding pagination](http://jsonapi.org/format/1.0/#fetching-pagination).

    ##Relationships

    ### Target Node

    This endpoint shows the target node detail and is automatically embedded.

    ##Actions

    ###Adding Node Links
        Method:        POST
        URL:           /links/self
        Query Params:  <none>
        Body (JSON): {
                       "data": {
                          "type": "node_links",                  # required
                          "relationships": {
                            "nodes": {
                              "data": {
                                "type": "nodes",                 # required
                                "id": "{target_node_id}",        # required
                              }
                            }
                          }
                       }
                    }
        Success:       201 CREATED + node link representation

    To add a node link (a pointer to another node), issue a POST request to this endpoint.  This effectively creates a
    relationship between the node and the target node.  The target node must be described as a relationship object with
    a "data" member, containing the nodes `type` and the target node `id`.

    ##Query Params

    + `page=<Int>` -- page number of results to view, default 1

    + `filter[<fieldname>]=<Str>` -- fields and values to filter the search results on.

    #This Request/Response
    """
    permission_classes = (
        drf_permissions.IsAuthenticatedOrReadOnly,
        ContributorOrPublic,
        base_permissions.TokenHasScope,
        ExcludeWithdrawals,
        NodeLinksShowIfVersion,
    )

    required_read_scopes = [CoreScopes.NODE_LINKS_READ]
    required_write_scopes = [CoreScopes.NODE_LINKS_WRITE]
    model_class = NodeRelation

    serializer_class = NodeLinksSerializer
    view_category = 'nodes'
    view_name = 'node-pointers'

    def get_queryset(self):
        return self.get_node().node_relations.select_related('child').filter(is_node_link=True, child__is_deleted=False)

    # Overrides BulkDestroyJSONAPIView
    def perform_destroy(self, instance):
        auth = get_user_auth(self.request)
        node = get_object_or_error(
            Node,
            self.kwargs[self.node_lookup_url_kwarg],
            self.request,
            display_name='node'
        )
        if node.is_registration:
            raise MethodNotAllowed(method=self.request.method)
        node = self.get_node()
        try:
            node.rm_pointer(instance, auth=auth)
        except ValueError as err:  # pointer doesn't belong to node
            raise ValidationError(err.message)
        node.save()

    # overrides ListCreateAPIView
    def get_parser_context(self, http_request):
        """
        Tells parser that we are creating a relationship
        """
        res = super(NodeLinksList, self).get_parser_context(http_request)
        res['is_relationship'] = True
        return res


class NodeLinksDetail(BaseNodeLinksDetail, generics.RetrieveDestroyAPIView, NodeMixin):
    """Node Link details. *Writeable*.

    Node Links act as pointers to other nodes. Unlike Forks, they are not copies of nodes;
    Node Links are a direct reference to the node that they point to.

    ##Attributes
    `type` is "node_links"

        None

    ##Links

    *None*

    ##Relationships

    ###Target node

    This endpoint shows the target node detail and is automatically embedded.

    ##Actions

    ###Remove Node Link

        Method:        DELETE
        URL:           /links/self
        Query Params:  <none>
        Success:       204 No Content

    To remove a node link from a node, issue a DELETE request to the `self` link.  This request will remove the
    relationship between the node and the target node, not the nodes themselves.

    ##Query Params

    *None*.

    #This Request/Response
    """
    permission_classes = (
        base_permissions.TokenHasScope,
        drf_permissions.IsAuthenticatedOrReadOnly,
        RegistrationAndPermissionCheckForPointers,
        ExcludeWithdrawals,
        NodeLinksShowIfVersion,
    )

    required_read_scopes = [CoreScopes.NODE_LINKS_READ]
    required_write_scopes = [CoreScopes.NODE_LINKS_WRITE]

    serializer_class = NodeLinksSerializer
    view_category = 'nodes'
    view_name = 'node-pointer-detail'
    node_link_lookup_url_kwarg = 'node_link_id'

    # overrides RetrieveAPIView
    def get_object(self):
        node_link = get_object_or_error(
            NodeRelation,
            self.kwargs[self.node_link_lookup_url_kwarg],
            self.request,
            'node link'
        )
        self.check_object_permissions(self.request, node_link.parent)
        return node_link

    # overrides DestroyAPIView
    def perform_destroy(self, instance):
        auth = get_user_auth(self.request)
        node = self.get_node()
        pointer = self.get_object()
        try:
            node.rm_pointer(pointer, auth=auth)
        except ValueError as err:  # pointer doesn't belong to node
            raise NotFound(err.message)
        node.save()


class NodeForksList(JSONAPIBaseView, generics.ListCreateAPIView, NodeMixin, NodesFilterMixin):
    """The documentation for this endpoint can be found [here](https://developer.osf.io/#operation/nodes_forks_list).
    """
    permission_classes = (
        IsPublic,
        drf_permissions.IsAuthenticatedOrReadOnly,
        base_permissions.TokenHasScope,
        ExcludeWithdrawals
    )

    required_read_scopes = [CoreScopes.NODE_FORKS_READ, CoreScopes.NODE_BASE_READ]
    required_write_scopes = [CoreScopes.NODE_FORKS_WRITE]

    serializer_class = NodeForksSerializer
    view_category = 'nodes'
    view_name = 'node-forks'

    ordering = ('-forked_date',)

    # overrides ListCreateAPIView
    def get_queryset(self):
        all_forks = self.get_node().forks.exclude(type='osf.registration').order_by('-forked_date')
        auth = get_user_auth(self.request)

        node_pks = [node.pk for node in all_forks if node.can_view(auth)]
        return AbstractNode.objects.filter(pk__in=node_pks)

    # overrides ListCreateAPIView
    def perform_create(self, serializer):
        user = get_user_auth(self.request).user
        node = self.get_node()
        try:
            fork = serializer.save(node=node)
        except Exception as exc:
            mails.send_mail(user.email, mails.FORK_FAILED, title=node.title, guid=node._id, mimetype='html', can_change_preferences=False)
            raise exc
        else:
            mails.send_mail(user.email, mails.FORK_COMPLETED, title=node.title, guid=fork._id, mimetype='html', can_change_preferences=False)

    # overrides ListCreateAPIView
    def get_parser_context(self, http_request):
        """
        Tells parser that attributes are not required in request
        """
        res = super(NodeForksList, self).get_parser_context(http_request)
        res['attributes_required'] = False
        return res


class NodeFilesList(JSONAPIBaseView, generics.ListAPIView, WaterButlerMixin, ListFilterMixin, NodeMixin):
    """The documentation for this endpoint can be found [here](https://developer.osf.io/#operation/nodes_files_list).

    """
    permission_classes = (
        drf_permissions.IsAuthenticatedOrReadOnly,
        base_permissions.PermissionWithGetter(ContributorOrPublic, 'node'),
        base_permissions.PermissionWithGetter(ReadOnlyIfRegistration, 'node'),
        base_permissions.TokenHasScope,
        ExcludeWithdrawals
    )

    ordering = ('_materialized_path',)  # default ordering

    required_read_scopes = [CoreScopes.NODE_FILE_READ]
    required_write_scopes = [CoreScopes.NODE_FILE_WRITE]

    view_category = 'nodes'
    view_name = 'node-files'

    @property
    def serializer_class(self):
        if self.kwargs[self.provider_lookup_url_kwarg] == 'osfstorage':
            return OsfStorageFileSerializer
        return FileSerializer

    # overrides FilterMixin
    def postprocess_query_param(self, key, field_name, operation):
        # tag queries will usually be on Tag.name,
        # ?filter[tags]=foo should be translated to MQ('tags__name', 'eq', 'foo')
        # But queries on lists should be tags, e.g.
        # ?filter[tags]=foo,bar should be translated to MQ('tags', 'isnull', True)
        # ?filter[tags]=[] should be translated to MQ('tags', 'isnull', True)
        if field_name == 'tags':
            if operation['value'] not in (list(), tuple()):
                operation['source_field_name'] = 'tags__name'
                operation['op'] = 'iexact'
        if field_name == 'path':
            operation['source_field_name'] = '_path'
        # NOTE: This is potentially fragile, if we ever add filtering on provider
        # we're going to have to get a bit tricky. get_default_queryset should ramain filtering on BaseFileNode, for now
        if field_name == 'kind':
            if operation['value'].lower() == 'folder':
                kind = Folder
            else:
                # Default to File, should probably raise an exception in the future
                kind = File  # Default to file

            operation['source_field_name'] = 'type'
            operation['op'] = 'in'
            operation['value'] = [
                sub._typedmodels_type
                for sub in kind.__subclasses__()
                if hasattr(sub, '_typedmodels_type')
            ]

    def get_default_queryset(self):
        files_list = self.fetch_from_waterbutler()

        if isinstance(files_list, list):
            provider = self.kwargs[self.provider_lookup_url_kwarg]
            # Resolve to a provider-specific subclass, so that
            # trashed file nodes are filtered out automatically
            ConcreteFileNode = BaseFileNode.resolve_class(provider, BaseFileNode.ANY)
            file_ids = [f.id for f in self.bulk_get_file_nodes_from_wb_resp(files_list)]
            return ConcreteFileNode.objects.filter(id__in=file_ids)

        if isinstance(files_list, list) or not isinstance(files_list, Folder):
            # We should not have gotten a file here
            raise NotFound

        sub_qs = OsfStorageFolder.objects.filter(_children=OuterRef('pk'), pk=files_list.pk)
        return files_list.children.annotate(folder=Exists(sub_qs)).filter(folder=True).prefetch_related('node__guids', 'versions', 'tags', 'guids')

    # overrides ListAPIView
    def get_queryset(self):
        path = self.kwargs[self.path_lookup_url_kwarg]
        # query param info when used on a folder gives that folder's metadata instead of the metadata of it's children
        if 'info' in self.request.query_params and path.endswith('/'):
            fobj = self.fetch_from_waterbutler()

            if isinstance(fobj, list):
                node = self.get_node(check_object_permissions=False)
                base_class = BaseFileNode.resolve_class(self.kwargs[self.provider_lookup_url_kwarg], BaseFileNode.FOLDER)
                return base_class.objects.filter(node=node, _path=path)
            elif isinstance(fobj, OsfStorageFolder):
                return BaseFileNode.objects.filter(id=fobj.id)
            else:
                raise NotFound
        else:
            return self.get_queryset_from_request().distinct()


class NodeFileDetail(JSONAPIBaseView, generics.RetrieveAPIView, WaterButlerMixin, NodeMixin):
    """The documentation for this endpoint can be found [here](https://developer.osf.io/#operation/nodes_files_read).

    """
    permission_classes = (
        drf_permissions.IsAuthenticatedOrReadOnly,
        base_permissions.PermissionWithGetter(ContributorOrPublic, 'node'),
        base_permissions.PermissionWithGetter(ReadOnlyIfRegistration, 'node'),
        base_permissions.TokenHasScope,
        ExcludeWithdrawals
    )

    serializer_class = FileSerializer

    required_read_scopes = [CoreScopes.NODE_FILE_READ]
    required_write_scopes = [CoreScopes.NODE_FILE_WRITE]
    view_category = 'nodes'
    view_name = 'node-file-detail'

    def get_object(self):
        fobj = self.fetch_from_waterbutler()
        if isinstance(fobj, dict):
            # if dict it is a wb response, not file object yet
            return self.get_file_node_from_wb_resp(fobj)

        if isinstance(fobj, list) or not isinstance(fobj, File):
            # We should not have gotten a folder here
            raise NotFound

        return fobj


class NodeAddonList(JSONAPIBaseView, generics.ListAPIView, ListFilterMixin, NodeMixin, AddonSettingsMixin):
    """The documentation for this endpoint can be found [here](https://developer.osf.io/#operation/nodes_addons_list).

    """

    permission_classes = (
        drf_permissions.IsAuthenticatedOrReadOnly,
        ContributorOrPublic,
        ExcludeWithdrawals,
        base_permissions.TokenHasScope,
    )

    required_read_scopes = [CoreScopes.NODE_ADDON_READ]
    required_write_scopes = [CoreScopes.NULL]

    serializer_class = NodeAddonSettingsSerializer
    view_category = 'nodes'
    view_name = 'node-addons'

    ordering = ('-id',)

    def get_default_queryset(self):
        qs = []
        for addon in ADDONS_OAUTH:
            obj = self.get_addon_settings(provider=addon, fail_if_absent=False, check_object_permissions=False)
            if obj:
                qs.append(obj)
        qs.sort()
        return qs

    get_queryset = get_default_queryset


class NodeAddonDetail(JSONAPIBaseView, generics.RetrieveUpdateDestroyAPIView, generics.CreateAPIView, NodeMixin, AddonSettingsMixin):
    """The documentation for this endpoint can be found [here](https://developer.osf.io/#operation/nodes_addon_read).
    """

    permission_classes = (
        drf_permissions.IsAuthenticatedOrReadOnly,
        ContributorOrPublic,
        ExcludeWithdrawals,
        ReadOnlyIfRegistration,
        base_permissions.TokenHasScope,
    )

    required_read_scopes = [CoreScopes.NODE_ADDON_READ]
    required_write_scopes = [CoreScopes.NODE_ADDON_WRITE]

    serializer_class = NodeAddonSettingsSerializer
    view_category = 'nodes'
    view_name = 'node-addon-detail'

    def get_object(self):
        return self.get_addon_settings(check_object_permissions=False)

    def perform_create(self, serializer):
        addon = self.kwargs['provider']
        if addon not in ADDONS_OAUTH:
            raise NotFound('Requested addon unavailable')

        node = self.get_node()
        if node.has_addon(addon):
            raise InvalidModelValueError(
                detail='Add-on {} already enabled for node {}'.format(addon, node._id)
            )

        return super(NodeAddonDetail, self).perform_create(serializer)

    def perform_destroy(self, instance):
        addon = instance.config.short_name
        node = self.get_node()
        if not node.has_addon(instance.config.short_name):
            raise NotFound('Node {} does not have add-on {}'.format(node._id, addon))

        node.delete_addon(addon, auth=get_user_auth(self.request))

    def get_serializer_class(self):
        """
        Use NodeDetailSerializer which requires 'id'
        """
        if 'provider' in self.kwargs and self.kwargs['provider'] == 'forward':
            return ForwardNodeAddonSettingsSerializer
        else:
            return NodeAddonSettingsSerializer


class NodeAddonFolderList(JSONAPIBaseView, generics.ListAPIView, NodeMixin, AddonSettingsMixin):
    """The documentation for this endpoint can be found [here](https://developer.osf.io/#operation/nodes_addons_folders_list).
    """
    permission_classes = (
        drf_permissions.IsAuthenticatedOrReadOnly,
        ContributorOrPublic,
        ExcludeWithdrawals,
        base_permissions.TokenHasScope,
    )

    required_read_scopes = [CoreScopes.NODE_ADDON_READ, CoreScopes.NODE_FILE_READ]
    required_write_scopes = [CoreScopes.NULL]

    pagination_class = MaxSizePagination
    serializer_class = NodeAddonFolderSerializer
    view_category = 'nodes'
    view_name = 'node-addon-folders'

    def get_queryset(self):
        # TODO: [OSF-6120] refactor this/NS models to be generalizable
        node_addon = self.get_addon_settings()
        if not node_addon.has_auth:
            raise JSONAPIException(detail='This addon is enabled but an account has not been imported from your user settings',
                meta={'link': '{}users/me/addons/{}/accounts/'.format(API_BASE, node_addon.config.short_name)})

        path = self.request.query_params.get('path')
        folder_id = self.request.query_params.get('id')

        if not hasattr(node_addon, 'get_folders'):
            raise EndpointNotImplementedError('Endpoint not yet implemented for this addon')

        return node_addon.get_folders(path=path, folder_id=folder_id)


class NodeProvider(object):

    def __init__(self, provider, node):
        self.path = '/'
        self.node = node
        self.kind = 'folder'
        self.name = provider
        self.provider = provider
        self.node_id = node._id
        self.pk = node._id
        self.id = node.id


class NodeProvidersList(JSONAPIBaseView, generics.ListAPIView, NodeMixin):
    """The documentation for this endpoint can be found [here](https://developer.osf.io/#operation/nodes_providers_list).
    """
    permission_classes = (
        drf_permissions.IsAuthenticatedOrReadOnly,
        ContributorOrPublic,
        ExcludeWithdrawals,
        base_permissions.TokenHasScope,
    )

    required_read_scopes = [CoreScopes.NODE_FILE_READ]
    required_write_scopes = [CoreScopes.NODE_FILE_WRITE]

    serializer_class = NodeProviderSerializer
    view_category = 'nodes'
    view_name = 'node-providers'

    ordering = ('-id',)

    def get_provider_item(self, provider):
        return NodeProvider(provider, self.get_node())

    def get_queryset(self):
        return [
            self.get_provider_item(addon.config.short_name)
            for addon
            in self.get_node().get_addons()
            if addon.config.has_hgrid_files
            and addon.configured
        ]

class NodeProviderDetail(JSONAPIBaseView, generics.RetrieveAPIView, NodeMixin):
    """The documentation for this endpoint can be found [here](https://developer.osf.io/#operation/nodes_providers_read).
    """
    permission_classes = (
        drf_permissions.IsAuthenticatedOrReadOnly,
        ContributorOrPublic,
        ExcludeWithdrawals,
        base_permissions.TokenHasScope,
    )

    required_read_scopes = [CoreScopes.NODE_FILE_READ]
    required_write_scopes = [CoreScopes.NODE_FILE_WRITE]

    serializer_class = NodeProviderSerializer
    view_category = 'nodes'
    view_name = 'node-provider-detail'

    def get_object(self):
        return NodeProvider(self.kwargs['provider'], self.get_node())


class NodeLogList(JSONAPIBaseView, generics.ListAPIView, NodeMixin, ListFilterMixin):
    """The documentation for this endpoint can be found [here](https://developer.osf.io/#operation/nodes_logs_list).
    """

    serializer_class = NodeLogSerializer
    view_category = 'nodes'
    view_name = 'node-logs'

    required_read_scopes = [CoreScopes.NODE_LOG_READ]
    required_write_scopes = [CoreScopes.NULL]

    log_lookup_url_kwarg = 'node_id'

    ordering = ('-date', )

    permission_classes = (
        drf_permissions.IsAuthenticatedOrReadOnly,
        ContributorOrPublic,
        base_permissions.TokenHasScope,
        ExcludeWithdrawals
    )

    def get_default_queryset(self):
        auth = get_user_auth(self.request)
        return self.get_node().get_aggregate_logs_queryset(auth)

    def get_queryset(self):
        return self.get_queryset_from_request().include(
            'node__guids', 'user__guids', 'original_node__guids', limit_includes=10
        )


class NodeCommentsList(JSONAPIBaseView, generics.ListCreateAPIView, ListFilterMixin, NodeMixin):
    """The documentation for this endpoint can be found [here](https://developer.osf.io/#operation/nodes_comments_list).
    """
    permission_classes = (
        drf_permissions.IsAuthenticatedOrReadOnly,
        CanCommentOrPublic,
        base_permissions.TokenHasScope,
        ExcludeWithdrawals
    )

    required_read_scopes = [CoreScopes.NODE_COMMENTS_READ]
    required_write_scopes = [CoreScopes.NODE_COMMENTS_WRITE]

    pagination_class = CommentPagination
    serializer_class = NodeCommentSerializer
    view_category = 'nodes'
    view_name = 'node-comments'

    ordering = ('-created', )  # default ordering

    def get_default_queryset(self):
        return Comment.objects.filter(node=self.get_node(), root_target__isnull=False)

    # Hook to make filtering on 'target' work
    def postprocess_query_param(self, key, field_name, operation):
        if field_name == 'target':
            operation['value'] = Guid.load(operation['value'])

    def get_queryset(self):
        comments = self.get_queryset_from_request()
        for comment in comments:
            # Deleted root targets still appear as tuples in the database,
            # but need to be None in order for the query to be correct.
            if comment.root_target:
                if hasattr(comment.root_target.referent, 'is_deleted') and comment.root_target.referent.is_deleted:
                    comment.root_target = None
                    comment.save()
                # Temporary while there are both 'is_deleted' and 'deleted' attributes on referents
                if comment.root_target and hasattr(comment.root_target.referent, 'deleted') and comment.root_target.referent.deleted:
                    comment.root_target = None
                    comment.save()
        return comments

    def get_serializer_class(self):
        if self.request.method == 'POST':
            return CommentCreateSerializer
        else:
            return NodeCommentSerializer

    # overrides ListCreateAPIView
    def get_parser_context(self, http_request):
        """
        Tells parser that we are creating a relationship
        """
        res = super(NodeCommentsList, self).get_parser_context(http_request)
        res['is_relationship'] = True
        return res

    def perform_create(self, serializer):
        node = self.get_node()
        serializer.validated_data['user'] = self.request.user
        serializer.validated_data['node'] = node
        serializer.save()


class NodeInstitutionsList(JSONAPIBaseView, generics.ListAPIView, ListFilterMixin, NodeMixin):
    """The documentation for this endpoint can be found [here](https://developer.osf.io/#operation/nodes_institutions_list).
    """
    permission_classes = (
        drf_permissions.IsAuthenticatedOrReadOnly,
        base_permissions.TokenHasScope,
        AdminOrPublic
    )

    required_read_scopes = [CoreScopes.NODE_BASE_READ, CoreScopes.INSTITUTION_READ]
    required_write_scopes = [CoreScopes.NULL]
    serializer_class = InstitutionSerializer

    model = Institution
    view_category = 'nodes'
    view_name = 'node-institutions'

    ordering = ('-id',)

    def get_queryset(self):
        node = self.get_node()
        return node.affiliated_institutions.all() or []


class NodeInstitutionsRelationship(JSONAPIBaseView, generics.RetrieveUpdateDestroyAPIView, generics.CreateAPIView, NodeMixin):
    """ Relationship Endpoint for Node -> Institutions Relationship

    Used to set, remove, update and retrieve the affiliated_institutions of a node to an institution

    ##Actions

    ###Create

        Method:        POST
        URL:           /links/self
        Query Params:  <none>
        Body (JSON):   {
                         "data": [{
                           "type": "institutions",   # required
                           "id": <institution_id>   # required
                         }]
                       }
        Success:       201

        This requires write permissions on the node and for the user making the request to
        have the institutions in the payload as affiliated in their account.

    ###Update

        Method:        PUT || PATCH
        URL:           /links/self
        Query Params:  <none>
        Body (JSON):   {
                         "data": [{
                           "type": "institutions",   # required
                           "id": <institution_id>   # required
                         }]
                       }
        Success:       200

        This requires write permissions on the node and for the user making the request to
        have the institutions in the payload as affiliated in their account. This will delete
        all institutions not listed, meaning a data: [] payload does the same as a DELETE with all
        the institutions.

    ###Destroy

        Method:        DELETE
        URL:           /links/self
        Query Params:  <none>
        Body (JSON):   {
                         "data": [{
                           "type": "institutions",   # required
                           "id": <institution_id>   # required
                         }]
                       }
        Success:       204

        This requires write permissions in the node. If the user has admin permissions, the institution in the payload does
        not need to be affiliated in their account.
    """
    permission_classes = (
        drf_permissions.IsAuthenticatedOrReadOnly,
        base_permissions.TokenHasScope,
        WriteOrPublicForRelationshipInstitutions
    )
    required_read_scopes = [CoreScopes.NODE_BASE_READ]
    required_write_scopes = [CoreScopes.NODE_BASE_WRITE]
    serializer_class = NodeInstitutionsRelationshipSerializer
    parser_classes = (JSONAPIRelationshipParser, JSONAPIRelationshipParserForRegularJSON, )

    view_category = 'nodes'
    view_name = 'node-relationships-institutions'

    def get_object(self):
        node = self.get_node(check_object_permissions=False)
        obj = {
            'data': node.affiliated_institutions.all(),
            'self': node
        }
        self.check_object_permissions(self.request, obj)
        return obj

    def perform_destroy(self, instance):
        data = self.request.data['data']
        user = self.request.user
        current_insts = {inst._id: inst for inst in instance['data']}
        node = instance['self']

        for val in data:
            if val['id'] in current_insts:
                if not user.is_affiliated_with_institution(current_insts[val['id']]) and not node.has_permission(user, 'admin'):
                    raise PermissionDenied
                node.remove_affiliated_institution(inst=current_insts[val['id']], user=user)
        node.save()

    def create(self, *args, **kwargs):
        try:
            ret = super(NodeInstitutionsRelationship, self).create(*args, **kwargs)
        except RelationshipPostMakesNoChanges:
            return Response(status=HTTP_204_NO_CONTENT)
        return ret


<<<<<<< HEAD
class NodeWikiList(JSONAPIBaseView, generics.ListCreateAPIView, NodeMixin, ListFilterMixin):
    """List of wiki pages on a node.

    Paginated list of the node's current wiki page versions ordered by their `date_modified.` Each resource contains the
    full representation of the wiki, meaning additional requests to an individual wiki's detail view are not necessary.

    Note that if an anonymous view_only key is being used, the user relationship will not be exposed.

    ###Permissions

    Wiki pages on public nodes are given read-only access to everyone. Wiki pages on private nodes are only visible to
    contributors and administrators on the parent node.

    ##Attributes

    OSF wiki entities have the "wikis" `type`.

        name                    type               description
        ======================================================================================================
        name                        string             name of the wiki pag
        path                        string             the path of the wiki page
        materialized_path           string             the path of the wiki page
        date_modified               iso8601 timestamp  timestamp when the wiki was last updated
        content_type                string             MIME-type
        current_user_can_comment    boolean            Whether the current user is allowed to post comments
        extra                       object
        version                     integer            version number of the wiki


    ##Links

    See the [JSON-API spec regarding pagination](http://jsonapi.org/format/1.0/#fetching-pagination).

    ##Query Params

    + `filter[name]=<Str>` -- filter wiki pages by name

    + `filter[date_modified][comparison_operator]=YYYY-MM-DDTH:M:S` -- filter wiki pages based on date modified.

    Wiki pages can be filtered based on their `date_modified` fields. Possible comparison
    operators include 'gt' (greater than), 'gte'(greater than or equal to), 'lt' (less than) and 'lte'
    (less than or equal to). The date must be in the format YYYY-MM-DD and the time is optional.


    #This Request/Response
=======
class NodeWikiList(JSONAPIBaseView, generics.ListAPIView, NodeMixin, ListFilterMixin):
    """The documentation for this endpoint can be found [here](https://developer.osf.io/#operation/nodes_wikis_list).
>>>>>>> 9e9ab488
    """

    permission_classes = (
        drf_permissions.IsAuthenticatedOrReadOnly,
        base_permissions.TokenHasScope,
        ContributorOrPublic,
        ExcludeWithdrawals
    )

    required_read_scopes = [CoreScopes.WIKI_BASE_READ]
    required_write_scopes = [CoreScopes.WIKI_BASE_WRITE]
    serializer_class = NodeWikiSerializer

    view_category = 'nodes'
    view_name = 'node-wikis'

    ordering = ('-modified', )  # default ordering

    def get_default_queryset(self):
        return self.get_node().wikis.filter(deleted__isnull=True)

    def get_queryset(self):
        return self.get_queryset_from_request()

    def perform_create(self, serializer):
        return serializer.save(node=self.get_node())


class NodeLinkedNodesRelationship(LinkedNodesRelationship, NodeMixin):
    """ Relationship Endpoint for Nodes -> Linked Node relationships

    Used to set, remove, update and retrieve the ids of the linked nodes attached to this collection. For each id, there
    exists a node link that contains that node.

    ##Actions

    ###Create

        Method:        POST
        URL:           /links/self
        Query Params:  <none>
        Body (JSON):   {
                         "data": [{
                           "type": "linked_nodes",   # required
                           "id": <node_id>   # required
                         }]
                       }
        Success:       201

    This requires both edit permission on the collection, and for the user that is
    making the request to be able to read the nodes requested. Data can be contain any number of
    node identifiers. This will create a node_link for all node_ids in the request that
    do not currently have a corresponding node_link in this collection.

    ###Update

        Method:        PUT || PATCH
        URL:           /links/self
        Query Params:  <none>
        Body (JSON):   {
                         "data": [{
                           "type": "linked_nodes",   # required
                           "id": <node_id>   # required
                         }]
                       }
        Success:       200

    This requires both edit permission on the collection, and for the user that is
    making the request to be able to read the nodes requested. Data can be contain any number of
    node identifiers. This will replace the contents of the node_links for this collection with
    the contents of the request. It will delete all node links that don't have a node_id in the data
    array, create node links for the node_ids that don't currently have a node id, and do nothing
    for node_ids that already have a corresponding node_link. This means a update request with
    {"data": []} will remove all node_links in this collection

    ###Destroy

        Method:        DELETE
        URL:           /links/self
        Query Params:  <none>
        Body (JSON):   {
                         "data": [{
                           "type": "linked_nodes",   # required
                           "id": <node_id>   # required
                         }]
                       }
        Success:       204

    This requires edit permission on the node. This will delete any node_links that have a
    corresponding node_id in the request.
    """

    view_category = 'nodes'
    view_name = 'node-pointer-relationship'


class LinkedNodesList(BaseLinkedList, NodeMixin):
    """The documentation for this endpoint can be found [here](https://developer.osf.io/#operation/nodes_linked_nodes_list).
    """
    serializer_class = NodeSerializer
    view_category = 'nodes'
    view_name = 'linked-nodes'

    def get_queryset(self):
        queryset = super(LinkedNodesList, self).get_queryset()
        return queryset.exclude(type='osf.registration')

    # overrides APIView
    def get_parser_context(self, http_request):
        """
        Tells parser that we are creating a relationship
        """
        res = super(LinkedNodesList, self).get_parser_context(http_request)
        res['is_relationship'] = True
        return res


class NodeLinkedRegistrationsRelationship(LinkedRegistrationsRelationship, NodeMixin):
    """ Relationship Endpoint for Node -> Linked Registration relationships

    Used to set, remove, update and retrieve the ids of the linked registrations attached to this node. For each id, there
    exists a node link that contains that node.

    ##Actions

    ###Create

        Method:        POST
        URL:           /links/self
        Query Params:  <none>
        Body (JSON):   {
                         "data": [{
                           "type": "linked_registrations",   # required
                           "id": <node_id>   # required
                         }]
                       }
        Success:       201

    This requires both edit permission on the node, and for the user that is
    making the request to be able to read the registrations requested. Data can contain any number of
    node identifiers. This will create a node_link for all node_ids in the request that
    do not currently have a corresponding node_link in this node.

    ###Update

        Method:        PUT || PATCH
        URL:           /links/self
        Query Params:  <none>
        Body (JSON):   {
                         "data": [{
                           "type": "linked_registrations",   # required
                           "id": <node_id>   # required
                         }]
                       }
        Success:       200

    This requires both edit permission on the node, and for the user that is
    making the request to be able to read the registrations requested. Data can contain any number of
    node identifiers. This will replace the contents of the node_links for this node with
    the contents of the request. It will delete all node links that don't have a node_id in the data
    array, create node links for the node_ids that don't currently have a node id, and do nothing
    for node_ids that already have a corresponding node_link. This means a update request with
    {"data": []} will remove all node_links in this node.

    ###Destroy

        Method:        DELETE
        URL:           /links/self
        Query Params:  <none>
        Body (JSON):   {
                         "data": [{
                           "type": "linked_registrations",   # required
                           "id": <node_id>   # required
                         }]
                       }
        Success:       204

    This requires edit permission on the node. This will delete any node_links that have a
    corresponding node_id in the request.
    """

    view_category = 'nodes'
    view_name = 'node-registration-pointer-relationship'


class NodeLinkedRegistrationsList(BaseLinkedList, NodeMixin):
    """List of registrations linked to this node. *Read-only*.

    Linked registrations are the registration nodes pointed to by node links.

    <!--- Copied Spiel from RegistrationDetail -->
    Registrations are read-only snapshots of a project. This view shows details about the given registration.

    Each resource contains the full representation of the registration, meaning additional requests to an individual
    registration's detail view are not necessary. A withdrawn registration will display a limited subset of information,
    namely, title, description, created, registration, withdrawn, date_registered, withdrawal_justification, and
    registration supplement. All other fields will be displayed as null. Additionally, the only relationships permitted
    to be accessed for a withdrawn registration are the contributors - other relationships will return a 403.

    ##Linked Registration Attributes

    <!--- Copied Attributes from RegistrationDetail -->

    Registrations have the "registrations" `type`.

        name                            type               description
        =======================================================================================================
        title                           string             title of the registered project or component
        description                     string             description of the registered node
        category                        string             bode category, must be one of the allowed values
        created                         iso8601 timestamp  timestamp that the node was created
        modified                        iso8601 timestamp  timestamp when the node was last updated
        tags                            array of strings   list of tags that describe the registered node
        current_user_can_comment        boolean            Whether the current user is allowed to post comments
        current_user_permissions        array of strings   list of strings representing the permissions for the current user on this node
        fork                            boolean            is this project a fork?
        registration                    boolean            has this project been registered? (always true - may be deprecated in future versions)
        collection                      boolean            is this registered node a collection? (always false - may be deprecated in future versions)
        node_license                    object             details of the license applied to the node
        year                            string             date range of the license
        copyright_holders               array of strings   holders of the applied license
        public                          boolean            has this registration been made publicly-visible?
        withdrawn                       boolean            has this registration been withdrawn?
        date_registered                 iso8601 timestamp  timestamp that the registration was created
        embargo_end_date                iso8601 timestamp  when the embargo on this registration will be lifted (if applicable)
        withdrawal_justification        string             reasons for withdrawing the registration
        pending_withdrawal              boolean            is this registration pending withdrawal?
        pending_withdrawal_approval     boolean            is this registration pending approval?
        pending_embargo_approval        boolean            is the associated Embargo awaiting approval by project admins?
        registered_meta                 dictionary         registration supplementary information
        registration_supplement         string             registration template

    ##Links

    See the [JSON-API spec regarding pagination](http://jsonapi.org/format/1.0/#fetching-pagination).

    ##Query Params

    + `page=<Int>` -- page number of results to view, default 1

    + `filter[<fieldname>]=<Str>` -- fields and values to filter the search results on.

    Nodes may be filtered by their `title`, `category`, `description`, `public`, `registration`, or `tags`.  `title`,
    `description`, and `category` are string fields and will be filtered using simple substring matching.  `public` and
    `registration` are booleans, and can be filtered using truthy values, such as `true`, `false`, `0`, or `1`.  Note
    that quoting `true` or `false` in the query will cause the match to fail regardless.  `tags` is an array of simple strings.

    #This Request/Response
    """
    serializer_class = RegistrationSerializer
    view_category = 'nodes'
    view_name = 'linked-registrations'

    def get_queryset(self):
        ret = [node for node in
            super(NodeLinkedRegistrationsList, self).get_queryset()
            if node.is_registration]
        return ret

    # overrides APIView
    def get_parser_context(self, http_request):
        """
        Tells parser that we are creating a relationship
        """
        res = super(NodeLinkedRegistrationsList, self).get_parser_context(http_request)
        res['is_relationship'] = True
        return res


class NodeViewOnlyLinksList(JSONAPIBaseView, generics.ListCreateAPIView, ListFilterMixin, NodeMixin):
    """The documentation for this endpoint can be found [here](https://developer.osf.io/#operation/nodes_view_only_links_list).
    """
    permission_classes = (
        IsAdmin,
        base_permissions.TokenHasScope,
        drf_permissions.IsAuthenticatedOrReadOnly
    )

    required_read_scopes = [CoreScopes.NODE_VIEW_ONLY_LINKS_READ]
    required_write_scopes = [CoreScopes.NODE_VIEW_ONLY_LINKS_WRITE]

    serializer_class = NodeViewOnlyLinkSerializer

    view_category = 'nodes'
    view_name = 'node-view-only-links'

    ordering = ('-created',)

    def get_default_queryset(self):
        return self.get_node().private_links.filter(is_deleted=False)

    def get_queryset(self):
        return self.get_queryset_from_request()


class NodeViewOnlyLinkDetail(JSONAPIBaseView, generics.RetrieveUpdateDestroyAPIView, NodeMixin):
    """The documentation for this endpoint can be found [here](https://developer.osf.io/#operation/nodes_view_only_links_read).
    """

    permission_classes = (
        IsAdmin,
        base_permissions.TokenHasScope,
        drf_permissions.IsAuthenticatedOrReadOnly
    )

    required_read_scopes = [CoreScopes.NODE_VIEW_ONLY_LINKS_READ]
    required_write_scopes = [CoreScopes.NODE_VIEW_ONLY_LINKS_WRITE]

    serializer_class = NodeViewOnlyLinkSerializer

    view_category = 'nodes'
    view_name = 'node-view-only-link-detail'

    def get_serializer_class(self):
        if self.request.method == 'PUT':
            return NodeViewOnlyLinkUpdateSerializer
        return NodeViewOnlyLinkSerializer

    def get_object(self):
        try:
            return self.get_node().private_links.get(_id=self.kwargs['link_id'])
        except PrivateLink.DoesNotExist:
            raise NotFound

    def perform_destroy(self, link):
        assert isinstance(link, PrivateLink), 'link must be a PrivateLink'
        link.is_deleted = True
        link.save()
        enqueue_postcommit_task(ban_url, (self.get_node(),), {}, celery=True, once_per_request=True)


class NodeIdentifierList(NodeMixin, IdentifierList):
    """The documentation for this endpoint can be found [here](https://developer.osf.io/#operation/nodes_identifiers_list).
    """

    serializer_class = NodeIdentifierSerializer
    node_lookup_url_kwarg = 'node_id'

    view_category = 'nodes'
    view_name = 'identifier-list'

    # overrides IdentifierList
    def get_object(self, check_object_permissions=True):
        return self.get_node(check_object_permissions=check_object_permissions)

    def get_node(self, check_object_permissions=True):
        node = get_object_or_error(
            Node,
            self.kwargs[self.node_lookup_url_kwarg],
            self.request,
            display_name='node'
        )
        # Nodes that are folders/collections are treated as a separate resource, so if the client
        # requests a collection through a node endpoint, we return a 404
        if node.is_collection:
            raise NotFound
        # May raise a permission denied
        if check_object_permissions:
            self.check_object_permissions(self.request, node)
        return node


class NodePreprintsList(JSONAPIBaseView, generics.ListAPIView, NodeMixin, PreprintFilterMixin):
    """The documentation for this endpoint can be found [here](https://developer.osf.io/#operation/nodes_preprints_list).
    """
    permission_classes = (
        drf_permissions.IsAuthenticatedOrReadOnly,
        base_permissions.TokenHasScope,
        ContributorOrPublic,
    )
    parser_classes = (JSONAPIMultipleRelationshipsParser, JSONAPIMultipleRelationshipsParserForRegularJSON,)

    required_read_scopes = [CoreScopes.NODE_PREPRINTS_READ]
    required_write_scopes = [CoreScopes.NODE_PREPRINTS_WRITE]

    serializer_class = PreprintSerializer

    view_category = 'nodes'
    view_name = 'node-preprints'

    ordering = ('-modified',)

    def get_default_queryset(self):
        auth = get_user_auth(self.request)
        auth_user = getattr(auth, 'user', None)
        node = self.get_node()
        # Permissions on the node are handled by the permissions_classes
        # Permissions on the list objects are handled by the query
        return self.preprints_queryset(node.preprints.all(), auth_user)

    def get_queryset(self):
        return self.get_queryset_from_request()


class NodeRequestListCreate(JSONAPIBaseView, generics.ListCreateAPIView, ListFilterMixin, NodeRequestMixin):
    permission_classes = (
        drf_permissions.IsAuthenticatedOrReadOnly,
        base_permissions.TokenHasScope,
        NodeRequestPermission
    )

    required_read_scopes = [CoreScopes.NODE_REQUESTS_READ]
    required_write_scopes = [CoreScopes.NODE_REQUESTS_WRITE]

    parser_classes = (JSONAPIMultipleRelationshipsParser, JSONAPIMultipleRelationshipsParserForRegularJSON,)

    serializer_class = NodeRequestSerializer

    view_category = 'node-requests'
    view_name = 'node-request-list'

    def get_serializer_class(self):
        if self.request.method == 'POST':
            return NodeRequestCreateSerializer
        else:
            return NodeRequestSerializer

    def get_default_queryset(self):
        return self.get_node().requests.all()

    def get_queryset(self):
        return self.get_queryset_from_request()<|MERGE_RESOLUTION|>--- conflicted
+++ resolved
@@ -1412,56 +1412,8 @@
         return ret
 
 
-<<<<<<< HEAD
 class NodeWikiList(JSONAPIBaseView, generics.ListCreateAPIView, NodeMixin, ListFilterMixin):
-    """List of wiki pages on a node.
-
-    Paginated list of the node's current wiki page versions ordered by their `date_modified.` Each resource contains the
-    full representation of the wiki, meaning additional requests to an individual wiki's detail view are not necessary.
-
-    Note that if an anonymous view_only key is being used, the user relationship will not be exposed.
-
-    ###Permissions
-
-    Wiki pages on public nodes are given read-only access to everyone. Wiki pages on private nodes are only visible to
-    contributors and administrators on the parent node.
-
-    ##Attributes
-
-    OSF wiki entities have the "wikis" `type`.
-
-        name                    type               description
-        ======================================================================================================
-        name                        string             name of the wiki pag
-        path                        string             the path of the wiki page
-        materialized_path           string             the path of the wiki page
-        date_modified               iso8601 timestamp  timestamp when the wiki was last updated
-        content_type                string             MIME-type
-        current_user_can_comment    boolean            Whether the current user is allowed to post comments
-        extra                       object
-        version                     integer            version number of the wiki
-
-
-    ##Links
-
-    See the [JSON-API spec regarding pagination](http://jsonapi.org/format/1.0/#fetching-pagination).
-
-    ##Query Params
-
-    + `filter[name]=<Str>` -- filter wiki pages by name
-
-    + `filter[date_modified][comparison_operator]=YYYY-MM-DDTH:M:S` -- filter wiki pages based on date modified.
-
-    Wiki pages can be filtered based on their `date_modified` fields. Possible comparison
-    operators include 'gt' (greater than), 'gte'(greater than or equal to), 'lt' (less than) and 'lte'
-    (less than or equal to). The date must be in the format YYYY-MM-DD and the time is optional.
-
-
-    #This Request/Response
-=======
-class NodeWikiList(JSONAPIBaseView, generics.ListAPIView, NodeMixin, ListFilterMixin):
     """The documentation for this endpoint can be found [here](https://developer.osf.io/#operation/nodes_wikis_list).
->>>>>>> 9e9ab488
     """
 
     permission_classes = (
