import requests

from modularodm import Q
from rest_framework import generics, permissions as drf_permissions
from rest_framework.exceptions import PermissionDenied, ValidationError, NotFound
from rest_framework.status import is_server_error

from framework.auth.core import Auth
from framework.auth.oauth_scopes import CoreScopes

from api.base import generic_bulk_views as bulk_views
from api.base import permissions as base_permissions
from api.base.filters import ODMFilterMixin, ListFilterMixin
from api.base.utils import get_object_or_error, is_bulk_request
from api.files.serializers import FileSerializer
from api.comments.serializers import CommentSerializer
from api.comments.permissions import CanCommentOrPublic
from api.users.views import UserMixin

from api.nodes.serializers import (
    NodeSerializer,
    NodeLinksSerializer,
    NodeDetailSerializer,
    NodeProviderSerializer,
    NodeContributorsSerializer,
    NodeContributorDetailSerializer,
<<<<<<< HEAD
    NodeAlternativeCitationSerializer
=======
    NodeContributorsCreateSerializer
>>>>>>> 373fb538
)
from api.registrations.serializers import RegistrationSerializer
from api.nodes.permissions import (
    AdminOrPublic,
    ContributorOrPublic,
    ContributorOrPublicForPointers,
    ContributorDetailPermissions,
    ReadOnlyIfRegistration,
)
from api.base.exceptions import ServiceUnavailableError

from website.exceptions import NodeStateError
from website.util.permissions import ADMIN
from website.files.models import FileNode
from website.files.models import OsfStorageFileNode
from website.models import Node, Pointer, Comment
from framework.auth.core import User
from website.util import waterbutler_api_url_for


class NodeMixin(object):
    """Mixin with convenience methods for retrieving the current node based on the
    current URL. By default, fetches the current node based on the node_id kwarg.
    """

    serializer_class = NodeSerializer
    node_lookup_url_kwarg = 'node_id'

    def get_node(self, check_object_permissions=True):
        node = get_object_or_error(
            Node,
            self.kwargs[self.node_lookup_url_kwarg],
            display_name='node'
        )
        # Nodes that are folders/collections are treated as a separate resource, so if the client
        # requests a collection through a node endpoint, we return a 404
        if node.is_folder:
            raise NotFound
        # May raise a permission denied
        if check_object_permissions:
            self.check_object_permissions(self.request, node)
        return node


class WaterButlerMixin(object):

    path_lookup_url_kwarg = 'path'
    provider_lookup_url_kwarg = 'provider'

    def get_file_item(self, item):
        attrs = item['attributes']
        file_node = FileNode.resolve_class(
            attrs['provider'],
            FileNode.FOLDER if attrs['kind'] == 'folder'
            else FileNode.FILE
        ).get_or_create(self.get_node(check_object_permissions=False), attrs['path'])

        file_node.update(None, attrs, user=self.request.user)

        self.check_object_permissions(self.request, file_node)

        return file_node

    def fetch_from_waterbutler(self):
        node = self.get_node(check_object_permissions=False)
        path = self.kwargs[self.path_lookup_url_kwarg]
        provider = self.kwargs[self.provider_lookup_url_kwarg]

        if provider == 'osfstorage':
            # Kinda like /me for a user
            # The one odd case where path is not really path
            if path == '/':
                obj = node.get_addon('osfstorage').get_root()
            else:
                obj = get_object_or_error(
                    OsfStorageFileNode,
                    Q('node', 'eq', node._id) &
                    Q('_id', 'eq', path.strip('/')) &
                    Q('is_file', 'eq', not path.endswith('/'))
                )

            self.check_object_permissions(self.request, obj)

            return obj

        url = waterbutler_api_url_for(node._id, provider, path, meta=True)
        waterbutler_request = requests.get(
            url,
            cookies=self.request.COOKIES,
            headers={'Authorization': self.request.META.get('HTTP_AUTHORIZATION')},
        )

        if waterbutler_request.status_code == 401:
            raise PermissionDenied

        if waterbutler_request.status_code == 404:
            raise NotFound

        if is_server_error(waterbutler_request.status_code):
            raise ServiceUnavailableError(detail='Could not retrieve files information at this time.')

        try:
            return waterbutler_request.json()['data']
        except KeyError:
            raise ServiceUnavailableError(detail='Could not retrieve files information at this time.')


class NodeList(bulk_views.BulkUpdateJSONAPIView, bulk_views.BulkDestroyJSONAPIView, bulk_views.ListBulkCreateJSONAPIView, ODMFilterMixin):
    """Nodes that represent projects and components. *Writeable*.

    Paginated list of nodes ordered by their `date_modified`.  Each resource contains the full representation of the
    node, meaning additional requests to an individual node's detail view are not necessary.

    <!--- Copied Spiel from NodeDetail -->

    On the front end, nodes are considered 'projects' or 'components'. The difference between a project and a component
    is that a project is the top-level node, and components are children of the project. There is also a [category
    field](/v2/#osf-node-categories) that includes 'project' as an option. The categorization essentially determines
    which icon is displayed by the node in the front-end UI and helps with search organization. Top-level nodes may have
    a category other than project, and children nodes may have a category of project.  Registrations are not included
    in this endpoint.

    ##Node Attributes

    <!--- Copied Attributes from NodeDetail -->

    OSF Node entities have the "nodes" `type`.

        name           type               description
        ---------------------------------------------------------------------------------
        title          string             title of project or component
        description    string             description of the node
        category       string             node category, must be one of the allowed values
        date_created   iso8601 timestamp  timestamp that the node was created
        date_modified  iso8601 timestamp  timestamp when the node was last updated
        tags           array of strings   list of tags that describe the node
        registration   boolean            is this is a registration?
        collection     boolean            is this node a collection of other nodes?
        dashboard      boolean            is this node visible on the user dashboard?
        public         boolean            has this node been made publicly-visible?

    ##Links

    See the [JSON-API spec regarding pagination](http://jsonapi.org/format/1.0/#fetching-pagination).

    ##Actions

    ###Creating New Nodes

        Method:        POST
        URL:           links.self
        Query Params:  <none>
        Body (JSON):   {
                         "data": {
                           "type": "nodes", # required
                           "attributes": {
                             "title":       {title},          # required
                             "category":    {category},       # required
                             "description": {description},    # optional
                             "tags":        [{tag1}, {tag2}], # optional
                             "public":      true|false        # optional
                           }
                         }
                       }
        Success:       201 CREATED + node representation

    New nodes are created by issuing a POST request to this endpoint.  The `title` and `category` fields are
    mandatory. `category` must be one of the [permitted node categories](/v2/#osf-node-categories).  `public` defaults
    to false.  All other fields not listed above will be ignored.  If the node creation is successful the API will
    return a 201 response with the representation of the new node in the body.  For the new node's canonical URL, see
    the `links.self` field of the response.

    ##Query Params

    + `page=<Int>` -- page number of results to view, default 1

    + `filter[<fieldname>]=<Str>` -- fields and values to filter the search results on.

    Nodes may be filtered by their `title`, `category`, `description`, `public`, `registration`, or `tags`.  `title`,
    `description`, and `category` are string fields and will be filtered using simple substring matching.  `public` and
    `registration` are booleans, and can be filtered using truthy values, such as `true`, `false`, `0`, or `1`.  Note
    that quoting `true` or `false` in the query will cause the match to fail regardless.  `tags` is an array of simple strings.

    #This Request/Response

    """
    permission_classes = (
        drf_permissions.IsAuthenticatedOrReadOnly,
        base_permissions.TokenHasScope,
    )

    required_read_scopes = [CoreScopes.NODE_BASE_READ]
    required_write_scopes = [CoreScopes.NODE_BASE_WRITE]
    model_class = Node

    serializer_class = NodeSerializer

    ordering = ('-date_modified', )  # default ordering

    # overrides ODMFilterMixin
    def get_default_odm_query(self):
        base_query = (
            Q('is_deleted', 'ne', True) &
            Q('is_folder', 'ne', True) &
            Q('is_registration', 'eq', False)
        )
        user = self.request.user
        permission_query = Q('is_public', 'eq', True)
        if not user.is_anonymous():
            permission_query = (permission_query | Q('contributors', 'icontains', user._id))

        query = base_query & permission_query
        return query

    # overrides ListBulkCreateJSONAPIView, BulkUpdateJSONAPIView
    def get_queryset(self):
        # For bulk requests, queryset is formed from request body.
        if is_bulk_request(self.request):
            query = Q('_id', 'in', [node['id'] for node in self.request.data])

            user = self.request.user
            if user.is_anonymous():
                auth = Auth(None)
            else:
                auth = Auth(user)

            nodes = Node.find(query)
            for node in nodes:
                if not node.can_edit(auth):
                    raise PermissionDenied
            return nodes
        else:
            query = self.get_query_from_request()
            return Node.find(query)

    # overrides ListBulkCreateJSONAPIView, BulkUpdateJSONAPIView, BulkDestroyJSONAPIView
    def get_serializer_class(self):
        """
        Use NodeDetailSerializer which requires 'id'
        """
        if self.request.method in ('PUT', 'PATCH', 'DELETE'):
            return NodeDetailSerializer
        else:
            return NodeSerializer

    # overrides ListBulkCreateJSONAPIView
    def perform_create(self, serializer):
        """Create a node.

        :param serializer:
        """
        # On creation, make sure that current user is the creator
        user = self.request.user
        serializer.save(creator=user)

    # overrides BulkDestroyJSONAPIView
    def allow_bulk_destroy_resources(self, user, resource_list):
        """User must have admin permissions to delete nodes."""
        for node in resource_list:
            if not node.has_permission(user, ADMIN):
                return False
        return True

    # Overrides BulkDestroyJSONAPIView
    def perform_destroy(self, instance):
        user = self.request.user
        auth = Auth(user)
        try:
            instance.remove_node(auth=auth)
        except NodeStateError as err:
            raise ValidationError(err.message)
        instance.save()


class NodeDetail(generics.RetrieveUpdateDestroyAPIView, NodeMixin):
    """Details about a given node (project or component). *Writeable*.

    On the front end, nodes are considered 'projects' or 'components'. The difference between a project and a component
    is that a project is the top-level node, and components are children of the project. There is also a [category
    field](/v2/#osf-node-categories) that includes 'project' as an option. The categorization essentially determines
    which icon is displayed by the node in the front-end UI and helps with search organization. Top-level nodes may have
    a category other than project, and children nodes may have a category of project. Registrations cannot be accessed
    through this endpoint.

    ###Permissions

    Nodes that are made public will give read-only access to everyone. Private nodes require explicit read
    permission. Write and admin access are the same for public and private nodes. Administrators on a parent node have
    implicit read permissions for all child nodes.

    ##Attributes

    OSF Node entities have the "nodes" `type`.

        name           type               description
        ---------------------------------------------------------------------------------
        title          string             title of project or component
        description    string             description of the node
        category       string             node category, must be one of the allowed values
        date_created   iso8601 timestamp  timestamp that the node was created
        date_modified  iso8601 timestamp  timestamp when the node was last updated
        tags           array of strings   list of tags that describe the node
        registration   boolean            has this project been registered?
        collection     boolean            is this node a collection of other nodes?
        dashboard      boolean            is this node visible on the user dashboard?
        public         boolean            has this node been made publicly-visible?

    ##Relationships

    ###Children

    List of nodes that are children of this node.  New child nodes may be added through this endpoint.

    ###Contributors

    List of users who are contributors to this node.  Contributors may have "read", "write", or "admin" permissions.  A
    node must always have at least one "admin" contributor.  Contributors may be added via this endpoint.

    ###Files

    List of top-level folders (actually cloud-storage providers) associated with this node. This is the starting point
    for accessing the actual files stored within this node.

    ###Parent

    If this node is a child node of another node, the parent's canonical endpoint will be available in the
    `parent.links.self.href` key.  Otherwise, it will be null.

    ##Links

        self:  the canonical api endpoint of this node
        html:  this node's page on the OSF website

    ##Actions

    ###Update

        Method:        PUT / PATCH
        URL:           links.self
        Query Params:  <none>
        Body (JSON):   {
                         "data": {
                           "type": "nodes",   # required
                           "id":   {node_id}, # required
                           "attributes": {
                             "title":       {title},          # mandatory
                             "category":    {category},       # mandatory
                             "description": {description},    # optional
                             "tags":        [{tag1}, {tag2}], # optional
                             "public":      true|false        # optional
                           }
                         }
                       }
        Success:       200 OK + node representation

    To update a node, issue either a PUT or a PATCH request against the `links.self` URL.  The `title` and `category`
    fields are mandatory if you PUT and optional if you PATCH.  The `tags` parameter must be an array of strings.
    Non-string values will be accepted and stringified, but we make no promises about the stringification output.  So
    don't do that.

    ###Delete

        Method:   DELETE
        URL:      links.self
        Params:   <none>
        Success:  204 No Content

    To delete a node, issue a DELETE request against `links.self`.  A successful delete will return a 204 No Content
    response. Attempting to delete a node you do not own will result in a 403 Forbidden.

    ##Query Params

    *None*.

    #This Request/Response

    """
    permission_classes = (
        drf_permissions.IsAuthenticatedOrReadOnly,
        ContributorOrPublic,
        ReadOnlyIfRegistration,
        base_permissions.TokenHasScope,
    )

    required_read_scopes = [CoreScopes.NODE_BASE_READ]
    required_write_scopes = [CoreScopes.NODE_BASE_WRITE]

    serializer_class = NodeDetailSerializer

    # overrides RetrieveUpdateDestroyAPIView
    def get_object(self):
        node = self.get_node()
        if node.is_registration:
            raise ValidationError('This is a registration.')
        return node

    # overrides RetrieveUpdateDestroyAPIView
    def get_serializer_context(self):
        # Serializer needs the request in order to make an update to privacy
        # TODO: The method it overrides already returns request (plus more stuff). Why does this method exist?
        return {'request': self.request}

    # overrides RetrieveUpdateDestroyAPIView
    def perform_destroy(self, instance):
        user = self.request.user
        auth = Auth(user)
        node = self.get_object()
        try:
            node.remove_node(auth=auth)
        except NodeStateError as err:
            raise ValidationError(err.message)
        node.save()


class NodeContributorsList(bulk_views.BulkUpdateJSONAPIView, bulk_views.BulkDestroyJSONAPIView, bulk_views.ListBulkCreateJSONAPIView, ListFilterMixin, NodeMixin):
    """Contributors (users) for a node.

    Contributors are users who can make changes to the node or, in the case of private nodes,
    have read access to the node. Contributors are divided between 'bibliographic' and 'non-bibliographic'
    contributors. From a permissions standpoint, both are the same, but bibliographic contributors
    are included in citations, while non-bibliographic contributors are not included in citations.

    ##Node Contributor Attributes

    <!--- Copied Attributes from NodeContributorDetail -->

    `type` is "contributors"

        name           type     description
        ------------------------------------------------------------------------------------------------------
        bibliographic  boolean  Whether the user will be included in citations for this node. Default is true.
        permission     string   User permission level. Must be "read", "write", or "admin". Default is "write".

    ##Links

    See the [JSON-API spec regarding pagination](http://jsonapi.org/format/1.0/#fetching-pagination).

    ##Relationships

    ###Users

    This endpoint shows the contributor user detail.
    ##Actions

    ###Adding Contributors

        Method:        POST
        URL:           links.self
        Query Params:  <none>
        Body (JSON): {
                      "data": {
                        "type": "contributors",                   # required
                        "attributes": {
                          "bibliographic": true|false,            # optional
                          "permission": "read"|"write"|"admin"    # optional
                        },
                        "relationships": {
                          "users": {
                            "data": {
                              "type": "users",                    # required
                              "id":   "{user_id}"                 # required
                            }
                        }
                    }
                }
            }
        Success:       201 CREATED + node contributor representation

    Add a contributor to a node by issuing a POST request to this endpoint.  This effectively creates a relationship
    between the node and the user.  Besides the top-level type, there are optional "attributes" which describe the
    relationship between the node and the user. `bibliographic` is a boolean and defaults to `true`.  `permission` must
    be a [valid OSF permission key](/v2/#osf-node-permission-keys) and defaults to `"write"`.  A relationship object
    with a "data" member, containing the user `type` and user `id` must be included.  The id must be a valid user id.
    All other fields not listed above will be ignored.  If the request is successful the API will return
    a 201 response with the representation of the new node contributor in the body.  For the new node contributor's
    canonical URL, see the `links.self` field of the response.

    ##Query Params

    + `page=<Int>` -- page number of results to view, default 1

    + `filter[<fieldname>]=<Str>` -- fields and values to filter the search results on.

    NodeContributors may be filtered by `bibliographic`, or `permission` attributes.  `bibliographic` is a boolean, and
    can be filtered using truthy values, such as `true`, `false`, `0`, or `1`.  Note that quoting `true` or `false` in
    the query will cause the match to fail regardless.

    #This Request/Response
    """
    permission_classes = (
        AdminOrPublic,
        drf_permissions.IsAuthenticatedOrReadOnly,
        ReadOnlyIfRegistration,
        base_permissions.TokenHasScope,
    )

    required_read_scopes = [CoreScopes.NODE_CONTRIBUTORS_READ]
    required_write_scopes = [CoreScopes.NODE_CONTRIBUTORS_WRITE]
    model_class = User

    serializer_class = NodeContributorsSerializer

    def get_default_queryset(self):
        node = self.get_node()
        visible_contributors = node.visible_contributor_ids
        contributors = []
        for contributor in node.contributors:
            contributor.bibliographic = contributor._id in visible_contributors
            contributor.permission = node.get_permissions(contributor)[-1]
            contributor.node_id = node._id
            contributors.append(contributor)
        return contributors

    # overrides ListBulkCreateJSONAPIView, BulkUpdateJSONAPIView, BulkDeleteJSONAPIView
    def get_serializer_class(self):
        """
        Use NodeContributorDetailSerializer which requires 'id'
        """
        if self.request.method == 'PUT' or self.request.method == 'PATCH' or self.request.method == 'DELETE':
            return NodeContributorDetailSerializer
        elif self.request.method == 'POST':
            return NodeContributorsCreateSerializer
        else:
            return NodeContributorsSerializer

    # overrides ListBulkCreateJSONAPIView, BulkUpdateJSONAPIView
    def get_queryset(self):
        queryset = self.get_queryset_from_request()

        # If bulk request, queryset only contains contributors in request
        if is_bulk_request(self.request):
            contrib_ids = [item['id'] for item in self.request.data]
            queryset[:] = [contrib for contrib in queryset if contrib._id in contrib_ids]
        return queryset

    # overrides ListCreateAPIView
    def get_parser_context(self, http_request):
        """
        Tells parser that we are creating a relationship
        """
        res = super(NodeContributorsList, self).get_parser_context(http_request)
        res['is_relationship'] = True
        return res

    # Overrides BulkDestroyJSONAPIView
    def perform_destroy(self, instance):
        user = self.request.user
        auth = Auth(user)
        node = self.get_node()
        if len(node.visible_contributors) == 1 and node.get_visible(instance):
            raise ValidationError("Must have at least one visible contributor")
        if instance not in node.contributors:
                raise NotFound('{} cannot be found in the list of contributors.'.format(user))
        removed = node.remove_contributor(instance, auth)
        if not removed:
            raise ValidationError("Must have at least one registered admin contributor")


class NodeContributorDetail(generics.RetrieveUpdateDestroyAPIView, NodeMixin, UserMixin):
    """Detail of a contributor for a node. *Writeable*.

    Contributors are users who can make changes to the node or, in the case of private nodes,
    have read access to the node. Contributors are divided between 'bibliographic' and 'non-bibliographic'
    contributors. From a permissions standpoint, both are the same, but bibliographic contributors
    are included in citations, while non-bibliographic contributors are not included in citations.

    Contributors can be viewed, removed, and have their permissions and bibliographic status changed via this
    endpoint.

    ##Attributes

    `type` is "contributors"

        name           type     description
        ------------------------------------------------------------------------------------------------------
        bibliographic  boolean  Whether the user will be included in citations for this node. Default is true.
        permission     string   User permission level. Must be "read", "write", or "admin". Default is "write".

    ##Relationships

    ###Users

    This endpoint shows the contributor user detail.

    ##Links

        self:  the detail url for this node contributor
        html:  this user's page on the OSF website
        profile_image: this user's gravatar

    ##Actions

    ###Update Contributor

        Method:        PUT / PATCH
        URL:           links.self
        Query Params:  <none>
        Body (JSON):   {
                         "data": {
                           "type": "contributors",                    # required
                           "id": {contributor_id},                    # required
                           "attributes": {
                             "bibliographic": true|false,             # optional
                             "permission": "read"|"write"|"admin"     # optional
                           }
                         }
                       }
        Success:       200 OK + node representation

    To update a contributor's bibliographic preferences or access permissions for the node, issue a PUT request to the
    `self` link. Since this endpoint has no mandatory attributes, PUT and PATCH are functionally the same.  If the given
    user is not already in the contributor list, a 404 Not Found error will be returned.  A node must always have at
    least one admin, and any attempt to downgrade the permissions of a sole admin will result in a 400 Bad Request
    error.

    ###Remove Contributor

        Method:        DELETE
        URL:           links.self
        Query Params:  <none>
        Success:       204 No Content

    To remove a contributor from a node, issue a DELETE request to the `self` link.  Attempting to remove the only admin
    from a node will result in a 400 Bad Request response.  This request will only remove the relationship between the
    node and the user, not the user itself.

    ##Query Params

    *None*.

    #This Request/Response

    """
    permission_classes = (
        ContributorDetailPermissions,
        drf_permissions.IsAuthenticatedOrReadOnly,
        ReadOnlyIfRegistration,
        base_permissions.TokenHasScope,
    )

    required_read_scopes = [CoreScopes.NODE_CONTRIBUTORS_READ]
    required_write_scopes = [CoreScopes.NODE_CONTRIBUTORS_WRITE]

    serializer_class = NodeContributorDetailSerializer

    # overrides RetrieveAPIView
    def get_object(self):
        node = self.get_node()
        user = self.get_user()
        # May raise a permission denied
        self.check_object_permissions(self.request, user)
        if user not in node.contributors:
            raise NotFound('{} cannot be found in the list of contributors.'.format(user))
        user.permission = node.get_permissions(user)[-1]
        user.bibliographic = node.get_visible(user)
        user.node_id = node._id
        return user

    # overrides DestroyAPIView
    def perform_destroy(self, instance):
        node = self.get_node()
        current_user = self.request.user
        auth = Auth(current_user)
        if len(node.visible_contributors) == 1 and node.get_visible(instance):
            raise ValidationError("Must have at least one visible contributor")
        removed = node.remove_contributor(instance, auth)
        if not removed:
            raise ValidationError("Must have at least one registered admin contributor")


# TODO: Support creating registrations
class NodeRegistrationsList(generics.ListAPIView, NodeMixin):
    """Node Registrations.

    Registrations are read-only snapshots of a project. This view is a list of all the registrations of the current node.

    Each resource contains the full representation of the registration, meaning additional requests to an individual
    registrations's detail view are not necessary.

    ##Registration Attributes

    Registrations have the "registrations" `type`.

        name               type               description
        ---------------------------------------------------------------------------------
        title              string             title of the registered project or component
        description        string             description of the registered node
        category           string             node category, must be one of the allowed values
        date_created       iso8601 timestamp  timestamp that the node was created
        date_modified      iso8601 timestamp  timestamp when the node was last updated
        tags               array of strings   list of tags that describe the registered node
        fork               boolean            is this project a fork?
        registration       boolean            has this project been registered?
        collection         boolean            is this registered node a collection of other nodes?
        dashboard          boolean            is this registered node visible on the user dashboard?
        public             boolean            has this registration been made publicly-visible?
        retracted          boolean            has this registration been retracted?
        date_registered    iso8601 timestamp  timestamp that the registration was created


    ##Relationships

    ###Registered from

    The registration is branched from this node.

    ###Registered by

    The registration was initiated by this user.

    ##Links

    See the [JSON-API spec regarding pagination](http://jsonapi.org/format/1.0/#fetching-pagination).

    #This request/response

    """
    permission_classes = (
        ContributorOrPublic,
        drf_permissions.IsAuthenticatedOrReadOnly,
        base_permissions.TokenHasScope,
    )

    required_read_scopes = [CoreScopes.NODE_REGISTRATIONS_READ]
    required_write_scopes = [CoreScopes.NODE_REGISTRATIONS_WRITE]

    serializer_class = RegistrationSerializer

    # overrides ListAPIView
    # TODO: Filter out retractions by default
    def get_queryset(self):
        nodes = self.get_node().node__registrations
        user = self.request.user
        if user.is_anonymous():
            auth = Auth(None)
        else:
            auth = Auth(user)
        registrations = [node for node in nodes if node.can_view(auth)]
        return registrations


class NodeChildrenList(bulk_views.ListBulkCreateJSONAPIView, NodeMixin, ODMFilterMixin):
    """Children of the current node. *Writeable*.

    This will get the next level of child nodes for the selected node if the current user has read access for those
    nodes. Creating a node via this endpoint will behave the same as the [node list endpoint](/v2/nodes/), but the new
    node will have the selected node set as its parent.

    ##Node Attributes

    <!--- Copied Attributes from NodeDetail -->

    OSF Node entities have the "nodes" `type`.

        name           type               description
        ---------------------------------------------------------------------------------
        title          string             title of project or component
        description    string             description of the node
        category       string             node category, must be one of the allowed values
        date_created   iso8601 timestamp  timestamp that the node was created
        date_modified  iso8601 timestamp  timestamp when the node was last updated
        tags           array of strings   list of tags that describe the node
        registration   boolean            has this project been registered?
        collection     boolean            is this node a collection of other nodes?
        dashboard      boolean            is this node visible on the user dashboard?
        public         boolean            has this node been made publicly-visible?

    ##Links

    See the [JSON-API spec regarding pagination](http://jsonapi.org/format/1.0/#fetching-pagination).

    ##Actions

    ###Create Child Node

    <!--- Copied Creating New Node from NodeList -->

        Method:        POST
        URL:           links.self
        Query Params:  <none>
        Body (JSON):   {
                         "data": {
                           "type": "nodes", # required
                           "attributes": {
                             "title":       {title},         # required
                             "category":    {category},      # required
                             "description": {description},   # optional
                             "tags":        [{tag1}, {tag2}] # optional
                           }
                         }
                       }
        Success:       201 CREATED + node representation

    To create a child node of the current node, issue a POST request to this endpoint.  The `title` and `category`
    fields are mandatory. `category` must be one of the [permitted node categories](/v2/#osf-node-categories).  If the
    node creation is successful the API will return a 201 response with the representation of the new node in the body.
    For the new node's canonical URL, see the `links.self` field of the response.

    ##Query Params

    + `page=<Int>` -- page number of results to view, default 1

    + `filter[<fieldname>]=<Str>` -- fields and values to filter the search results on.

    <!--- Copied Query Params from NodeList -->

    Nodes may be filtered by their `title`, `category`, `description`, `public`, `registration`, or `tags`.  `title`,
    `description`, and `category` are string fields and will be filtered using simple substring matching.  `public` and
    `registration` are booleans, and can be filtered using truthy values, such as `true`, `false`, `0`, or `1`.  Note
    that quoting `true` or `false` in the query will cause the match to fail regardless.  `tags` is an array of simple strings.

    #This Request/Response

    """
    permission_classes = (
        ContributorOrPublic,
        drf_permissions.IsAuthenticatedOrReadOnly,
        ReadOnlyIfRegistration,
        base_permissions.TokenHasScope,
    )

    required_read_scopes = [CoreScopes.NODE_CHILDREN_READ]
    required_write_scopes = [CoreScopes.NODE_CHILDREN_WRITE]

    serializer_class = NodeSerializer

    # overrides ODMFilterMixin
    def get_default_odm_query(self):
        return (
            Q('is_deleted', 'ne', True) &
            Q('is_folder', 'ne', True)
        )

    # overrides ListBulkCreateJSONAPIView
    def get_queryset(self):
        node = self.get_node()
        req_query = self.get_query_from_request()

        query = (
            Q('_id', 'in', [e._id for e in node.nodes if e.primary]) &
            req_query
        )
        nodes = Node.find(query)
        user = self.request.user
        if user.is_anonymous():
            auth = Auth(None)
        else:
            auth = Auth(user)
        children = [each for each in nodes if each.can_view(auth)]
        return children

    # overrides ListBulkCreateJSONAPIView
    def perform_create(self, serializer):
        user = self.request.user
        serializer.save(creator=user, parent=self.get_node())


# TODO: Make NodeLinks filterable. They currently aren't filterable because we have can't
# currently query on a Pointer's node's attributes.
# e.g. Pointer.find(Q('node.title', 'eq', ...)) doesn't work
class NodeLinksList(bulk_views.BulkDestroyJSONAPIView, bulk_views.ListBulkCreateJSONAPIView, NodeMixin):
    """Node Links to other nodes. *Writeable*.

    Node Links act as pointers to other nodes. Unlike Forks, they are not copies of nodes;
    Node Links are a direct reference to the node that they point to.

    ##Node Link Attributes
    `type` is "node_links"

        None

    ##Links

    See the [JSON-API spec regarding pagination](http://jsonapi.org/format/1.0/#fetching-pagination).

    ##Relationships

    ### Target Node

    This endpoint shows the target node detail.

    ##Actions

    ###Adding Node Links
        Method:        POST
        URL:           links.self
        Query Params:  <none>
        Body (JSON): {
                       "data": {
                          "type": "node_links",                  # required
                          "relationships": {
                            "nodes": {
                              "data": {
                                "type": "nodes",                 # required
                                "id": "{target_node_id}",        # required
                              }
                            }
                          }
                       }
                    }
        Success:       201 CREATED + node link representation

    To add a node link (a pointer to another node), issue a POST request to this endpoint.  This effectively creates a
    relationship between the node and the target node.  The target node must be described as a relationship object with
    a "data" member, containing the nodes `type` and the target node `id`.

    ##Query Params

    + `page=<Int>` -- page number of results to view, default 1

    + `filter[<fieldname>]=<Str>` -- fields and values to filter the search results on.

    #This Request/Response
    """
    permission_classes = (
        drf_permissions.IsAuthenticatedOrReadOnly,
        ContributorOrPublic,
        ReadOnlyIfRegistration,
        base_permissions.TokenHasScope,
    )

    required_read_scopes = [CoreScopes.NODE_LINKS_READ]
    required_write_scopes = [CoreScopes.NODE_LINKS_WRITE]
    model_class = Pointer

    serializer_class = NodeLinksSerializer

    def get_queryset(self):
        return [
            pointer for pointer in
            self.get_node().nodes_pointer
            if not pointer.node.is_deleted
        ]

    # Overrides BulkDestroyJSONAPIView
    def perform_destroy(self, instance):
        user = self.request.user
        auth = Auth(user)
        node = self.get_node()
        try:
            node.rm_pointer(instance, auth=auth)
        except ValueError as err:  # pointer doesn't belong to node
            raise ValidationError(err.message)
        node.save()

    # overrides ListCreateAPIView
    def get_parser_context(self, http_request):
        """
        Tells parser that we are creating a relationship
        """
        res = super(NodeLinksList, self).get_parser_context(http_request)
        res['is_relationship'] = True
        return res


class NodeLinksDetail(generics.RetrieveDestroyAPIView, NodeMixin):
    """Node Link details. *Writeable*.

    Node Links act as pointers to other nodes. Unlike Forks, they are not copies of nodes;
    Node Links are a direct reference to the node that they point to.

    ##Attributes
    `type` is "node_links"

        None

    ##Links

        self:  the detail url for this node link
        html:  this node's page on the OSF website
        profile_image: this contributor's gravatar

    ##Relationships

    ###Target node

    This endpoint shows the target node detail.

    ##Actions

    ###Remove Node Link

        Method:        DELETE
        URL:           links.self
        Query Params:  <none>
        Success:       204 No Content

    To remove a node link from a node, issue a DELETE request to the `self` link.  This request will remove the
    relationship between the node and the target node, not the nodes themselves.

    ##Query Params

    *None*.

    #This Request/Response
    """
    permission_classes = (
        ContributorOrPublicForPointers,
        drf_permissions.IsAuthenticatedOrReadOnly,
        base_permissions.TokenHasScope,
        ReadOnlyIfRegistration,
    )

    required_read_scopes = [CoreScopes.NODE_LINKS_READ]
    required_write_scopes = [CoreScopes.NODE_LINKS_WRITE]

    serializer_class = NodeLinksSerializer

    # overrides RetrieveAPIView
    def get_object(self):
        node_link_lookup_url_kwarg = 'node_link_id'
        node_link = get_object_or_error(
            Pointer,
            self.kwargs[node_link_lookup_url_kwarg],
            'node link'
        )
        # May raise a permission denied
        self.check_object_permissions(self.request, node_link)
        return node_link

    # overrides DestroyAPIView
    def perform_destroy(self, instance):
        user = self.request.user
        auth = Auth(user)
        node = self.get_node()
        pointer = self.get_object()
        try:
            node.rm_pointer(pointer, auth=auth)
        except ValueError as err:  # pointer doesn't belong to node
            raise NotFound(err.message)
        node.save()


class NodeFilesList(generics.ListAPIView, WaterButlerMixin, ListFilterMixin, NodeMixin):
    """Files attached to a node for a given provider. *Read-only*.

    This gives a list of all of the files and folders that are attached to your project for the given storage provider.
    If the provider is not "osfstorage", the metadata for the files in the storage will be retrieved and cached whenever
    this endpoint is accessed.  To see the cached metadata, GET the endpoint for the file directly (available through
    its `links.info` attribute).

    When a create/update/delete action is performed against the file or folder, the action is handled by an external
    service called WaterButler.  The WaterButler response format differs slightly from the OSF's.

    <!--- Copied from FileDetail.Spiel -->

    ###Waterbutler Entities

    When an action is performed against a WaterButler endpoint, it will generally respond with a file entity, a folder
    entity, or no content.

    ####File Entity

        name          type       description
        -------------------------------------------------------------------------
        name          string     name of the file
        path          string     unique identifier for this file entity for this
                                 project and storage provider. may not end with '/'
        materialized  string     the full path of the file relative to the storage
                                 root.  may not end with '/'
        kind          string     "file"
        etag          string     etag - http caching identifier w/o wrapping quotes
        modified      timestamp  last modified timestamp - format depends on provider
        contentType   string     MIME-type when available
        provider      string     id of provider e.g. "osfstorage", "s3", "googledrive".
                                 equivalent to addon_short_name on the OSF
        size          integer    size of file in bytes
        extra         object     may contain additional data beyond what's describe here,
                                 depending on the provider
          version     integer    version number of file. will be 1 on initial upload
          downloads   integer    count of the number times the file has been downloaded
          hashes      object
            md5       string     md5 hash of file
            sha256    string     SHA-256 hash of file

    ####Folder Entity

        name          type    description
        ----------------------------------------------------------------------
        name          string  name of the folder
        path          string  unique identifier for this folder entity for this
                              project and storage provider. must end with '/'
        materialized  string  the full path of the folder relative to the storage
                              root.  must end with '/'
        kind          string  "folder"
        etag          string  etag - http caching identifier w/o wrapping quotes
        extra         object  varies depending on provider

    ##File Attributes

    <!--- Copied Attributes from FileDetail -->

    For an OSF File entity, the `type` is "files" regardless of whether the entity is actually a file or folder.  They
    can be distinguished by the `kind` attribute.  Files and folders use the same representation, but some attributes may
    be null for one kind but not the other. `size` will be null for folders.  A list of storage provider keys can be
    found [here](/v2/#storage-providers).

        name          type               description
        ---------------------------------------------------------------------------------
        name          string             name of the file or folder; use for display
        kind          string             "file" or "folder"
        path          url path           unique path for this entity, used in "move" actions
        size          integer            size of file in bytes, null for folders
        provider      string             storage provider for this file. "osfstorage" if stored on the OSF.  Other
                                         examples include "s3" for Amazon S3, "googledrive" for Google Drive, "box"
                                         for Box.com.
        last_touched  iso8601 timestamp  last time the metadata for the file was retrieved. only applies to non-OSF
                                         storage providers.

    ##Links

    See the [JSON-API spec regarding pagination](http://jsonapi.org/format/1.0/#fetching-pagination).

    ##Actions

    <!--- Copied from FileDetail.Actions -->

    The `links` property of the response provides endpoints for common file operations. The currently-supported actions
    are:

    ###Get Info (*files, folders*)

        Method:   GET
        URL:      links.info
        Params:   <none>
        Success:  200 OK + file representation

    The contents of a folder or details of a particular file can be retrieved by performing a GET request against the
    `info` link. The response will be a standard OSF response format with the [OSF File attributes](#attributes).

    ###Download (*files*)

        Method:   GET
        URL:      links.download
        Params:   <none>
        Success:  200 OK + file body

    To download a file, issue a GET request against the `download` link.  The response will have the Content-Disposition
    header set, which will will trigger a download in a browser.

    ###Create Subfolder (*folders*)

        Method:       PUT
        URL:          links.new_folder
        Query Params: ?kind=folder&name={new_folder_name}
        Body:         <empty>
        Success:      201 Created + new folder representation

    You can create a subfolder of an existing folder by issuing a PUT request against the `new_folder` link.  The
    `?kind=folder` portion of the query parameter is already included in the `new_folder` link.  The name of the new
    subfolder should be provided in the `name` query parameter.  The response will contain a [WaterButler folder
    entity](#folder-entity).  If a folder with that name already exists in the parent directory, the server will return
    a 409 Conflict error response.

    ###Upload New File (*folders*)

        Method:       PUT
        URL:          links.upload
        Query Params: ?kind=file&name={new_file_name}
        Body (Raw):   <file data (not form-encoded)>
        Success:      201 Created or 200 OK + new file representation

    To upload a file to a folder, issue a PUT request to the folder's `upload` link with the raw file data in the
    request body, and the `kind` and `name` query parameters set to `'file'` and the desired name of the file.  The
    response will contain a [WaterButler file entity](#file-entity) that describes the new file.  If a file with the
    same name already exists in the folder, it will be considered a new version.  In this case, the response will be a
    200 OK.

    ###Update Existing File (*file*)

        Method:       PUT
        URL:          links.upload
        Query Params: ?kind=file
        Body (Raw):   <file data (not form-encoded)>
        Success:      200 OK + updated file representation

    To update an existing file, issue a PUT request to the file's `upload` link with the raw file data in the request
    body and the `kind` query parameter set to `"file"`.  The update action will create a new version of the file.
    The response will contain a [WaterButler file entity](#file-entity) that describes the updated file.

    ###Rename (*files, folders*)

        Method:        POST
        URL:           links.move
        Query Params:  <none>
        Body (JSON):   {
                        "action": "rename",
                        "rename": {new_file_name}
                       }
        Success:       200 OK + new entity representation

    To rename a file or folder, issue a POST request to the `move` link with the `action` body parameter set to
    `"rename"` and the `rename` body parameter set to the desired name.  The response will contain either a folder
    entity or file entity with the new name.

    ###Move & Copy (*files, folders*)

        Method:        POST
        URL:           links.move
        Query Params:  <none>
        Body (JSON):   {
                        // mandatory
                        "action":   "move"|"copy",
                        "path":     {path_attribute_of_target_folder},
                        // optional
                        "rename":   {new_name},
                        "conflict": "replace"|"keep", // defaults to 'replace'
                        "resource": {node_id},        // defaults to current {node_id}
                        "provider": {provider}        // defaults to current {provider}
                       }
        Succes:        200 OK + new entity representation

    Move and copy actions both use the same request structure, a POST to the `move` url, but with different values for
    the `action` body parameters.  The `path` parameter is also required and should be the OSF `path` attribute of the
    folder being written to.  The `rename` and `conflict` parameters are optional.  If you wish to change the name of
    the file or folder at its destination, set the `rename` parameter to the new name.  The `conflict` param governs how
    name clashes are resolved.  Possible values are `replace` and `keep`.  `replace` is the default and will overwrite
    the file that already exists in the target folder.  `keep` will attempt to keep both by adding a suffix to the new
    file's name until it no longer conflicts.  The suffix will be ' (**x**)' where **x** is a increasing integer
    starting from 1.  This behavior is intended to mimic that of the OS X Finder.  The response will contain either a
    folder entity or file entity with the new name.

    Files and folders can also be moved between nodes and providers.  The `resource` parameter is the id of the node
    under which the file/folder should be moved.  It *must* agree with the `path` parameter, that is the `path` must
    identify a valid folder under the node identified by `resource`.  Likewise, the `provider` parameter may be used to
    move the file/folder to another storage provider, but both the `resource` and `path` parameters must belong to a
    node and folder already extant on that provider.  Both `resource` and `provider` default to the current node and
    providers.

    ###Delete (*file, folders*)

        Method:        DELETE
        URL:           links.delete
        Query Params:  <none>
        Success:       204 No Content

    To delete a file or folder send a DELETE request to the `delete` link.  Nothing will be returned in the response
    body.

    ##Query Params

    + `page=<Int>` -- page number of results to view, default 1

    + `filter[<fieldname>]=<Str>` -- fields and values to filter the search results on.

    Node files may be filtered by `id`, `name`, `node`, `kind`, `path`, `provider`, `size`, and `last_touched`.

    #This Request/Response

    """
    permission_classes = (
        drf_permissions.IsAuthenticatedOrReadOnly,
        base_permissions.PermissionWithGetter(ContributorOrPublic, 'node'),
        base_permissions.PermissionWithGetter(ReadOnlyIfRegistration, 'node'),
        base_permissions.TokenHasScope,
    )

    serializer_class = FileSerializer

    required_read_scopes = [CoreScopes.NODE_FILE_READ]
    required_write_scopes = [CoreScopes.NODE_FILE_WRITE]

    def get_default_queryset(self):
        # Don't bother going to waterbutler for osfstorage
        files_list = self.fetch_from_waterbutler()

        if isinstance(files_list, list):
            return [self.get_file_item(file) for file in files_list]

        if isinstance(files_list, dict) or getattr(files_list, 'is_file', False):
            # We should not have gotten a file here
            raise NotFound

        return list(files_list.children)

    # overrides ListAPIView
    def get_queryset(self):
        return self.get_queryset_from_request()


class NodeFileDetail(generics.RetrieveAPIView, WaterButlerMixin, NodeMixin):
    permission_classes = (
        drf_permissions.IsAuthenticatedOrReadOnly,
        base_permissions.PermissionWithGetter(ContributorOrPublic, 'node'),
        base_permissions.PermissionWithGetter(ReadOnlyIfRegistration, 'node'),
        base_permissions.TokenHasScope,
    )

    serializer_class = FileSerializer

    required_read_scopes = [CoreScopes.NODE_FILE_READ]
    required_write_scopes = [CoreScopes.NODE_FILE_WRITE]

    def get_object(self):
        fobj = self.fetch_from_waterbutler()
        if isinstance(fobj, dict):
            return self.get_file_item(fobj)

        if isinstance(fobj, list) or not getattr(fobj, 'is_file', True):
            # We should not have gotten a folder here
            raise NotFound

        return fobj


class NodeProvider(object):

    def __init__(self, provider, node):
        self.path = '/'
        self.node = node
        self.kind = 'folder'
        self.name = provider
        self.provider = provider
        self.node_id = node._id
        self.pk = node._id


class NodeProvidersList(generics.ListAPIView, NodeMixin):
    """List of storage providers enabled for this node. *Read-only*.

    Users of the OSF may access their data on a [number of cloud-storage](/v2/#storage-providers) services that have
    integratations with the OSF.  We call these "providers".  By default every node has access to the OSF-provided
    storage but may use as many of the supported providers as desired.  This endpoint lists all of the providers that are
    configured for this node.  If you want to add more, you will need to do that in the Open Science Framework front end
    for now.

    In the OSF filesystem model, providers are treated as folders, but with special properties that distinguish them
    from regular folders.  Every provider folder is considered a root folder, and may not be deleted through the regular
    file API.  To see the contents of the provider, issue a GET request to the `relationships.files.links.related.href`
    attribute of the provider resource.  The `new_folder` and `upload` actions are handled by another service called
    WaterButler, whose response format differs slightly from the OSF's.

    <!--- Copied from FileDetail.Spiel -->

    ###Waterbutler Entities

    When an action is performed against a WaterButler endpoint, it will generally respond with a file entity, a folder
    entity, or no content.

    ####File Entity

        name          type       description
        -------------------------------------------------------------------------
        name          string     name of the file
        path          string     unique identifier for this file entity for this
                                 project and storage provider. may not end with '/'
        materialized  string     the full path of the file relative to the storage
                                 root.  may not end with '/'
        kind          string     "file"
        etag          string     etag - http caching identifier w/o wrapping quotes
        modified      timestamp  last modified timestamp - format depends on provider
        contentType   string     MIME-type when available
        provider      string     id of provider e.g. "osfstorage", "s3", "googledrive".
                                 equivalent to addon_short_name on the OSF
        size          integer    size of file in bytes
        extra         object     may contain additional data beyond what's describe here,
                                 depending on the provider
          version     integer    version number of file. will be 1 on initial upload
          downloads   integer    count of the number times the file has been downloaded
          hashes      object
            md5       string     md5 hash of file
            sha256    string     SHA-256 hash of file

    ####Folder Entity

        name          type    description
        ----------------------------------------------------------------------
        name          string  name of the folder
        path          string  unique identifier for this folder entity for this
                              project and storage provider. must end with '/'
        materialized  string  the full path of the folder relative to the storage
                              root.  must end with '/'
        kind          string  "folder"
        etag          string  etag - http caching identifier w/o wrapping quotes
        extra         object  varies depending on provider

    ##Provider Attributes

    `type` is "files"

        name      type    description
        ---------------------------------------------------------------------------------
        name      string  name of the provider
        kind      string  type of this file/folder.  always "folder"
        path      path    relative path of this folder within the provider filesys. always "/"
        node      string  node this provider belongs to
        provider  string  provider id, same as "name"

    ##Links

    See the [JSON-API spec regarding pagination](http://jsonapi.org/format/1.0/#fetching-pagination).

    ##Actions

    <!--- Copied from FileDetail.Actions -->

    ###Create Subfolder (*folders*)

        Method:       PUT
        URL:          links.new_folder
        Query Params: ?kind=folder&name={new_folder_name}
        Body:         <empty>
        Success:      201 Created + new folder representation

    You can create a subfolder of an existing folder by issuing a PUT request against the `new_folder` link.  The
    `?kind=folder` portion of the query parameter is already included in the `new_folder` link.  The name of the new
    subfolder should be provided in the `name` query parameter.  The response will contain a [WaterButler folder
    entity](#folder-entity).  If a folder with that name already exists in the parent directory, the server will return
    a 409 Conflict error response.

    ###Upload New File (*folders*)

        Method:       PUT
        URL:          links.upload
        Query Params: ?kind=file&name={new_file_name}
        Body (Raw):   <file data (not form-encoded)>
        Success:      201 Created or 200 OK + new file representation

    To upload a file to a folder, issue a PUT request to the folder's `upload` link with the raw file data in the
    request body, and the `kind` and `name` query parameters set to `'file'` and the desired name of the file.  The
    response will contain a [WaterButler file entity](#file-entity) that describes the new file.  If a file with the
    same name already exists in the folder, it will be considered a new version.  In this case, the response will be a
    200 OK.

    ##Query Params

    + `page=<Int>` -- page number of results to view, default 1

    #This Request/Response

    """
    permission_classes = (
        drf_permissions.IsAuthenticatedOrReadOnly,
        ContributorOrPublic,
        base_permissions.TokenHasScope,
    )

    required_read_scopes = [CoreScopes.NODE_FILE_READ]
    required_write_scopes = [CoreScopes.NODE_FILE_WRITE]

    serializer_class = NodeProviderSerializer

    def get_provider_item(self, provider):
        return NodeProvider(provider, self.get_node())

    def get_queryset(self):
        return [
            self.get_provider_item(addon.config.short_name)
            for addon
            in self.get_node().get_addons()
            if addon.config.has_hgrid_files
            and addon.complete
        ]

<<<<<<< HEAD
class NodeAlternativeCitationsList(generics.ListCreateAPIView, NodeMixin):
    """List of alternative citations for a project.

    ##Actions

    ###Create Alternative Citation

        Method:         POST
        Body (JSON):    {
                            "data": {
                                "type": "citations",    # required
                                "attributes": {
                                    "name": {name},     # mandatory
                                    "text": {text}      # mandatory
                                }
                            }
                        }
        Success:        201 Created + new citation representation
    """

    permission_classes = (
        drf_permissions.IsAuthenticatedOrReadOnly,
        AdminOrPublic,
        ReadOnlyIfRegistration,
        base_permissions.TokenHasScope
    )

    required_read_scopes = [CoreScopes.NODE_CITATIONS_READ]
    required_write_scopes = [CoreScopes.NODE_CITATIONS_WRITE]

    serializer_class = NodeAlternativeCitationSerializer

    def get_queryset(self):
        return [
            citation
            for citation
            in self.get_node().alternativeCitations
        ]

class NodeAlternativeCitationDetail(generics.RetrieveUpdateDestroyAPIView, NodeMixin):
    """Details about an alternative citations for a project.

    ##Actions

    ###Update Alternative Citation

        Method:         PUT
        Body (JSON):    {
                            "data": {
                                "type": "citations",    # required
                                "id": {{id}}            # required
                                "attributes": {
                                    "name": {name},     # mandatory
                                    "text": {text}      # mandatory
                                }
                            }
                        }
        Success:        200 Ok + updated citation representation

    ###Delete Alternative Citation

        Method:         DELETE
        Success:        204 No content
    """

    permission_classes = (
        drf_permissions.IsAuthenticatedOrReadOnly,
        AdminOrPublic,
        ReadOnlyIfRegistration,
        base_permissions.TokenHasScope
    )

    required_read_scopes = [CoreScopes.NODE_CITATIONS_READ]
    required_write_scopes = [CoreScopes.NODE_CITATIONS_WRITE]

    serializer_class = NodeAlternativeCitationSerializer

    def get_object(self):
        try:
            return self.get_node().alternativeCitations.find(Q('_id', 'eq', str(self.kwargs['citation_id'])))[0]
        except IndexError:
            raise NotFound

    def perform_destroy(self, instance):
        citation = self.get_object()
        self.get_node().alternativeCitations.remove(citation)
        self.get_node().save()
=======

class NodeCommentsList(generics.ListCreateAPIView, ODMFilterMixin, NodeMixin):
    """List of comments on a node. *Writeable*.

    Paginated list of comments ordered by their `date_created.` Each resource contains the full representation of the
    comment, meaning additional requests to an individual comment's detail view are not necessary.

    ###Permissions

    Comments on public nodes are given read-only access to everyone. If the node comment-level is "private",
    only contributors have permission to comment. If the comment-level is "public" any logged-in OSF user can comment.
    Comments on private nodes are only visible to contributors and administrators on the parent node.

    ##Attributes

    OSF comment entities have the "comments" `type`.

        name           type               description
        ---------------------------------------------------------------------------------
        content        string             content of the comment
        date_created   iso8601 timestamp  timestamp that the comment was created
        date_modified  iso8601 timestamp  timestamp when the comment was last updated
        modified       boolean            has this comment been edited?
        deleted        boolean            is this comment deleted?

    ##Links

    See the [JSON-API spec regarding pagination](http://jsonapi.org/format/1.0/#fetching-pagination).

    ##Actions

    ###Create

        Method:        POST
        URL:           links.self
        Query Params:  <none>
        Body (JSON):   {
                         "data": {
                           "type": "comments",   # required
                           "attributes": {
                             "content":       {content},        # mandatory
                             "deleted":       {is_deleted},     # optional
                           }
                         }
                       }
        Success:       201 CREATED + comment representation

    To create a comment on this node, issue a POST request against this endpoint. The `content` field is mandatory.
    The `deleted` field is optional and defaults to `False`. If the comment creation is successful the API will return
    a 201 response with the representation of the new comment in the body. For the new comment's canonical URL, see the
    `links.self` field of the response.

    ##Query Params

    + `filter[deleted]=True|False` -- filter comments based on whether or not they are deleted.

    The list of node comments includes deleted comments by default. The `deleted` field is a boolean and can be
    filtered using truthy values, such as `true`, `false`, `0`, or `1`. Note that quoting `true` or `false` in
    the query will cause the match to fail regardless.

    + `filter[date_created][comparison_operator]=YYYY-MM-DDTH:M:S` -- filter comments based on date created.

    Comments can also be filtered based on their `date_created` and `date_modified` fields. Possible comparison
    operators include 'gt' (greater than), 'gte'(greater than or equal to), 'lt' (less than) and 'lte'
    (less than or equal to). The date must be in the format YYYY-MM-DD and the time is optional.

    #This Request/Response
    """
    permission_classes = (
        drf_permissions.IsAuthenticatedOrReadOnly,
        CanCommentOrPublic,
        base_permissions.TokenHasScope,
    )

    required_read_scopes = [CoreScopes.NODE_COMMENTS_READ]
    required_write_scopes = [CoreScopes.NODE_COMMENTS_WRITE]

    serializer_class = CommentSerializer

    ordering = ('-date_created', )  # default ordering

    # overrides ODMFilterMixin
    def get_default_odm_query(self):
        return Q('target', 'eq', self.get_node())

    def get_queryset(self):
        return Comment.find(self.get_query_from_request())

    def perform_create(self, serializer):
        node = self.get_node()
        serializer.validated_data['user'] = self.request.user
        serializer.validated_data['target'] = node
        serializer.validated_data['node'] = node
        serializer.save()
>>>>>>> 373fb538
<|MERGE_RESOLUTION|>--- conflicted
+++ resolved
@@ -24,11 +24,8 @@
     NodeProviderSerializer,
     NodeContributorsSerializer,
     NodeContributorDetailSerializer,
-<<<<<<< HEAD
-    NodeAlternativeCitationSerializer
-=======
+    NodeAlternativeCitationSerializer,
     NodeContributorsCreateSerializer
->>>>>>> 373fb538
 )
 from api.registrations.serializers import RegistrationSerializer
 from api.nodes.permissions import (
@@ -1483,7 +1480,6 @@
             and addon.complete
         ]
 
-<<<<<<< HEAD
 class NodeAlternativeCitationsList(generics.ListCreateAPIView, NodeMixin):
     """List of alternative citations for a project.
 
@@ -1571,7 +1567,6 @@
         citation = self.get_object()
         self.get_node().alternativeCitations.remove(citation)
         self.get_node().save()
-=======
 
 class NodeCommentsList(generics.ListCreateAPIView, ODMFilterMixin, NodeMixin):
     """List of comments on a node. *Writeable*.
@@ -1665,5 +1660,4 @@
         serializer.validated_data['user'] = self.request.user
         serializer.validated_data['target'] = node
         serializer.validated_data['node'] = node
-        serializer.save()
->>>>>>> 373fb538
+        serializer.save()