import requests

from modularodm import Q
from rest_framework import generics, permissions as drf_permissions
from rest_framework.exceptions import PermissionDenied, ValidationError, NotFound
from rest_framework.status import is_server_error

from framework.auth.core import Auth
from framework.auth.oauth_scopes import CoreScopes

from api.base import generic_bulk_views as bulk_views
from api.base import permissions as base_permissions
from api.base.filters import ODMFilterMixin, ListFilterMixin
<<<<<<< HEAD
from api.base.views import JSONAPIBaseView
from api.base.utils import get_object_or_error
=======
from api.base.utils import get_object_or_error, is_bulk_request
>>>>>>> 0a6d6416
from api.files.serializers import FileSerializer
from api.comments.serializers import CommentSerializer
from api.comments.permissions import CanCommentOrPublic
from api.users.views import UserMixin

from api.nodes.serializers import (
    NodeSerializer,
    NodeLinksSerializer,
    NodeDetailSerializer,
    NodeProviderSerializer,
    NodeContributorsSerializer,
    NodeContributorDetailSerializer,
    NodeContributorsCreateSerializer
)
from api.registrations.serializers import RegistrationSerializer
from api.nodes.permissions import (
    AdminOrPublic,
    ContributorOrPublic,
    ContributorOrPublicForPointers,
    ContributorDetailPermissions,
    ReadOnlyIfRegistration,
)
from api.base.exceptions import ServiceUnavailableError

from website.exceptions import NodeStateError
from website.util.permissions import ADMIN
from website.files.models import FileNode
from website.files.models import OsfStorageFileNode
from website.models import Node, Pointer, Comment
from framework.auth.core import User
from website.util import waterbutler_api_url_for


class NodeMixin(object):
    """Mixin with convenience methods for retrieving the current node based on the
    current URL. By default, fetches the current node based on the node_id kwarg.
    """

    serializer_class = NodeSerializer
    node_lookup_url_kwarg = 'node_id'

    def get_node(self, check_object_permissions=True):
        node = get_object_or_error(
            Node,
            self.kwargs[self.node_lookup_url_kwarg],
            display_name='node'
        )
        # Nodes that are folders/collections are treated as a separate resource, so if the client
        # requests a collection through a node endpoint, we return a 404
        if node.is_folder:
            raise NotFound
        # May raise a permission denied
        if check_object_permissions:
            self.check_object_permissions(self.request, node)
        return node


class WaterButlerMixin(object):

    path_lookup_url_kwarg = 'path'
    provider_lookup_url_kwarg = 'provider'

    def get_file_item(self, item):
        attrs = item['attributes']
        file_node = FileNode.resolve_class(
            attrs['provider'],
            FileNode.FOLDER if attrs['kind'] == 'folder'
            else FileNode.FILE
        ).get_or_create(self.get_node(check_object_permissions=False), attrs['path'])

        file_node.update(None, attrs, user=self.request.user)

        self.check_object_permissions(self.request, file_node)

        return file_node

    def fetch_from_waterbutler(self):
        node = self.get_node(check_object_permissions=False)
        path = self.kwargs[self.path_lookup_url_kwarg]
        provider = self.kwargs[self.provider_lookup_url_kwarg]

        if provider == 'osfstorage':
            # Kinda like /me for a user
            # The one odd case where path is not really path
            if path == '/':
                obj = node.get_addon('osfstorage').get_root()
            else:
                obj = get_object_or_error(
                    OsfStorageFileNode,
                    Q('node', 'eq', node._id) &
                    Q('_id', 'eq', path.strip('/')) &
                    Q('is_file', 'eq', not path.endswith('/'))
                )

            self.check_object_permissions(self.request, obj)

            return obj

        url = waterbutler_api_url_for(node._id, provider, path, meta=True)
        waterbutler_request = requests.get(
            url,
            cookies=self.request.COOKIES,
            headers={'Authorization': self.request.META.get('HTTP_AUTHORIZATION')},
        )

        if waterbutler_request.status_code == 401:
            raise PermissionDenied

        if waterbutler_request.status_code == 404:
            raise NotFound

        if is_server_error(waterbutler_request.status_code):
            raise ServiceUnavailableError(detail='Could not retrieve files information at this time.')

        try:
            return waterbutler_request.json()['data']
        except KeyError:
            raise ServiceUnavailableError(detail='Could not retrieve files information at this time.')


<<<<<<< HEAD
class NodeList(JSONAPIBaseView, generics.ListCreateAPIView, ODMFilterMixin):
=======
class NodeList(bulk_views.BulkUpdateJSONAPIView, bulk_views.BulkDestroyJSONAPIView, bulk_views.ListBulkCreateJSONAPIView, ODMFilterMixin):
>>>>>>> 0a6d6416
    """Nodes that represent projects and components. *Writeable*.

    Paginated list of nodes ordered by their `date_modified`.  Each resource contains the full representation of the
    node, meaning additional requests to an individual node's detail view are not necessary.

    <!--- Copied Spiel from NodeDetail -->

    On the front end, nodes are considered 'projects' or 'components'. The difference between a project and a component
    is that a project is the top-level node, and components are children of the project. There is also a [category
    field](/v2/#osf-node-categories) that includes 'project' as an option. The categorization essentially determines
    which icon is displayed by the node in the front-end UI and helps with search organization. Top-level nodes may have
    a category other than project, and children nodes may have a category of project.  Registrations are not included
    in this endpoint.

    ##Node Attributes

    <!--- Copied Attributes from NodeDetail -->

    OSF Node entities have the "nodes" `type`.

        name           type               description
        ---------------------------------------------------------------------------------
        title          string             title of project or component
        description    string             description of the node
        category       string             node category, must be one of the allowed values
        date_created   iso8601 timestamp  timestamp that the node was created
        date_modified  iso8601 timestamp  timestamp when the node was last updated
        tags           array of strings   list of tags that describe the node
        registration   boolean            is this is a registration?
        collection     boolean            is this node a collection of other nodes?
        dashboard      boolean            is this node visible on the user dashboard?
        public         boolean            has this node been made publicly-visible?

    ##Links

    See the [JSON-API spec regarding pagination](http://jsonapi.org/format/1.0/#fetching-pagination).

    ##Actions

    ###Creating New Nodes

        Method:        POST
        URL:           links.self
        Query Params:  <none>
        Body (JSON):   {
                         "data": {
                           "type": "nodes", # required
                           "attributes": {
                             "title":       {title},          # required
                             "category":    {category},       # required
                             "description": {description},    # optional
                             "tags":        [{tag1}, {tag2}], # optional
                             "public":      true|false        # optional
                           }
                         }
                       }
        Success:       201 CREATED + node representation

    New nodes are created by issuing a POST request to this endpoint.  The `title` and `category` fields are
    mandatory. `category` must be one of the [permitted node categories](/v2/#osf-node-categories).  `public` defaults
    to false.  All other fields not listed above will be ignored.  If the node creation is successful the API will
    return a 201 response with the representation of the new node in the body.  For the new node's canonical URL, see
    the `links.self` field of the response.

    ##Query Params

    + `page=<Int>` -- page number of results to view, default 1

    + `filter[<fieldname>]=<Str>` -- fields and values to filter the search results on.

    Nodes may be filtered by their `title`, `category`, `description`, `public`, `registration`, or `tags`.  `title`,
    `description`, and `category` are string fields and will be filtered using simple substring matching.  `public` and
    `registration` are booleans, and can be filtered using truthy values, such as `true`, `false`, `0`, or `1`.  Note
    that quoting `true` or `false` in the query will cause the match to fail regardless.  `tags` is an array of simple strings.

    #This Request/Response

    """
    permission_classes = (
        drf_permissions.IsAuthenticatedOrReadOnly,
        base_permissions.TokenHasScope,
    )

    required_read_scopes = [CoreScopes.NODE_BASE_READ]
    required_write_scopes = [CoreScopes.NODE_BASE_WRITE]
    model_class = Node

    serializer_class = NodeSerializer
    view_name = 'nodes:node-list'

    ordering = ('-date_modified', )  # default ordering

    # overrides ODMFilterMixin
    def get_default_odm_query(self):
        base_query = (
            Q('is_deleted', 'ne', True) &
            Q('is_folder', 'ne', True) &
            Q('is_registration', 'eq', False)
        )
        user = self.request.user
        permission_query = Q('is_public', 'eq', True)
        if not user.is_anonymous():
            permission_query = (permission_query | Q('contributors', 'icontains', user._id))

        query = base_query & permission_query
        return query

    # overrides ListBulkCreateJSONAPIView, BulkUpdateJSONAPIView
    def get_queryset(self):
        # For bulk requests, queryset is formed from request body.
        if is_bulk_request(self.request):
            query = Q('_id', 'in', [node['id'] for node in self.request.data])

            user = self.request.user
            if user.is_anonymous():
                auth = Auth(None)
            else:
                auth = Auth(user)

            nodes = Node.find(query)
            for node in nodes:
                if not node.can_edit(auth):
                    raise PermissionDenied
            return nodes
        else:
            query = self.get_query_from_request()
            return Node.find(query)

    # overrides ListBulkCreateJSONAPIView, BulkUpdateJSONAPIView, BulkDestroyJSONAPIView
    def get_serializer_class(self):
        """
        Use NodeDetailSerializer which requires 'id'
        """
        if self.request.method in ('PUT', 'PATCH', 'DELETE'):
            return NodeDetailSerializer
        else:
            return NodeSerializer

    # overrides ListBulkCreateJSONAPIView
    def perform_create(self, serializer):
        """Create a node.

        :param serializer:
        """
        # On creation, make sure that current user is the creator
        user = self.request.user
        serializer.save(creator=user)

    # overrides BulkDestroyJSONAPIView
    def allow_bulk_destroy_resources(self, user, resource_list):
        """User must have admin permissions to delete nodes."""
        for node in resource_list:
            if not node.has_permission(user, ADMIN):
                return False
        return True

    # Overrides BulkDestroyJSONAPIView
    def perform_destroy(self, instance):
        user = self.request.user
        auth = Auth(user)
        try:
            instance.remove_node(auth=auth)
        except NodeStateError as err:
            raise ValidationError(err.message)
        instance.save()


class NodeDetail(JSONAPIBaseView, generics.RetrieveUpdateDestroyAPIView, NodeMixin):
    """Details about a given node (project or component). *Writeable*.

    On the front end, nodes are considered 'projects' or 'components'. The difference between a project and a component
    is that a project is the top-level node, and components are children of the project. There is also a [category
    field](/v2/#osf-node-categories) that includes 'project' as an option. The categorization essentially determines
    which icon is displayed by the node in the front-end UI and helps with search organization. Top-level nodes may have
    a category other than project, and children nodes may have a category of project. Registrations cannot be accessed
    through this endpoint.

    ###Permissions

    Nodes that are made public will give read-only access to everyone. Private nodes require explicit read
    permission. Write and admin access are the same for public and private nodes. Administrators on a parent node have
    implicit read permissions for all child nodes.

    ##Attributes

    OSF Node entities have the "nodes" `type`.

        name           type               description
        ---------------------------------------------------------------------------------
        title          string             title of project or component
        description    string             description of the node
        category       string             node category, must be one of the allowed values
        date_created   iso8601 timestamp  timestamp that the node was created
        date_modified  iso8601 timestamp  timestamp when the node was last updated
        tags           array of strings   list of tags that describe the node
        registration   boolean            has this project been registered?
        collection     boolean            is this node a collection of other nodes?
        dashboard      boolean            is this node visible on the user dashboard?
        public         boolean            has this node been made publicly-visible?

    ##Relationships

    ###Children

    List of nodes that are children of this node.  New child nodes may be added through this endpoint.

    ###Contributors

    List of users who are contributors to this node.  Contributors may have "read", "write", or "admin" permissions.  A
    node must always have at least one "admin" contributor.  Contributors may be added via this endpoint.

    ###Files

    List of top-level folders (actually cloud-storage providers) associated with this node. This is the starting point
    for accessing the actual files stored within this node.

    ###Parent

    If this node is a child node of another node, the parent's canonical endpoint will be available in the
    `parent.links.self.href` key.  Otherwise, it will be null.

    ##Links

        self:  the canonical api endpoint of this node
        html:  this node's page on the OSF website

    ##Actions

    ###Update

        Method:        PUT / PATCH
        URL:           links.self
        Query Params:  <none>
        Body (JSON):   {
                         "data": {
                           "type": "nodes",   # required
                           "id":   {node_id}, # required
                           "attributes": {
                             "title":       {title},          # mandatory
                             "category":    {category},       # mandatory
                             "description": {description},    # optional
                             "tags":        [{tag1}, {tag2}], # optional
                             "public":      true|false        # optional
                           }
                         }
                       }
        Success:       200 OK + node representation

    To update a node, issue either a PUT or a PATCH request against the `links.self` URL.  The `title` and `category`
    fields are mandatory if you PUT and optional if you PATCH.  The `tags` parameter must be an array of strings.
    Non-string values will be accepted and stringified, but we make no promises about the stringification output.  So
    don't do that.

    ###Delete

        Method:   DELETE
        URL:      links.self
        Params:   <none>
        Success:  204 No Content

    To delete a node, issue a DELETE request against `links.self`.  A successful delete will return a 204 No Content
    response. Attempting to delete a node you do not own will result in a 403 Forbidden.

    ##Query Params

    *None*.

    #This Request/Response

    """
    permission_classes = (
        drf_permissions.IsAuthenticatedOrReadOnly,
        ContributorOrPublic,
        ReadOnlyIfRegistration,
        base_permissions.TokenHasScope,
    )

    required_read_scopes = [CoreScopes.NODE_BASE_READ]
    required_write_scopes = [CoreScopes.NODE_BASE_WRITE]

    serializer_class = NodeDetailSerializer
    view_name = 'nodes:node-detail'

    # overrides RetrieveUpdateDestroyAPIView
    def get_object(self):
        node = self.get_node()
        if node.is_registration:
            raise ValidationError('This is a registration.')
        return node

    # overrides RetrieveUpdateDestroyAPIView
    def perform_destroy(self, instance):
        user = self.request.user
        auth = Auth(user)
        node = self.get_object()
        try:
            node.remove_node(auth=auth)
        except NodeStateError as err:
            raise ValidationError(err.message)
        node.save()


<<<<<<< HEAD
class NodeContributorsList(JSONAPIBaseView, generics.ListCreateAPIView, ListFilterMixin, NodeMixin):
    """Contributors (users) for a node. *Writeable*.
=======
class NodeContributorsList(bulk_views.BulkUpdateJSONAPIView, bulk_views.BulkDestroyJSONAPIView, bulk_views.ListBulkCreateJSONAPIView, ListFilterMixin, NodeMixin):
    """Contributors (users) for a node.
>>>>>>> 0a6d6416

    Contributors are users who can make changes to the node or, in the case of private nodes,
    have read access to the node. Contributors are divided between 'bibliographic' and 'non-bibliographic'
    contributors. From a permissions standpoint, both are the same, but bibliographic contributors
    are included in citations, while non-bibliographic contributors are not included in citations.

    ##Node Contributor Attributes

    <!--- Copied Attributes from NodeContributorDetail -->

    `type` is "contributors"

        name           type     description
        ------------------------------------------------------------------------------------------------------
        bibliographic  boolean  Whether the user will be included in citations for this node. Default is true.
        permission     string   User permission level. Must be "read", "write", or "admin". Default is "write".

    ##Links

    See the [JSON-API spec regarding pagination](http://jsonapi.org/format/1.0/#fetching-pagination).

    ##Relationships

    ###Users

    This endpoint shows the contributor user detail.
    ##Actions

    ###Adding Contributors

        Method:        POST
        URL:           links.self
        Query Params:  <none>
        Body (JSON): {
                      "data": {
                        "type": "contributors",                   # required
                        "attributes": {
                          "bibliographic": true|false,            # optional
                          "permission": "read"|"write"|"admin"    # optional
                        },
                        "relationships": {
                          "users": {
                            "data": {
                              "type": "users",                    # required
                              "id":   "{user_id}"                 # required
                            }
                        }
                    }
                }
            }
        Success:       201 CREATED + node contributor representation

    Add a contributor to a node by issuing a POST request to this endpoint.  This effectively creates a relationship
    between the node and the user.  Besides the top-level type, there are optional "attributes" which describe the
    relationship between the node and the user. `bibliographic` is a boolean and defaults to `true`.  `permission` must
    be a [valid OSF permission key](/v2/#osf-node-permission-keys) and defaults to `"write"`.  A relationship object
    with a "data" member, containing the user `type` and user `id` must be included.  The id must be a valid user id.
    All other fields not listed above will be ignored.  If the request is successful the API will return
    a 201 response with the representation of the new node contributor in the body.  For the new node contributor's
    canonical URL, see the `links.self` field of the response.

    ##Query Params

    + `page=<Int>` -- page number of results to view, default 1

    + `filter[<fieldname>]=<Str>` -- fields and values to filter the search results on.

    NodeContributors may be filtered by `bibliographic`, or `permission` attributes.  `bibliographic` is a boolean, and
    can be filtered using truthy values, such as `true`, `false`, `0`, or `1`.  Note that quoting `true` or `false` in
    the query will cause the match to fail regardless.

    #This Request/Response
    """
    permission_classes = (
        AdminOrPublic,
        drf_permissions.IsAuthenticatedOrReadOnly,
        ReadOnlyIfRegistration,
        base_permissions.TokenHasScope,
    )

    required_read_scopes = [CoreScopes.NODE_CONTRIBUTORS_READ]
    required_write_scopes = [CoreScopes.NODE_CONTRIBUTORS_WRITE]
    model_class = User

    serializer_class = NodeContributorsSerializer
    view_name = 'nodes:node-contributors'

    def get_default_queryset(self):
        node = self.get_node()
        visible_contributors = node.visible_contributor_ids
        contributors = []
        for contributor in node.contributors:
            contributor.bibliographic = contributor._id in visible_contributors
            contributor.permission = node.get_permissions(contributor)[-1]
            contributor.node_id = node._id
            contributors.append(contributor)
        return contributors

    # overrides ListBulkCreateJSONAPIView, BulkUpdateJSONAPIView, BulkDeleteJSONAPIView
    def get_serializer_class(self):
        """
        Use NodeContributorDetailSerializer which requires 'id'
        """
        if self.request.method == 'PUT' or self.request.method == 'PATCH' or self.request.method == 'DELETE':
            return NodeContributorDetailSerializer
        elif self.request.method == 'POST':
            return NodeContributorsCreateSerializer
        else:
            return NodeContributorsSerializer

    # overrides ListBulkCreateJSONAPIView, BulkUpdateJSONAPIView
    def get_queryset(self):
        queryset = self.get_queryset_from_request()

        # If bulk request, queryset only contains contributors in request
        if is_bulk_request(self.request):
            contrib_ids = [item['id'] for item in self.request.data]
            queryset[:] = [contrib for contrib in queryset if contrib._id in contrib_ids]
        return queryset

    # overrides ListCreateAPIView
    def get_parser_context(self, http_request):
        """
        Tells parser that we are creating a relationship
        """
        res = super(NodeContributorsList, self).get_parser_context(http_request)
        res['is_relationship'] = True
        return res

<<<<<<< HEAD
class NodeContributorDetail(JSONAPIBaseView, generics.RetrieveUpdateDestroyAPIView, NodeMixin, UserMixin):
=======
    # Overrides BulkDestroyJSONAPIView
    def perform_destroy(self, instance):
        user = self.request.user
        auth = Auth(user)
        node = self.get_node()
        if len(node.visible_contributors) == 1 and node.get_visible(instance):
            raise ValidationError("Must have at least one visible contributor")
        if instance not in node.contributors:
                raise NotFound('{} cannot be found in the list of contributors.'.format(user))
        removed = node.remove_contributor(instance, auth)
        if not removed:
            raise ValidationError("Must have at least one registered admin contributor")


class NodeContributorDetail(generics.RetrieveUpdateDestroyAPIView, NodeMixin, UserMixin):
>>>>>>> 0a6d6416
    """Detail of a contributor for a node. *Writeable*.

    Contributors are users who can make changes to the node or, in the case of private nodes,
    have read access to the node. Contributors are divided between 'bibliographic' and 'non-bibliographic'
    contributors. From a permissions standpoint, both are the same, but bibliographic contributors
    are included in citations, while non-bibliographic contributors are not included in citations.

    Contributors can be viewed, removed, and have their permissions and bibliographic status changed via this
    endpoint.

    ##Attributes

    `type` is "contributors"

        name           type     description
        ------------------------------------------------------------------------------------------------------
        bibliographic  boolean  Whether the user will be included in citations for this node. Default is true.
        permission     string   User permission level. Must be "read", "write", or "admin". Default is "write".

    ##Relationships

    ###Users

    This endpoint shows the contributor user detail.

    ##Links

        self:  the detail url for this node contributor
        html:  this user's page on the OSF website
        profile_image: this user's gravatar

    ##Actions

    ###Update Contributor

        Method:        PUT / PATCH
        URL:           links.self
        Query Params:  <none>
        Body (JSON):   {
                         "data": {
                           "type": "contributors",                    # required
                           "id": {contributor_id},                    # required
                           "attributes": {
                             "bibliographic": true|false,             # optional
                             "permission": "read"|"write"|"admin"     # optional
                           }
                         }
                       }
        Success:       200 OK + node representation

    To update a contributor's bibliographic preferences or access permissions for the node, issue a PUT request to the
    `self` link. Since this endpoint has no mandatory attributes, PUT and PATCH are functionally the same.  If the given
    user is not already in the contributor list, a 404 Not Found error will be returned.  A node must always have at
    least one admin, and any attempt to downgrade the permissions of a sole admin will result in a 400 Bad Request
    error.

    ###Remove Contributor

        Method:        DELETE
        URL:           links.self
        Query Params:  <none>
        Success:       204 No Content

    To remove a contributor from a node, issue a DELETE request to the `self` link.  Attempting to remove the only admin
    from a node will result in a 400 Bad Request response.  This request will only remove the relationship between the
    node and the user, not the user itself.

    ##Query Params

    *None*.

    #This Request/Response

    """
    permission_classes = (
        ContributorDetailPermissions,
        drf_permissions.IsAuthenticatedOrReadOnly,
        ReadOnlyIfRegistration,
        base_permissions.TokenHasScope,
    )

    required_read_scopes = [CoreScopes.NODE_CONTRIBUTORS_READ]
    required_write_scopes = [CoreScopes.NODE_CONTRIBUTORS_WRITE]

    serializer_class = NodeContributorDetailSerializer
    view_name = 'nodes:node-contributor-detail'

    # overrides RetrieveAPIView
    def get_object(self):
        node = self.get_node()
        user = self.get_user()
        # May raise a permission denied
        self.check_object_permissions(self.request, user)
        if user not in node.contributors:
            raise NotFound('{} cannot be found in the list of contributors.'.format(user))
        user.permission = node.get_permissions(user)[-1]
        user.bibliographic = node.get_visible(user)
        user.node_id = node._id
        return user

    # overrides DestroyAPIView
    def perform_destroy(self, instance):
        node = self.get_node()
        current_user = self.request.user
        auth = Auth(current_user)
        if len(node.visible_contributors) == 1 and node.get_visible(instance):
            raise ValidationError("Must have at least one visible contributor")
        removed = node.remove_contributor(instance, auth)
        if not removed:
            raise ValidationError("Must have at least one registered admin contributor")


# TODO: Support creating registrations
class NodeRegistrationsList(JSONAPIBaseView, generics.ListAPIView, NodeMixin):
    """Registrations of the current node.

    Registrations are read-only snapshots of a project. This view is a list of all the registrations of the current node.

    Each resource contains the full representation of the registration, meaning additional requests to an individual
    registrations's detail view are not necessary.

    ##Registration Attributes

    Registrations have the "registrations" `type`.

        name               type               description
        ---------------------------------------------------------------------------------
        title              string             title of the registered project or component
        description        string             description of the registered node
        category           string             node category, must be one of the allowed values
        date_created       iso8601 timestamp  timestamp that the node was created
        date_modified      iso8601 timestamp  timestamp when the node was last updated
        tags               array of strings   list of tags that describe the registered node
        fork               boolean            is this project a fork?
        registration       boolean            has this project been registered?
        collection         boolean            is this registered node a collection of other nodes?
        dashboard          boolean            is this registered node visible on the user dashboard?
        public             boolean            has this registration been made publicly-visible?
        retracted          boolean            has this registration been retracted?
        date_registered    iso8601 timestamp  timestamp that the registration was created


    ##Relationships

    ###Registered from

    The registration is branched from this node.

    ###Registered by

    The registration was initiated by this user.

    ##Links

    See the [JSON-API spec regarding pagination](http://jsonapi.org/format/1.0/#fetching-pagination).

    #This request/response

    """
    permission_classes = (
        ContributorOrPublic,
        drf_permissions.IsAuthenticatedOrReadOnly,
        base_permissions.TokenHasScope,
    )

    required_read_scopes = [CoreScopes.NODE_REGISTRATIONS_READ]
    required_write_scopes = [CoreScopes.NODE_REGISTRATIONS_WRITE]

    serializer_class = RegistrationSerializer
    view_name = 'nodes:node-registrations'

    # overrides ListAPIView
    # TODO: Filter out retractions by default
    def get_queryset(self):
        nodes = self.get_node().node__registrations
        user = self.request.user
        if user.is_anonymous():
            auth = Auth(None)
        else:
            auth = Auth(user)
        registrations = [node for node in nodes if node.can_view(auth)]
        return registrations


<<<<<<< HEAD
class NodeChildrenList(JSONAPIBaseView, generics.ListCreateAPIView, NodeMixin, ODMFilterMixin):
=======
class NodeChildrenList(bulk_views.ListBulkCreateJSONAPIView, NodeMixin, ODMFilterMixin):
>>>>>>> 0a6d6416
    """Children of the current node. *Writeable*.

    This will get the next level of child nodes for the selected node if the current user has read access for those
    nodes. Creating a node via this endpoint will behave the same as the [node list endpoint](/v2/nodes/), but the new
    node will have the selected node set as its parent.

    ##Node Attributes

    <!--- Copied Attributes from NodeDetail -->

    OSF Node entities have the "nodes" `type`.

        name           type               description
        ---------------------------------------------------------------------------------
        title          string             title of project or component
        description    string             description of the node
        category       string             node category, must be one of the allowed values
        date_created   iso8601 timestamp  timestamp that the node was created
        date_modified  iso8601 timestamp  timestamp when the node was last updated
        tags           array of strings   list of tags that describe the node
        registration   boolean            has this project been registered?
        collection     boolean            is this node a collection of other nodes?
        dashboard      boolean            is this node visible on the user dashboard?
        public         boolean            has this node been made publicly-visible?

    ##Links

    See the [JSON-API spec regarding pagination](http://jsonapi.org/format/1.0/#fetching-pagination).

    ##Actions

    ###Create Child Node

    <!--- Copied Creating New Node from NodeList -->

        Method:        POST
        URL:           links.self
        Query Params:  <none>
        Body (JSON):   {
                         "data": {
                           "type": "nodes", # required
                           "attributes": {
                             "title":       {title},         # required
                             "category":    {category},      # required
                             "description": {description},   # optional
                             "tags":        [{tag1}, {tag2}] # optional
                           }
                         }
                       }
        Success:       201 CREATED + node representation

    To create a child node of the current node, issue a POST request to this endpoint.  The `title` and `category`
    fields are mandatory. `category` must be one of the [permitted node categories](/v2/#osf-node-categories).  If the
    node creation is successful the API will return a 201 response with the representation of the new node in the body.
    For the new node's canonical URL, see the `links.self` field of the response.

    ##Query Params

    + `page=<Int>` -- page number of results to view, default 1

    + `filter[<fieldname>]=<Str>` -- fields and values to filter the search results on.

    <!--- Copied Query Params from NodeList -->

    Nodes may be filtered by their `title`, `category`, `description`, `public`, `registration`, or `tags`.  `title`,
    `description`, and `category` are string fields and will be filtered using simple substring matching.  `public` and
    `registration` are booleans, and can be filtered using truthy values, such as `true`, `false`, `0`, or `1`.  Note
    that quoting `true` or `false` in the query will cause the match to fail regardless.  `tags` is an array of simple strings.

    #This Request/Response

    """
    permission_classes = (
        ContributorOrPublic,
        drf_permissions.IsAuthenticatedOrReadOnly,
        ReadOnlyIfRegistration,
        base_permissions.TokenHasScope,
    )
    view_name = 'nodes:node-children'

    required_read_scopes = [CoreScopes.NODE_CHILDREN_READ]
    required_write_scopes = [CoreScopes.NODE_CHILDREN_WRITE]

    serializer_class = NodeSerializer

    # overrides ODMFilterMixin
    def get_default_odm_query(self):
        return (
            Q('is_deleted', 'ne', True) &
            Q('is_folder', 'ne', True)
        )

    # overrides ListBulkCreateJSONAPIView
    def get_queryset(self):
        node = self.get_node()
        req_query = self.get_query_from_request()

        query = (
            Q('_id', 'in', [e._id for e in node.nodes if e.primary]) &
            req_query
        )
        nodes = Node.find(query)
        user = self.request.user
        if user.is_anonymous():
            auth = Auth(None)
        else:
            auth = Auth(user)
        children = [each for each in nodes if each.can_view(auth)]
        return children

    # overrides ListBulkCreateJSONAPIView
    def perform_create(self, serializer):
        user = self.request.user
        serializer.save(creator=user, parent=self.get_node())


# TODO: Make NodeLinks filterable. They currently aren't filterable because we have can't
# currently query on a Pointer's node's attributes.
# e.g. Pointer.find(Q('node.title', 'eq', ...)) doesn't work
<<<<<<< HEAD
class NodeLinksList(JSONAPIBaseView, generics.ListCreateAPIView, NodeMixin):
=======
class NodeLinksList(bulk_views.BulkDestroyJSONAPIView, bulk_views.ListBulkCreateJSONAPIView, NodeMixin):
>>>>>>> 0a6d6416
    """Node Links to other nodes. *Writeable*.

    Node Links act as pointers to other nodes. Unlike Forks, they are not copies of nodes;
    Node Links are a direct reference to the node that they point to.

    ##Node Link Attributes
    `type` is "node_links"

        None

    ##Links

    See the [JSON-API spec regarding pagination](http://jsonapi.org/format/1.0/#fetching-pagination).

    ##Relationships

    ### Target Node

    This endpoint shows the target node detail.

    ##Actions

    ###Adding Node Links
        Method:        POST
        URL:           links.self
        Query Params:  <none>
        Body (JSON): {
                       "data": {
                          "type": "node_links",                  # required
                          "relationships": {
                            "nodes": {
                              "data": {
                                "type": "nodes",                 # required
                                "id": "{target_node_id}",        # required
                              }
                            }
                          }
                       }
                    }
        Success:       201 CREATED + node link representation

    To add a node link (a pointer to another node), issue a POST request to this endpoint.  This effectively creates a
    relationship between the node and the target node.  The target node must be described as a relationship object with
    a "data" member, containing the nodes `type` and the target node `id`.

    ##Query Params

    + `page=<Int>` -- page number of results to view, default 1

    + `filter[<fieldname>]=<Str>` -- fields and values to filter the search results on.

    #This Request/Response
    """
    permission_classes = (
        drf_permissions.IsAuthenticatedOrReadOnly,
        ContributorOrPublic,
        ReadOnlyIfRegistration,
        base_permissions.TokenHasScope,
    )

    required_read_scopes = [CoreScopes.NODE_LINKS_READ]
    required_write_scopes = [CoreScopes.NODE_LINKS_WRITE]
    model_class = Pointer

    serializer_class = NodeLinksSerializer
    view_name = 'nodes:node-pointers'

    def get_queryset(self):
        return [
            pointer for pointer in
            self.get_node().nodes_pointer
            if not pointer.node.is_deleted
        ]

    # Overrides BulkDestroyJSONAPIView
    def perform_destroy(self, instance):
        user = self.request.user
        auth = Auth(user)
        node = self.get_node()
        try:
            node.rm_pointer(instance, auth=auth)
        except ValueError as err:  # pointer doesn't belong to node
            raise ValidationError(err.message)
        node.save()

    # overrides ListCreateAPIView
    def get_parser_context(self, http_request):
        """
        Tells parser that we are creating a relationship
        """
        res = super(NodeLinksList, self).get_parser_context(http_request)
        res['is_relationship'] = True
        return res

class NodeLinksDetail(JSONAPIBaseView, generics.RetrieveDestroyAPIView, NodeMixin):
    """Node Link details. *Writeable*.

    Node Links act as pointers to other nodes. Unlike Forks, they are not copies of nodes;
    Node Links are a direct reference to the node that they point to.

    ##Attributes
    `type` is "node_links"

        None

    ##Links

        self:  the detail url for this node link
        html:  this node's page on the OSF website
        profile_image: this contributor's gravatar

    ##Relationships

    ###Target node

    This endpoint shows the target node detail.

    ##Actions

    ###Remove Node Link

        Method:        DELETE
        URL:           links.self
        Query Params:  <none>
        Success:       204 No Content

    To remove a node link from a node, issue a DELETE request to the `self` link.  This request will remove the
    relationship between the node and the target node, not the nodes themselves.

    ##Query Params

    *None*.

    #This Request/Response
    """
    permission_classes = (
        ContributorOrPublicForPointers,
        drf_permissions.IsAuthenticatedOrReadOnly,
        base_permissions.TokenHasScope,
        ReadOnlyIfRegistration,
    )

    required_read_scopes = [CoreScopes.NODE_LINKS_READ]
    required_write_scopes = [CoreScopes.NODE_LINKS_WRITE]

    serializer_class = NodeLinksSerializer
    view_name = 'nodes:node-pointer-detail'


    # overrides RetrieveAPIView
    def get_object(self):
        node_link_lookup_url_kwarg = 'node_link_id'
        node_link = get_object_or_error(
            Pointer,
            self.kwargs[node_link_lookup_url_kwarg],
            'node link'
        )
        # May raise a permission denied
        self.check_object_permissions(self.request, node_link)
        return node_link

    # overrides DestroyAPIView
    def perform_destroy(self, instance):
        user = self.request.user
        auth = Auth(user)
        node = self.get_node()
        pointer = self.get_object()
        try:
            node.rm_pointer(pointer, auth=auth)
        except ValueError as err:  # pointer doesn't belong to node
            raise NotFound(err.message)
        node.save()


class NodeFilesList(JSONAPIBaseView, generics.ListAPIView, WaterButlerMixin, ListFilterMixin, NodeMixin):
    """Files attached to a node for a given provider. *Read-only*.

    This gives a list of all of the files and folders that are attached to your project for the given storage provider.
    If the provider is not "osfstorage", the metadata for the files in the storage will be retrieved and cached whenever
    this endpoint is accessed.  To see the cached metadata, GET the endpoint for the file directly (available through
    its `links.info` attribute).

    When a create/update/delete action is performed against the file or folder, the action is handled by an external
    service called WaterButler.  The WaterButler response format differs slightly from the OSF's.

    <!--- Copied from FileDetail.Spiel -->

    ###Waterbutler Entities

    When an action is performed against a WaterButler endpoint, it will generally respond with a file entity, a folder
    entity, or no content.

    ####File Entity

        name          type       description
        -------------------------------------------------------------------------
        name          string     name of the file
        path          string     unique identifier for this file entity for this
                                 project and storage provider. may not end with '/'
        materialized  string     the full path of the file relative to the storage
                                 root.  may not end with '/'
        kind          string     "file"
        etag          string     etag - http caching identifier w/o wrapping quotes
        modified      timestamp  last modified timestamp - format depends on provider
        contentType   string     MIME-type when available
        provider      string     id of provider e.g. "osfstorage", "s3", "googledrive".
                                 equivalent to addon_short_name on the OSF
        size          integer    size of file in bytes
        extra         object     may contain additional data beyond what's describe here,
                                 depending on the provider
          version     integer    version number of file. will be 1 on initial upload
          downloads   integer    count of the number times the file has been downloaded
          hashes      object
            md5       string     md5 hash of file
            sha256    string     SHA-256 hash of file

    ####Folder Entity

        name          type    description
        ----------------------------------------------------------------------
        name          string  name of the folder
        path          string  unique identifier for this folder entity for this
                              project and storage provider. must end with '/'
        materialized  string  the full path of the folder relative to the storage
                              root.  must end with '/'
        kind          string  "folder"
        etag          string  etag - http caching identifier w/o wrapping quotes
        extra         object  varies depending on provider

    ##File Attributes

    <!--- Copied Attributes from FileDetail -->

    For an OSF File entity, the `type` is "files" regardless of whether the entity is actually a file or folder.  They
    can be distinguished by the `kind` attribute.  Files and folders use the same representation, but some attributes may
    be null for one kind but not the other. `size` will be null for folders.  A list of storage provider keys can be
    found [here](/v2/#storage-providers).

        name          type               description
        ---------------------------------------------------------------------------------
        name          string             name of the file or folder; use for display
        kind          string             "file" or "folder"
        path          url path           unique path for this entity, used in "move" actions
        size          integer            size of file in bytes, null for folders
        provider      string             storage provider for this file. "osfstorage" if stored on the OSF.  Other
                                         examples include "s3" for Amazon S3, "googledrive" for Google Drive, "box"
                                         for Box.com.
        last_touched  iso8601 timestamp  last time the metadata for the file was retrieved. only applies to non-OSF
                                         storage providers.

    ##Links

    See the [JSON-API spec regarding pagination](http://jsonapi.org/format/1.0/#fetching-pagination).

    ##Actions

    <!--- Copied from FileDetail.Actions -->

    The `links` property of the response provides endpoints for common file operations. The currently-supported actions
    are:

    ###Get Info (*files, folders*)

        Method:   GET
        URL:      links.info
        Params:   <none>
        Success:  200 OK + file representation

    The contents of a folder or details of a particular file can be retrieved by performing a GET request against the
    `info` link. The response will be a standard OSF response format with the [OSF File attributes](#attributes).

    ###Download (*files*)

        Method:   GET
        URL:      links.download
        Params:   <none>
        Success:  200 OK + file body

    To download a file, issue a GET request against the `download` link.  The response will have the Content-Disposition
    header set, which will will trigger a download in a browser.

    ###Create Subfolder (*folders*)

        Method:       PUT
        URL:          links.new_folder
        Query Params: ?kind=folder&name={new_folder_name}
        Body:         <empty>
        Success:      201 Created + new folder representation

    You can create a subfolder of an existing folder by issuing a PUT request against the `new_folder` link.  The
    `?kind=folder` portion of the query parameter is already included in the `new_folder` link.  The name of the new
    subfolder should be provided in the `name` query parameter.  The response will contain a [WaterButler folder
    entity](#folder-entity).  If a folder with that name already exists in the parent directory, the server will return
    a 409 Conflict error response.

    ###Upload New File (*folders*)

        Method:       PUT
        URL:          links.upload
        Query Params: ?kind=file&name={new_file_name}
        Body (Raw):   <file data (not form-encoded)>
        Success:      201 Created or 200 OK + new file representation

    To upload a file to a folder, issue a PUT request to the folder's `upload` link with the raw file data in the
    request body, and the `kind` and `name` query parameters set to `'file'` and the desired name of the file.  The
    response will contain a [WaterButler file entity](#file-entity) that describes the new file.  If a file with the
    same name already exists in the folder, it will be considered a new version.  In this case, the response will be a
    200 OK.

    ###Update Existing File (*file*)

        Method:       PUT
        URL:          links.upload
        Query Params: ?kind=file
        Body (Raw):   <file data (not form-encoded)>
        Success:      200 OK + updated file representation

    To update an existing file, issue a PUT request to the file's `upload` link with the raw file data in the request
    body and the `kind` query parameter set to `"file"`.  The update action will create a new version of the file.
    The response will contain a [WaterButler file entity](#file-entity) that describes the updated file.

    ###Rename (*files, folders*)

        Method:        POST
        URL:           links.move
        Query Params:  <none>
        Body (JSON):   {
                        "action": "rename",
                        "rename": {new_file_name}
                       }
        Success:       200 OK + new entity representation

    To rename a file or folder, issue a POST request to the `move` link with the `action` body parameter set to
    `"rename"` and the `rename` body parameter set to the desired name.  The response will contain either a folder
    entity or file entity with the new name.

    ###Move & Copy (*files, folders*)

        Method:        POST
        URL:           links.move
        Query Params:  <none>
        Body (JSON):   {
                        // mandatory
                        "action":   "move"|"copy",
                        "path":     {path_attribute_of_target_folder},
                        // optional
                        "rename":   {new_name},
                        "conflict": "replace"|"keep", // defaults to 'replace'
                        "resource": {node_id},        // defaults to current {node_id}
                        "provider": {provider}        // defaults to current {provider}
                       }
        Success:        200 OK + new entity representation

    Move and copy actions both use the same request structure, a POST to the `move` url, but with different values for
    the `action` body parameters.  The `path` parameter is also required and should be the OSF `path` attribute of the
    folder being written to.  The `rename` and `conflict` parameters are optional.  If you wish to change the name of
    the file or folder at its destination, set the `rename` parameter to the new name.  The `conflict` param governs how
    name clashes are resolved.  Possible values are `replace` and `keep`.  `replace` is the default and will overwrite
    the file that already exists in the target folder.  `keep` will attempt to keep both by adding a suffix to the new
    file's name until it no longer conflicts.  The suffix will be ' (**x**)' where **x** is a increasing integer
    starting from 1.  This behavior is intended to mimic that of the OS X Finder.  The response will contain either a
    folder entity or file entity with the new name.

    Files and folders can also be moved between nodes and providers.  The `resource` parameter is the id of the node
    under which the file/folder should be moved.  It *must* agree with the `path` parameter, that is the `path` must
    identify a valid folder under the node identified by `resource`.  Likewise, the `provider` parameter may be used to
    move the file/folder to another storage provider, but both the `resource` and `path` parameters must belong to a
    node and folder already extant on that provider.  Both `resource` and `provider` default to the current node and
    providers.

    ###Delete (*file, folders*)

        Method:        DELETE
        URL:           links.delete
        Query Params:  <none>
        Success:       204 No Content

    To delete a file or folder send a DELETE request to the `delete` link.  Nothing will be returned in the response
    body.

    ##Query Params

    + `page=<Int>` -- page number of results to view, default 1

    + `filter[<fieldname>]=<Str>` -- fields and values to filter the search results on.

    Node files may be filtered by `id`, `name`, `node`, `kind`, `path`, `provider`, `size`, and `last_touched`.

    #This Request/Response

    """
    permission_classes = (
        drf_permissions.IsAuthenticatedOrReadOnly,
        base_permissions.PermissionWithGetter(ContributorOrPublic, 'node'),
        base_permissions.PermissionWithGetter(ReadOnlyIfRegistration, 'node'),
        base_permissions.TokenHasScope,
    )

    serializer_class = FileSerializer

    required_read_scopes = [CoreScopes.NODE_FILE_READ]
    required_write_scopes = [CoreScopes.NODE_FILE_WRITE]

    view_name = 'nodes:node-files'


    def get_default_queryset(self):
        # Don't bother going to waterbutler for osfstorage
        files_list = self.fetch_from_waterbutler()

        if isinstance(files_list, list):
            return [self.get_file_item(file) for file in files_list]

        if isinstance(files_list, dict) or getattr(files_list, 'is_file', False):
            # We should not have gotten a file here
            raise NotFound

        return list(files_list.children)

    # overrides ListAPIView
    def get_queryset(self):
        return self.get_queryset_from_request()


class NodeFileDetail(JSONAPIBaseView, generics.RetrieveAPIView, WaterButlerMixin, NodeMixin):
    permission_classes = (
        drf_permissions.IsAuthenticatedOrReadOnly,
        base_permissions.PermissionWithGetter(ContributorOrPublic, 'node'),
        base_permissions.PermissionWithGetter(ReadOnlyIfRegistration, 'node'),
        base_permissions.TokenHasScope,
    )

    serializer_class = FileSerializer

    required_read_scopes = [CoreScopes.NODE_FILE_READ]
    required_write_scopes = [CoreScopes.NODE_FILE_WRITE]
    view_name = 'nodes:node-file-detail'

    def get_object(self):
        fobj = self.fetch_from_waterbutler()
        if isinstance(fobj, dict):
            return self.get_file_item(fobj)

        if isinstance(fobj, list) or not getattr(fobj, 'is_file', True):
            # We should not have gotten a folder here
            raise NotFound

        return fobj


class NodeProvider(object):

    def __init__(self, provider, node):
        self.path = '/'
        self.node = node
        self.kind = 'folder'
        self.name = provider
        self.provider = provider
        self.node_id = node._id
        self.pk = node._id


class NodeProvidersList(JSONAPIBaseView, generics.ListAPIView, NodeMixin):
    """List of storage providers enabled for this node. *Read-only*.

    Users of the OSF may access their data on a [number of cloud-storage](/v2/#storage-providers) services that have
    integratations with the OSF.  We call these "providers".  By default every node has access to the OSF-provided
    storage but may use as many of the supported providers as desired.  This endpoint lists all of the providers that are
    configured for this node.  If you want to add more, you will need to do that in the Open Science Framework front end
    for now.

    In the OSF filesystem model, providers are treated as folders, but with special properties that distinguish them
    from regular folders.  Every provider folder is considered a root folder, and may not be deleted through the regular
    file API.  To see the contents of the provider, issue a GET request to the `relationships.files.links.related.href`
    attribute of the provider resource.  The `new_folder` and `upload` actions are handled by another service called
    WaterButler, whose response format differs slightly from the OSF's.

    <!--- Copied from FileDetail.Spiel -->

    ###Waterbutler Entities

    When an action is performed against a WaterButler endpoint, it will generally respond with a file entity, a folder
    entity, or no content.

    ####File Entity

        name          type       description
        -------------------------------------------------------------------------
        name          string     name of the file
        path          string     unique identifier for this file entity for this
                                 project and storage provider. may not end with '/'
        materialized  string     the full path of the file relative to the storage
                                 root.  may not end with '/'
        kind          string     "file"
        etag          string     etag - http caching identifier w/o wrapping quotes
        modified      timestamp  last modified timestamp - format depends on provider
        contentType   string     MIME-type when available
        provider      string     id of provider e.g. "osfstorage", "s3", "googledrive".
                                 equivalent to addon_short_name on the OSF
        size          integer    size of file in bytes
        extra         object     may contain additional data beyond what's describe here,
                                 depending on the provider
          version     integer    version number of file. will be 1 on initial upload
          downloads   integer    count of the number times the file has been downloaded
          hashes      object
            md5       string     md5 hash of file
            sha256    string     SHA-256 hash of file

    ####Folder Entity

        name          type    description
        ----------------------------------------------------------------------
        name          string  name of the folder
        path          string  unique identifier for this folder entity for this
                              project and storage provider. must end with '/'
        materialized  string  the full path of the folder relative to the storage
                              root.  must end with '/'
        kind          string  "folder"
        etag          string  etag - http caching identifier w/o wrapping quotes
        extra         object  varies depending on provider

    ##Provider Attributes

    `type` is "files"

        name      type    description
        ---------------------------------------------------------------------------------
        name      string  name of the provider
        kind      string  type of this file/folder.  always "folder"
        path      path    relative path of this folder within the provider filesys. always "/"
        node      string  node this provider belongs to
        provider  string  provider id, same as "name"

    ##Links

    See the [JSON-API spec regarding pagination](http://jsonapi.org/format/1.0/#fetching-pagination).

    ##Actions

    <!--- Copied from FileDetail.Actions -->

    ###Create Subfolder (*folders*)

        Method:       PUT
        URL:          links.new_folder
        Query Params: ?kind=folder&name={new_folder_name}
        Body:         <empty>
        Success:      201 Created + new folder representation

    You can create a subfolder of an existing folder by issuing a PUT request against the `new_folder` link.  The
    `?kind=folder` portion of the query parameter is already included in the `new_folder` link.  The name of the new
    subfolder should be provided in the `name` query parameter.  The response will contain a [WaterButler folder
    entity](#folder-entity).  If a folder with that name already exists in the parent directory, the server will return
    a 409 Conflict error response.

    ###Upload New File (*folders*)

        Method:       PUT
        URL:          links.upload
        Query Params: ?kind=file&name={new_file_name}
        Body (Raw):   <file data (not form-encoded)>
        Success:      201 Created or 200 OK + new file representation

    To upload a file to a folder, issue a PUT request to the folder's `upload` link with the raw file data in the
    request body, and the `kind` and `name` query parameters set to `'file'` and the desired name of the file.  The
    response will contain a [WaterButler file entity](#file-entity) that describes the new file.  If a file with the
    same name already exists in the folder, it will be considered a new version.  In this case, the response will be a
    200 OK.

    ##Query Params

    + `page=<Int>` -- page number of results to view, default 1

    #This Request/Response

    """
    permission_classes = (
        drf_permissions.IsAuthenticatedOrReadOnly,
        ContributorOrPublic,
        base_permissions.TokenHasScope,
    )

    required_read_scopes = [CoreScopes.NODE_FILE_READ]
    required_write_scopes = [CoreScopes.NODE_FILE_WRITE]

    serializer_class = NodeProviderSerializer
    view_name = 'nodes:node-providers'

    def get_provider_item(self, provider):
        return NodeProvider(provider, self.get_node())

    def get_queryset(self):
        return [
            self.get_provider_item(addon.config.short_name)
            for addon
            in self.get_node().get_addons()
            if addon.config.has_hgrid_files
            and addon.complete
        ]


class NodeCommentsList(generics.ListCreateAPIView, ODMFilterMixin, NodeMixin):
    """List of comments on a node. *Writeable*.

    Paginated list of comments ordered by their `date_created.` Each resource contains the full representation of the
    comment, meaning additional requests to an individual comment's detail view are not necessary.

    ###Permissions

    Comments on public nodes are given read-only access to everyone. If the node comment-level is "private",
    only contributors have permission to comment. If the comment-level is "public" any logged-in OSF user can comment.
    Comments on private nodes are only visible to contributors and administrators on the parent node.

    ##Attributes

    OSF comment entities have the "comments" `type`.

        name           type               description
        ---------------------------------------------------------------------------------
        content        string             content of the comment
        date_created   iso8601 timestamp  timestamp that the comment was created
        date_modified  iso8601 timestamp  timestamp when the comment was last updated
        modified       boolean            has this comment been edited?
        deleted        boolean            is this comment deleted?

    ##Links

    See the [JSON-API spec regarding pagination](http://jsonapi.org/format/1.0/#fetching-pagination).

    ##Actions

    ###Create

        Method:        POST
        URL:           links.self
        Query Params:  <none>
        Body (JSON):   {
                         "data": {
                           "type": "comments",   # required
                           "attributes": {
                             "content":       {content},        # mandatory
                             "deleted":       {is_deleted},     # optional
                           }
                         }
                       }
        Success:       201 CREATED + comment representation

    To create a comment on this node, issue a POST request against this endpoint. The `content` field is mandatory.
    The `deleted` field is optional and defaults to `False`. If the comment creation is successful the API will return
    a 201 response with the representation of the new comment in the body. For the new comment's canonical URL, see the
    `links.self` field of the response.

    ##Query Params

    + `filter[deleted]=True|False` -- filter comments based on whether or not they are deleted.

    The list of node comments includes deleted comments by default. The `deleted` field is a boolean and can be
    filtered using truthy values, such as `true`, `false`, `0`, or `1`. Note that quoting `true` or `false` in
    the query will cause the match to fail regardless.

    + `filter[date_created][comparison_operator]=YYYY-MM-DDTH:M:S` -- filter comments based on date created.

    Comments can also be filtered based on their `date_created` and `date_modified` fields. Possible comparison
    operators include 'gt' (greater than), 'gte'(greater than or equal to), 'lt' (less than) and 'lte'
    (less than or equal to). The date must be in the format YYYY-MM-DD and the time is optional.

    #This Request/Response
    """
    permission_classes = (
        drf_permissions.IsAuthenticatedOrReadOnly,
        CanCommentOrPublic,
        base_permissions.TokenHasScope,
    )

    required_read_scopes = [CoreScopes.NODE_COMMENTS_READ]
    required_write_scopes = [CoreScopes.NODE_COMMENTS_WRITE]

    serializer_class = CommentSerializer
    view_name = 'nodes:node-comments'


    ordering = ('-date_created', )  # default ordering

    # overrides ODMFilterMixin
    def get_default_odm_query(self):
        return Q('target', 'eq', self.get_node())

    def get_queryset(self):
        return Comment.find(self.get_query_from_request())

    def perform_create(self, serializer):
        node = self.get_node()
        serializer.validated_data['user'] = self.request.user
        serializer.validated_data['target'] = node
        serializer.validated_data['node'] = node
        serializer.save()<|MERGE_RESOLUTION|>--- conflicted
+++ resolved
@@ -11,12 +11,8 @@
 from api.base import generic_bulk_views as bulk_views
 from api.base import permissions as base_permissions
 from api.base.filters import ODMFilterMixin, ListFilterMixin
-<<<<<<< HEAD
 from api.base.views import JSONAPIBaseView
-from api.base.utils import get_object_or_error
-=======
 from api.base.utils import get_object_or_error, is_bulk_request
->>>>>>> 0a6d6416
 from api.files.serializers import FileSerializer
 from api.comments.serializers import CommentSerializer
 from api.comments.permissions import CanCommentOrPublic
@@ -137,11 +133,7 @@
             raise ServiceUnavailableError(detail='Could not retrieve files information at this time.')
 
 
-<<<<<<< HEAD
-class NodeList(JSONAPIBaseView, generics.ListCreateAPIView, ODMFilterMixin):
-=======
-class NodeList(bulk_views.BulkUpdateJSONAPIView, bulk_views.BulkDestroyJSONAPIView, bulk_views.ListBulkCreateJSONAPIView, ODMFilterMixin):
->>>>>>> 0a6d6416
+class NodeList(JSONAPIBaseView, bulk_views.BulkUpdateJSONAPIView, bulk_views.BulkDestroyJSONAPIView, bulk_views.ListBulkCreateJSONAPIView, ODMFilterMixin):
     """Nodes that represent projects and components. *Writeable*.
 
     Paginated list of nodes ordered by their `date_modified`.  Each resource contains the full representation of the
@@ -444,13 +436,8 @@
         node.save()
 
 
-<<<<<<< HEAD
-class NodeContributorsList(JSONAPIBaseView, generics.ListCreateAPIView, ListFilterMixin, NodeMixin):
-    """Contributors (users) for a node. *Writeable*.
-=======
-class NodeContributorsList(bulk_views.BulkUpdateJSONAPIView, bulk_views.BulkDestroyJSONAPIView, bulk_views.ListBulkCreateJSONAPIView, ListFilterMixin, NodeMixin):
+class NodeContributorsList(JSONAPIBaseView, bulk_views.BulkUpdateJSONAPIView, bulk_views.BulkDestroyJSONAPIView, bulk_views.ListBulkCreateJSONAPIView, ListFilterMixin, NodeMixin):
     """Contributors (users) for a node.
->>>>>>> 0a6d6416
 
     Contributors are users who can make changes to the node or, in the case of private nodes,
     have read access to the node. Contributors are divided between 'bibliographic' and 'non-bibliographic'
@@ -580,9 +567,6 @@
         res['is_relationship'] = True
         return res
 
-<<<<<<< HEAD
-class NodeContributorDetail(JSONAPIBaseView, generics.RetrieveUpdateDestroyAPIView, NodeMixin, UserMixin):
-=======
     # Overrides BulkDestroyJSONAPIView
     def perform_destroy(self, instance):
         user = self.request.user
@@ -597,8 +581,7 @@
             raise ValidationError("Must have at least one registered admin contributor")
 
 
-class NodeContributorDetail(generics.RetrieveUpdateDestroyAPIView, NodeMixin, UserMixin):
->>>>>>> 0a6d6416
+class NodeContributorDetail(JSONAPIBaseView, generics.RetrieveUpdateDestroyAPIView, NodeMixin, UserMixin):
     """Detail of a contributor for a node. *Writeable*.
 
     Contributors are users who can make changes to the node or, in the case of private nodes,
@@ -783,11 +766,7 @@
         return registrations
 
 
-<<<<<<< HEAD
-class NodeChildrenList(JSONAPIBaseView, generics.ListCreateAPIView, NodeMixin, ODMFilterMixin):
-=======
-class NodeChildrenList(bulk_views.ListBulkCreateJSONAPIView, NodeMixin, ODMFilterMixin):
->>>>>>> 0a6d6416
+class NodeChildrenList(JSONAPIBaseView, bulk_views.ListBulkCreateJSONAPIView, NodeMixin, ODMFilterMixin):
     """Children of the current node. *Writeable*.
 
     This will get the next level of child nodes for the selected node if the current user has read access for those
@@ -907,11 +886,7 @@
 # TODO: Make NodeLinks filterable. They currently aren't filterable because we have can't
 # currently query on a Pointer's node's attributes.
 # e.g. Pointer.find(Q('node.title', 'eq', ...)) doesn't work
-<<<<<<< HEAD
-class NodeLinksList(JSONAPIBaseView, generics.ListCreateAPIView, NodeMixin):
-=======
-class NodeLinksList(bulk_views.BulkDestroyJSONAPIView, bulk_views.ListBulkCreateJSONAPIView, NodeMixin):
->>>>>>> 0a6d6416
+class NodeLinksList(JSONAPIBaseView, bulk_views.BulkDestroyJSONAPIView, bulk_views.ListBulkCreateJSONAPIView, NodeMixin):
     """Node Links to other nodes. *Writeable*.
 
     Node Links act as pointers to other nodes. Unlike Forks, they are not copies of nodes;
