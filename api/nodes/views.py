--- conflicted
+++ resolved
@@ -49,11 +49,8 @@
     ContributorOrPublicForPointers,
     ContributorDetailPermissions,
     ReadOnlyIfRegistration,
-<<<<<<< HEAD
     IsAdminOrReviewer,
-=======
     AdminOrPublicForRelationshipInstitutions,
->>>>>>> e050792a
     ExcludeWithdrawals,
 )
 from api.logs.serializers import NodeLogSerializer
