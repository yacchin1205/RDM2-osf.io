import requests

from modularodm import Q
from rest_framework import generics, permissions as drf_permissions
from rest_framework.exceptions import PermissionDenied, ValidationError, NotFound
from rest_framework.status import is_server_error

from framework.auth.core import Auth
from framework.auth.oauth_scopes import CoreScopes

from api.base import permissions as base_permissions
from api.base.filters import ODMFilterMixin, ListFilterMixin
from api.base.utils import get_object_or_error
from api.files.serializers import FileSerializer
from api.users.views import UserMixin
from api.nodes.serializers import (
    NodeSerializer,
    NodeLinksSerializer,
    NodeDetailSerializer,
    NodeProviderSerializer,
    NodeContributorsSerializer,
    NodeRegistrationSerializer,
    NodeContributorDetailSerializer
)
from api.nodes.permissions import (
    AdminOrPublic,
    ContributorOrPublic,
    ContributorOrPublicForPointers,
    ContributorDetailPermissions,
    ReadOnlyIfRegistration,
)
from api.base.exceptions import ServiceUnavailableError

from website.exceptions import NodeStateError
<<<<<<< HEAD
from website.models import Node, Pointer, NodeLog
from api.users.serializers import ContributorSerializer
from api.base.filters import ODMFilterMixin, ListFilterMixin
from api.base.utils import get_object_or_error, waterbutler_url_for
from api.nodes.serializers import NodeSerializer, NodeLinksSerializer, NodeFilesSerializer
from api.logs.serializers import NodeLogSerializer
from api.nodes.permissions import ContributorOrPublic, ReadOnlyIfRegistration, ContributorOrPublicForPointers
=======
from website.files.models import FileNode
from website.files.models import OsfStorageFileNode
from website.models import Node, Pointer
from website.util import waterbutler_api_url_for

>>>>>>> ac5af8cc

class NodeMixin(object):
    """Mixin with convenience methods for retrieving the current node based on the
    current URL. By default, fetches the current node based on the node_id kwarg.
    """

    serializer_class = NodeSerializer
    node_lookup_url_kwarg = 'node_id'

    def get_node(self, check_object_permissions=True):
        node = get_object_or_error(
            Node,
            self.kwargs[self.node_lookup_url_kwarg],
            display_name='node'
        )
        # Nodes that are folders/collections are treated as a separate resource, so if the client
        # requests a collection through a node endpoint, we return a 404
        if node.is_folder:
            raise NotFound
        # May raise a permission denied
        if check_object_permissions:
            self.check_object_permissions(self.request, node)
        return node

class WaterButlerMixin(object):

    path_lookup_url_kwarg = 'path'
    provider_lookup_url_kwarg = 'provider'

    def get_file_item(self, item):
        file_node = FileNode.resolve_class(
            item['provider'],
            FileNode.FOLDER if item['kind'] == 'folder'
            else FileNode.FILE
        ).get_or_create(self.get_node(check_object_permissions=False), item['path'])

        file_node.update(None, item, user=self.request.user)

        self.check_object_permissions(self.request, file_node)

        return file_node

    def fetch_from_waterbutler(self):
        node = self.get_node(check_object_permissions=False)
        path = self.kwargs[self.path_lookup_url_kwarg]
        provider = self.kwargs[self.provider_lookup_url_kwarg]

        if provider == 'osfstorage':
            # Kinda like /me for a user
            # The one odd case where path is not really path
            if path == '/':
                obj = node.get_addon('osfstorage').get_root()
            else:
                obj = get_object_or_error(
                    OsfStorageFileNode,
                    Q('node', 'eq', node._id) &
                    Q('_id', 'eq', path.strip('/')) &
                    Q('is_file', 'eq', not path.endswith('/'))
                )

            self.check_object_permissions(self.request, obj)

            return obj

        url = waterbutler_api_url_for(node._id, provider, path, meta=True)

        waterbutler_request = requests.get(
            url,
            cookies=self.request.COOKIES,
            headers={'Authorization': self.request.META.get('HTTP_AUTHORIZATION')},
        )

        if waterbutler_request.status_code == 401:
            raise PermissionDenied

        if waterbutler_request.status_code == 404:
            raise NotFound

        if is_server_error(waterbutler_request.status_code):
            raise ServiceUnavailableError(detail='Could not retrieve files information at this time.')

        try:
            return waterbutler_request.json()['data']
        except KeyError:
            raise ServiceUnavailableError(detail='Could not retrieve files information at this time.')


class NodeList(generics.ListCreateAPIView, ODMFilterMixin):
    """Projects and components.

    On the front end, nodes are considered 'projects' or 'components'. The difference between a project and a component
    is that a project is the top-level node, and components are children of the project. There is also a category field
    that includes the option of project. The categorization essentially determines which icon is displayed by the
    Node in the front-end UI and helps with search organization. Top-level Nodes may have a category other than
    project, and children nodes may have a category of project.

    By default, a GET will return a list of public nodes, sorted by date_modified. You can filter Nodes by their title,
    description, and public fields.
    """
    permission_classes = (
        drf_permissions.IsAuthenticatedOrReadOnly,
        base_permissions.TokenHasScope,
    )

    required_read_scopes = [CoreScopes.NODE_BASE_READ]
    required_write_scopes = [CoreScopes.NODE_BASE_WRITE]

    serializer_class = NodeSerializer

    ordering = ('-date_modified', )  # default ordering

    # overrides ODMFilterMixin
    def get_default_odm_query(self):
        base_query = (
            Q('is_deleted', 'ne', True) &
            Q('is_folder', 'ne', True)
        )
        user = self.request.user
        permission_query = Q('is_public', 'eq', True)
        if not user.is_anonymous():
            permission_query = (Q('is_public', 'eq', True) | Q('contributors', 'icontains', user._id))

        query = base_query & permission_query
        return query

    # overrides ListCreateAPIView
    def get_queryset(self):
        query = self.get_query_from_request()
        return Node.find(query)

    # overrides ListCreateAPIView
    def perform_create(self, serializer):
        """Create a node.

        :param serializer:
        """
        # On creation, make sure that current user is the creator
        user = self.request.user
        serializer.save(creator=user)


class NodeDetail(generics.RetrieveUpdateDestroyAPIView, NodeMixin):
    """Projects and component details.

    On the front end, nodes are considered 'projects' or 'components'. The difference between a project and a component
    is that a project is the top-level node, and components are children of the project. There is also a category field
    that includes the option of project. The categorization essentially determines which icon is displayed by the
    Node in the front-end UI and helps with search organization. Top-level Nodes may have a category other than
    project, and children nodes may have a category of project.
    """
    permission_classes = (
        drf_permissions.IsAuthenticatedOrReadOnly,
        ContributorOrPublic,
        ReadOnlyIfRegistration,
        base_permissions.TokenHasScope,
    )

    required_read_scopes = [CoreScopes.NODE_BASE_READ]
    required_write_scopes = [CoreScopes.NODE_BASE_WRITE]

    serializer_class = NodeDetailSerializer

    # overrides RetrieveUpdateDestroyAPIView
    def get_object(self):
        return self.get_node()

    # overrides RetrieveUpdateDestroyAPIView
    def get_serializer_context(self):
        # Serializer needs the request in order to make an update to privacy
        # TODO: The method it overrides already returns request (plus more stuff). Why does this method exist?
        return {'request': self.request}

    # overrides RetrieveUpdateDestroyAPIView
    def perform_destroy(self, instance):
        user = self.request.user
        auth = Auth(user)
        node = self.get_object()
        try:
            node.remove_node(auth=auth)
        except NodeStateError as err:
            raise ValidationError(err.message)
        node.save()


class NodeContributorsList(generics.ListCreateAPIView, ListFilterMixin, NodeMixin):
    """Contributors (users) for a node.

    Contributors are users who can make changes to the node or, in the case of private nodes,
    have read access to the node. Contributors are divided between 'bibliographic' and 'non-bibliographic'
    contributors. From a permissions standpoint, both are the same, but bibliographic contributors
    are included in citations, while non-bibliographic contributors are not included in citations.
    """
    permission_classes = (
        AdminOrPublic,
        drf_permissions.IsAuthenticatedOrReadOnly,
        ReadOnlyIfRegistration,
        base_permissions.TokenHasScope,
    )

    required_read_scopes = [CoreScopes.NODE_CONTRIBUTORS_READ]
    required_write_scopes = [CoreScopes.NODE_CONTRIBUTORS_WRITE]

    serializer_class = NodeContributorsSerializer

    def get_default_queryset(self):
        node = self.get_node()
        visible_contributors = node.visible_contributor_ids
        contributors = []
        for contributor in node.contributors:
            contributor.bibliographic = contributor._id in visible_contributors
            contributor.permission = node.get_permissions(contributor)[-1]
            contributor.node_id = node._id
            contributors.append(contributor)
        return contributors

    # overrides ListAPIView
    def get_queryset(self):
        return self.get_queryset_from_request()


class NodeContributorDetail(generics.RetrieveUpdateDestroyAPIView, NodeMixin, UserMixin):
    """Detail of a contributor for a node.

    View, remove from, and change bibliographic and permissions for a given contributor on a given node.
    """
    permission_classes = (
        ContributorDetailPermissions,
        drf_permissions.IsAuthenticatedOrReadOnly,
        ReadOnlyIfRegistration,
        base_permissions.TokenHasScope,
    )

    required_read_scopes = [CoreScopes.NODE_CONTRIBUTORS_READ]
    required_write_scopes = [CoreScopes.NODE_CONTRIBUTORS_WRITE]

    serializer_class = NodeContributorDetailSerializer

    # overrides RetrieveAPIView
    def get_object(self):
        node = self.get_node()
        user = self.get_user()
        # May raise a permission denied
        self.check_object_permissions(self.request, user)
        if user not in node.contributors:
            raise NotFound('{} cannot be found in the list of contributors.'.format(user))
        user.permission = node.get_permissions(user)[-1]
        user.bibliographic = node.get_visible(user)
        user.node_id = node._id
        return user

    # overrides DestroyAPIView
    def perform_destroy(self, instance):
        node = self.get_node()
        current_user = self.request.user
        auth = Auth(current_user)
        if len(node.visible_contributors) == 1 and node.get_visible(instance):
            raise ValidationError("Must have at least one visible contributor")
        removed = node.remove_contributor(instance, auth)
        if not removed:
            raise ValidationError("Must have at least one registered admin contributor")


# TODO: Support creating registrations
class NodeRegistrationsList(generics.ListAPIView, NodeMixin):
    """Registrations of the current node.

    Registrations are read-only snapshots of a project. This view lists all of the existing registrations
    created for the current node.
     """
    permission_classes = (
        ContributorOrPublic,
        drf_permissions.IsAuthenticatedOrReadOnly,
        base_permissions.TokenHasScope,
    )

    required_read_scopes = [CoreScopes.NODE_REGISTRATIONS_READ]
    required_write_scopes = [CoreScopes.NODE_REGISTRATIONS_WRITE]

    serializer_class = NodeRegistrationSerializer

    # overrides ListAPIView
    # TODO: Filter out retractions by default
    def get_queryset(self):
        nodes = self.get_node().node__registrations
        user = self.request.user
        if user.is_anonymous():
            auth = Auth(None)
        else:
            auth = Auth(user)
        registrations = [node for node in nodes if node.can_view(auth)]
        return registrations


class NodeChildrenList(generics.ListCreateAPIView, NodeMixin, ODMFilterMixin):
    """Children of the current node.

    This will get the next level of child nodes for the selected node if the current user has read access for those
    nodes. Currently, if there is a discrepancy between the children count and the number of children returned, it
    probably indicates private nodes that aren't being returned. That discrepancy should disappear before everything
    is finalized.
    """
    permission_classes = (
        ContributorOrPublic,
        drf_permissions.IsAuthenticatedOrReadOnly,
        ReadOnlyIfRegistration,
        base_permissions.TokenHasScope,
    )

    required_read_scopes = [CoreScopes.NODE_CHILDREN_READ]
    required_write_scopes = [CoreScopes.NODE_CHILDREN_WRITE]

    serializer_class = NodeSerializer

    # overrides ODMFilterMixin
    def get_default_odm_query(self):
        return (
            Q('is_deleted', 'ne', True) &
            Q('is_folder', 'ne', True)
        )

    # overrides ListAPIView
    def get_queryset(self):
        node = self.get_node()
        req_query = self.get_query_from_request()

        query = (
            Q('_id', 'in', [e._id for e in node.nodes if e.primary]) &
            req_query
        )
        nodes = Node.find(query)
        user = self.request.user
        if user.is_anonymous():
            auth = Auth(None)
        else:
            auth = Auth(user)
        children = [each for each in nodes if each.can_view(auth)]
        return children

    # overrides ListCreateAPIView
    def perform_create(self, serializer):
        user = self.request.user
        serializer.save(creator=user, parent=self.get_node())


# TODO: Make NodeLinks filterable. They currently aren't filterable because we have can't
# currently query on a Pointer's node's attributes.
# e.g. Pointer.find(Q('node.title', 'eq', ...)) doesn't work
class NodeLinksList(generics.ListCreateAPIView, NodeMixin):
    """Node Links to other nodes.

    Node Links act as pointers to other nodes. Unlike Forks, they are not copies of nodes;
    Node Links are a direct reference to the node that they point to.
    """
    permission_classes = (
        drf_permissions.IsAuthenticatedOrReadOnly,
        ContributorOrPublic,
        ReadOnlyIfRegistration,
        base_permissions.TokenHasScope,
    )

    required_read_scopes = [CoreScopes.NODE_LINKS_READ]
    required_write_scopes = [CoreScopes.NODE_LINKS_WRITE]

    serializer_class = NodeLinksSerializer

    def get_queryset(self):
        return [
            pointer for pointer in
            self.get_node().nodes_pointer
            if not pointer.node.is_deleted
        ]


class NodeLinksDetail(generics.RetrieveDestroyAPIView, NodeMixin):
    """Node Link details.

    Node Links act as pointers to other nodes. Unlike Forks, they are not copies of nodes;
    Node Links are a direct reference to the node that they point to.
    """
    permission_classes = (
        ContributorOrPublicForPointers,
        drf_permissions.IsAuthenticatedOrReadOnly,
        base_permissions.TokenHasScope,
        ReadOnlyIfRegistration,
    )

    required_read_scopes = [CoreScopes.NODE_LINKS_READ]
    required_write_scopes = [CoreScopes.NODE_LINKS_WRITE]

    serializer_class = NodeLinksSerializer

    # overrides RetrieveAPIView
    def get_object(self):
        node_link_lookup_url_kwarg = 'node_link_id'
        node_link = get_object_or_error(
            Pointer,
            self.kwargs[node_link_lookup_url_kwarg],
            'node link'
        )
        # May raise a permission denied
        self.check_object_permissions(self.request, node_link)
        return node_link

    # overrides DestroyAPIView
    def perform_destroy(self, instance):
        user = self.request.user
        auth = Auth(user)
        node = self.get_node()
        pointer = self.get_object()
        try:
            node.rm_pointer(pointer, auth=auth)
        except ValueError as err:  # pointer doesn't belong to node
            raise ValidationError(err.message)
        node.save()


class NodeFilesList(generics.ListAPIView, WaterButlerMixin, NodeMixin):
    """Files attached to a node.

    This gives a list of all of the files that are on your project. Because this works with external services, some
    ours and some not, there is some extra data that you need for how to interact with those services.

    At the top level file list of your project you have a list of providers that are connected to this project. If you
    want to add more, you will need to do that in the Open Science Framework front end for now. For everything in the
    data.links dictionary, you'll have two types of fields: `self` and `related`. These are the same as everywhere else:
    self links are what you use to manipulate the object itself with GET, POST, DELETE, and PUT requests, while
    related links give you further data about that resource.

    So if you GET a self link for a file, it will return the file itself for downloading. If you GET a related link for
    a file, you'll get the metadata about the file. GETting a related link for a folder will get you the listing of
    what's in that folder. GETting a folder's self link won't work, because there's nothing to get.

    Which brings us to the other useful thing about the links here: there's a field called `self-methods`. This field
    will tell you what the valid methods are for the self links given the kind of thing they are (file vs folder) and
    given your permissions on the object.

    NOTE: Most of the API will be stable as far as how the links work because the things they are accessing are fairly
    stable and predictable, so if you felt the need, you could construct them in the normal REST way and they should
    be fine.
    The 'self' links from the NodeFilesList may have to change from time to time, so you are highly encouraged to use
    the links as we provide them before you use them, and not to reverse engineer the structure of the links as they
    are at any given time.
    """
    permission_classes = (
        drf_permissions.IsAuthenticatedOrReadOnly,
        base_permissions.PermissionWithGetter(ContributorOrPublic, 'node'),
        base_permissions.PermissionWithGetter(ReadOnlyIfRegistration, 'node'),
        base_permissions.TokenHasScope,
    )

    serializer_class = FileSerializer

    required_read_scopes = [CoreScopes.NODE_FILE_READ]
    required_write_scopes = [CoreScopes.NODE_FILE_WRITE]

    def get_queryset(self):
        # Don't bother going to waterbutler for osfstorage
        files_list = self.fetch_from_waterbutler()

        if isinstance(files_list, list):
            return [self.get_file_item(file) for file in files_list]

        if isinstance(files_list, dict) or getattr(files_list, 'is_file', False):
            # We should not have gotten a file here
            raise NotFound

        return list(files_list.children)


class NodeFileDetail(generics.RetrieveAPIView, WaterButlerMixin, NodeMixin):
    permission_classes = (
        drf_permissions.IsAuthenticatedOrReadOnly,
        base_permissions.PermissionWithGetter(ContributorOrPublic, 'node'),
        base_permissions.PermissionWithGetter(ReadOnlyIfRegistration, 'node'),
        base_permissions.TokenHasScope,
    )

    serializer_class = FileSerializer

    required_read_scopes = [CoreScopes.NODE_FILE_READ]
    required_write_scopes = [CoreScopes.NODE_FILE_WRITE]

    def get_object(self):
        fobj = self.fetch_from_waterbutler()
        if isinstance(fobj, dict):
            return self.get_file_item(fobj)

        if isinstance(fobj, list) or not getattr(fobj, 'is_file', True):
            # We should not have gotten a folder here
            raise NotFound

        return fobj


class NodeProvider(object):

    def __init__(self, provider, node):
        self.path = '/'
        self.node = node
        self.kind = 'folder'
        self.name = provider
        self.provider = provider
        self.node_id = node._id
        self.pk = node._id


class NodeProvidersList(generics.ListAPIView, NodeMixin):
    permission_classes = (
        drf_permissions.IsAuthenticatedOrReadOnly,
        ContributorOrPublic,
        base_permissions.TokenHasScope,
    )

    required_read_scopes = [CoreScopes.NODE_FILE_READ]
    required_write_scopes = [CoreScopes.NODE_FILE_WRITE]

    serializer_class = NodeProviderSerializer

    def get_provider_item(self, provider):
        return NodeProvider(provider, self.get_node())

<<<<<<< HEAD
        return files

class NodeLogList(generics.ListAPIView, NodeMixin):
    """ Recent Log Activity

    This allows users to be able to get log information. This will allow more interesting
    use cases for the API. Also this will be necessary if we want to be able to use the
     v2 api for the project summary page.

    """
    serializer_class = NodeLogSerializer

    log_lookup_url_kwarg = 'node_id'

    permission_classes = (
        drf_permissions.IsAuthenticatedOrReadOnly,
        ContributorOrPublic,
    )

    def get_queryset(self):
        query = Q('__backrefs.logged.node.logs', 'q', self.get_node()._id)
        return NodeLog.find(query).sort('_id')
=======
    def get_queryset(self):
        return [
            self.get_provider_item(addon.config.short_name)
            for addon
            in self.get_node().get_addons()
            if addon.config.has_hgrid_files
            and addon.complete
        ]
>>>>>>> ac5af8cc
<|MERGE_RESOLUTION|>--- conflicted
+++ resolved
@@ -30,23 +30,13 @@
     ReadOnlyIfRegistration,
 )
 from api.base.exceptions import ServiceUnavailableError
+from api.logs.serializers import NodeLogSerializer
 
 from website.exceptions import NodeStateError
-<<<<<<< HEAD
-from website.models import Node, Pointer, NodeLog
-from api.users.serializers import ContributorSerializer
-from api.base.filters import ODMFilterMixin, ListFilterMixin
-from api.base.utils import get_object_or_error, waterbutler_url_for
-from api.nodes.serializers import NodeSerializer, NodeLinksSerializer, NodeFilesSerializer
-from api.logs.serializers import NodeLogSerializer
-from api.nodes.permissions import ContributorOrPublic, ReadOnlyIfRegistration, ContributorOrPublicForPointers
-=======
 from website.files.models import FileNode
 from website.files.models import OsfStorageFileNode
-from website.models import Node, Pointer
+from website.models import Node, Pointer, NodeLog
 from website.util import waterbutler_api_url_for
-
->>>>>>> ac5af8cc
 
 class NodeMixin(object):
     """Mixin with convenience methods for retrieving the current node based on the
@@ -568,30 +558,6 @@
     def get_provider_item(self, provider):
         return NodeProvider(provider, self.get_node())
 
-<<<<<<< HEAD
-        return files
-
-class NodeLogList(generics.ListAPIView, NodeMixin):
-    """ Recent Log Activity
-
-    This allows users to be able to get log information. This will allow more interesting
-    use cases for the API. Also this will be necessary if we want to be able to use the
-     v2 api for the project summary page.
-
-    """
-    serializer_class = NodeLogSerializer
-
-    log_lookup_url_kwarg = 'node_id'
-
-    permission_classes = (
-        drf_permissions.IsAuthenticatedOrReadOnly,
-        ContributorOrPublic,
-    )
-
-    def get_queryset(self):
-        query = Q('__backrefs.logged.node.logs', 'q', self.get_node()._id)
-        return NodeLog.find(query).sort('_id')
-=======
     def get_queryset(self):
         return [
             self.get_provider_item(addon.config.short_name)
@@ -600,4 +566,29 @@
             if addon.config.has_hgrid_files
             and addon.complete
         ]
->>>>>>> ac5af8cc
+
+
+class NodeLogList(generics.ListAPIView, NodeMixin):
+    """ Recent Log Activity
+
+    This allows users to be able to get log information. This will allow more interesting
+    use cases for the API. Also this will be necessary if we want to be able to use the
+     v2 api for the project summary page.
+
+    """
+    serializer_class = NodeLogSerializer
+
+    required_read_scopes = [CoreScopes.NODE_LOG_READ]
+    required_write_scopes = [CoreScopes.NULL]
+
+    log_lookup_url_kwarg = 'node_id'
+
+    permission_classes = (
+        drf_permissions.IsAuthenticatedOrReadOnly,
+        ContributorOrPublic,
+        base_permissions.TokenHasScope,
+    )
+
+    def get_queryset(self):
+        query = Q('__backrefs.logged.node.logs', 'q', self.get_node()._id)
+        return NodeLog.find(query).sort('_id')