import re

from django.apps import apps
from modularodm import Q
from rest_framework import generics, permissions as drf_permissions
from rest_framework.exceptions import PermissionDenied, ValidationError, NotFound, MethodNotAllowed, NotAuthenticated
from rest_framework.response import Response
from rest_framework.status import HTTP_204_NO_CONTENT

from api.addons.serializers import NodeAddonFolderSerializer
from api.addons.views import AddonSettingsMixin
from api.base import generic_bulk_views as bulk_views
from api.base import permissions as base_permissions
from api.base.exceptions import InvalidModelValueError, JSONAPIException, Gone
from api.base.exceptions import RelationshipPostMakesNoChanges, EndpointNotImplementedError
from api.base.filters import ODMFilterMixin, ListFilterMixin
from api.base.pagination import CommentPagination, NodeContributorPagination, MaxSizePagination
from api.base.parsers import (
    JSONAPIRelationshipParser,
    JSONAPIRelationshipParserForRegularJSON,
    JSONAPIMultipleRelationshipsParser,
    JSONAPIMultipleRelationshipsParserForRegularJSON,
)
from api.base.settings import ADDONS_OAUTH, API_BASE
from api.base.throttling import (
    UserRateThrottle,
    NonCookieAuthThrottle,
    AddContributorThrottle,
)
from api.base.utils import default_node_list_query, default_node_permission_query
from api.base.utils import get_object_or_error, is_bulk_request, get_user_auth, is_truthy
from api.base.views import JSONAPIBaseView
from api.base.views import LinkedNodesRelationship, BaseContributorDetail, BaseContributorList, BaseNodeLinksDetail, BaseNodeLinksList, BaseLinkedList
from api.caching.tasks import ban_url
from api.citations.utils import render_citation
from api.comments.permissions import CanCommentOrPublic
from api.comments.serializers import (CommentCreateSerializer,
                                      NodeCommentSerializer)
from api.files.serializers import FileSerializer, OsfStorageFileSerializer
from api.identifiers.serializers import NodeIdentifierSerializer
from api.identifiers.views import IdentifierList
from api.institutions.serializers import InstitutionSerializer
from api.logs.serializers import NodeLogSerializer
from api.nodes.filters import NodePreprintsFilterMixin, NodesListFilterMixin
from api.nodes.permissions import (
    IsAdmin,
    IsPublic,
    AdminOrPublic,
    ContributorOrPublic,
    RegistrationAndPermissionCheckForPointers,
    ContributorDetailPermissions,
    ReadOnlyIfRegistration,
    IsAdminOrReviewer,
    WriteOrPublicForRelationshipInstitutions,
    ExcludeWithdrawals,
    NodeLinksShowIfVersion,
)
from api.nodes.serializers import (
    NodeSerializer,
    ForwardNodeAddonSettingsSerializer,
    NodeAddonSettingsSerializer,
    NodeLinksSerializer,
    NodeForksSerializer,
    NodeDetailSerializer,
    NodeProviderSerializer,
    DraftRegistrationSerializer,
    DraftRegistrationDetailSerializer,
    NodeContributorsSerializer,
    NodeContributorDetailSerializer,
    NodeInstitutionsRelationshipSerializer,
    NodeAlternativeCitationSerializer,
    NodeContributorsCreateSerializer,
    NodeViewOnlyLinkSerializer,
    NodeViewOnlyLinkUpdateSerializer,
    NodeCitationSerializer,
    NodeCitationStyleSerializer
)
from api.nodes.utils import get_file_object
from api.preprints.serializers import PreprintSerializer
from api.registrations.serializers import RegistrationSerializer
from api.users.views import UserMixin
from api.wikis.serializers import NodeWikiSerializer
from framework.auth.oauth_scopes import CoreScopes
from framework.postcommit_tasks.handlers import enqueue_postcommit_task
from osf.models import AbstractNode
from osf.models import (Node, PrivateLink, NodeLog, Institution, Comment, DraftRegistration, PreprintService, FileNode)
from osf.models import OSFUser as User
from osf.models import NodeRelation, AlternativeCitation, Guid
from osf.models import StoredFileNode
from addons.wiki.models import NodeWikiPage
from website.exceptions import NodeStateError
from website.util.permissions import ADMIN


class NodeMixin(object):
    """Mixin with convenience methods for retrieving the current node based on the
    current URL. By default, fetches the current node based on the node_id kwarg.
    """

    serializer_class = NodeSerializer
    node_lookup_url_kwarg = 'node_id'

    def get_node(self, check_object_permissions=True):
        node = get_object_or_error(
            Node,
            self.kwargs[self.node_lookup_url_kwarg],
            display_name='node'
        )
        # Nodes that are folders/collections are treated as a separate resource, so if the client
        # requests a collection through a node endpoint, we return a 404
        if node.is_collection or node.is_registration:
            raise NotFound
        # May raise a permission denied
        if check_object_permissions:
            self.check_object_permissions(self.request, node)
        return node


class DraftMixin(object):

    serializer_class = DraftRegistrationSerializer

    def get_draft(self, draft_id=None):
        node_id = self.kwargs['node_id']
        if draft_id is None:
            draft_id = self.kwargs['draft_id']
        draft = get_object_or_error(DraftRegistration, draft_id)

        if not draft.branched_from._id == node_id:
            raise ValidationError('This draft registration is not created from the given node.')

        if self.request.method not in drf_permissions.SAFE_METHODS:
            registered_and_deleted = draft.registered_node and draft.registered_node.is_deleted

            if draft.registered_node and not draft.registered_node.is_deleted:
                raise PermissionDenied('This draft has already been registered and cannot be modified.')

            if draft.is_pending_review:
                raise PermissionDenied('This draft is pending review and cannot be modified.')

            if draft.requires_approval and draft.is_approved and (not registered_and_deleted):
                raise PermissionDenied('This draft has already been approved and cannot be modified.')

        self.check_object_permissions(self.request, draft)
        return draft


class WaterButlerMixin(object):

    path_lookup_url_kwarg = 'path'
    provider_lookup_url_kwarg = 'provider'

    def get_file_item(self, item):
        attrs = item['attributes']
        file_node = FileNode.resolve_class(
            attrs['provider'],
            FileNode.FOLDER if attrs['kind'] == 'folder'
            else FileNode.FILE
        ).get_or_create(self.get_node(check_object_permissions=False), attrs['path'])

        file_node.update(None, attrs, user=self.request.user)

        self.check_object_permissions(self.request, file_node)

        return file_node

    def fetch_from_waterbutler(self):
        node = self.get_node(check_object_permissions=False)
        path = self.kwargs[self.path_lookup_url_kwarg]
        provider = self.kwargs[self.provider_lookup_url_kwarg]
        return self.get_file_object(node, path, provider)

    def get_file_object(self, node, path, provider, check_object_permissions=True):
        obj = get_file_object(node=node, path=path, provider=provider, request=self.request)
        if provider == 'osfstorage':
            if check_object_permissions:
                self.check_object_permissions(self.request, obj)
        return obj


class NodeList(JSONAPIBaseView, bulk_views.BulkUpdateJSONAPIView, bulk_views.BulkDestroyJSONAPIView, bulk_views.ListBulkCreateJSONAPIView, NodePreprintsFilterMixin, NodesListFilterMixin, WaterButlerMixin):
    """Nodes that represent projects and components. *Writeable*.

    Paginated list of nodes ordered by their `date_modified`.  Each resource contains the full representation of the
    node, meaning additional requests to an individual node's detail view are not necessary.  Registrations and withdrawn
    registrations cannot be accessed through this endpoint (see registration endpoints instead).

    <!--- Copied Spiel from NodeDetail -->

    On the front end, nodes are considered 'projects' or 'components'. The difference between a project and a component
    is that a project is the top-level node, and components are children of the project. There is also a [category
    field](/v2/#osf-node-categories) that includes 'project' as an option. The categorization essentially determines
    which icon is displayed by the node in the front-end UI and helps with search organization. Top-level nodes may have
    a category other than project, and children nodes may have a category of project.

    ##Node Attributes

    <!--- Copied Attributes from NodeDetail -->

    OSF Node entities have the "nodes" `type`.

        name                            type               description
        =================================================================================
        title                           string             title of project or component
        description                     string             description of the node
        category                        string             node category, must be one of the allowed values
        date_created                    iso8601 timestamp  timestamp that the node was created
        date_modified                   iso8601 timestamp  timestamp when the node was last updated
        tags                            array of strings   list of tags that describe the node
        current_user_can_comment        boolean            Whether the current user is allowed to post comments
        current_user_permissions        array of strings   list of strings representing the permissions for the current user on this node
        registration                    boolean            is this a registration? (always false - may be deprecated in future versions)
        fork                            boolean            is this node a fork of another node?
        public                          boolean            has this node been made publicly-visible?
        preprint                        boolean            is this a preprint?
        collection                      boolean            is this a collection? (always false - may be deprecated in future versions)
        node_license                    object             details of the license applied to the node
            year                        string             date range of the license
            copyright_holders           array of strings   holders of the applied license

    ##Links

    See the [JSON-API spec regarding pagination](http://jsonapi.org/format/1.0/#fetching-pagination).

    ##Actions

    ###Creating New Nodes

        Method:        POST
        URL:           /links/self
        Query Params:  <none>
        Body (JSON):   {
                         "data": {
                           "type": "nodes", # required
                           "attributes": {
                             "title":         {title},          # required
                             "category":      {category},       # required
                             "description":   {description},    # optional
                             "tags":          [{tag1}, {tag2}], # optional
                             "public":        true|false        # optional
                             "template_from": {node_id}         # optional
                           }
                         }
                       }
        Success:       201 CREATED + node representation

    New nodes are created by issuing a POST request to this endpoint.  The `title` and `category` fields are
    mandatory. `category` must be one of the [permitted node categories](/v2/#osf-node-categories).  `public` defaults
    to false.  All other fields not listed above will be ignored.  If the node creation is successful the API will
    return a 201 response with the representation of the new node in the body.  For the new node's canonical URL, see
    the `/links/self` field of the response.

    ##Query Params

    + `page=<Int>` -- page number of results to view, default 1

    + `filter[<fieldname>]=<Str>` -- fields and values to filter the search results on.

    + `view_only=<Str>` -- Allow users with limited access keys to access this node. Note that some keys are anonymous,
    so using the view_only key will cause user-related information to no longer serialize. This includes blank ids for
    users and contributors and missing serializer fields and relationships.

    Nodes may be filtered by their `id`, `title`, `category`, `description`, `public`, `tags`, `date_created`, `date_modified`,
    `root`, `parent`, 'preprint', and `contributors`.  Most are string fields and will be filtered using simple substring matching.  `public`
    and `preprint` are boolean values, and can be filtered using truthy values, such as `true`, `false`, `0`, or `1`.  Note that quoting `true`
    or `false` in the query will cause the match to fail regardless.  `tags` is an array of simple strings.

    #This Request/Response

    """
    permission_classes = (
        drf_permissions.IsAuthenticatedOrReadOnly,
        base_permissions.TokenHasScope,
    )

    required_read_scopes = [CoreScopes.NODE_BASE_READ]
    required_write_scopes = [CoreScopes.NODE_BASE_WRITE]
    model_class = apps.get_model('osf.AbstractNode')

    serializer_class = NodeSerializer
    view_category = 'nodes'
    view_name = 'node-list'

    ordering = ('-date_modified', )  # default ordering

<<<<<<< HEAD
=======
    # overrides ODMFilterMixin
    def _operation_to_query(self, operation):
        # We special case filters on root because root isn't a field; to get the children
        # of a root, we use a custom manager method, Node.objects.get_children, and build
        # a query from that
        if operation['source_field_name'] == 'root':
            child_pks = []
            for root_guid in operation['value']:
                root = get_object_or_error(Node, root_guid, display_name='root')
                child_pks.extend(Node.objects.get_children(root=root, primary_keys=True))
            return Q('id', 'in', child_pks)
        elif operation['source_field_name'] == 'parent_node':
            if operation['value']:
                parent = get_object_or_error(Node, operation['value'], display_name='parent')
                return Q('parent_nodes', 'eq', parent.id)
            else:
                return Q('parent_nodes', 'isnull', True)
        else:
            return super(NodeList, self)._operation_to_query(operation)

>>>>>>> 057b5a18
    # overrides FilterMixin
    def postprocess_query_param(self, key, field_name, operation):
        # tag queries will usually be on Tag.name,
        # ?filter[tags]=foo should be translated to Q('tags__name', 'eq', 'foo')
        # But queries on lists should be tags, e.g.
        # ?filter[tags]=foo,bar should be translated to Q('tags', 'isnull', True)
        # ?filter[tags]=[] should be translated to Q('tags', 'isnull', True)
        if field_name == 'tags':
            if operation['value'] not in (list(), tuple()):
                operation['source_field_name'] = 'tags__name'
                operation['op'] = 'iexact'
        # contributors iexact because guid matching
        if field_name == 'contributors':
            if operation['value'] not in (list(), tuple()):
                operation['source_field_name'] = '_contributors__guids___id'
                operation['op'] = 'iexact'

    # overrides ODMFilterMixin
    def get_default_odm_query(self):
        user = self.request.user
        base_query = default_node_list_query()
        permissions_query = default_node_permission_query(user)
        return base_query & permissions_query

    # overrides ListBulkCreateJSONAPIView, BulkUpdateJSONAPIView
    def get_queryset(self):
        # For bulk requests, queryset is formed from request body.
        if is_bulk_request(self.request):
            query = Q('_id', 'in', [node['id'] for node in self.request.data])
            auth = get_user_auth(self.request)

            nodes = AbstractNode.find(query)

            # If skip_uneditable=True in query_params, skip nodes for which the user
            # does not have EDIT permissions.
            if is_truthy(self.request.query_params.get('skip_uneditable', False)):
                has_permission = []
                for node in nodes:
                    if node.can_edit(auth):
                        has_permission.append(node)

                query = Q('_id', 'in', [node._id for node in has_permission])
                return AbstractNode.find(query)

            for node in nodes:
                if not node.can_edit(auth):
                    raise PermissionDenied
            return nodes
        else:
            query = self.get_query_from_request()
            return AbstractNode.find(query).distinct()

    # overrides ListBulkCreateJSONAPIView, BulkUpdateJSONAPIView, BulkDestroyJSONAPIView
    def get_serializer_class(self):
        """
        Use NodeDetailSerializer which requires 'id'
        """
        if self.request.method in ('PUT', 'PATCH', 'DELETE'):
            return NodeDetailSerializer
        else:
            return NodeSerializer

    # overrides ListBulkCreateJSONAPIView
    def perform_create(self, serializer):
        """Create a node.

        :param serializer:
        """
        # On creation, make sure that current user is the creator
        user = self.request.user
        serializer.save(creator=user)

    # overrides BulkDestroyJSONAPIView
    def allow_bulk_destroy_resources(self, user, resource_list):
        """User must have admin permissions to delete nodes."""
        if is_truthy(self.request.query_params.get('skip_uneditable', False)):
            return any([node.has_permission(user, ADMIN) for node in resource_list])
        return all([node.has_permission(user, ADMIN) for node in resource_list])

    def bulk_destroy_skip_uneditable(self, resource_object_list, user, object_type):
        """
        If skip_uneditable=True in query_params, skip the resources for which the user does not have
        admin permissions and delete the remaining resources
        """
        allowed = []
        skipped = []

        if not is_truthy(self.request.query_params.get('skip_uneditable', False)):
            return None

        for resource in resource_object_list:
            if resource.has_permission(user, ADMIN):
                allowed.append(resource)
            else:
                skipped.append({'id': resource._id, 'type': object_type})

        return {'skipped': skipped, 'allowed': allowed}

    # Overrides BulkDestroyJSONAPIView
    def perform_destroy(self, instance):
        auth = get_user_auth(self.request)
        try:
            instance.remove_node(auth=auth)
        except NodeStateError as err:
            raise ValidationError(err.message)
        instance.save()


class NodeDetail(JSONAPIBaseView, generics.RetrieveUpdateDestroyAPIView, NodeMixin, WaterButlerMixin):
    """Details about a given node (project or component). *Writeable*.

    A registration or withdrawn registration cannot be accessed through this endpoint. See Registration Detail endpoint.

    On the front end, nodes are considered 'projects' or 'components'. The difference between a project and a component
    is that a project is the top-level node, and components are children of the project. There is also a [category
    field](/v2/#osf-node-categories) that includes 'project' as an option. The categorization essentially determines
    which icon is displayed by the node in the front-end UI and helps with search organization. Top-level nodes may have
    a category other than project, and children nodes may have a category of project.

    ###Permissions

    Nodes that are made public will give read-only access to everyone. Private nodes require explicit read
    permission. Write and admin access are the same for public and private nodes. Administrators on a parent node have
    implicit read permissions for all child nodes.

    ##Attributes

    OSF Node entities have the "nodes" `type`.

        name                            type                description
        =================================================================================
        title                           string              title of project or component
        description                     string              description of the node
        category                        string              node category, must be one of the allowed values
        date_created                    iso8601 timestamp   timestamp that the node was created
        date_modified                   iso8601 timestamp   timestamp when the node was last updated
        tags                            array of strings    list of tags that describe the node
        current_user_can_comment        boolean            Whether the current user is allowed to post comments
        current_user_permissions        array of strings    list of strings representing the permissions for the current user on this node
        registration                    boolean             is this a registration? (always false - may be deprecated in future versions)
        fork                            boolean             is this node a fork of another node?
        public                          boolean             has this node been made publicly-visible?
        collection                      boolean             is this a collection? (always false - may be deprecated in future versions)
        node_license                    object             details of the license applied to the node
        year                            string             date range of the license
        copyright_holders               array of strings   holders of the applied license

    ##Relationships

    ###Children

    List of nodes that are children of this node.  New child nodes may be added through this endpoint.

    ###Comments

    List of comments on this node.  New comments can be left on the node through this endpoint.

    ###Contributors

    List of users who are contributors to this node. Contributors may have "read", "write", or "admin" permissions.
    A node must always have at least one "admin" contributor.  Contributors may be added via this endpoint.

    ###Draft Registrations

    List of draft registrations of the current node.

    ###Files

    List of top-level folders (actually cloud-storage providers) associated with this node. This is the starting point
    for accessing the actual files stored within this node.

    ###Forked From

    If this node was forked from another node, the canonical endpoint of the node that was forked from will be
    available in the `/forked_from/links/related/href` key.  Otherwise, it will be null.

    ###Logs

    List of read-only log actions pertaining to the node.

    ###Node Links

    List of links (pointers) to other nodes on the OSF.  Node links can be added through this endpoint.

    ###Parent

    If this node is a child node of another node, the parent's canonical endpoint will be available in the
    `/parent/links/related/href` key.  Otherwise, it will be null.

    ###Registrations

    List of registrations of the current node.

    ###Root

    Returns the top-level node associated with the current node.  If the current node is the top-level node, the root is
    the current node.

    ##Links

        self:  the canonical api endpoint of this node
        html:  this node's page on the OSF website

    ##Actions

    ###Update

        Method:        PUT / PATCH
        URL:           /links/self
        Query Params:  <none>
        Body (JSON):   {
                         "data": {
                           "type": "nodes",   # required
                           "id":   {node_id}, # required
                           "attributes": {
                             "title":       {title},          # mandatory
                             "category":    {category},       # mandatory
                             "description": {description},    # optional
                             "tags":        [{tag1}, {tag2}], # optional
                             "public":      true|false        # optional
                           }
                         }
                       }
        Success:       200 OK + node representation

    To update a node, issue either a PUT or a PATCH request against the `/links/self` URL.  The `title` and `category`
    fields are mandatory if you PUT and optional if you PATCH.  The `tags` parameter must be an array of strings.
    Non-string values will be accepted and stringified, but we make no promises about the stringification output.  So
    don't do that.

    ###Delete

        Method:   DELETE
        URL:      /links/self
        Params:   <none>
        Success:  204 No Content

    To delete a node, issue a DELETE request against `/links/self`.  A successful delete will return a 204 No Content
    response. Attempting to delete a node you do not own will result in a 403 Forbidden.

    ##Query Params

    + `view_only=<Str>` -- Allow users with limited access keys to access this node. Note that some keys are anonymous, so using the view_only key will cause user-related information to no longer serialize. This includes blank ids for users and contributors and missing serializer fields and relationships.

    #This Request/Response

    """
    permission_classes = (
        drf_permissions.IsAuthenticatedOrReadOnly,
        ContributorOrPublic,
        ReadOnlyIfRegistration,
        base_permissions.TokenHasScope,
        ExcludeWithdrawals,
    )

    required_read_scopes = [CoreScopes.NODE_BASE_READ]
    required_write_scopes = [CoreScopes.NODE_BASE_WRITE]

    parser_classes = (JSONAPIMultipleRelationshipsParser, JSONAPIMultipleRelationshipsParserForRegularJSON,)

    serializer_class = NodeDetailSerializer
    view_category = 'nodes'
    view_name = 'node-detail'

    # overrides RetrieveUpdateDestroyAPIView
    def get_object(self):
        return self.get_node()

    # overrides RetrieveUpdateDestroyAPIView
    def perform_destroy(self, instance):
        auth = get_user_auth(self.request)
        node = self.get_object()
        try:
            node.remove_node(auth=auth)
        except NodeStateError as err:
            raise ValidationError(err.message)
        node.save()


class NodeContributorsList(BaseContributorList, bulk_views.BulkUpdateJSONAPIView, bulk_views.BulkDestroyJSONAPIView, bulk_views.ListBulkCreateJSONAPIView, NodeMixin):
    """Contributors (users) for a node.

    Contributors are users who can make changes to the node or, in the case of private nodes,
    have read access to the node. Contributors are divided between 'bibliographic' and 'non-bibliographic'
    contributors. From a permissions standpoint, both are the same, but bibliographic contributors
    are included in citations, while non-bibliographic contributors are not included in citations.

    Note that if an anonymous view_only key is being used, the user relationship will not be exposed and the id for
    the contributor will be an empty string.

    ##Node Contributor Attributes

    <!--- Copied Attributes from NodeContributorDetail -->

    `type` is "contributors"

        name                        type     description
        ======================================================================================================
        bibliographic               boolean  Whether the user will be included in citations for this node. Default is true.
        permission                  string   User permission level. Must be "read", "write", or "admin". Default is "write".
        unregistered_contributor    string   Contributor's assigned name if contributor hasn't yet claimed account

    ##Links

    See the [JSON-API spec regarding pagination](http://jsonapi.org/format/1.0/#fetching-pagination).

    ##Relationships

    ###Users

    This endpoint shows the contributor user detail and is automatically embedded.

    ##Actions

    ###Adding Contributors

        Method:        POST
        URL:           /links/self
        Query Params:  <none>
        Body (JSON): {
                      "data": {
                        "type": "contributors",                   # required
                        "attributes": {
                          "bibliographic": true|false,            # optional
                          "permission": "read"|"write"|"admin"    # optional
                        },
                        "relationships": {
                          "users": {
                            "data": {
                              "type": "users",                    # required
                              "id":   "{user_id}"                 # required
                            }
                        }
                    }
                }
            }
        Success:       201 CREATED + node contributor representation

    Add a contributor to a node by issuing a POST request to this endpoint.  This effectively creates a relationship
    between the node and the user.  Besides the top-level type, there are optional "attributes" which describe the
    relationship between the node and the user. `bibliographic` is a boolean and defaults to `true`.  `permission` must
    be a [valid OSF permission key](/v2/#osf-node-permission-keys) and defaults to `"write"`.  A relationship object
    with a "data" member, containing the user `type` and user `id` must be included.  The id must be a valid user id.
    All other fields not listed above will be ignored.  If the request is successful the API will return
    a 201 response with the representation of the new node contributor in the body.  For the new node contributor's
    canonical URL, see the `/links/self` field of the response.

    ##Query Params

    + `page=<Int>` -- page number of results to view, default 1

    + `filter[<fieldname>]=<Str>` -- fields and values to filter the search results on.

    NodeContributors may be filtered by `bibliographic`, or `permission` attributes.  `bibliographic` is a boolean, and
    can be filtered using truthy values, such as `true`, `false`, `0`, or `1`.  Note that quoting `true` or `false` in
    the query will cause the match to fail regardless.

    + `profile_image_size=<Int>` -- Modifies `/links/profile_image_url` of the user entities so that it points to
    the user's profile image scaled to the given size in pixels.  If left blank, the size depends on the image provider.

    #This Request/Response
    """
    permission_classes = (
        AdminOrPublic,
        drf_permissions.IsAuthenticatedOrReadOnly,
        ReadOnlyIfRegistration,
        base_permissions.TokenHasScope,
    )

    required_read_scopes = [CoreScopes.NODE_CONTRIBUTORS_READ]
    required_write_scopes = [CoreScopes.NODE_CONTRIBUTORS_WRITE]
    model_class = User

    throttle_classes = (AddContributorThrottle, UserRateThrottle, NonCookieAuthThrottle, )

    pagination_class = NodeContributorPagination
    serializer_class = NodeContributorsSerializer
    view_category = 'nodes'
    view_name = 'node-contributors'
    ordering = ('index',)  # default ordering

    # overrides ListBulkCreateJSONAPIView, BulkUpdateJSONAPIView, BulkDeleteJSONAPIView
    def get_serializer_class(self):
        """
        Use NodeContributorDetailSerializer which requires 'id'
        """
        if self.request.method == 'PUT' or self.request.method == 'PATCH' or self.request.method == 'DELETE':
            return NodeContributorDetailSerializer
        elif self.request.method == 'POST':
            return NodeContributorsCreateSerializer
        else:
            return NodeContributorsSerializer

    # overrides ListBulkCreateJSONAPIView, BulkUpdateJSONAPIView
    def get_queryset(self):
        queryset = self.get_queryset_from_request()
        # If bulk request, queryset only contains contributors in request
        if is_bulk_request(self.request):
            contrib_ids = []
            for item in self.request.data:
                try:
                    contrib_ids.append(item['id'].split('-')[1])
                except AttributeError:
                    raise ValidationError('Contributor identifier not provided.')
                except IndexError:
                    raise ValidationError('Contributor identifier incorrectly formatted.')
            queryset = queryset.filter(guids___id__in=contrib_ids)
        return queryset

    # Overrides BulkDestroyJSONAPIView
    def perform_destroy(self, instance):
        auth = get_user_auth(self.request)
        node = self.get_node()
        if len(node.visible_contributors) == 1 and node.get_visible(instance):
            raise ValidationError('Must have at least one visible contributor')
        if not node.contributor_set.filter(user=instance).exists():
            raise NotFound('User cannot be found in the list of contributors.')
        removed = node.remove_contributor(instance, auth)
        if not removed:
            raise ValidationError('Must have at least one registered admin contributor')

    # Overrides BulkDestroyJSONAPIView
    def get_requested_resources(self, request, request_data):
        requested_ids = []
        for data in request_data:
            try:
                requested_ids.append(data['id'].split('-')[1])
            except IndexError:
                raise ValidationError('Contributor identifier incorrectly formatted.')

        resource_object_list = User.find(Q('_id', 'in', requested_ids))
        for resource in resource_object_list:
            if getattr(resource, 'is_deleted', None):
                raise Gone

        if len(resource_object_list) != len(request_data):
            raise ValidationError({'non_field_errors': 'Could not find all objects to delete.'})

        return resource_object_list


class NodeContributorDetail(BaseContributorDetail, generics.RetrieveUpdateDestroyAPIView, NodeMixin, UserMixin):
    """Detail of a contributor for a node. *Writeable*.

    Contributors are users who can make changes to the node or, in the case of private nodes,
    have read access to the node. Contributors are divided between 'bibliographic' and 'non-bibliographic'
    contributors. From a permissions standpoint, both are the same, but bibliographic contributors
    are included in citations, while non-bibliographic contributors are not included in citations.

    Note that if an anonymous view_only key is being used, the user relationship will not be exposed and the id for
    the contributor will be an empty string.

    Contributors can be viewed, removed, and have their permissions and bibliographic status changed via this
    endpoint.

    ##Attributes

    `type` is "contributors"

        name                        type     description
        ======================================================================================================
        bibliographic               boolean  Whether the user will be included in citations for this node. Default is true.
        permission                  string   User permission level. Must be "read", "write", or "admin". Default is "write".
        unregistered_contributor    string   Contributor's assigned name if contributor hasn't yet claimed account
        index                       integer  The position in the list of contributors reflected in the bibliography. Zero Indexed.

    ##Relationships

    ###Users

    This endpoint shows the contributor user detail.

    ##Links

        self:           the canonical api endpoint of this contributor
        html:           the contributing user's page on the OSF website
        profile_image:  a url to the contributing user's profile image

    ##Actions

    ###Update Contributor

        Method:        PUT / PATCH
        URL:           /links/self
        Query Params:  <none>
        Body (JSON):   {
                         "data": {
                           "type": "contributors",                    # required
                           "id": {contributor_id},                    # required
                           "attributes": {
                             "bibliographic": true|false,             # optional
                             "permission": "read"|"write"|"admin"     # optional
                             "index": "0"                             # optional
                           }
                         }
                       }
        Success:       200 OK + node representation

    To update a contributor's bibliographic preferences, order in the bibliography,
    or access permissions for the node, issue a PUT request to the
    `self` link. Since this endpoint has no mandatory attributes, PUT and PATCH are functionally the same.  If the given
    user is not already in the contributor list, a 404 Not Found error will be returned.  A node must always have at
    least one admin, and any attempt to downgrade the permissions of a sole admin will result in a 400 Bad Request
    error.

    ###Remove Contributor

        Method:        DELETE
        URL:           /links/self
        Query Params:  <none>
        Success:       204 No Content

    To remove a contributor from a node, issue a DELETE request to the `self` link.  Attempting to remove the only admin
    from a node will result in a 400 Bad Request response.  This request will only remove the relationship between the
    node and the user, not the user itself.

    ##Query Params

    + `profile_image_size=<Int>` -- Modifies `/links/profile_image_url` so that it points the image scaled to the given
    size in pixels.  If left blank, the size depends on the image provider.

    #This Request/Response

    """
    permission_classes = (
        ContributorDetailPermissions,
        drf_permissions.IsAuthenticatedOrReadOnly,
        ReadOnlyIfRegistration,
        base_permissions.TokenHasScope,
    )

    required_read_scopes = [CoreScopes.NODE_CONTRIBUTORS_READ]
    required_write_scopes = [CoreScopes.NODE_CONTRIBUTORS_WRITE]

    serializer_class = NodeContributorDetailSerializer
    view_category = 'nodes'
    view_name = 'node-contributor-detail'

    # overrides DestroyAPIView
    def perform_destroy(self, instance):
        node = self.get_node()
        auth = get_user_auth(self.request)
        if len(node.visible_contributors) == 1 and node.get_visible(instance):
            raise ValidationError('Must have at least one visible contributor')
        removed = node.remove_contributor(instance, auth)
        if not removed:
            raise ValidationError('Must have at least one registered admin contributor')


class NodeDraftRegistrationsList(JSONAPIBaseView, generics.ListCreateAPIView, NodeMixin):
    """Draft registrations of the current node.

     <!--- Copied partially from NodeDraftRegistrationDetail -->

    Draft registrations contain the supplemental registration questions that accompany a registration. A registration
    is a frozen version of the project that can never be edited or deleted but can be withdrawn.
    Your original project remains editable but will now have the registration linked to it.

    ###Permissions

    Users must have admin permission on the node in order to view or create a draft registration.

    ##Draft Registration Attributes


    Draft Registrations have the "draft_registrations" `type`.

        name                       type               description
        ===========================================================================
        registration_supplement    string             id of registration_schema, must be an active schema
        registration_metadata      dictionary         dictionary of question ids and responses from registration schema
        datetime_initiated         iso8601 timestamp  timestamp that the draft was created
        datetime_updated           iso8601 timestamp  timestamp when the draft was last updated

    ##Relationships

    ###Branched From

    Node that the draft is branched from.  The node endpoint is available in `/branched_from/links/related/href`.

    ###Initiator

    User who initiated the draft registration.  The user endpoint is available in `/initiator/links/related/href`.

    ##Registration Schema

    Detailed registration schema.  The schema endpoint is available in `/registration_schema/links/related/href`.

    ##Actions

    ###Create Draft Registration

        Method:        POST
        URL:           /links/self
        Query Params:  <none>
        Body (JSON):   {
                        "data": {
                            "type": "draft_registrations",  # required
                            "attributes": {
                                "registration_supplement": {schema_id}, # required
                                "registration_metadata": {"question_id": {"value": "question response"}} # optional
                            }
                        }
                    }
        Success:       201 OK + draft representation

    To create a draft registration, issue a POST request to the `self` link.  Registration supplement must be the id of an
    active registration schema.  Registration metadata is not required on the creation of the draft. If registration metadata is included,
    it must be a dictionary with keys as question ids in the registration supplement, and values as nested dictionaries
    matching the specific format in the registration schema.  See registration schema endpoints for specifics. If question
    is multiple-choice, question response must exactly match one of the possible choices.

    ##Links

    See the [JSON-API spec regarding pagination](http://jsonapi.org/format/1.0/#fetching-pagination).

    #This request/response

    """
    permission_classes = (
        IsAdmin,
        drf_permissions.IsAuthenticatedOrReadOnly,
        base_permissions.TokenHasScope,
    )

    required_read_scopes = [CoreScopes.NODE_DRAFT_REGISTRATIONS_READ]
    required_write_scopes = [CoreScopes.NODE_DRAFT_REGISTRATIONS_WRITE]

    serializer_class = DraftRegistrationSerializer
    view_category = 'nodes'
    view_name = 'node-draft-registrations'

    # overrides ListCreateAPIView
    def get_queryset(self):
        node = self.get_node()
        drafts = DraftRegistration.find(Q('branched_from', 'eq', node))
        return [draft for draft in drafts if not draft.registered_node or draft.registered_node.is_deleted]

    # overrides ListBulkCreateJSONAPIView
    def perform_create(self, serializer):
        user = self.request.user
        serializer.save(initiator=user, node=self.get_node())


class NodeDraftRegistrationDetail(JSONAPIBaseView, generics.RetrieveUpdateDestroyAPIView, DraftMixin):
    """Details about a given draft registration. *Writeable*.

    Draft registrations contain the supplemental registration questions that accompany a registration. A registration
    is a frozen version of the project that can never be edited or deleted but can be withdrawn.  Answer the questions
    in the draft registration with PUT/PATCH requests until you are ready to submit.  Final submission will include sending the
    draft registration id as part of a POST request to the Node Registrations endpoint.

    ###Permissions

    Users must have admin permission on the node in order to view, update, or delete a draft registration.

    ##Attributes

    Draft Registrations have the "draft_registrations" `type`.

        name                       type               description
        ===========================================================================
        registration_supplement    string             id of registration_schema, must be an active schema
        registration_metadata      dictionary         dictionary of question ids and responses from registration schema
        datetime_initiated         iso8601 timestamp  timestamp that the draft was created
        datetime_updated           iso8601 timestamp  timestamp when the draft was last updated

    ##Relationships

    ###Branched From

    Node that the draft is branched from.  The node endpoint is available in `/branched_from/links/related/href`.

    ###Initiator

    User who initiated the draft registration.  The user endpoint is available in `/initiator/links/related/href`.

    ##Registration Schema

    Detailed registration schema.  The schema endpoint is available in `/registration_schema/links/related/href`.

    ##Actions

    ###Update Draft Registration

        Method:        PUT/PATCH
        URL:           /links/self
        Query Params:  <none>
        Body (JSON):   {
                        "data": {
                            "id": {draft_registration_id},  # required
                            "type": "draft_registrations",  # required
                            "attributes": {
                                "registration_metadata": {"question_id": {"value": "question response"}} # optional
                            }
                        }
                    }
        Success:       200 OK + draft representation

    To update a draft registration, issue a PUT/PATCH request to the `self` link.  Registration supplement cannot be updated
    after the draft registration has been created.  Registration metadata is required.  It must be a dictionary with
    keys as question ids in the registration form, and values as nested dictionaries matching the specific format in the
    registration schema. See registration schema endpoints for specifics. If question is multiple-choice, question response
    must exactly match one of the possible choices.


    ###Delete Draft Registration

        Method:        DELETE
        URL:           /links/self
        Query Params:  <none>
        Success:       204 No Content

    To delete a draft registration, issue a DELETE request to the `self` link.  This request will remove the draft completely.
    A draft that has already been registered cannot be deleted.

    ##Query Params

    + `view_only=<Str>` -- Allow users with limited access keys to access this node. Note that some keys are anonymous,
    so using the view_only key will cause user-related information to no longer serialize. This includes blank ids for users and contributors and missing serializer fields and relationships.

    #This Request/Response

    """
    permission_classes = (
        IsAdminOrReviewer,
        drf_permissions.IsAuthenticatedOrReadOnly,
        base_permissions.TokenHasScope
    )

    required_read_scopes = [CoreScopes.NODE_DRAFT_REGISTRATIONS_READ]
    required_write_scopes = [CoreScopes.NODE_DRAFT_REGISTRATIONS_WRITE]

    serializer_class = DraftRegistrationDetailSerializer
    view_category = 'nodes'
    view_name = 'node-draft-registration-detail'

    def get_object(self):
        return self.get_draft()

    def perform_destroy(self, draft):
        DraftRegistration.remove_one(draft)


class NodeRegistrationsList(JSONAPIBaseView, generics.ListCreateAPIView, NodeMixin, DraftMixin):
    """Registrations of the current node.

    Registrations are read-only snapshots of a project that can never be edited or deleted but can be withdrawn. This view
    is a list of all the registrations and withdrawn registrations of the current node. To create a registration, first
    create a draft registration and answer the required supplemental registration questions. Then, submit a POST request
    to this endpoint with the draft registration id in the body of the request.

    <!--- Copied from RegistrationList -->

    A withdrawn registration will display a limited subset of information, namely, title, description,
    date_created, registration, withdrawn, date_registered, withdrawal_justification, and registration supplement. All
    other fields will be displayed as null. Additionally, the only relationships permitted to be accessed for a withdrawn
    registration are the contributors - other relationships will return a 403. Each resource contains the full representation
    of the registration, meaning additional requests to an individual registrations's detail view are not necessary.


    <!--- Copied Attributes from RegistrationList -->

    ##Registration Attributes

    Registrations have the "registrations" `type`.

        name                            type               description
        =======================================================================================================
        title                           string             title of the registered project or component
        description                     string             description of the registered node
        category                        string             bode category, must be one of the allowed values
        date_created                    iso8601 timestamp  timestamp that the node was created
        date_modified                   iso8601 timestamp  timestamp when the node was last updated
        tags                            array of strings   list of tags that describe the registered node
        current_user_can_comment        boolean            Whether the current user is allowed to post comments
        current_user_permissions        array of strings   list of strings representing the permissions for the current user on this node
        fork                            boolean            is this project a fork?
        registration                    boolean            is this node a registration? (always true - may be deprecated in future versions)
        collection                      boolean            is this registered node a collection? (always false - may be deprecated in future versions)
        public                          boolean            has this registration been made publicly-visible?
        withdrawn                       boolean            has this registration been withdrawn?
        date_registered                 iso8601 timestamp  timestamp that the registration was created
        embargo_end_date                iso8601 timestamp  when the embargo on this registration will be lifted (if applicable)
        withdrawal_justification        string             reasons for withdrawing the registration
        pending_withdrawal              boolean            is this registration pending withdrawal?
        pending_withdrawal_approval     boolean            is this registration pending approval?
        pending_embargo_approval        boolean            is the associated Embargo awaiting approval by project admins?
        registered_meta                 dictionary         registration supplementary information
        registration_supplement         string             registration template

    ##Actions

    ###Create Registration

        Method:        POST
        URL:           /links/self
        Query Params:  <none>
        Body (JSON):   {
                        "data": {
                            "type": "registrations",                                         # required
                            "attributes": {
                                "draft_registration": {draft_registration_id},               # required, write-only
                                "registration_choice": one of ['embargo', 'immediate'],      # required, write-only
                                "lift_embargo": format %Y-%m-%dT%H:%M:%S'                    # required if registration_choice is 'embargo'
                            }
                        }
                    }
        Success:       201 OK + draft representation

    To create a registration, issue a POST request to the `self` link.  'draft_registration' must be the id of a completed
    draft registration created for the current node.  All required supplemental questions in the draft registration must
    have been answered. Registration choice should be 'embargo' if you wish to add an embargo date to the registration.
    Registrations can have embargo periods for up to four years. 'lift_embargo' should be the embargo end date.
    When the embargo expires, the registration will be made public. If 'immediate' is selected as the "registration_choice",
    the registration will be made public once it is approved.

    ##Relationships

    ###Registered from

    The registration is branched from this node.

    ###Registered by

    The registration was initiated by this user.

    ##Registration Schema

    Detailed registration schema.  The schema endpoint is available in `/registration_schema/links/related/href`.

    ##Links

    See the [JSON-API spec regarding pagination](http://jsonapi.org/format/1.0/#fetching-pagination).

    #This request/response

    """
    permission_classes = (
        AdminOrPublic,
        drf_permissions.IsAuthenticatedOrReadOnly,
        base_permissions.TokenHasScope,
        ExcludeWithdrawals
    )

    required_read_scopes = [CoreScopes.NODE_REGISTRATIONS_READ]
    required_write_scopes = [CoreScopes.NODE_REGISTRATIONS_WRITE]

    serializer_class = RegistrationSerializer
    view_category = 'nodes'
    view_name = 'node-registrations'

    # overrides ListCreateAPIView
    # TODO: Filter out withdrawals by default
    def get_queryset(self):
        nodes = self.get_node().registrations_all
        auth = get_user_auth(self.request)
        registrations = [node for node in nodes if node.can_view(auth)]
        return registrations

    # overrides ListCreateJSONAPIView
    def perform_create(self, serializer):
        """Create a registration from a draft.
        """
        # On creation, make sure that current user is the creator
        draft_id = self.request.data.get('draft_registration', None)
        draft = self.get_draft(draft_id)
        serializer.save(draft=draft)


class NodeChildrenList(JSONAPIBaseView, bulk_views.ListBulkCreateJSONAPIView, NodeMixin, NodePreprintsFilterMixin):
    """Children of the current node. *Writeable*.

    This will get the next level of child nodes for the selected node if the current user has read access for those
    nodes. Creating a node via this endpoint will behave the same as the [node list endpoint](/v2/nodes/), but the new
    node will have the selected node set as its parent.

    ##Node Attributes

    <!--- Copied Attributes from NodeDetail -->

    OSF Node entities have the "nodes" `type`.

        name                            type                description
        =================================================================================
        title                           string              title of project or component
        description                     string              description of the node
        category                        string              node category, must be one of the allowed values
        date_created                    iso8601 timestamp   timestamp that the node was created
        date_modified                   iso8601 timestamp   timestamp when the node was last updated
        tags                            array of strings    list of tags that describe the node
        current_user_can_comment        boolean            Whether the current user is allowed to post comments
        current_user_permissions        array of strings    list of strings representing the permissions for the current user on this node
        registration                    boolean             is this a registration? (always false - may be deprecated in future versions)
        fork                            boolean             is this node a fork of another node?
        public                          boolean             has this node been made publicly-visible?
        collection                      boolean             is this a collection? (always false - may be deprecated in future versions)

    ##Links

    See the [JSON-API spec regarding pagination](http://jsonapi.org/format/1.0/#fetching-pagination).

    ##Actions

    ###Create Child Node

    <!--- Copied Creating New Node from NodeList -->

        Method:        POST
        URL:           /links/self
        Query Params:  <none>
        Body (JSON):   {
                         "data": {
                           "type": "nodes", # required
                           "attributes": {
                             "title":       {title},         # required
                             "category":    {category},      # required
                             "description": {description},   # optional
                             "tags":        [{tag1}, {tag2}] # optional
                           }
                         }
                       }
        Success:       201 CREATED + node representation

    To create a child node of the current node, issue a POST request to this endpoint.  The `title` and `category`
    fields are mandatory. `category` must be one of the [permitted node categories](/v2/#osf-node-categories).  If the
    node creation is successful the API will return a 201 response with the representation of the new node in the body.
    For the new node's canonical URL, see the `/links/self` field of the response.

    ##Query Params

    + `page=<Int>` -- page number of results to view, default 1

    + `filter[<fieldname>]=<Str>` -- fields and values to filter the search results on.

    <!--- Copied Query Params from NodeList -->

    Nodes may be filtered by their `id`, `title`, `category`, `description`, `public`, `tags`, `date_created`, `date_modified`,
    `root`, `parent`, and `contributors`.  Most are string fields and will be filtered using simple substring matching.  `public`
    is a boolean, and can be filtered using truthy values, such as `true`, `false`, `0`, or `1`.  Note that quoting `true`
    or `false` in the query will cause the match to fail regardless.  `tags` is an array of simple strings.

    #This Request/Response

    """
    permission_classes = (
        ContributorOrPublic,
        drf_permissions.IsAuthenticatedOrReadOnly,
        ReadOnlyIfRegistration,
        base_permissions.TokenHasScope,
        ExcludeWithdrawals
    )

    required_read_scopes = [CoreScopes.NODE_CHILDREN_READ]
    required_write_scopes = [CoreScopes.NODE_CHILDREN_WRITE]

    serializer_class = NodeSerializer
    view_category = 'nodes'
    view_name = 'node-children'

    # overrides NodePreprintsFilterMixin
    def get_default_odm_query(self):
        return default_node_list_query()

    # overrides ListBulkCreateJSONAPIView
    def get_queryset(self):
        node = self.get_node()
        req_query = self.get_query_from_request()

        node_pks = node.node_relations.filter(is_node_link=False).select_related('child')\
                .values_list('child__pk', flat=True)
        query = (
            Q('pk', 'in', node_pks) &
            req_query
        )
        nodes = Node.find(query).order_by('-date_modified')
        auth = get_user_auth(self.request)
        return [each for each in nodes if each.can_view(auth)]

    # overrides ListBulkCreateJSONAPIView
    def perform_create(self, serializer):
        user = self.request.user
        serializer.save(creator=user, parent=self.get_node())


class NodeCitationDetail(JSONAPIBaseView, generics.RetrieveAPIView, NodeMixin):
    """ The node citation for a node in CSL format *read only*

    ##Note
    **This API endpoint is under active development, and is subject to change in the future**

    ##NodeCitationDetail Attributes

        name                     type                description
        =================================================================================
        id                       string               unique ID for the citation
        title                    string               title of project or component
        author                   list                 list of authors for the work
        publisher                string               publisher - most always 'Open Science Framework'
        type                     string               type of citation - web
        doi                      string               doi of the resource

    """
    permission_classes = (
        drf_permissions.IsAuthenticatedOrReadOnly,
        base_permissions.TokenHasScope,
    )

    required_read_scopes = [CoreScopes.NODE_CITATIONS_READ]
    required_write_scopes = [CoreScopes.NULL]

    serializer_class = NodeCitationSerializer
    view_category = 'nodes'
    view_name = 'node-citation'

    def get_object(self):
        node = self.get_node()
        auth = get_user_auth(self.request)
        if not node.is_public and not node.can_view(auth):
            raise PermissionDenied if auth.user else NotAuthenticated
        return node.csl


class NodeCitationStyleDetail(JSONAPIBaseView, generics.RetrieveAPIView, NodeMixin):
    """ The node citation for a node in a specific style's format *read only*

        ##Note
        **This API endpoint is under active development, and is subject to change in the future**

    ##NodeCitationDetail Attributes

        name                     type                description
        =================================================================================
        citation                string               complete citation for a node in the given style

    """
    permission_classes = (
        drf_permissions.IsAuthenticatedOrReadOnly,
        base_permissions.TokenHasScope,
    )

    required_read_scopes = [CoreScopes.NODE_CITATIONS_READ]
    required_write_scopes = [CoreScopes.NULL]

    serializer_class = NodeCitationStyleSerializer
    view_category = 'nodes'
    view_name = 'node-citation'

    def get_object(self):
        node = self.get_node()
        auth = get_user_auth(self.request)
        if not node.is_public and not node.can_view(auth):
            raise PermissionDenied if auth.user else NotAuthenticated

        style = self.kwargs.get('style_id')
        try:
            citation = render_citation(node=node, style=style)
        except ValueError as err:  # style requested could not be found
            csl_name = re.findall('[a-zA-Z]+\.csl', err.message)[0]
            raise NotFound('{} is not a known style.'.format(csl_name))

        return {'citation': citation, 'id': style}


# TODO: Make NodeLinks filterable. They currently aren't filterable because we have can't
# currently query on a Pointer's node's attributes.
# e.g. Pointer.find(Q('node.title', 'eq', ...)) doesn't work
class NodeLinksList(BaseNodeLinksList, bulk_views.BulkDestroyJSONAPIView, bulk_views.ListBulkCreateJSONAPIView, NodeMixin):
    """Node Links to other nodes. *Writeable*.

    Node Links act as pointers to other nodes. Unlike Forks, they are not copies of nodes;
    Node Links are a direct reference to the node that they point to.

    ##Node Link Attributes
    `type` is "node_links"

        None

    ##Links

    See the [JSON-API spec regarding pagination](http://jsonapi.org/format/1.0/#fetching-pagination).

    ##Relationships

    ### Target Node

    This endpoint shows the target node detail and is automatically embedded.

    ##Actions

    ###Adding Node Links
        Method:        POST
        URL:           /links/self
        Query Params:  <none>
        Body (JSON): {
                       "data": {
                          "type": "node_links",                  # required
                          "relationships": {
                            "nodes": {
                              "data": {
                                "type": "nodes",                 # required
                                "id": "{target_node_id}",        # required
                              }
                            }
                          }
                       }
                    }
        Success:       201 CREATED + node link representation

    To add a node link (a pointer to another node), issue a POST request to this endpoint.  This effectively creates a
    relationship between the node and the target node.  The target node must be described as a relationship object with
    a "data" member, containing the nodes `type` and the target node `id`.

    ##Query Params

    + `page=<Int>` -- page number of results to view, default 1

    + `filter[<fieldname>]=<Str>` -- fields and values to filter the search results on.

    #This Request/Response
    """
    permission_classes = (
        drf_permissions.IsAuthenticatedOrReadOnly,
        ContributorOrPublic,
        base_permissions.TokenHasScope,
        ExcludeWithdrawals,
        NodeLinksShowIfVersion,
    )

    required_read_scopes = [CoreScopes.NODE_LINKS_READ]
    required_write_scopes = [CoreScopes.NODE_LINKS_WRITE]
    model_class = NodeRelation

    serializer_class = NodeLinksSerializer
    view_category = 'nodes'
    view_name = 'node-pointers'

    def get_queryset(self):
        return self.get_node().node_relations.select_related('child').filter(is_node_link=True, child__is_deleted=False)

    # Overrides BulkDestroyJSONAPIView
    def perform_destroy(self, instance):
        auth = get_user_auth(self.request)
        node = get_object_or_error(
            Node,
            self.kwargs[self.node_lookup_url_kwarg],
            display_name='node'
        )
        if node.is_registration:
            raise MethodNotAllowed(method=self.request.method)
        node = self.get_node()
        try:
            node.rm_pointer(instance, auth=auth)
        except ValueError as err:  # pointer doesn't belong to node
            raise ValidationError(err.message)
        node.save()

    # overrides ListCreateAPIView
    def get_parser_context(self, http_request):
        """
        Tells parser that we are creating a relationship
        """
        res = super(NodeLinksList, self).get_parser_context(http_request)
        res['is_relationship'] = True
        return res


class NodeLinksDetail(BaseNodeLinksDetail, generics.RetrieveDestroyAPIView, NodeMixin):
    """Node Link details. *Writeable*.

    Node Links act as pointers to other nodes. Unlike Forks, they are not copies of nodes;
    Node Links are a direct reference to the node that they point to.

    ##Attributes
    `type` is "node_links"

        None

    ##Links

    *None*

    ##Relationships

    ###Target node

    This endpoint shows the target node detail and is automatically embedded.

    ##Actions

    ###Remove Node Link

        Method:        DELETE
        URL:           /links/self
        Query Params:  <none>
        Success:       204 No Content

    To remove a node link from a node, issue a DELETE request to the `self` link.  This request will remove the
    relationship between the node and the target node, not the nodes themselves.

    ##Query Params

    *None*.

    #This Request/Response
    """
    permission_classes = (
        base_permissions.TokenHasScope,
        drf_permissions.IsAuthenticatedOrReadOnly,
        RegistrationAndPermissionCheckForPointers,
        ExcludeWithdrawals,
        NodeLinksShowIfVersion,
    )

    required_read_scopes = [CoreScopes.NODE_LINKS_READ]
    required_write_scopes = [CoreScopes.NODE_LINKS_WRITE]

    serializer_class = NodeLinksSerializer
    view_category = 'nodes'
    view_name = 'node-pointer-detail'
    node_link_lookup_url_kwarg = 'node_link_id'

    # overrides RetrieveAPIView
    def get_object(self):
        node_link = get_object_or_error(
            NodeRelation,
            self.kwargs[self.node_link_lookup_url_kwarg],
            'node link'
        )
        self.check_object_permissions(self.request, node_link)
        return node_link

    # overrides DestroyAPIView
    def perform_destroy(self, instance):
        auth = get_user_auth(self.request)
        node = self.get_node()
        pointer = self.get_object()
        try:
            node.rm_pointer(pointer, auth=auth)
        except ValueError as err:  # pointer doesn't belong to node
            raise NotFound(err.message)
        node.save()


class NodeForksList(JSONAPIBaseView, generics.ListCreateAPIView, NodeMixin, NodePreprintsFilterMixin):
    """Forks of the current node. *Writeable*.

    Paginated list of the current node's forks ordered by their `forked_date`. Forks are copies of projects that you can
    change without affecting the original project.  When creating a fork, your fork will will only contain public components or those
    for which you are a contributor.  Private components that you do not have access to will not be forked.

    ##Node Fork Attributes

    <!--- Copied Attributes from NodeDetail with exception of forked_date-->

    OSF Node Fork entities have the "nodes" `type`.

        name                        type               description
        ===============================================================================================================================
        title                       string             title of project or component
        description                 string             description of the node
        category                    string             node category, must be one of the allowed values
        date_created                iso8601 timestamp  timestamp that the node was created
        date_modified               iso8601 timestamp  timestamp when the node was last updated
        tags                        array of strings   list of tags that describe the node
        registration                boolean            has this project been registered? (always False)
        collection                  boolean            is this node a collection (always False)
        fork                        boolean            is this node a fork of another node? (always True)
        public                      boolean            has this node been made publicly-visible?
        forked_date                 iso8601 timestamp  timestamp when the node was forked
        current_user_can_comment    boolean            Whether the current user is allowed to post comments
        current_user_permissions    array of strings   List of strings representing the permissions for the current user on this node

    ##Links

    See the [JSON-API spec regarding pagination](http://jsonapi.org/format/1.0/#fetching-pagination).

    ##Actions

    ###Create Node Fork

        Method:        POST
        URL:           /links/self
        Query Params:  <none>
        Body (JSON): {
                         "data": {
                           "type": "nodes", # required
                           "attributes": {
                             "title": {title} # optional
                           }
                         }
                    }
        Success: 201 CREATED + node representation

    To create a fork of the current node, issue a POST request to this endpoint.  The `title` field is optional, with the
    default title being 'Fork of ' + the current node's title. If the fork's creation is successful the API will return a
    201 response with the representation of the forked node in the body. For the new fork's canonical URL, see the `/links/self`
    field of the response.

    ##Query Params

    + `page=<Int>` -- page number of results to view, default 1

    + `filter[<fieldname>]=<Str>` -- fields and values to filter the search results on.

    <!--- Copied Query Params from NodeList -->

    Nodes may be filtered by their `title`, `category`, `description`, `public`, `registration`, `tags`, `date_created`,
    `date_modified`, `root`, `parent`, and `contributors`. Most are string fields and will be filtered using simple
    substring matching.  Others are booleans, and can be filtered using truthy values, such as `true`, `false`, `0`, or `1`.
    Note that quoting `true` or `false` in the query will cause the match to fail regardless. `tags` is an array of simple strings.

    #This Request/Response
    """
    permission_classes = (
        IsPublic,
        drf_permissions.IsAuthenticatedOrReadOnly,
        base_permissions.TokenHasScope,
        ExcludeWithdrawals
    )

    required_read_scopes = [CoreScopes.NODE_FORKS_READ, CoreScopes.NODE_BASE_READ]
    required_write_scopes = [CoreScopes.NODE_FORKS_WRITE]

    serializer_class = NodeForksSerializer
    view_category = 'nodes'
    view_name = 'node-forks'

    # overrides ListCreateAPIView
    def get_queryset(self):
        all_forks = self.get_node().forks.sort('-forked_date')
        auth = get_user_auth(self.request)

        node_pks = [node.pk for node in all_forks if node.can_view(auth)]
        return AbstractNode.objects.filter(pk__in=node_pks)

    # overrides ListCreateAPIView
    def perform_create(self, serializer):
        serializer.save(node=self.get_node())

    # overrides ListCreateAPIView
    def get_parser_context(self, http_request):
        """
        Tells parser that attributes are not required in request
        """
        res = super(NodeForksList, self).get_parser_context(http_request)
        res['attributes_required'] = False
        return res


class NodeFilesList(JSONAPIBaseView, generics.ListAPIView, WaterButlerMixin, ListFilterMixin, NodeMixin):
    """Files attached to a node for a given provider. *Read-only*.

    This gives a list of all of the files and folders that are attached to your project for the given storage provider.
    If the provider is not "osfstorage", the metadata for the files in the storage will be retrieved and cached whenever
    this endpoint is accessed.  To see the cached metadata, GET the endpoint for the file directly (available through
    its `/links/info` attribute).

    When a create/update/delete action is performed against the file or folder, the action is handled by an external
    service called WaterButler.  The WaterButler response format differs slightly from the OSF's.

    <!--- Copied from FileDetail.Spiel -->

    ###Waterbutler Entities

    When an action is performed against a WaterButler endpoint, it will generally respond with a file entity, a folder
    entity, or no content.

    ####File Entity

        name                        type              description
        ==========================================================================================================
        name                        string            name of the file
        path                        string            unique identifier for this file entity for this
                                                        project and storage provider. may not end with '/'
        materialized                string            the full path of the file relative to the storage
                                                        root.  may not end with '/'
        kind                        string            "file"
        etag                        string            etag - http caching identifier w/o wrapping quotes
        modified                    timestamp         last modified timestamp - format depends on provider
        contentType                 string            MIME-type when available
        provider                    string            id of provider e.g. "osfstorage", "s3", "googledrive".
                                                        equivalent to addon_short_name on the OSF
        size                        integer           size of file in bytes
        current_version             integer           current file version

        current_user_can_comment    boolean           Whether the current user is allowed to post comments

        tags                        array of strings  list of tags that describes the file (osfstorage only)
        extra                       object            may contain additional data beyond what's described here,
                                                       depending on the provider
        version                     integer           version number of file. will be 1 on initial upload
        hashes                      object
        md5                         string            md5 hash of file
        sha256                      string            SHA-256 hash of file

    ####Folder Entity

        name          type    description
        ======================================================================
        name          string  name of the folder
        path          string  unique identifier for this folder entity for this
                              project and storage provider. must end with '/'
        materialized  string  the full path of the folder relative to the storage
                              root.  must end with '/'
        kind          string  "folder"
        etag          string  etag - http caching identifier w/o wrapping quotes
        extra         object  varies depending on provider

    ##File Attributes

    <!--- Copied Attributes from FileDetail -->

    For an OSF File entity, the `type` is "files" regardless of whether the entity is actually a file or folder.  They
    can be distinguished by the `kind` attribute.  Files and folders use the same representation, but some attributes may
    be null for one kind but not the other. `size` will be null for folders.  A list of storage provider keys can be
    found [here](/v2/#storage-providers).

        name          type               description
        ===================================================================================================
        guid              string             OSF GUID for this file (if one has been assigned)
        name              string             name of the file or folder; used for display
        kind              string             "file" or "folder"
        path              string             same as for corresponding WaterButler entity
        materialized_path string             the unix-style path to the file relative to the provider root
        size              integer            size of file in bytes, null for folders
        provider          string             storage provider for this file. "osfstorage" if stored on the
                                             OSF.  other examples include "s3" for Amazon S3, "googledrive"
                                             for Google Drive, "box" for Box.com.
        last_touched      iso8601 timestamp  last time the metadata for the file was retrieved. only
                                             applies to non-OSF storage providers.
        date_modified     iso8601 timestamp  timestamp of when this file was last updated*
        date_created      iso8601 timestamp  timestamp of when this file was created*
        extra             object             may contain additional data beyond what's described here,
                                             depending on the provider
          hashes          object
            md5           string             md5 hash of file, null for folders
            sha256        string             SHA-256 hash of file, null for folders
          downloads       integer            number of times the file has been downloaded (for osfstorage files)

    * A note on timestamps: for files stored in osfstorage, `date_created` refers to the time the file was
    first uploaded to osfstorage, and `date_modified` is the time the file was last updated while in osfstorage.
    Other providers may or may not provide this information, but if they do it will correspond to the provider's
    semantics for created/modified times.  These timestamps may also be stale; metadata retrieved via the File Detail
    endpoint is cached.  The `last_touched` field describes the last time the metadata was retrieved from the external
    provider.  To force a metadata update, access the parent folder via its Node Files List endpoint.

    ##Links

    See the [JSON-API spec regarding pagination](http://jsonapi.org/format/1.0/#fetching-pagination).

    ##Actions

    <!--- Copied from FileDetail.Actions -->

    The `links` property of the response provides endpoints for common file operations. The currently-supported actions
    are:

    ###Get Info (*files, folders*)

        Method:   GET
        URL:      /links/info
        Params:   <none>
        Success:  200 OK + file representation

    The contents of a folder or details of a particular file can be retrieved by performing a GET request against the
    `info` link. The response will be a standard OSF response format with the [OSF File attributes](#attributes).

    ###Download (*files*)

        Method:   GET
        URL:      /links/download
        Params:   <none>
        Success:  200 OK + file body

    To download a file, issue a GET request against the `download` link.  The response will have the Content-Disposition
    header set, which will will trigger a download in a browser.

    ###Create Subfolder (*folders*)

        Method:       PUT
        URL:          /links/new_folder
        Query Params: ?kind=folder&name={new_folder_name}
        Body:         <empty>
        Success:      201 Created + new folder representation

    You can create a subfolder of an existing folder by issuing a PUT request against the `new_folder` link.  The
    `?kind=folder` portion of the query parameter is already included in the `new_folder` link.  The name of the new
    subfolder should be provided in the `name` query parameter.  The response will contain a [WaterButler folder
    entity](#folder-entity).  If a folder with that name already exists in the parent directory, the server will return
    a 409 Conflict error response.

    ###Upload New File (*folders*)

        Method:       PUT
        URL:          /links/upload
        Query Params: ?kind=file&name={new_file_name}
        Body (Raw):   <file data (not form-encoded)>
        Success:      201 Created + new file representation

    To upload a file to a folder, issue a PUT request to the folder's `upload` link with the raw file data in the
    request body, and the `kind` and `name` query parameters set to `'file'` and the desired name of the file.  The
    response will contain a [WaterButler file entity](#file-entity) that describes the new file.  If a file with the
    same name already exists in the folder, the server will return a 409 Conflict error response.

    ###Update Existing File (*file*)

        Method:       PUT
        URL:          /links/upload
        Query Params: ?kind=file
        Body (Raw):   <file data (not form-encoded)>
        Success:      200 OK + updated file representation

    To update an existing file, issue a PUT request to the file's `upload` link with the raw file data in the request
    body and the `kind` query parameter set to `"file"`.  The update action will create a new version of the file.
    The response will contain a [WaterButler file entity](#file-entity) that describes the updated file.

    ###Rename (*files, folders*)

        Method:        POST
        URL:           /links/move
        Query Params:  <none>
        Body (JSON):   {
                        "action": "rename",
                        "rename": {new_file_name}
                       }
        Success:       200 OK + new entity representation

    To rename a file or folder, issue a POST request to the `move` link with the `action` body parameter set to
    `"rename"` and the `rename` body parameter set to the desired name.  The response will contain either a folder
    entity or file entity with the new name.

    ###Move & Copy (*files, folders*)

        Method:        POST
        URL:           /links/move
        Query Params:  <none>
        Body (JSON):   {
                        // mandatory
                        "action":   "move"|"copy",
                        "path":     {path_attribute_of_target_folder},
                        // optional
                        "rename":   {new_name},
                        "conflict": "replace"|"keep", // defaults to 'replace'
                        "resource": {node_id},        // defaults to current {node_id}
                        "provider": {provider}        // defaults to current {provider}
                       }
        Success:       200 OK or 201 Created + new entity representation

    Move and copy actions both use the same request structure, a POST to the `move` url, but with different values for
    the `action` body parameters.  The `path` parameter is also required and should be the OSF `path` attribute of the
    folder being written to.  The `rename` and `conflict` parameters are optional.  If you wish to change the name of
    the file or folder at its destination, set the `rename` parameter to the new name.  The `conflict` param governs how
    name clashes are resolved.  Possible values are `replace` and `keep`.  `replace` is the default and will overwrite
    the file that already exists in the target folder.  `keep` will attempt to keep both by adding a suffix to the new
    file's name until it no longer conflicts.  The suffix will be ' (**x**)' where **x** is a increasing integer
    starting from 1.  This behavior is intended to mimic that of the OS X Finder.  The response will contain either a
    folder entity or file entity with the new name.

    Files and folders can also be moved between nodes and providers.  The `resource` parameter is the id of the node
    under which the file/folder should be moved.  It *must* agree with the `path` parameter, that is the `path` must
    identify a valid folder under the node identified by `resource`.  Likewise, the `provider` parameter may be used to
    move the file/folder to another storage provider, but both the `resource` and `path` parameters must belong to a
    node and folder already extant on that provider.  Both `resource` and `provider` default to the current node and
    providers.

    If a moved/copied file is overwriting an existing file, a 200 OK response will be returned.  Otherwise, a 201
    Created will be returned.

    ###Delete (*file, folders*)

        Method:        DELETE
        URL:           /links/delete
        Query Params:  <none>
        Success:       204 No Content

    To delete a file or folder send a DELETE request to the `delete` link.  Nothing will be returned in the response
    body.

    ##Query Params

    + `page=<Int>` -- page number of results to view, default 1

    + `filter[<fieldname>]=<Str>` -- fields and values to filter the search results on.

    Node files may be filtered by `id`, `name`, `node`, `kind`, `path`, `provider`, `size`, and `last_touched`.

    #This Request/Response

    """
    permission_classes = (
        drf_permissions.IsAuthenticatedOrReadOnly,
        base_permissions.PermissionWithGetter(ContributorOrPublic, 'node'),
        base_permissions.PermissionWithGetter(ReadOnlyIfRegistration, 'node'),
        base_permissions.TokenHasScope,
        ExcludeWithdrawals
    )

    ordering = ('_materialized_path',)  # default ordering

    required_read_scopes = [CoreScopes.NODE_FILE_READ]
    required_write_scopes = [CoreScopes.NODE_FILE_WRITE]

    view_category = 'nodes'
    view_name = 'node-files'

    @property
    def serializer_class(self):
        if self.kwargs[self.provider_lookup_url_kwarg] == 'osfstorage':
            return OsfStorageFileSerializer
        return FileSerializer

    # overrides FilterMixin
    def postprocess_query_param(self, key, field_name, operation):
        # tag queries will usually be on Tag.name,
        # ?filter[tags]=foo should be translated to Q('tags__name', 'eq', 'foo')
        # But queries on lists should be tags, e.g.
        # ?filter[tags]=foo,bar should be translated to Q('tags', 'isnull', True)
        # ?filter[tags]=[] should be translated to Q('tags', 'isnull', True)
        if field_name == 'tags':
            if operation['value'] not in (list(), tuple()):
                operation['source_field_name'] = 'tags__name'
                operation['op'] = 'iexact'

    def get_default_queryset(self):
        # Don't bother going to waterbutler for osfstorage
        files_list = self.fetch_from_waterbutler()

        if isinstance(files_list, list):
            return StoredFileNode.objects.filter(id__in=[self.get_file_item(file).id for file in files_list])

        if isinstance(files_list, dict) or getattr(files_list, 'is_file', False):
            # We should not have gotten a file here
            raise NotFound

        return files_list.children.all()

    # overrides ListAPIView
    def get_queryset(self):
        return self.get_queryset_from_request().distinct()


class NodeFileDetail(JSONAPIBaseView, generics.RetrieveAPIView, WaterButlerMixin, NodeMixin):
    permission_classes = (
        drf_permissions.IsAuthenticatedOrReadOnly,
        base_permissions.PermissionWithGetter(ContributorOrPublic, 'node'),
        base_permissions.PermissionWithGetter(ReadOnlyIfRegistration, 'node'),
        base_permissions.TokenHasScope,
        ExcludeWithdrawals
    )

    serializer_class = FileSerializer

    required_read_scopes = [CoreScopes.NODE_FILE_READ]
    required_write_scopes = [CoreScopes.NODE_FILE_WRITE]
    view_category = 'nodes'
    view_name = 'node-file-detail'

    def get_object(self):
        fobj = self.fetch_from_waterbutler()
        if isinstance(fobj, dict):
            return self.get_file_item(fobj)

        if isinstance(fobj, list) or not getattr(fobj, 'is_file', True):
            # We should not have gotten a folder here
            raise NotFound

        return fobj


class NodeAddonList(JSONAPIBaseView, generics.ListAPIView, ListFilterMixin, NodeMixin, AddonSettingsMixin):
    """List of addons connected to this node *Read-only*

    Paginated list of node addons ordered by their `id` or `addon_short_name`. Attributes other than
    `enabled` will be `null` if the addon is not enabled for this node.

    ## <Addon\>NodeSettings Attributes

    OSF <Addon\>NodeSettings entities have the "node_addons" `type`, and their `id` indicates the addon
    service provider (eg. `box`, `googledrive`, etc).

        name                    type                description
        ======================================================================================================
        external_account_id     string              _id of the associated ExternalAccount, if any
        configured              boolean             has this node been configured with a folder?
        enabled                 boolean             has a node settings object been associated with this node?
        folder_id               string              folder id of linked folder, from third-party service
        node_has_auth           boolean             is this node fully authorized to use an ExternalAccount?
        folder_path             boolean             folder path of linked folder, from third-party service

    ##Links

    See the [JSON-API spec regarding pagination](http://jsonapi.org/format/1.0/#fetching-pagination).

        self:  the canonical api endpoint of this node_addon

    #This Request/Response
    """

    permission_classes = (
        drf_permissions.IsAuthenticatedOrReadOnly,
        ContributorOrPublic,
        ExcludeWithdrawals,
        base_permissions.TokenHasScope,
    )

    required_read_scopes = [CoreScopes.NODE_ADDON_READ]
    required_write_scopes = [CoreScopes.NULL]

    serializer_class = NodeAddonSettingsSerializer
    view_category = 'nodes'
    view_name = 'node-addons'

    def get_default_queryset(self):
        qs = []
        for addon in ADDONS_OAUTH:
            obj = self.get_addon_settings(provider=addon, fail_if_absent=False, check_object_permissions=False)
            if obj:
                qs.append(obj)
        qs.sort()
        return qs

    get_queryset = get_default_queryset


class NodeAddonDetail(JSONAPIBaseView, generics.RetrieveUpdateDestroyAPIView, generics.CreateAPIView, NodeMixin, AddonSettingsMixin):
    """
    Detail of individual addon connected to this node *Writeable*.

    Attributes other than `enabled` will be null if the addon is not enabled for this node.

    ##Permissions

    <Addon>NodeSettings that are attached to public Nodes will give read-only access to everyone. Private nodes require explicit read
    permission. Write and admin access are the same for public and private nodes. Administrators on a parent node have
    implicit read permissions for all child nodes.

    Any users with write or admin access to the node are able to deauthorize an enabled addon, but only the addon authorizer is able
    to change the configuration (i.e. selected folder) of an already-configured <Addon>NodeSettings entity.

    ## <Addon>NodeSettings Attributes

    OSF <Addon>NodeSettings entities have the "node_addons" `type`, and their `id` indicates the addon
    service provider (eg. `box`, `googledrive`, etc).

        name                    type                description
        ======================================================================================================
        external_account_id     string              _id of the associated ExternalAccount, if any
        configured              boolean             has this node been configured with a folder?
        enabled                 boolean             has a node settings object been associated with this node?
        folder_id               string              folder id of linked folder, from third-party service
        node_has_auth           boolean             is this node fully authorized to use an ExternalAccount?
        folder_path             boolean             folder path of linked folder, from third-party service
        url                     string              Specific to the `forward` addon
        label                   string              Specific to the `forward` addon

    ##Links

        self:  the canonical api endpoint of this node_addon

    ##Actions

    ###Update

        Method:        PUT / PATCH
        URL:           /links/self
        Query Params:  <none>
        Body (JSON):   {"data": {
                           "type": "node_addons",                   # required
                           "id":   {provider},                      # required
                           "attributes": {
                             "external_account_id": {account_id},   # optional
                             "folder_id":           {folder_id},    # optional
                             "folder_path":         {folder_path},  # optional - Google Drive specific
                             "url":                 {url},          # optional - External Link specific
                             "label":               {label}         # optional - External Link specific
                           }
                         }
                       }
        Success:       200 OK + node_addon representation

    To update a node, issue either a PUT or a PATCH request against the `/links/self` URL.  The `external_account_id`,
    `enabled`, and `folder_id` fields are mandatory if you PUT and optional if you PATCH. However, at least one is always mandatory.
    Non-string values will be accepted and stringified, but we make no promises about the stringification output.  So
    don't do that.

    To delete or deauthorize a node_addon, issue a PUT with all fields set to `null` / `False`, or a PATCH with `enabled` set to `False`.

    ####Note

    Not all addons are currently configurable via the API. The current list of addons that accept PUT/PATCH is [`box`, `dropbox`, `s3`, `googledrive`]

    #This Request/Response
    """

    permission_classes = (
        drf_permissions.IsAuthenticatedOrReadOnly,
        ContributorOrPublic,
        ExcludeWithdrawals,
        ReadOnlyIfRegistration,
        base_permissions.TokenHasScope,
    )

    required_read_scopes = [CoreScopes.NODE_ADDON_READ]
    required_write_scopes = [CoreScopes.NODE_ADDON_WRITE]

    serializer_class = NodeAddonSettingsSerializer
    view_category = 'nodes'
    view_name = 'node-addon-detail'

    def get_object(self):
        return self.get_addon_settings(check_object_permissions=False)

    def perform_create(self, serializer):
        addon = self.kwargs['provider']
        if addon not in ADDONS_OAUTH:
            raise NotFound('Requested addon unavailable')

        node = self.get_node()
        if node.has_addon(addon):
            raise InvalidModelValueError(
                detail='Add-on {} already enabled for node {}'.format(addon, node._id)
            )

        return super(NodeAddonDetail, self).perform_create(serializer)

    def perform_destroy(self, instance):
        addon = instance.config.short_name
        node = self.get_node()
        if not node.has_addon(instance.config.short_name):
            raise NotFound('Node {} does not have add-on {}'.format(node._id, addon))

        node.delete_addon(addon, auth=get_user_auth(self.request))

    def get_serializer_class(self):
        """
        Use NodeDetailSerializer which requires 'id'
        """
        if 'provider' in self.kwargs and self.kwargs['provider'] == 'forward':
            return ForwardNodeAddonSettingsSerializer
        else:
            return NodeAddonSettingsSerializer


class NodeAddonFolderList(JSONAPIBaseView, generics.ListAPIView, NodeMixin, AddonSettingsMixin):
    """List of folders that this node can connect to *Read-only*.

    Paginated list of folders retrieved from the associated third-party service

    ##Permissions

    <Addon> Folders are visible only to the addon authorizer.

    ## <Addon> Folder Attributes

    OSF <Addon\> Folder entities have the "node_addon_folders" `type`, and their `id` indicates the folder_id
    according to the associated service provider (eg. `box`, `googledrive`, etc).

        name        type        description
        ======================================================================================================
        path        string      path of this folder, according to third-party service
        kind        string      `"folder"`, typically.
        provider    string      `short_name` of third-party service provider
        name        string      name of this folder
        folder_id   string      id of this folder, according to third-party service

    ##Links

    See the [JSON-API spec regarding pagination](http://jsonapi.org/format/1.0/#fetching-pagination).

        root:  the canonical api endpoint of the root folder for this account
        children: the canonical api endpoint of this folder's children

    #This Request/Response
    """
    permission_classes = (
        drf_permissions.IsAuthenticatedOrReadOnly,
        ContributorOrPublic,
        ExcludeWithdrawals,
        base_permissions.TokenHasScope,
    )

    required_read_scopes = [CoreScopes.NODE_ADDON_READ, CoreScopes.NODE_FILE_READ]
    required_write_scopes = [CoreScopes.NULL]

    pagination_class = MaxSizePagination
    serializer_class = NodeAddonFolderSerializer
    view_category = 'nodes'
    view_name = 'node-addon-folders'

    def get_queryset(self):
        # TODO: [OSF-6120] refactor this/NS models to be generalizable
        node_addon = self.get_addon_settings()
        if not node_addon.has_auth:
            raise JSONAPIException(detail='This addon is enabled but an account has not been imported from your user settings',
                meta={'link': '{}users/me/addons/{}/accounts/'.format(API_BASE, node_addon.config.short_name)})

        path = self.request.query_params.get('path')
        folder_id = self.request.query_params.get('id')

        if not hasattr(node_addon, 'get_folders'):
            raise EndpointNotImplementedError('Endpoint not yet implemented for this addon')

        return node_addon.get_folders(path=path, folder_id=folder_id)


class NodeProvider(object):

    def __init__(self, provider, node):
        self.path = '/'
        self.node = node
        self.kind = 'folder'
        self.name = provider
        self.provider = provider
        self.node_id = node._id
        self.pk = node._id


class NodeProvidersList(JSONAPIBaseView, generics.ListAPIView, NodeMixin):
    """List of storage providers enabled for this node. *Read-only*.

    Users of the OSF may access their data on a [number of cloud-storage](/v2/#storage-providers) services that have
    integrations with the OSF.  We call these "providers".  By default every node has access to the OSF-provided
    storage but may use as many of the supported providers as desired.  This endpoint lists all of the providers that are
    configured for this node.  If you want to add more, you will need to do that in the Open Science Framework front end
    for now.

    In the OSF filesystem model, providers are treated as folders, but with special properties that distinguish them
    from regular folders.  Every provider folder is considered a root folder, and may not be deleted through the regular
    file API.  To see the contents of the provider, issue a GET request to the `/relationships/files/links/related/href`
    attribute of the provider resource.  The `new_folder` and `upload` actions are handled by another service called
    WaterButler, whose response format differs slightly from the OSF's.

    <!--- Copied from FileDetail.Spiel -->

    ###Waterbutler Entities

    When an action is performed against a WaterButler endpoint, it will generally respond with a file entity, a folder
    entity, or no content.

    ####File Entity

        name          type       description
        =========================================================================
        name          string     name of the file
        path          string     unique identifier for this file entity for this
                                 project and storage provider. may not end with '/'
        materialized  string     the full path of the file relative to the storage
                                 root.  may not end with '/'
        kind          string     "file"
        etag          string     etag - http caching identifier w/o wrapping quotes
        modified      timestamp  last modified timestamp - format depends on provider
        contentType   string     MIME-type when available
        provider      string     id of provider e.g. "osfstorage", "s3", "googledrive".
                                 equivalent to addon_short_name on the OSF
        size          integer    size of file in bytes
        extra         object     may contain additional data beyond what's described here,
                                 depending on the provider
          version     integer    version number of file. will be 1 on initial upload
          downloads   integer    count of the number times the file has been downloaded
          hashes      object
            md5       string     md5 hash of file
            sha256    string     SHA-256 hash of file

    ####Folder Entity

        name          type    description
        ======================================================================
        name          string  name of the folder
        path          string  unique identifier for this folder entity for this
                              project and storage provider. must end with '/'
        materialized  string  the full path of the folder relative to the storage
                              root.  must end with '/'
        kind          string  "folder"
        etag          string  etag - http caching identifier w/o wrapping quotes
        extra         object  varies depending on provider

    ##Provider Attributes

    `type` is "files"

        name      type    description
        =================================================================================
        name      string  name of the provider
        kind      string  type of this file/folder.  always "folder"
        path      path    relative path of this folder within the provider filesys. always "/"
        node      string  node this provider belongs to
        provider  string  provider id, same as "name"

    ##Links

    See the [JSON-API spec regarding pagination](http://jsonapi.org/format/1.0/#fetching-pagination).

    ##Actions

    <!--- Copied from FileDetail.Actions -->

    ###Create Subfolder (*folders*)

        Method:       PUT
        URL:          /links/new_folder
        Query Params: ?kind=folder&name={new_folder_name}
        Body:         <empty>
        Success:      201 Created + new folder representation

    You can create a subfolder of an existing folder by issuing a PUT request against the `new_folder` link.  The
    `?kind=folder` portion of the query parameter is already included in the `new_folder` link.  The name of the new
    subfolder should be provided in the `name` query parameter.  The response will contain a [WaterButler folder
    entity](#folder-entity).  If a folder with that name already exists in the parent directory, the server will return
    a 409 Conflict error response.

    ###Upload New File (*folders*)

        Method:       PUT
        URL:          /links/upload
        Query Params: ?kind=file&name={new_file_name}
        Body (Raw):   <file data (not form-encoded)>
        Success:      201 Created + new file representation

    To upload a file to a folder, issue a PUT request to the folder's `upload` link with the raw file data in the
    request body, and the `kind` and `name` query parameters set to `'file'` and the desired name of the file.  The
    response will contain a [WaterButler file entity](#file-entity) that describes the new file.  If a file with the
    same name already exists in the folder, the server will return a 409 Conflict error response.

    ##Query Params

    + `page=<Int>` -- page number of results to view, default 1

    #This Request/Response

    """
    permission_classes = (
        drf_permissions.IsAuthenticatedOrReadOnly,
        ContributorOrPublic,
        ExcludeWithdrawals,
        base_permissions.TokenHasScope,
    )

    required_read_scopes = [CoreScopes.NODE_FILE_READ]
    required_write_scopes = [CoreScopes.NODE_FILE_WRITE]

    serializer_class = NodeProviderSerializer
    view_category = 'nodes'
    view_name = 'node-providers'

    def get_provider_item(self, provider):
        return NodeProvider(provider, self.get_node())

    def get_queryset(self):
        return [
            self.get_provider_item(addon.config.short_name)
            for addon
            in self.get_node().get_addons()
            if addon.config.has_hgrid_files
            and addon.configured
        ]

class NodeProviderDetail(JSONAPIBaseView, generics.RetrieveAPIView, NodeMixin):
    permission_classes = (
        drf_permissions.IsAuthenticatedOrReadOnly,
        ContributorOrPublic,
        ExcludeWithdrawals,
        base_permissions.TokenHasScope,
    )

    required_read_scopes = [CoreScopes.NODE_FILE_READ]
    required_write_scopes = [CoreScopes.NODE_FILE_WRITE]

    serializer_class = NodeProviderSerializer
    view_category = 'nodes'
    view_name = 'node-provider-detail'

    def get_object(self):
        return NodeProvider(self.kwargs['provider'], Node.load(self.kwargs['node_id']))


class NodeAlternativeCitationsList(JSONAPIBaseView, generics.ListCreateAPIView, NodeMixin):
    """List of alternative citations for a project.

    ##Actions

    ###Create Alternative Citation

        Method:         POST
        Body (JSON):    {
                            "data": {
                                "type": "citations",    # required
                                "attributes": {
                                    "name": {name},     # mandatory
                                    "text": {text}      # mandatory
                                }
                            }
                        }
        Success:        201 Created + new citation representation
    """

    permission_classes = (
        drf_permissions.IsAuthenticatedOrReadOnly,
        AdminOrPublic,
        ReadOnlyIfRegistration,
        base_permissions.TokenHasScope
    )

    required_read_scopes = [CoreScopes.NODE_CITATIONS_READ]
    required_write_scopes = [CoreScopes.NODE_CITATIONS_WRITE]

    serializer_class = NodeAlternativeCitationSerializer
    view_category = 'nodes'
    view_name = 'alternative-citations'

    def get_queryset(self):
        return self.get_node().alternative_citations.all()


class NodeAlternativeCitationDetail(JSONAPIBaseView, generics.RetrieveUpdateDestroyAPIView, NodeMixin):
    """Details about an alternative citations for a project.

    ##Actions

    ###Update Alternative Citation

        Method:         PUT
        Body (JSON):    {
                            "data": {
                                "type": "citations",    # required
                                "id": {{id}}            # required
                                "attributes": {
                                    "name": {name},     # mandatory
                                    "text": {text}      # mandatory
                                }
                            }
                        }
        Success:        200 Ok + updated citation representation

    ###Delete Alternative Citation

        Method:         DELETE
        Success:        204 No content
    """

    permission_classes = (
        drf_permissions.IsAuthenticatedOrReadOnly,
        AdminOrPublic,
        ReadOnlyIfRegistration,
        base_permissions.TokenHasScope
    )

    required_read_scopes = [CoreScopes.NODE_CITATIONS_READ]
    required_write_scopes = [CoreScopes.NODE_CITATIONS_WRITE]

    serializer_class = NodeAlternativeCitationSerializer
    view_category = 'nodes'
    view_name = 'alternative-citation-detail'

    def get_object(self):
        try:
            return self.get_node().alternative_citations.get(_id=str(self.kwargs['citation_id']))
        except AlternativeCitation.DoesNotExist:
            raise NotFound

    def perform_destroy(self, instance):
        self.get_node().remove_citation(get_user_auth(self.request), instance, save=True)


class NodeLogList(JSONAPIBaseView, generics.ListAPIView, NodeMixin, ODMFilterMixin):
    """List of Logs associated with a given Node. *Read-only*.

    <!--- Copied Description from NodeLogDetail -->

    Paginated list of Logs ordered by their `date`. This includes the Logs of the specified Node as well as the logs of that Node's children that the current user has access to.

    Note that if an anonymous view_only key is being used, the user relationship will not be exposed.

    On the front end, logs show record and show actions done on the OSF. The complete list of loggable actions (in the format {identifier}: {description}) is as follows:

    * 'project_created': A Node is created
    * 'project_registered': A Node is registered
    * 'project_deleted': A Node is deleted
    * 'created_from': A Node is created using an existing Node as a template
    * 'pointer_created': A Pointer is created
    * 'pointer_forked': A Pointer is forked
    * 'pointer_removed': A Pointer is removed
    * 'node_removed': A component is deleted
    * 'node_forked': A Node is forked
    ===
    * 'made_public': A Node is made public
    * 'made_private': A Node is made private
    * 'tag_added': A tag is added to a Node
    * 'tag_removed': A tag is removed from a Node
    * 'edit_title': A Node's title is changed
    * 'edit_description': A Node's description is changed
    * 'updated_fields': One or more of a Node's fields are changed
    * 'external_ids_added': An external identifier is added to a Node (e.g. DOI, ARK)
    ===
    * 'contributor_added': A Contributor is added to a Node
    * 'contributor_removed': A Contributor is removed from a Node
    * 'contributors_reordered': A Contributor's position in a Node's bibliography is changed
    * 'permissions_updated': A Contributor's permissions on a Node are changed
    * 'made_contributor_visible': A Contributor is made bibliographically visible on a Node
    * 'made_contributor_invisible': A Contributor is made bibliographically invisible on a Node
    ===
    * 'wiki_updated': A Node's wiki is updated
    * 'wiki_deleted': A Node's wiki is deleted
    * 'wiki_renamed': A Node's wiki is renamed
    * 'made_wiki_public': A Node's wiki is made public
    * 'made_wiki_private': A Node's wiki is made private
    ===
    * 'addon_added': An add-on is linked to a Node
    * 'addon_removed': An add-on is unlinked from a Node
    * 'addon_file_moved': A File in a Node's linked add-on is moved
    * 'addon_file_copied': A File in a Node's linked add-on is copied
    * 'addon_file_renamed': A File in a Node's linked add-on is renamed
    * 'node_authorized': An addon is authorized for a project
    * 'node_deauthorized': An addon is deauthorized for a project
    * 'folder_created': A Folder is created in a Node's linked add-on
    * 'file_added': A File is added to a Node's linked add-on
    * 'file_updated': A File is updated on a Node's linked add-on
    * 'file_removed': A File is removed from a Node's linked add-on
    * 'file_restored': A File is restored in a Node's linked add-on
    ===
    * 'comment_added': A Comment is added to some item
    * 'comment_removed': A Comment is removed from some item
    * 'comment_updated': A Comment is updated on some item
    ===
    * 'embargo_initiated': An embargoed Registration is proposed on a Node
    * 'embargo_approved': A proposed Embargo of a Node is approved
    * 'embargo_cancelled': A proposed Embargo of a Node is cancelled
    * 'embargo_completed': A proposed Embargo of a Node is completed
    * 'retraction_initiated': A Withdrawal of a Registration is proposed
    * 'retraction_approved': A Withdrawal of a Registration is approved
    * 'retraction_cancelled': A Withdrawal of a Registration is cancelled
    * 'registration_initiated': A Registration of a Node is proposed
    * 'registration_approved': A proposed Registration is approved
    * 'registration_cancelled': A proposed Registration is cancelled
    ===
    * 'node_created': A Node is created (_deprecated_)

   ##Log Attributes

    <!--- Copied Attributes from LogList -->

    OSF Log entities have the "logs" `type`.

        name           type                   description
        ============================================================================
        date           iso8601 timestamp      timestamp of Log creation
        action         string                 Log action (see list above)

    ##Relationships

    ###Node

    The node this log belongs to.

    ###User

    The user who performed the logged action.

    ##Links

    See the [JSON-API spec regarding pagination](http://jsonapi.org/format/1.0/#fetching-pagination).

    ##Actions

    ##Query Params

    <!--- Copied Query Params from LogList -->

    Logs may be filtered by their `action` and `date`.

    #This Request/Response

    """

    serializer_class = NodeLogSerializer
    view_category = 'nodes'
    view_name = 'node-logs'

    required_read_scopes = [CoreScopes.NODE_LOG_READ]
    required_write_scopes = [CoreScopes.NULL]

    log_lookup_url_kwarg = 'node_id'

    ordering = ('-date', )

    permission_classes = (
        drf_permissions.IsAuthenticatedOrReadOnly,
        ContributorOrPublic,
        base_permissions.TokenHasScope,
        ExcludeWithdrawals
    )

    def get_default_odm_query(self):
        auth = get_user_auth(self.request)
        query = self.get_node().get_aggregate_logs_query(auth)
        return query

    def get_queryset(self):
        queryset = NodeLog.find(self.get_query_from_request()).select_related('node', 'original_node', 'user')
        return queryset


class NodeCommentsList(JSONAPIBaseView, generics.ListCreateAPIView, ODMFilterMixin, NodeMixin):
    """List of comments on a node. *Writeable*.

    Paginated list of comments ordered by their `date_created.` Each resource contains the full representation of the
    comment, meaning additional requests to an individual comment's detail view are not necessary.

    Note that if an anonymous view_only key is being used, the user relationship will not be exposed.

    ###Permissions

    Comments on public nodes are given read-only access to everyone. If the node comment-level is "private",
    only contributors have permission to comment. If the comment-level is "public" any logged-in OSF user can comment.
    Comments on private nodes are only visible to contributors and administrators on the parent node.

    ##Attributes

    OSF comment entities have the "comments" `type`.

        name           type               description
        =================================================================================
        content        string             content of the comment
        date_created   iso8601 timestamp  timestamp that the comment was created
        date_modified  iso8601 timestamp  timestamp when the comment was last updated
        modified       boolean            has this comment been edited?
        deleted        boolean            is this comment deleted?
        is_abuse       boolean            has this comment been reported by the current user?
        has_children   boolean            does this comment have replies?
        can_edit       boolean            can the current user edit this comment?

    ##Links

    See the [JSON-API spec regarding pagination](http://jsonapi.org/format/1.0/#fetching-pagination).

    ##Actions

    ###Create

        Method:        POST
        URL:           /links/self
        Query Params:  <none>
        Body (JSON):   {
                         "data": {
                           "type": "comments",   # required
                           "attributes": {
                             "content":       {content},        # mandatory
                           },
                           "relationships": {
                             "target": {
                               "data": {
                                  "type": {target type}         # mandatory
                                  "id": {target._id}            # mandatory
                               }
                             }
                           }
                         }
                       }
        Success:       201 CREATED + comment representation

    To create a comment on this node, issue a POST request against this endpoint. The comment target id and target type
    must be specified. To create a comment on the node overview page, the target `type` would be "nodes" and the `id`
    would be the node id. To reply to a comment on this node, the target `type` would be "comments" and the `id` would
    be the id of the comment to reply to. The `content` field is mandatory.

    If the comment creation is successful the API will return
    a 201 response with the representation of the new comment in the body. For the new comment's canonical URL, see the
    `/links/self` field of the response.

    ##Query Params

    + `filter[deleted]=True|False` -- filter comments based on whether or not they are deleted.

    The list of node comments includes deleted comments by default. The `deleted` field is a boolean and can be
    filtered using truthy values, such as `true`, `false`, `0`, or `1`. Note that quoting `true` or `false` in
    the query will cause the match to fail regardless.

    + `filter[date_created][comparison_operator]=YYYY-MM-DDTH:M:S` -- filter comments based on date created.

    Comments can also be filtered based on their `date_created` and `date_modified` fields. Possible comparison
    operators include 'gt' (greater than), 'gte'(greater than or equal to), 'lt' (less than) and 'lte'
    (less than or equal to). The date must be in the format YYYY-MM-DD and the time is optional.

    + `filter[target]=target_id` -- filter comments based on their target id.

    The list of comments can be filtered by target id. For example, to get all comments with target = project,
    the target_id would be the project_id.

    #This Request/Response
    """
    permission_classes = (
        drf_permissions.IsAuthenticatedOrReadOnly,
        CanCommentOrPublic,
        base_permissions.TokenHasScope,
        ExcludeWithdrawals
    )

    required_read_scopes = [CoreScopes.NODE_COMMENTS_READ]
    required_write_scopes = [CoreScopes.NODE_COMMENTS_WRITE]

    pagination_class = CommentPagination
    serializer_class = NodeCommentSerializer
    view_category = 'nodes'
    view_name = 'node-comments'

    ordering = ('-date_created', )  # default ordering

    # overrides ODMFilterMixin
    def get_default_odm_query(self):
        return Q('node', 'eq', self.get_node()) & Q('root_target', 'ne', None)

    # Hook to make filtering on 'target' work
    def postprocess_query_param(self, key, field_name, operation):
        if field_name == 'target':
            operation['value'] = Guid.load(operation['value'])

    def get_queryset(self):
        comments = Comment.find(self.get_query_from_request())
        for comment in comments:
            # Deleted root targets still appear as tuples in the database,
            # but need to be None in order for the query to be correct.
            if comment.root_target.referent.is_deleted:
                comment.root_target = None
                comment.save()

        return Comment.find(self.get_query_from_request())

    def get_serializer_class(self):
        if self.request.method == 'POST':
            return CommentCreateSerializer
        else:
            return NodeCommentSerializer

    # overrides ListCreateAPIView
    def get_parser_context(self, http_request):
        """
        Tells parser that we are creating a relationship
        """
        res = super(NodeCommentsList, self).get_parser_context(http_request)
        res['is_relationship'] = True
        return res

    def perform_create(self, serializer):
        node = self.get_node()
        serializer.validated_data['user'] = self.request.user
        serializer.validated_data['node'] = node
        serializer.save()


class NodeInstitutionsList(JSONAPIBaseView, generics.ListAPIView, ODMFilterMixin, NodeMixin):
    """ Detail of the affiliated institutions a node has, if any. Returns [] if the node has no
    affiliated institution.

    ##Attributes

    OSF Institutions have the "institutions" `type`.

        name           type               description
        =========================================================================
        name           string             title of the institution
        id             string             unique identifier in the OSF
        logo_path      string             a path to the institution's static logo



    #This Request/Response

    """
    permission_classes = (
        drf_permissions.IsAuthenticatedOrReadOnly,
        base_permissions.TokenHasScope,
        AdminOrPublic
    )

    required_read_scopes = [CoreScopes.NODE_BASE_READ, CoreScopes.INSTITUTION_READ]
    required_write_scopes = [CoreScopes.NULL]
    serializer_class = InstitutionSerializer

    model = Institution
    view_category = 'nodes'
    view_name = 'node-institutions'

    def get_queryset(self):
        node = self.get_node()
        return node.affiliated_institutions.all() or []


class NodeInstitutionsRelationship(JSONAPIBaseView, generics.RetrieveUpdateDestroyAPIView, generics.CreateAPIView, NodeMixin):
    """ Relationship Endpoint for Node -> Institutions Relationship

    Used to set, remove, update and retrieve the affiliated_institutions of a node to an institution

    ##Actions

    ###Create

        Method:        POST
        URL:           /links/self
        Query Params:  <none>
        Body (JSON):   {
                         "data": [{
                           "type": "institutions",   # required
                           "id": <institution_id>   # required
                         }]
                       }
        Success:       201

        This requires write permissions on the node and for the user making the request to
        have the institutions in the payload as affiliated in their account.

    ###Update

        Method:        PUT || PATCH
        URL:           /links/self
        Query Params:  <none>
        Body (JSON):   {
                         "data": [{
                           "type": "institutions",   # required
                           "id": <institution_id>   # required
                         }]
                       }
        Success:       200

        This requires write permissions on the node and for the user making the request to
        have the institutions in the payload as affiliated in their account. This will delete
        all institutions not listed, meaning a data: [] payload does the same as a DELETE with all
        the institutions.

    ###Destroy

        Method:        DELETE
        URL:           /links/self
        Query Params:  <none>
        Body (JSON):   {
                         "data": [{
                           "type": "institutions",   # required
                           "id": <institution_id>   # required
                         }]
                       }
        Success:       204

        This requires write permissions in the node. If the user has admin permissions, the institution in the payload does
        not need to be affiliated in their account.
    """
    permission_classes = (
        drf_permissions.IsAuthenticatedOrReadOnly,
        base_permissions.TokenHasScope,
        WriteOrPublicForRelationshipInstitutions
    )
    required_read_scopes = [CoreScopes.NODE_BASE_READ]
    required_write_scopes = [CoreScopes.NODE_BASE_WRITE]
    serializer_class = NodeInstitutionsRelationshipSerializer
    parser_classes = (JSONAPIRelationshipParser, JSONAPIRelationshipParserForRegularJSON, )

    view_category = 'nodes'
    view_name = 'node-relationships-institutions'

    def get_object(self):
        node = self.get_node(check_object_permissions=False)
        obj = {
            'data': node.affiliated_institutions.all(),
            'self': node
        }
        self.check_object_permissions(self.request, obj)
        return obj

    def perform_destroy(self, instance):
        data = self.request.data['data']
        user = self.request.user
        current_insts = {inst._id: inst for inst in instance['data']}
        node = instance['self']

        for val in data:
            if val['id'] in current_insts:
                if not user.is_affiliated_with_institution(current_insts[val['id']]) and not node.has_permission(user, 'admin'):
                    raise PermissionDenied
                node.remove_affiliated_institution(inst=current_insts[val['id']], user=user)
        node.save()

    def create(self, *args, **kwargs):
        try:
            ret = super(NodeInstitutionsRelationship, self).create(*args, **kwargs)
        except RelationshipPostMakesNoChanges:
            return Response(status=HTTP_204_NO_CONTENT)
        return ret


class NodeWikiList(JSONAPIBaseView, generics.ListAPIView, NodeMixin, ODMFilterMixin):
    """List of wiki pages on a node. *Read only*.

    Paginated list of the node's current wiki page versions ordered by their `date_modified.` Each resource contains the
    full representation of the wiki, meaning additional requests to an individual wiki's detail view are not necessary.

    Note that if an anonymous view_only key is being used, the user relationship will not be exposed.

    ###Permissions

    Wiki pages on public nodes are given read-only access to everyone. Wiki pages on private nodes are only visible to
    contributors and administrators on the parent node.

    ##Attributes

    OSF wiki entities have the "wikis" `type`.

        name                    type               description
        ======================================================================================================
        name                        string             name of the wiki pag
        path                        string             the path of the wiki page
        materialized_path           string             the path of the wiki page
        date_modified               iso8601 timestamp  timestamp when the wiki was last updated
        content_type                string             MIME-type
        current_user_can_comment    boolean            Whether the current user is allowed to post comments
        extra                       object
        version                     integer            version number of the wiki


    ##Links

    See the [JSON-API spec regarding pagination](http://jsonapi.org/format/1.0/#fetching-pagination).

    ##Query Params

    + `filter[name]=<Str>` -- filter wiki pages by name

    + `filter[date_modified][comparison_operator]=YYYY-MM-DDTH:M:S` -- filter wiki pages based on date modified.

    Wiki pages can be filtered based on their `date_modified` fields. Possible comparison
    operators include 'gt' (greater than), 'gte'(greater than or equal to), 'lt' (less than) and 'lte'
    (less than or equal to). The date must be in the format YYYY-MM-DD and the time is optional.


    #This Request/Response
    """

    permission_classes = (
        drf_permissions.IsAuthenticatedOrReadOnly,
        base_permissions.TokenHasScope,
        ContributorOrPublic,
        ExcludeWithdrawals
    )

    required_read_scopes = [CoreScopes.WIKI_BASE_READ]
    required_write_scopes = [CoreScopes.NULL]
    serializer_class = NodeWikiSerializer

    view_category = 'nodes'
    view_name = 'node-wikis'

    ordering = ('-date', )  # default ordering

    # overrides ODMFilterMixin
    def get_default_odm_query(self):
        node = self.get_node()
        node_wiki_pages = node.wiki_pages_current.values() if node.wiki_pages_current else []
        return Q('guids___id', 'in', node_wiki_pages)

    def get_queryset(self):
        return NodeWikiPage.find(self.get_query_from_request())


class NodeLinkedNodesRelationship(LinkedNodesRelationship, NodeMixin):
    """ Relationship Endpoint for Nodes -> Linked Node relationships

    Used to set, remove, update and retrieve the ids of the linked nodes attached to this collection. For each id, there
    exists a node link that contains that node.

    ##Actions

    ###Create

        Method:        POST
        URL:           /links/self
        Query Params:  <none>
        Body (JSON):   {
                         "data": [{
                           "type": "linked_nodes",   # required
                           "id": <node_id>   # required
                         }]
                       }
        Success:       201

    This requires both edit permission on the collection, and for the user that is
    making the request to be able to read the nodes requested. Data can be contain any number of
    node identifiers. This will create a node_link for all node_ids in the request that
    do not currently have a corresponding node_link in this collection.

    ###Update

        Method:        PUT || PATCH
        URL:           /links/self
        Query Params:  <none>
        Body (JSON):   {
                         "data": [{
                           "type": "linked_nodes",   # required
                           "id": <node_id>   # required
                         }]
                       }
        Success:       200

    This requires both edit permission on the collection, and for the user that is
    making the request to be able to read the nodes requested. Data can be contain any number of
    node identifiers. This will replace the contents of the node_links for this collection with
    the contents of the request. It will delete all node links that don't have a node_id in the data
    array, create node links for the node_ids that don't currently have a node id, and do nothing
    for node_ids that already have a corresponding node_link. This means a update request with
    {"data": []} will remove all node_links in this collection

    ###Destroy

        Method:        DELETE
        URL:           /links/self
        Query Params:  <none>
        Body (JSON):   {
                         "data": [{
                           "type": "linked_nodes",   # required
                           "id": <node_id>   # required
                         }]
                       }
        Success:       204

    This requires edit permission on the node. This will delete any node_links that have a
    corresponding node_id in the request.
    """

    view_category = 'nodes'
    view_name = 'node-pointer-relationship'


class LinkedNodesList(BaseLinkedList, NodeMixin):
    """List of nodes linked to this node. *Read-only*.

    Linked nodes are the nodes pointed to by node links. This view will probably replace node_links in the near future.

    <!--- Copied Spiel from NodeDetail -->

    On the front end, nodes are considered 'projects' or 'components'. The difference between a project and a component
    is that a project is the top-level node, and components are children of the project. There is also a [category
    field](/v2/#osf-node-categories) that includes 'project' as an option. The categorization essentially determines
    which icon is displayed by the node in the front-end UI and helps with search organization. Top-level nodes may have
    a category other than project, and children nodes may have a category of project.

    ##Linked Node Attributes

    <!--- Copied Attributes from NodeDetail -->

    OSF Node entities have the "nodes" `type`.

        name           type               description
        =================================================================================
        title          string             title of project or component
        description    string             description of the node
        category       string             node category, must be one of the allowed values
        date_created   iso8601 timestamp  timestamp that the node was created
        date_modified  iso8601 timestamp  timestamp when the node was last updated
        tags           array of strings   list of tags that describe the node
        registration   boolean            is this is a registration?
        collection     boolean            is this node a collection of other nodes?
        public         boolean            has this node been made publicly-visible?

    ##Links

    See the [JSON-API spec regarding pagination](http://jsonapi.org/format/1.0/#fetching-pagination).

    ##Query Params

    + `page=<Int>` -- page number of results to view, default 1

    + `filter[<fieldname>]=<Str>` -- fields and values to filter the search results on.

    Nodes may be filtered by their `title`, `category`, `description`, `public`, `registration`, or `tags`.  `title`,
    `description`, and `category` are string fields and will be filtered using simple substring matching.  `public` and
    `registration` are booleans, and can be filtered using truthy values, such as `true`, `false`, `0`, or `1`.  Note
    that quoting `true` or `false` in the query will cause the match to fail regardless.  `tags` is an array of simple strings.

    #This Request/Response
    """
    serializer_class = NodeSerializer
    view_category = 'nodes'
    view_name = 'linked-nodes'

    def get_queryset(self):
        queryset = super(LinkedNodesList, self).get_queryset()
        return queryset.exclude(type='osf.registration')

    # overrides APIView
    def get_parser_context(self, http_request):
        """
        Tells parser that we are creating a relationship
        """
        res = super(LinkedNodesList, self).get_parser_context(http_request)
        res['is_relationship'] = True
        return res


class NodeViewOnlyLinksList(JSONAPIBaseView, generics.ListCreateAPIView, ListFilterMixin, NodeMixin):
    """
    List of view only links on a node. *Writeable*.

    ###Permissions

    View only links on a node, public or private, are readable and writeable only by users that are
    administrators on the node.

    ##Attributes

        name            type                    description
        =================================================================================
        name            string                  name of the view only link
        anonymous       boolean                 whether the view only link has anonymized contributors
        date_created    iso8601 timestamp       timestamp when the view only link was created
        key             string                  the view only link key


    ##Relationships

    ###Creator

    The user who created the view only link.

    ###Nodes

    The nodes which this view only link key gives read-only access to.

    ##Actions

    ###Create

        Method:        POST
        Body (JSON): {
                        "data": {
                            "attributes": {
                                "name": {string},              #optional
                                "anonymous": true|false,        #optional
                            }
                        }
                    }
        Success:       201 CREATED + VOL representation

    ##Query Params

    + `filter[<fieldname>]=<Str>` -- fields and values to filter the search results on.

    View only links may be filtered by their `name`, `anonymous`, and `date_created` attributes.

    #This Request/Response
    """
    permission_classes = (
        IsAdmin,
        base_permissions.TokenHasScope,
        drf_permissions.IsAuthenticatedOrReadOnly
    )

    required_read_scopes = [CoreScopes.NODE_VIEW_ONLY_LINKS_READ]
    required_write_scopes = [CoreScopes.NODE_VIEW_ONLY_LINKS_WRITE]

    serializer_class = NodeViewOnlyLinkSerializer

    view_category = 'nodes'
    view_name = 'node-view-only-links'

    def get_default_queryset(self):
        return self.get_node().private_links.filter(is_deleted=False)

    def get_queryset(self):
        return self.get_queryset_from_request()


class NodeViewOnlyLinkDetail(JSONAPIBaseView, generics.RetrieveUpdateDestroyAPIView, NodeMixin):
    """
    Detail of a specific view only link on a node. *Writeable*.

    ###Permissions

    View only links on a node, public or private, are only readable and writeable by users that are
    administrators on the node.

    ##Attributes

        name            type                    description
        =================================================================================
        name            string                  name of the view only link
        anonymous       boolean                 whether the view only link has anonymized contributors
        date_created    iso8601 timestamp       timestamp when the view only link was created
        key             string                  the view only key


    ##Relationships

    ###Creator

    The user who created the view only link.

    ###Nodes

    The nodes which this view only link key gives read-only access to.

    ##Actions

    ###Update

        Method:        PUT
        Body (JSON):   {
                         "data": {
                           "attributes": {
                             "name": {string},               #optional
                             "anonymous": true|false,        #optional
                           },
                         }
                       }
        Success:       200 OK + VOL representation

    ###Delete

        Method:        DELETE
        Body (JSON):   <none>
        Success:       204 NO CONTENT

    #This Request/Response
    """

    permission_classes = (
        IsAdmin,
        base_permissions.TokenHasScope,
        drf_permissions.IsAuthenticatedOrReadOnly
    )

    required_read_scopes = [CoreScopes.NODE_VIEW_ONLY_LINKS_READ]
    required_write_scopes = [CoreScopes.NODE_VIEW_ONLY_LINKS_WRITE]

    serializer_class = NodeViewOnlyLinkSerializer

    view_category = 'nodes'
    view_name = 'node-view-only-link-detail'

    def get_serializer_class(self):
        if self.request.method == 'PUT':
            return NodeViewOnlyLinkUpdateSerializer
        return NodeViewOnlyLinkSerializer

    def get_object(self):
        try:
            return self.get_node().private_links.get(_id=self.kwargs['link_id'])
        except PrivateLink.DoesNotExist:
            raise NotFound

    def perform_destroy(self, link):
        assert isinstance(link, PrivateLink), 'link must be a PrivateLink'
        link.is_deleted = True
        link.save()
        enqueue_postcommit_task(ban_url, (self.get_node(),), {}, celery=True, once_per_request=True)


class NodeIdentifierList(NodeMixin, IdentifierList):
    """List of identifiers for a specified node. *Read-only*.

    ##Identifier Attributes

    OSF Identifier entities have the "identifiers" `type`.

        name           type                   description
        ----------------------------------------------------------------------------
        category       string                 e.g. 'ark', 'doi'
        value          string                 the identifier value itself

    ##Links

        self: this identifier's detail page

    ##Relationships

    ###Referent

    The identifier is refers to this node.

    ##Actions

    *None*.

    ##Query Params

     Identifiers may be filtered by their category.

    #This Request/Response

    """

    serializer_class = NodeIdentifierSerializer


class NodePreprintsList(JSONAPIBaseView, generics.ListAPIView, NodeMixin, NodePreprintsFilterMixin):
    """List of preprints for a node. *Read-only*.

    ##Note
    **This API endpoint is under active development, and is subject to change in the future.**

    Paginated list of preprints ordered by their `date_created`.  Each resource contains a representation of the
    preprint.

    ##Preprint Attributes

    OSF Preprint entities have the "preprints" `type`.

        name                            type                                description
        ====================================================================================
        date_created                    iso8601 timestamp                   timestamp that the preprint was created
        date_modified                   iso8601 timestamp                   timestamp that the preprint was last modified
        date_published                  iso8601 timestamp                   timestamp when the preprint was published
        is_published                    boolean                             whether or not this preprint is published
        is_preprint_orphan              boolean                             whether or not this preprint is orphaned
        subjects                        list of lists of dictionaries       ids of Subject in the PLOS taxonomy. Dictrionary, containing the subject text and subject ID
        provider                        string                              original source of the preprint
        doi                             string                              bare DOI for the manuscript, as entered by the user

    ##Relationships

    ###Node
    The node that this preprint was created for

    ###Primary File
    The file that is designated as the preprint's primary file, or the manuscript of the preprint.

    ###Provider
    Link to preprint_provider detail for this preprint

    ##Links

    - `self` -- Preprint detail page for the current preprint
    - `html` -- Project on the OSF corresponding to the current preprint
    - `doi` -- URL representation of the DOI entered by the user for the preprint manuscript

    See the [JSON-API spec regarding pagination](http://jsonapi.org/format/1.0/#fetching-pagination).

    ##Query Params

    + `page=<Int>` -- page number of results to view, default 1

    #This Request/Response
    """
    permission_classes = (
        drf_permissions.IsAuthenticatedOrReadOnly,
        base_permissions.TokenHasScope,
        ContributorOrPublic,
    )
    parser_classes = (JSONAPIMultipleRelationshipsParser, JSONAPIMultipleRelationshipsParserForRegularJSON,)

    required_read_scopes = [CoreScopes.NODE_PREPRINTS_READ]
    required_write_scopes = [CoreScopes.NODE_PREPRINTS_WRITE]

    serializer_class = PreprintSerializer

    view_category = 'nodes'
    view_name = 'node-preprints'

    # overrides ODMFilterMixin
    def get_default_odm_query(self):
        return (
            Q('node', 'eq', self.get_node())
        )

    # overrides ListAPIView
    def get_queryset(self):
        return PreprintService.find(self.get_query_from_request())<|MERGE_RESOLUTION|>--- conflicted
+++ resolved
@@ -283,29 +283,6 @@
 
     ordering = ('-date_modified', )  # default ordering
 
-<<<<<<< HEAD
-=======
-    # overrides ODMFilterMixin
-    def _operation_to_query(self, operation):
-        # We special case filters on root because root isn't a field; to get the children
-        # of a root, we use a custom manager method, Node.objects.get_children, and build
-        # a query from that
-        if operation['source_field_name'] == 'root':
-            child_pks = []
-            for root_guid in operation['value']:
-                root = get_object_or_error(Node, root_guid, display_name='root')
-                child_pks.extend(Node.objects.get_children(root=root, primary_keys=True))
-            return Q('id', 'in', child_pks)
-        elif operation['source_field_name'] == 'parent_node':
-            if operation['value']:
-                parent = get_object_or_error(Node, operation['value'], display_name='parent')
-                return Q('parent_nodes', 'eq', parent.id)
-            else:
-                return Q('parent_nodes', 'isnull', True)
-        else:
-            return super(NodeList, self)._operation_to_query(operation)
-
->>>>>>> 057b5a18
     # overrides FilterMixin
     def postprocess_query_param(self, key, field_name, operation):
         # tag queries will usually be on Tag.name,
