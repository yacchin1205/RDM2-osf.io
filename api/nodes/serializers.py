from rest_framework import serializers as ser
from rest_framework import exceptions
from modularodm.exceptions import ValidationValueError

from framework.auth.core import Auth
from framework.exceptions import PermissionsError

from website.models import Node, User, Comment
from website.exceptions import NodeStateError
from website.util import permissions as osf_permissions

from api.base.utils import get_object_or_error, absolute_reverse, add_dev_only_items
<<<<<<< HEAD
from api.base.exceptions import InvalidModelValueError
from api.base.serializers import (LinksField, JSONAPIHyperlinkedIdentityField, DevOnly,
                                  JSONAPISerializer, WaterbutlerLink, NodeFileHyperLink,
                                  IDField, TypeField, TargetTypeField, JSONAPIListField,
                                  HideIfRegistration, HideIfRetraction)
=======
from api.base.serializers import (JSONAPISerializer, WaterbutlerLink, NodeFileHyperLinkField, IDField, TypeField,
    TargetTypeField, JSONAPIListField, LinksField, RelationshipField, DevOnly)
from api.base.exceptions import InvalidModelValueError
>>>>>>> 1adde6b5


class NodeTagField(ser.Field):
    def to_representation(self, obj):
        if obj is not None:
            return obj._id
        return None

    def to_internal_value(self, data):
        return data


class NodeSerializer(JSONAPISerializer):
    # TODO: If we have to redo this implementation in any of the other serializers, subclass ChoiceField and make it
    # handle blank choices properly. Currently DRF ChoiceFields ignore blank options, which is incorrect in this
    # instance
    filterable_fields = frozenset([
        'title',
        'description',
        'public',
        'tags',
        'category',
        'date_created',
        'date_modified',
        'registration'
    ])

    id = IDField(source='_id', read_only=True)
    type = TypeField()

    category_choices = Node.CATEGORY_MAP.keys()
    category_choices_string = ', '.join(["'{}'".format(choice) for choice in category_choices])

    title = ser.CharField(required=True)
    description = ser.CharField(required=False, allow_blank=True, allow_null=True)
    category = HideIfRetraction(ser.ChoiceField(choices=category_choices, help_text="Choices: " + category_choices_string))
    date_created = ser.DateTimeField(read_only=True)
    date_modified = HideIfRetraction(ser.DateTimeField(read_only=True))
    registration = ser.BooleanField(read_only=True, source='is_registration')
    fork = HideIfRetraction(ser.BooleanField(read_only=True, source='is_fork'))
    collection = HideIfRetraction(DevOnly(ser.BooleanField(read_only=True, source='is_folder')))
    dashboard = HideIfRetraction(ser.BooleanField(read_only=True, source='is_dashboard'))
    tags = HideIfRetraction(JSONAPIListField(child=NodeTagField(), required=False))

    # Public is only write-able by admins--see update method
    public = HideIfRetraction(ser.BooleanField(source='is_public', required=False,
                              help_text='Nodes that are made public will give read-only access '
                                        'to everyone. Private nodes require explicit read '
                                        'permission. Write and admin access are the same for '
                                        'public and private nodes. Administrators on a parent '
                                        'node have implicit read permissions for all child nodes')
                              )

    links = LinksField({'html': 'get_absolute_url'})
    # TODO: When we have osf_permissions.ADMIN permissions, make this writable for admins

<<<<<<< HEAD
    children = HideIfRetraction(JSONAPIHyperlinkedIdentityField(view_name='nodes:node-children', lookup_field='pk', link_type='related',
                                                lookup_url_kwarg='node_id', meta={'count': 'get_node_count'}))

    contributors = JSONAPIHyperlinkedIdentityField(view_name='nodes:node-contributors', lookup_field='pk', link_type='related',
                                                    lookup_url_kwarg='node_id', meta={'count': 'get_contrib_count'})

    files = HideIfRetraction(JSONAPIHyperlinkedIdentityField(view_name='nodes:node-providers', lookup_field='pk', lookup_url_kwarg='node_id',
                                             link_type='related'))

    node_links = DevOnly(HideIfRetraction(JSONAPIHyperlinkedIdentityField(view_name='nodes:node-pointers', lookup_field='pk', link_type='related',
                                                  lookup_url_kwarg='node_id', meta={'count': 'get_pointers_count'})))

    comments = HideIfRetraction(JSONAPIHyperlinkedIdentityField(view_name='nodes:node-comments', lookup_field='pk', lookup_url_kwarg='node_id',
                                               link_type='related', meta={'unread': 'get_unread_comments_count'}))

    parent = HideIfRetraction(JSONAPIHyperlinkedIdentityField(view_name='nodes:node-detail', lookup_field='parent_id', link_type='related',
                                              lookup_url_kwarg='node_id'))

    registrations = DevOnly(HideIfRegistration(JSONAPIHyperlinkedIdentityField(view_name='nodes:node-registrations', lookup_field='pk', link_type='related',
                                                     lookup_url_kwarg='node_id', meta={'count': 'get_registration_count'})))

    forked_from = HideIfRetraction(JSONAPIHyperlinkedIdentityField(
        view_name='nodes:node-detail',
        lookup_field='forked_from_id',
        link_type='related',
        lookup_url_kwarg='node_id'
    ))
=======
    children = RelationshipField(
        related_view='nodes:node-children',
        related_view_kwargs={'node_id': '<pk>'},
        related_meta={'count': 'get_node_count'},
    )

    comments = RelationshipField(
        related_view='nodes:node-comments',
        related_view_kwargs={'node_id': '<pk>'},
        related_meta={'unread': 'get_unread_comments_count'})

    contributors = RelationshipField(
        related_view='nodes:node-contributors',
        related_view_kwargs={'node_id': '<pk>'},
        related_meta={'count': 'get_contrib_count'}
    )

    files = RelationshipField(
        related_view='nodes:node-providers',
        related_view_kwargs={'node_id': '<pk>'}
    )

    forked_from = RelationshipField(
        related_view='nodes:node-detail',
        related_view_kwargs={'node_id': '<forked_from_id>'}
    )

    node_links = DevOnly(RelationshipField(
        related_view='nodes:node-pointers',
        related_view_kwargs={'node_id': '<pk>'},
        related_meta={'count': 'get_pointers_count'}
    ))

    parent = RelationshipField(
        related_view='nodes:node-detail',
        related_view_kwargs={'node_id': '<parent_id>'}
    )
>>>>>>> 1adde6b5

    registrations = DevOnly(RelationshipField(
        related_view='nodes:node-registrations',
        related_view_kwargs={'node_id': '<pk>'},
        related_meta={'count': 'get_registration_count'}
    ))

    class Meta:
        type_ = 'nodes'

    def get_absolute_url(self, obj):
        return obj.absolute_url

    # TODO: See if we can get the count filters into the filter rather than the serializer.

    def get_user_auth(self, request):
        user = request.user
        if user.is_anonymous():
            auth = Auth(None)
        else:
            auth = Auth(user)
        return auth

    def get_node_count(self, obj):
        auth = self.get_user_auth(self.context['request'])
        nodes = [node for node in obj.nodes if node.can_view(auth) and node.primary and not node.is_deleted]
        return len(nodes)

    def get_contrib_count(self, obj):
        return len(obj.contributors)

    def get_registration_count(self, obj):
        auth = self.get_user_auth(self.context['request'])
        registrations = [node for node in obj.node__registrations if node.can_view(auth)]
        return len(registrations)

    def get_pointers_count(self, obj):
        return len(obj.nodes_pointer)

    def get_unread_comments_count(self, obj):
        auth = self.get_user_auth(self.context['request'])
        user = auth.user
        return Comment.find_unread(user=user, node=obj)

    def create(self, validated_data):
        node = Node(**validated_data)
        try:
            node.save()
        except ValidationValueError as e:
            raise InvalidModelValueError(detail=e.message)
        return node

    def update(self, node, validated_data):
        """Update instance with the validated data. Requires
        the request to be in the serializer context.
        """
        assert isinstance(node, Node), 'node must be a Node'
        auth = self.get_user_auth(self.context['request'])
        tags = validated_data.get('tags')
        if tags is not None:
            del validated_data['tags']
            current_tags = set(tags)
        else:
            current_tags = set()
        old_tags = set([tag._id for tag in node.tags])
        for new_tag in (current_tags - old_tags):
            node.add_tag(new_tag, auth=auth)
        for deleted_tag in (old_tags - current_tags):
            node.remove_tag(deleted_tag, auth=auth)

        if validated_data:
            try:
                node.update(validated_data, auth=auth)
            except ValidationValueError as e:
                raise InvalidModelValueError(detail=e.message)
            except PermissionsError:
                raise exceptions.PermissionDenied

        return node


class NodeDetailSerializer(NodeSerializer):
    """
    Overrides NodeSerializer to make id required.
    """
    id = IDField(source='_id', required=True)


class NodeContributorsSerializer(JSONAPISerializer):
    """ Separate from UserSerializer due to necessity to override almost every field as read only
    """
    filterable_fields = frozenset([
        'id',
        'bibliographic',
        'permission'
    ])

    id = IDField(source='_id', required=True)
    type = TypeField()

    bibliographic = ser.BooleanField(help_text='Whether the user will be included in citations for this node or not.',
                                     default=True)
    permission = ser.ChoiceField(choices=osf_permissions.PERMISSIONS, required=False, allow_null=True,
                                 default=osf_permissions.reduce_permissions(osf_permissions.DEFAULT_CONTRIBUTOR_PERMISSIONS),
                                 help_text='User permission level. Must be "read", "write", or "admin". Defaults to "write".')

    links = LinksField(add_dev_only_items({
        'html': 'absolute_url',
        'self': 'get_absolute_url'
    }, {
        'profile_image': 'profile_image_url',
    }))

    users = RelationshipField(
        related_view='users:user-detail',
        related_view_kwargs={'user_id': '<pk>'}
    )

    def profile_image_url(self, user):
        size = self.context['request'].query_params.get('profile_image_size')
        return user.profile_image_url(size=size)

    class Meta:
        type_ = 'contributors'

    def absolute_url(self, obj):
        return obj.absolute_url

    def get_absolute_url(self, obj):
        node_id = self.context['request'].parser_context['kwargs']['node_id']
        return absolute_reverse(
            'nodes:node-contributor-detail',
            kwargs={
                'node_id': node_id,
                'user_id': obj._id
            }
        )


class NodeContributorsCreateSerializer(NodeContributorsSerializer):
    """
    Overrides NodeContributorsSerializer to add target_type field
    """
    target_type = TargetTypeField(target_type='users')

    def create(self, validated_data):
        auth = Auth(self.context['request'].user)
        node = self.context['view'].get_node()
        contributor = get_object_or_error(User, validated_data['_id'], display_name='user')
        # Node object checks for contributor existence but can still change permissions anyway
        if contributor in node.contributors:
            raise exceptions.ValidationError('{} is already a contributor'.format(contributor.fullname))

        bibliographic = validated_data['bibliographic']
        permissions = osf_permissions.expand_permissions(validated_data.get('permission')) or osf_permissions.DEFAULT_CONTRIBUTOR_PERMISSIONS
        node.add_contributor(contributor=contributor, auth=auth, visible=bibliographic, permissions=permissions, save=True)
        contributor.permission = osf_permissions.reduce_permissions(node.get_permissions(contributor))
        contributor.bibliographic = node.get_visible(contributor)
        contributor.node_id = node._id
        return contributor


class NodeContributorDetailSerializer(NodeContributorsSerializer):
    """
    Overrides node contributor serializer to add additional methods
    """

    def update(self, instance, validated_data):
        contributor = instance
        auth = Auth(self.context['request'].user)
        node = self.context['view'].get_node()

        visible = validated_data.get('bibliographic')
        permission = validated_data.get('permission')
        try:
            node.update_contributor(contributor, permission, visible, auth, save=True)
        except NodeStateError as e:
            raise exceptions.ValidationError(e)
        contributor.permission = osf_permissions.reduce_permissions(node.get_permissions(contributor))
        contributor.bibliographic = node.get_visible(contributor)
        contributor.node_id = node._id
        return contributor


class NodeLinksSerializer(JSONAPISerializer):

    id = IDField(source='_id')
    type = TypeField()
    target_type = TargetTypeField(target_type='nodes')

    # TODO: We don't show the title because the current user may not have access to this node. We may want to conditionally
    # include this field in the future.
    # title = ser.CharField(read_only=True, source='node.title', help_text='The title of the node that this Node Link '
    #                                                                      'points to')

    target_node = RelationshipField(
        related_view='nodes:node-detail',
        related_view_kwargs={'node_id': '<pk>'}
    )
    class Meta:
        type_ = 'node_links'

    links = LinksField({
        'self': 'get_absolute_url'
    })

    def get_absolute_url(self, obj):
        node_id = self.context['request'].parser_context['kwargs']['node_id']
        return absolute_reverse(
            'nodes:node-pointer-detail',
            kwargs={
                'node_id': node_id,
                'node_link_id': obj._id
            }
        )

    def create(self, validated_data):
        request = self.context['request']
        user = request.user
        auth = Auth(user)
        node = self.context['view'].get_node()
        target_node_id = validated_data['_id']
        pointer_node = Node.load(target_node_id)
        if not pointer_node or pointer_node.is_folder:
            raise InvalidModelValueError(
                source={'pointer': '/data/relationships/node_links/data/id'},
                detail='Target Node \'{}\' not found.'.format(target_node_id)
            )
        try:
            pointer = node.add_pointer(pointer_node, auth, save=True)
            return pointer
        except ValueError:
            raise InvalidModelValueError(
                source={'pointer': '/data/relationships/node_links/data/id'},
                detail='Target Node \'{}\' already pointed to by \'{}\'.'.format(target_node_id, node._id)
            )

    def update(self, instance, validated_data):
        pass


class NodeProviderSerializer(JSONAPISerializer):

    id = ser.SerializerMethodField(read_only=True)
    kind = ser.CharField(read_only=True)
    name = ser.CharField(read_only=True)
    path = ser.CharField(read_only=True)
    node = ser.CharField(source='node_id', read_only=True)
    provider = ser.CharField(read_only=True)
    files = NodeFileHyperLinkField(
        related_view='nodes:node-files',
        related_view_kwargs={'node_id': '<node_id>', 'path': '<path>', 'provider': '<provider>'},
        kind='folder'
    )
    links = LinksField({
        'upload': WaterbutlerLink(),
        'new_folder': WaterbutlerLink(kind='folder')
    })

    class Meta:
        type_ = 'files'

    @staticmethod
    def get_id(obj):
        return '{}:{}'.format(obj.node._id, obj.provider)<|MERGE_RESOLUTION|>--- conflicted
+++ resolved
@@ -10,17 +10,9 @@
 from website.util import permissions as osf_permissions
 
 from api.base.utils import get_object_or_error, absolute_reverse, add_dev_only_items
-<<<<<<< HEAD
+from api.base.serializers import (JSONAPISerializer, WaterbutlerLink, NodeFileHyperLinkField, IDField, TypeField,
+    TargetTypeField, JSONAPIListField, LinksField, RelationshipField, DevOnly, HideIfRegistration, HideIfRetraction)
 from api.base.exceptions import InvalidModelValueError
-from api.base.serializers import (LinksField, JSONAPIHyperlinkedIdentityField, DevOnly,
-                                  JSONAPISerializer, WaterbutlerLink, NodeFileHyperLink,
-                                  IDField, TypeField, TargetTypeField, JSONAPIListField,
-                                  HideIfRegistration, HideIfRetraction)
-=======
-from api.base.serializers import (JSONAPISerializer, WaterbutlerLink, NodeFileHyperLinkField, IDField, TypeField,
-    TargetTypeField, JSONAPIListField, LinksField, RelationshipField, DevOnly)
-from api.base.exceptions import InvalidModelValueError
->>>>>>> 1adde6b5
 
 
 class NodeTagField(ser.Field):
@@ -77,45 +69,16 @@
     links = LinksField({'html': 'get_absolute_url'})
     # TODO: When we have osf_permissions.ADMIN permissions, make this writable for admins
 
-<<<<<<< HEAD
-    children = HideIfRetraction(JSONAPIHyperlinkedIdentityField(view_name='nodes:node-children', lookup_field='pk', link_type='related',
-                                                lookup_url_kwarg='node_id', meta={'count': 'get_node_count'}))
-
-    contributors = JSONAPIHyperlinkedIdentityField(view_name='nodes:node-contributors', lookup_field='pk', link_type='related',
-                                                    lookup_url_kwarg='node_id', meta={'count': 'get_contrib_count'})
-
-    files = HideIfRetraction(JSONAPIHyperlinkedIdentityField(view_name='nodes:node-providers', lookup_field='pk', lookup_url_kwarg='node_id',
-                                             link_type='related'))
-
-    node_links = DevOnly(HideIfRetraction(JSONAPIHyperlinkedIdentityField(view_name='nodes:node-pointers', lookup_field='pk', link_type='related',
-                                                  lookup_url_kwarg='node_id', meta={'count': 'get_pointers_count'})))
-
-    comments = HideIfRetraction(JSONAPIHyperlinkedIdentityField(view_name='nodes:node-comments', lookup_field='pk', lookup_url_kwarg='node_id',
-                                               link_type='related', meta={'unread': 'get_unread_comments_count'}))
-
-    parent = HideIfRetraction(JSONAPIHyperlinkedIdentityField(view_name='nodes:node-detail', lookup_field='parent_id', link_type='related',
-                                              lookup_url_kwarg='node_id'))
-
-    registrations = DevOnly(HideIfRegistration(JSONAPIHyperlinkedIdentityField(view_name='nodes:node-registrations', lookup_field='pk', link_type='related',
-                                                     lookup_url_kwarg='node_id', meta={'count': 'get_registration_count'})))
-
-    forked_from = HideIfRetraction(JSONAPIHyperlinkedIdentityField(
-        view_name='nodes:node-detail',
-        lookup_field='forked_from_id',
-        link_type='related',
-        lookup_url_kwarg='node_id'
+    children = HideIfRetraction(RelationshipField(
+        related_view='nodes:node-children',
+        related_view_kwargs={'node_id': '<pk>'},
+        related_meta={'count': 'get_node_count'},
     ))
-=======
-    children = RelationshipField(
-        related_view='nodes:node-children',
-        related_view_kwargs={'node_id': '<pk>'},
-        related_meta={'count': 'get_node_count'},
-    )
-
-    comments = RelationshipField(
+
+    comments = HideIfRetraction(RelationshipField(
         related_view='nodes:node-comments',
         related_view_kwargs={'node_id': '<pk>'},
-        related_meta={'unread': 'get_unread_comments_count'})
+        related_meta={'unread': 'get_unread_comments_count'}))
 
     contributors = RelationshipField(
         related_view='nodes:node-contributors',
@@ -123,33 +86,32 @@
         related_meta={'count': 'get_contrib_count'}
     )
 
-    files = RelationshipField(
+    files = HideIfRetraction(RelationshipField(
         related_view='nodes:node-providers',
         related_view_kwargs={'node_id': '<pk>'}
-    )
-
-    forked_from = RelationshipField(
+    ))
+
+    forked_from = HideIfRetraction(RelationshipField(
         related_view='nodes:node-detail',
         related_view_kwargs={'node_id': '<forked_from_id>'}
-    )
-
-    node_links = DevOnly(RelationshipField(
+    ))
+
+    node_links = DevOnly(HideIfRetraction(RelationshipField(
         related_view='nodes:node-pointers',
         related_view_kwargs={'node_id': '<pk>'},
         related_meta={'count': 'get_pointers_count'}
-    ))
-
-    parent = RelationshipField(
+    )))
+
+    parent = HideIfRetraction(RelationshipField(
         related_view='nodes:node-detail',
         related_view_kwargs={'node_id': '<parent_id>'}
-    )
->>>>>>> 1adde6b5
-
-    registrations = DevOnly(RelationshipField(
+    ))
+
+    registrations = DevOnly(HideIfRegistration(RelationshipField(
         related_view='nodes:node-registrations',
         related_view_kwargs={'node_id': '<pk>'},
         related_meta={'count': 'get_registration_count'}
-    ))
+    )))
 
     class Meta:
         type_ = 'nodes'
