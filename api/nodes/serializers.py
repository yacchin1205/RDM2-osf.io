--- conflicted
+++ resolved
@@ -583,15 +583,10 @@
         region_id = None
         if 'affiliated_institutions' in validated_data:
             affiliated_institutions = validated_data.pop('affiliated_institutions')
-<<<<<<< HEAD
         if 'region_id' in validated_data:
             region_id = validated_data.pop('region_id')
-        if 'tags' in validated_data:
-            tags = validated_data.pop('tags')
-=======
         if 'tag_names' in validated_data:
             tags = validated_data.pop('tag_names')
->>>>>>> 1e154522
             for tag in tags:
                 tag_instance, created = Tag.objects.get_or_create(name=tag, defaults=dict(system=False))
                 tag_instances.append(tag_instance)
