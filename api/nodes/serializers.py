from django.db import connection

from api.base.exceptions import (Conflict, EndpointNotImplementedError,
                                 InvalidModelValueError,
                                 RelationshipPostMakesNoChanges)
from api.base.serializers import (VersionedDateTimeField, HideIfRegistration, IDField,
                                  JSONAPIRelationshipSerializer,
                                  JSONAPISerializer, LinksField, ValuesListField,
                                  NodeFileHyperLinkField, RelationshipField,
                                  ShowIfVersion, TargetTypeField, TypeField,
                                  WaterbutlerLink, relationship_diff, BaseAPISerializer,
                                  HideIfWikiDisabled, ShowIfAdminScopeOrAnonymous)
from api.base.settings import ADDONS_FOLDER_CONFIGURABLE
from api.base.utils import (absolute_reverse, get_object_or_error,
                            get_user_auth, is_truthy)
from api.taxonomies.serializers import TaxonomizableSerializerMixin
from django.apps import apps
from django.conf import settings
from django.core.exceptions import ValidationError
from framework.auth.core import Auth
from framework.exceptions import PermissionsError
from osf.models import Tag
from rest_framework import serializers as ser
from rest_framework import exceptions
from addons.base.exceptions import InvalidAuthError, InvalidFolderError
from website.exceptions import NodeStateError
from osf.models import (Comment, DraftRegistration, Institution,
                        MetaSchema, AbstractNode, PrivateLink)
from osf.models.external import ExternalAccount
from osf.models.licenses import NodeLicense
from osf.models.preprint_service import PreprintService
from website.project import new_private_link
from website.project.metadata.schemas import LATEST_SCHEMA_VERSION
from website.project.metadata.utils import is_prereg_admin_not_project_admin
from website.project.model import NodeUpdateError
from osf.utils import permissions as osf_permissions


def get_institutions_to_add_remove(institutions, new_institutions):
    diff = relationship_diff(
        current_items={inst._id: inst for inst in institutions.all()},
        new_items={inst['_id']: inst for inst in new_institutions}
    )

    insts_to_add = []
    for inst_id in diff['add']:
        inst = Institution.load(inst_id)
        if not inst:
            raise exceptions.NotFound(detail='Institution with id "{}" was not found'.format(inst_id))
        insts_to_add.append(inst)

    return insts_to_add, diff['remove'].values()


def update_institutions(node, new_institutions, user, post=False):
    add, remove = get_institutions_to_add_remove(
        institutions=node.affiliated_institutions,
        new_institutions=new_institutions
    )

    if post and not len(add):
        raise RelationshipPostMakesNoChanges

    if not post:
        for inst in remove:
            if not user.is_affiliated_with_institution(inst) and not node.has_permission(user, 'admin'):
                raise exceptions.PermissionDenied(
                    detail='User needs to be affiliated with {}'.format(inst.name))
            node.remove_affiliated_institution(inst, user)

    for inst in add:
        if not user.is_affiliated_with_institution(inst):
            raise exceptions.PermissionDenied(
                detail='User needs to be affiliated with {}'.format(inst.name))
        node.add_affiliated_institution(inst, user)


class NodeTagField(ser.Field):
    def to_representation(self, obj):
        if obj is not None:
            return obj.name
        return None

    def to_internal_value(self, data):
        return data


class NodeLicenseSerializer(BaseAPISerializer):

    copyright_holders = ser.ListField(allow_empty=True)
    year = ser.CharField(allow_blank=True)

    class Meta:
        type_ = 'node_licenses'

class NodeLicenseRelationshipField(RelationshipField):

    def to_internal_value(self, license_id):
        node_license = NodeLicense.load(license_id)
        if node_license:
            return {'license_type': node_license}
        raise exceptions.NotFound('Unable to find specified license.')


class NodeCitationSerializer(JSONAPISerializer):
    id = IDField(read_only=True)
    title = ser.CharField(allow_blank=True, read_only=True)
    author = ser.ListField(read_only=True)
    publisher = ser.CharField(allow_blank=True, read_only=True)
    type = ser.CharField(allow_blank=True, read_only=True)
    doi = ser.CharField(allow_blank=True, read_only=True)

    links = LinksField({'self': 'get_absolute_url'})

    def get_absolute_url(self, obj):
        return obj['URL']

    class Meta:
        type_ = 'node-citation'

class NodeCitationStyleSerializer(JSONAPISerializer):

    id = ser.CharField(read_only=True)
    citation = ser.CharField(allow_blank=True, read_only=True)

    def get_absolute_url(self, obj):
        return obj['URL']

    class Meta:
        type_ = 'styled-citations'


def get_license_details(node, validated_data):
    license = node.license if isinstance(node, PreprintService) else node.node_license

    license_id = license.node_license.license_id if license else None
    license_year = license.year if license else None
    license_holders = license.copyright_holders if license else []

    if 'license' in validated_data:
        license_year = validated_data['license'].get('year', license_year)
        license_holders = validated_data['license'].get('copyright_holders', license_holders)
    if 'license_type' in validated_data:
        license_id = validated_data['license_type'].license_id

    return {
        'id': license_id,
        'year': license_year,
        'copyrightHolders': license_holders
    }

class NodeSerializer(TaxonomizableSerializerMixin, JSONAPISerializer):
    # TODO: If we have to redo this implementation in any of the other serializers, subclass ChoiceField and make it
    # handle blank choices properly. Currently DRF ChoiceFields ignore blank options, which is incorrect in this
    # instance
    filterable_fields = frozenset([
        'id',
        'title',
        'description',
        'public',
        'tags',
        'category',
        'date_created',
        'date_modified',
        'root',
        'parent',
        'contributors',
        'preprint',
        'subjects'
    ])

    non_anonymized_fields = [
        'id',
        'title',
        'description',
        'category',
        'date_created',
        'date_modified',
        'registration',
        'tags',
        'public',
        'license',
        'links',
        'children',
        'comments',
        'contributors',
        'files',
        'node_links',
        'parent',
        'root',
        'logs',
        'wikis',
        'subjects'
    ]

    id = IDField(source='_id', read_only=True)
    type = TypeField()

    category_choices = settings.NODE_CATEGORY_MAP.items()
    category_choices_string = ', '.join(["'{}'".format(choice[0]) for choice in category_choices])

    title = ser.CharField(required=True)
    description = ser.CharField(required=False, allow_blank=True, allow_null=True)
    category = ser.ChoiceField(choices=category_choices, help_text='Choices: ' + category_choices_string)
    date_created = VersionedDateTimeField(source='created', read_only=True)
    date_modified = VersionedDateTimeField(source='last_logged', read_only=True)
    registration = ser.BooleanField(read_only=True, source='is_registration')
    preprint = ser.BooleanField(read_only=True, source='is_preprint')
    fork = ser.BooleanField(read_only=True, source='is_fork')
    collection = ser.BooleanField(read_only=True, source='is_collection')
    tags = ValuesListField(attr_name='name', child=ser.CharField(), required=False)
    access_requests_enabled = ser.BooleanField(read_only=False, required=False)
    node_license = NodeLicenseSerializer(required=False, source='license')
    analytics_key = ShowIfAdminScopeOrAnonymous(ser.CharField(read_only=True, source='keenio_read_key'))
    template_from = ser.CharField(required=False, allow_blank=False, allow_null=False,
                                  help_text='Specify a node id for a node you would like to use as a template for the '
                                            'new node. Templating is like forking, except that you do not copy the '
                                            'files, only the project structure. Some information is changed on the top '
                                            'level project by submitting the appropriate fields in the request body, '
                                            'and some information will not change. By default, the description will '
                                            'be cleared and the project will be made private.')
    current_user_can_comment = ser.SerializerMethodField(help_text='Whether the current user is allowed to post comments')
    current_user_permissions = ser.SerializerMethodField(help_text='List of strings representing the permissions '
                                                                   'for the current user on this node.')

    # Public is only write-able by admins--see update method
    public = ser.BooleanField(source='is_public', required=False,
                              help_text='Nodes that are made public will give read-only access '
                                        'to everyone. Private nodes require explicit read '
                                        'permission. Write and admin access are the same for '
                                        'public and private nodes. Administrators on a parent '
                                        'node have implicit read permissions for all child nodes')

    links = LinksField({'html': 'get_absolute_html_url'})
    # TODO: When we have osf_permissions.ADMIN permissions, make this writable for admins

    license = NodeLicenseRelationshipField(
        related_view='licenses:license-detail',
        related_view_kwargs={'license_id': '<license.node_license._id>'},
        read_only=False
    )

    children = RelationshipField(
        related_view='nodes:node-children',
        related_view_kwargs={'node_id': '<_id>'},
        related_meta={'count': 'get_node_count'},
    )

    comments = RelationshipField(
        related_view='nodes:node-comments',
        related_view_kwargs={'node_id': '<_id>'},
        related_meta={'unread': 'get_unread_comments_count'},
        filter={'target': '<_id>'}
    )

    contributors = RelationshipField(
        related_view='nodes:node-contributors',
        related_view_kwargs={'node_id': '<_id>'},
        related_meta={'count': 'get_contrib_count'},
    )

    implicit_contributors = RelationshipField(
        related_view='nodes:node-implicit-contributors',
        related_view_kwargs={'node_id': '<_id>'},
        help_text='This feature is experimental and being tested. It may be deprecated.'
    )

    files = RelationshipField(
        related_view='nodes:node-providers',
        related_view_kwargs={'node_id': '<_id>'}
    )

    wikis = HideIfWikiDisabled(RelationshipField(
        related_view='nodes:node-wikis',
        related_view_kwargs={'node_id': '<_id>'}
    ))

    forked_from = RelationshipField(
        related_view=lambda n: 'registrations:registration-detail' if getattr(n, 'is_registration', False) else 'nodes:node-detail',
        related_view_kwargs={'node_id': '<forked_from_guid>'}
    )

    template_node = RelationshipField(
        related_view='nodes:node-detail',
        related_view_kwargs={'node_id': '<template_node._id>'}
    )

    forks = RelationshipField(
        related_view='nodes:node-forks',
        related_view_kwargs={'node_id': '<_id>'},
<<<<<<< HEAD
=======
        related_meta={'count': 'get_forks_count'}
>>>>>>> 5472542e
    )

    node_links = ShowIfVersion(RelationshipField(
        related_view='nodes:node-pointers',
        related_view_kwargs={'node_id': '<_id>'},
        related_meta={'count': 'get_pointers_count'},
        help_text='This feature is deprecated as of version 2.1. Use linked_nodes instead.'
    ), min_version='2.0', max_version='2.0')

    linked_by_nodes = RelationshipField(
        related_view='nodes:node-linked-by-nodes',
        related_view_kwargs={'node_id': '<_id>'},
        related_meta={'count': 'get_linked_by_nodes_count'},
    )

    linked_by_registrations = RelationshipField(
        related_view='nodes:node-linked-by-registrations',
        related_view_kwargs={'node_id': '<_id>'},
        related_meta={'count': 'get_linked_by_registrations_count'},
    )

    parent = RelationshipField(
        related_view='nodes:node-detail',
        related_view_kwargs={'node_id': '<parent_node._id>'},
        filter_key='parent_node'
    )

    identifiers = RelationshipField(
        related_view='nodes:identifier-list',
        related_view_kwargs={'node_id': '<_id>'}
    )

    draft_registrations = HideIfRegistration(RelationshipField(
        related_view='nodes:node-draft-registrations',
        related_view_kwargs={'node_id': '<_id>'}
    ))

    registrations = HideIfRegistration(RelationshipField(
        related_view='nodes:node-registrations',
        related_view_kwargs={'node_id': '<_id>'},
        related_meta={'count': 'get_registration_count'}
    ))

    affiliated_institutions = RelationshipField(
        related_view='nodes:node-institutions',
        related_view_kwargs={'node_id': '<_id>'},
        self_view='nodes:node-relationships-institutions',
        self_view_kwargs={'node_id': '<_id>'},
        read_only=False,
        many=True,
        required=False,
    )

    root = RelationshipField(
        related_view='nodes:node-detail',
        related_view_kwargs={'node_id': '<root._id>'}
    )

    logs = RelationshipField(
        related_view='nodes:node-logs',
        related_view_kwargs={'node_id': '<_id>'},
        related_meta={'count': 'get_logs_count'}
    )

    linked_nodes = RelationshipField(
        related_view='nodes:linked-nodes',
        related_view_kwargs={'node_id': '<_id>'},
        related_meta={'count': 'get_node_links_count'},
        self_view='nodes:node-pointer-relationship',
        self_view_kwargs={'node_id': '<_id>'},
        self_meta={'count': 'get_node_links_count'}
    )

    linked_registrations = RelationshipField(
        related_view='nodes:linked-registrations',
        related_view_kwargs={'node_id': '<_id>'},
        related_meta={'count': 'get_registration_links_count'},
        self_view='nodes:node-registration-pointer-relationship',
        self_view_kwargs={'node_id': '<_id>'},
        self_meta={'count': 'get_node_links_count'}
    )

    view_only_links = RelationshipField(
        related_view='nodes:node-view-only-links',
        related_view_kwargs={'node_id': '<_id>'},
    )

    citation = RelationshipField(
        related_view='nodes:node-citation',
        related_view_kwargs={'node_id': '<_id>'}
    )

    preprints = HideIfRegistration(RelationshipField(
        related_view='nodes:node-preprints',
        related_view_kwargs={'node_id': '<_id>'}
    ))

    def get_current_user_permissions(self, obj):
        user = self.context['request'].user
        if user.is_anonymous:
            return ['read']
        permissions = obj.get_permissions(user=user)
        if not permissions:
            permissions = ['read']
        return permissions

    def get_current_user_can_comment(self, obj):
        user = self.context['request'].user
        auth = Auth(user if not user.is_anonymous else None)
        return obj.can_comment(auth)

    class Meta:
        type_ = 'nodes'

    def get_absolute_url(self, obj):
        return obj.get_absolute_url()

    # TODO: See if we can get the count filters into the filter rather than the serializer.

    def get_logs_count(self, obj):
        return obj.logs.count()

    def get_node_count(self, obj):
        auth = get_user_auth(self.context['request'])
        user_id = getattr(auth.user, 'id', None)
        with connection.cursor() as cursor:
            cursor.execute('''
                WITH RECURSIVE parents AS (
                  SELECT parent_id, child_id
                  FROM osf_noderelation
                  WHERE child_id = %s AND is_node_link IS FALSE
                UNION ALL
                  SELECT osf_noderelation.parent_id, parents.parent_id AS child_id
                  FROM parents JOIN osf_noderelation ON parents.PARENT_ID = osf_noderelation.child_id
                  WHERE osf_noderelation.is_node_link IS FALSE
                ), has_admin AS (SELECT * FROM osf_contributor WHERE (node_id IN (SELECT parent_id FROM parents) OR node_id = %s) AND user_id = %s AND admin IS TRUE LIMIT 1)
                SELECT DISTINCT
                  COUNT(child_id)
                FROM
                  osf_noderelation
                JOIN osf_abstractnode ON osf_noderelation.child_id = osf_abstractnode.id
                JOIN osf_contributor ON osf_abstractnode.id = osf_contributor.node_id
                LEFT JOIN osf_privatelink_nodes ON osf_abstractnode.id = osf_privatelink_nodes.abstractnode_id
                LEFT JOIN osf_privatelink ON osf_privatelink_nodes.privatelink_id = osf_privatelink.id
                WHERE parent_id = %s AND is_node_link IS FALSE
                AND osf_abstractnode.is_deleted IS FALSE
                AND (
                  osf_abstractnode.is_public
                  OR (TRUE IN (SELECT TRUE FROM has_admin))
                  OR (osf_contributor.user_id = %s AND osf_contributor.read IS TRUE)
                  OR (osf_privatelink.key = %s AND osf_privatelink.is_deleted = FALSE)
                );
            ''', [obj.id, obj.id, user_id, obj.id, user_id, auth.private_key])

            return int(cursor.fetchone()[0])

    def get_contrib_count(self, obj):
        return len(obj.contributors)

    def get_registration_count(self, obj):
        auth = get_user_auth(self.context['request'])
        registrations = [node for node in obj.registrations_all if node.can_view(auth)]
        return len(registrations)

    def get_pointers_count(self, obj):
        return obj.linked_nodes.count()

    def get_node_links_count(self, obj):
        count = 0
        auth = get_user_auth(self.context['request'])
        for pointer in obj.linked_nodes.filter(is_deleted=False).exclude(type='osf.collection').exclude(type='osf.registration'):
            if pointer.can_view(auth):
                count += 1
        return count

    def get_registration_links_count(self, obj):
        count = 0
        auth = get_user_auth(self.context['request'])
        for pointer in obj.linked_nodes.filter(is_deleted=False, type='osf.registration').exclude(type='osf.collection'):
            if pointer.can_view(auth):
                count += 1
        return count

    def get_linked_by_nodes_count(self, obj):
        return obj._parents.filter(is_node_link=True, parent__is_deleted=False, parent__type='osf.node').count()

    def get_linked_by_registrations_count(self, obj):
        return obj._parents.filter(is_node_link=True, parent__type='osf.registration', parent__retraction__isnull=True).count()

    def get_forks_count(self, obj):
        return obj.forks.exclude(type='osf.registration').exclude(is_deleted=True).count()

    def get_unread_comments_count(self, obj):
        user = get_user_auth(self.context['request']).user
        node_comments = Comment.find_n_unread(user=user, node=obj, page='node')

        return {
            'node': node_comments
        }

    def create(self, validated_data):
        request = self.context['request']
        user = request.user
        Node = apps.get_model('osf.Node')
        tag_instances = []
        affiliated_institutions = None
        if 'affiliated_institutions' in validated_data:
            affiliated_institutions = validated_data.pop('affiliated_institutions')
        if 'tags' in validated_data:
            tags = validated_data.pop('tags')
            for tag in tags:
                tag_instance, created = Tag.objects.get_or_create(name=tag, defaults=dict(system=False))
                tag_instances.append(tag_instance)
        if 'template_from' in validated_data:
            template_from = validated_data.pop('template_from')
            template_node = Node.load(template_from)
            if template_node is None:
                raise exceptions.NotFound
            if not template_node.has_permission(user, 'read', check_parent=False):
                raise exceptions.PermissionDenied
            validated_data.pop('creator')
            changed_data = {template_from: validated_data}
            node = template_node.use_as_template(auth=get_user_auth(request), changes=changed_data)
        else:
            node = Node(**validated_data)
        try:
            node.save()
        except ValidationError as e:
            raise InvalidModelValueError(detail=e.messages[0])
        if affiliated_institutions:
            new_institutions = [{'_id': institution} for institution in affiliated_institutions]
            update_institutions(node, new_institutions, user, post=True)
            node.save()
        if len(tag_instances):
            for tag in tag_instances:
                node.tags.add(tag)
        if is_truthy(request.GET.get('inherit_contributors')) and validated_data['parent'].has_permission(user, 'write'):
            auth = get_user_auth(request)
            parent = validated_data['parent']
            contributors = []
            for contributor in parent.contributor_set.exclude(user=user):
                contributors.append({
                    'user': contributor.user,
                    'permissions': parent.get_permissions(contributor.user),
                    'visible': contributor.visible
                })
                if not contributor.user.is_registered:
                    node.add_unregistered_contributor(
                        fullname=contributor.user.fullname, email=contributor.user.email, auth=auth,
                        permissions=parent.get_permissions(contributor.user), existing_user=contributor.user
                    )
            node.add_contributors(contributors, auth=auth, log=True, save=True)
        if is_truthy(request.GET.get('inherit_subjects')) and validated_data['parent'].has_permission(user, 'write'):
            parent = validated_data['parent']
            node.subjects.add(parent.subjects.all())
            node.save()
        return node

    def update(self, node, validated_data):
        """Update instance with the validated data. Requires
        the request to be in the serializer context.
        """
        assert isinstance(node, AbstractNode), 'node must be a Node'
        user = self.context['request'].user
        auth = get_user_auth(self.context['request'])

        if validated_data:
            if 'tags' in validated_data:
                new_tags = set(validated_data.pop('tags', []))
                node.update_tags(new_tags, auth=auth)
            if 'license_type' in validated_data or 'license' in validated_data:
                license_details = get_license_details(node, validated_data)
                validated_data['node_license'] = license_details
            if 'affiliated_institutions' in validated_data:
                institutions_list = validated_data.pop('affiliated_institutions')
                new_institutions = [{'_id': institution} for institution in institutions_list]

                update_institutions(node, new_institutions, user)
                node.save()
            if 'subjects' in validated_data:
                subjects = validated_data.pop('subjects', None)
                try:
                    node.set_subjects(subjects, auth)
                except PermissionsError as e:
                    raise exceptions.PermissionDenied(detail=e.message)
                except ValueError as e:
                    raise exceptions.ValidationError(detail=e.message)
                except NodeStateError as e:
                    raise exceptions.ValidationError(detail=e.message)

            try:
                node.update(validated_data, auth=auth)
            except ValidationError as e:
                raise InvalidModelValueError(detail=e.message)
            except PermissionsError:
                raise exceptions.PermissionDenied
            except NodeUpdateError as e:
                raise exceptions.ValidationError(detail=e.reason)
            except NodeStateError as e:
                raise InvalidModelValueError(detail=e.message)

        return node


class NodeAddonSettingsSerializerBase(JSONAPISerializer):
    class Meta:
        type_ = 'node_addons'

    id = ser.CharField(source='config.short_name', read_only=True)
    node_has_auth = ser.BooleanField(source='has_auth', read_only=True)
    configured = ser.BooleanField(read_only=True)
    external_account_id = ser.CharField(source='external_account._id', required=False, allow_null=True)
    folder_id = ser.CharField(required=False, allow_null=True)
    folder_path = ser.CharField(required=False, allow_null=True)

    # Forward-specific
    label = ser.CharField(required=False, allow_blank=True)
    url = ser.CharField(required=False, allow_blank=True)

    links = LinksField({
        'self': 'get_absolute_url',
    })

    def get_absolute_url(self, obj):
        kwargs = self.context['request'].parser_context['kwargs']
        if 'provider' not in kwargs or (obj and obj.config.short_name != kwargs.get('provider')):
            kwargs.update({'provider': obj.config.short_name})

        return absolute_reverse(
            'nodes:node-addon-detail',
            kwargs=kwargs
        )

    def create(self, validated_data):
        auth = Auth(self.context['request'].user)
        node = self.context['view'].get_node()
        addon = self.context['request'].parser_context['kwargs']['provider']

        return node.get_or_add_addon(addon, auth=auth)

class ForwardNodeAddonSettingsSerializer(NodeAddonSettingsSerializerBase):

    def update(self, instance, validated_data):
        auth = Auth(self.context['request'].user)
        set_url = 'url' in validated_data
        set_label = 'label' in validated_data

        url_changed = False

        url = validated_data.get('url')
        label = validated_data.get('label')

        if set_url and not url and label:
            raise exceptions.ValidationError(detail='Cannot set label without url')

        if not instance:
            node = self.context['view'].get_node()
            instance = node.get_or_add_addon('forward', auth)

        if instance and instance.url:
            # url required, label optional
            if set_url and not url:
                instance.reset()
            elif set_url and url:
                instance.url = url
                url_changed = True
            if set_label:
                instance.label = label
        elif instance and not instance.url:
            instance.url = url
            instance.label = label
            url_changed = True

        instance.save()

        if url_changed:
            # add log here because forward architecture isn't great
            # TODO [OSF-6678]: clean this up
            instance.owner.add_log(
                action='forward_url_changed',
                params=dict(
                    node=instance.owner._id,
                    project=instance.owner.parent_id,
                    forward_url=instance.url,
                ),
                auth=auth,
                save=True,
            )

        return instance


class NodeAddonSettingsSerializer(NodeAddonSettingsSerializerBase):

    def check_for_update_errors(self, node_settings, folder_info, external_account_id):
        if (not node_settings.has_auth and folder_info and not external_account_id):
            raise Conflict('Cannot set folder without authorization')

    def get_account_info(self, data):
        try:
            external_account_id = data['external_account']['_id']
            set_account = True
        except KeyError:
            external_account_id = None
            set_account = False
        return set_account, external_account_id

    def get_folder_info(self, data, addon_name):
        try:
            folder_info = data['folder_id']
            set_folder = True
        except KeyError:
            folder_info = None
            set_folder = False

        if addon_name == 'googledrive':
            folder_id = folder_info
            try:
                folder_path = data['folder_path']
            except KeyError:
                folder_path = None

            if (folder_id or folder_path) and not (folder_id and folder_path):
                raise exceptions.ValidationError(detail='Must specify both folder_id and folder_path for {}'.format(addon_name))

            folder_info = {
                'id': folder_id,
                'path': folder_path
            }
        return set_folder, folder_info

    def get_account_or_error(self, addon_name, external_account_id, auth):
            external_account = ExternalAccount.load(external_account_id)
            if not external_account:
                raise exceptions.NotFound('Unable to find requested account.')
            if not auth.user.external_accounts.filter(id=external_account.id).exists():
                raise exceptions.PermissionDenied('Requested action requires account ownership.')
            if external_account.provider != addon_name:
                raise Conflict('Cannot authorize the {} addon with an account for {}'.format(addon_name, external_account.provider))
            return external_account

    def should_call_set_folder(self, folder_info, instance, auth, node_settings):
        if (folder_info and not (   # If we have folder information to set
                instance and getattr(instance, 'folder_id', False) and (  # and the settings aren't already configured with this folder
                    instance.folder_id == folder_info or (hasattr(folder_info, 'get') and instance.folder_id == folder_info.get('id', False))
                ))):
            if auth.user._id != node_settings.user_settings.owner._id:  # And the user is allowed to do this
                raise exceptions.PermissionDenied('Requested action requires addon ownership.')
            return True
        return False

    def update(self, instance, validated_data):
        addon_name = instance.config.short_name
        if addon_name not in ADDONS_FOLDER_CONFIGURABLE:
            raise EndpointNotImplementedError('Requested addon not currently configurable via API.')

        auth = get_user_auth(self.context['request'])

        set_account, external_account_id = self.get_account_info(validated_data)
        set_folder, folder_info = self.get_folder_info(validated_data, addon_name)

        # Maybe raise errors
        self.check_for_update_errors(instance, folder_info, external_account_id)

        if instance and instance.configured and set_folder and not folder_info:
            # Enabled and configured, user requesting folder unset
            instance.clear_settings()
            instance.save()

        if instance and instance.has_auth and set_account and not external_account_id:
            # Settings authorized, User requesting deauthorization
            instance.deauthorize(auth=auth)  # clear_auth performs save
            return instance
        elif external_account_id:
            # Settings may or may not be authorized, user requesting to set instance.external_account
            account = self.get_account_or_error(addon_name, external_account_id, auth)
            if instance.external_account and external_account_id != instance.external_account._id:
                # Ensure node settings are deauthorized first, logs
                instance.deauthorize(auth=auth)
            instance.set_auth(account, auth.user)

        if set_folder and self.should_call_set_folder(folder_info, instance, auth, instance):
            # Enabled, user requesting to set folder
            try:
                instance.set_folder(folder_info, auth)
                instance.save()
            except InvalidFolderError:
                raise exceptions.NotFound('Unable to find requested folder.')
            except InvalidAuthError:
                raise exceptions.PermissionDenied('Addon credentials are invalid.')

        return instance


class NodeDetailSerializer(NodeSerializer):
    """
    Overrides NodeSerializer to make id required.
    """
    id = IDField(source='_id', required=True)
    current_user_is_contributor = ser.SerializerMethodField(help_text='Whether the current user is a contributor on this node.')

    def get_current_user_is_contributor(self, obj):
        user = self.context['request'].user
        user = None if user.is_anonymous else user
        return obj.is_contributor(user)


class NodeForksSerializer(NodeSerializer):

    category_choices = settings.NODE_CATEGORY_MAP.items()
    category_choices_string = ', '.join(["'{}'".format(choice[0]) for choice in category_choices])

    title = ser.CharField(required=False)
    category = ser.ChoiceField(read_only=True, choices=category_choices, help_text='Choices: ' + category_choices_string)
    forked_date = VersionedDateTimeField(read_only=True)

    def create(self, validated_data):
        node = validated_data.pop('node')
        fork_title = validated_data.pop('title', None)
        request = self.context['request']
        auth = get_user_auth(request)
        fork = node.fork_node(auth, title=fork_title)

        try:
            fork.save()
        except ValidationError as e:
            raise InvalidModelValueError(detail=e.message)

        return fork


class ContributorIDField(IDField):
    """ID field to use with the contributor resource. Contributor IDs have the form "<node-id>-<user-id>"."""

    def __init__(self, *args, **kwargs):
        kwargs['source'] = kwargs.pop('source', '_id')
        kwargs['help_text'] = kwargs.get('help_text', 'Unique contributor ID. Has the form "<node-id>-<user-id>". Example: "abc12-xyz34"')
        super(ContributorIDField, self).__init__(*args, **kwargs)

    def _get_node_id(self):
        return self.context['request'].parser_context['kwargs']['node_id']

    # override IDField
    def get_id(self, obj):
        node_id = self._get_node_id()
        user_id = obj._id
        return '{}-{}'.format(node_id, user_id)

    def to_representation(self, value):
        node_id = self._get_node_id()
        user_id = super(ContributorIDField, self).to_representation(value)
        return '{}-{}'.format(node_id, user_id)


class NodeContributorsSerializer(JSONAPISerializer):
    """ Separate from UserSerializer due to necessity to override almost every field as read only
    """
    non_anonymized_fields = ['bibliographic', 'permission']
    filterable_fields = frozenset([
        'id',
        'bibliographic',
        'permission',
        'index'
    ])

    id = IDField(source='_id', read_only=True)
    type = TypeField()
    index = ser.IntegerField(required=False, read_only=True, source='_order')

    bibliographic = ser.BooleanField(help_text='Whether the user will be included in citations for this node or not.',
                                     default=True)
    permission = ser.ChoiceField(choices=osf_permissions.PERMISSIONS, required=False, allow_null=True,
                                 default=osf_permissions.reduce_permissions(osf_permissions.DEFAULT_CONTRIBUTOR_PERMISSIONS),
                                 help_text='User permission level. Must be "read", "write", or "admin". Defaults to "write".')
    unregistered_contributor = ser.SerializerMethodField()

    links = LinksField({
        'self': 'get_absolute_url'
    })

    users = RelationshipField(
        related_view='users:user-detail',
        related_view_kwargs={'user_id': '<user._id>'},
        always_embed=True
    )

    node = RelationshipField(
        related_view='nodes:node-detail',
        related_view_kwargs={'node_id': '<node._id>'}
    )

    class Meta:
        type_ = 'contributors'

    def get_absolute_url(self, obj):
        return absolute_reverse(
            'nodes:node-contributor-detail',
            kwargs={
                'user_id': obj.user._id,
                'node_id': self.context['request'].parser_context['kwargs']['node_id'],
                'version': self.context['request'].parser_context['kwargs']['version']
            }
        )

    def get_unregistered_contributor(self, obj):
        unclaimed_records = obj.user.unclaimed_records.get(obj.node._id, None)
        if unclaimed_records:
            return unclaimed_records.get('name', None)


class NodeContributorsCreateSerializer(NodeContributorsSerializer):
    """
    Overrides NodeContributorsSerializer to add email, full_name, send_email, and non-required index and users field.
    """

    id = IDField(source='_id', required=False, allow_null=True)
    full_name = ser.CharField(required=False)
    email = ser.EmailField(required=False, source='user.email')
    index = ser.IntegerField(required=False, source='_order')

    users = RelationshipField(
        related_view='users:user-detail',
        related_view_kwargs={'user_id': '<user._id>'},
        always_embed=True,
        required=False
    )

    email_preferences = ['default', 'preprint', 'false']

    def validate_data(self, node, user_id=None, full_name=None, email=None, index=None):
        if user_id and (full_name or email):
            raise Conflict(detail='Full name and/or email should not be included with a user ID.')
        if not user_id and not full_name:
            raise exceptions.ValidationError(detail='A user ID or full name must be provided to add a contributor.')
        if index > len(node.contributors):
            raise exceptions.ValidationError(detail='{} is not a valid contributor index for node with id {}'.format(index, node._id))

    def create(self, validated_data):
        id = validated_data.get('_id')
        email = validated_data.get('user', {}).get('email', None)
        index = None
        if '_order' in validated_data:
            index = validated_data.pop('_order')
        node = self.context['view'].get_node()
        auth = Auth(self.context['request'].user)
        full_name = validated_data.get('full_name')
        bibliographic = validated_data.get('bibliographic')
        send_email = self.context['request'].GET.get('send_email') or 'default'
        permissions = osf_permissions.expand_permissions(validated_data.get('permission')) or osf_permissions.DEFAULT_CONTRIBUTOR_PERMISSIONS

        self.validate_data(node, user_id=id, full_name=full_name, email=email, index=index)

        if send_email not in self.email_preferences:
            raise exceptions.ValidationError(detail='{} is not a valid email preference.'.format(send_email))

        try:
            contributor_obj = node.add_contributor_registered_or_not(
                auth=auth, user_id=id, email=email, full_name=full_name, send_email=send_email,
                permissions=permissions, bibliographic=bibliographic, index=index, save=True
            )
        except ValidationError as e:
            raise exceptions.ValidationError(detail=e.messages[0])
        except ValueError as e:
            raise exceptions.NotFound(detail=e.args[0])
        return contributor_obj


class NodeContributorDetailSerializer(NodeContributorsSerializer):
    """
    Overrides node contributor serializer to add additional methods
    """
    id = IDField(required=True, source='_id')
    index = ser.IntegerField(required=False, read_only=False, source='_order')

    def update(self, instance, validated_data):
        index = None
        if '_order' in validated_data:
            index = validated_data.pop('_order')

        auth = Auth(self.context['request'].user)
        node = self.context['view'].get_node()

        if 'bibliographic' in validated_data:
            bibliographic = validated_data.get('bibliographic')
        else:
            bibliographic = node.get_visible(instance.user)
        permission = validated_data.get('permission') or instance.permission
        try:
            if index is not None:
                node.move_contributor(instance.user, auth, index, save=True)
            node.update_contributor(instance.user, permission, bibliographic, auth, save=True)
        except NodeStateError as e:
            raise exceptions.ValidationError(detail=e.message)
        except ValueError as e:
            raise exceptions.ValidationError(detail=e.message)
        instance.refresh_from_db()
        return instance


class NodeLinksSerializer(JSONAPISerializer):

    id = IDField(source='_id')
    type = TypeField()
    target_type = TargetTypeField(target_type='nodes')

    # TODO: We don't show the title because the current user may not have access to this node. We may want to conditionally
    # include this field in the future.
    # title = ser.CharField(read_only=True, source='node.title', help_text='The title of the node that this Node Link '
    #                                                                      'points to')

    target_node = RelationshipField(
        related_view='nodes:node-detail',
        related_view_kwargs={'node_id': '<child._id>'},
        always_embed=True

    )
    class Meta:
        type_ = 'node_links'

    links = LinksField({
        'self': 'get_absolute_url'
    })

    def get_absolute_url(self, obj):
        return absolute_reverse(
            'nodes:node-pointer-detail',
            kwargs={
                'node_link_id': obj._id,
                'node_id': self.context['request'].parser_context['kwargs']['node_id'],
                'version': self.context['request'].parser_context['kwargs']['version']
            }
        )

    def create(self, validated_data):
        request = self.context['request']
        user = request.user
        auth = Auth(user)
        node = self.context['view'].get_node()
        target_node_id = validated_data['_id']
        pointer_node = AbstractNode.load(target_node_id)
        if not pointer_node or pointer_node.is_collection:
            raise InvalidModelValueError(
                source={'pointer': '/data/relationships/node_links/data/id'},
                detail='Target Node \'{}\' not found.'.format(target_node_id)
            )
        try:
            pointer = node.add_pointer(pointer_node, auth, save=True)
            return pointer
        except ValueError:
            raise InvalidModelValueError(
                source={'pointer': '/data/relationships/node_links/data/id'},
                detail='Target Node \'{}\' already pointed to by \'{}\'.'.format(target_node_id, node._id)
            )

    def update(self, instance, validated_data):
        pass


class NodeProviderSerializer(JSONAPISerializer):
    id = ser.SerializerMethodField(read_only=True)
    kind = ser.CharField(read_only=True)
    name = ser.CharField(read_only=True)
    path = ser.CharField(read_only=True)
    node = ser.CharField(source='node_id', read_only=True)
    provider = ser.CharField(read_only=True)
    files = NodeFileHyperLinkField(
        related_view='nodes:node-files',
        related_view_kwargs={'node_id': '<node._id>', 'path': '<path>', 'provider': '<provider>'},
        kind='folder',
        never_embed=True
    )
    links = LinksField({
        'upload': WaterbutlerLink(),
        'new_folder': WaterbutlerLink(kind='folder'),
        'storage_addons': 'get_storage_addons_url'
    })

    class Meta:
        type_ = 'files'

    @staticmethod
    def get_id(obj):
        return '{}:{}'.format(obj.node._id, obj.provider)

    def get_absolute_url(self, obj):
        return absolute_reverse(
            'nodes:node-provider-detail',
            kwargs={
                'node_id': obj.node._id,
                'provider': obj.provider,
                'version': self.context['request'].parser_context['kwargs']['version']
            }
        )

    def get_storage_addons_url(self, obj):
        return absolute_reverse(
            'addons:addon-list',
            kwargs={
                'version': self.context['request'].parser_context['kwargs']['version']
            },
            query_kwargs={
                'filter[categories]': 'storage'
            }
        )

class InstitutionRelated(JSONAPIRelationshipSerializer):
    id = ser.CharField(source='_id', required=False, allow_null=True)
    class Meta:
        type_ = 'institutions'

class NodeInstitutionsRelationshipSerializer(BaseAPISerializer):
    data = ser.ListField(child=InstitutionRelated())
    links = LinksField({'self': 'get_self_url',
                        'html': 'get_related_url'})

    def get_self_url(self, obj):
        return obj['self'].institutions_relationship_url

    def get_related_url(self, obj):
        return obj['self'].institutions_url

    class Meta:
        type_ = 'institutions'

    def make_instance_obj(self, obj):
        return {
            'data': obj.affiliated_institutions.all(),
            'self': obj
        }

    def update(self, instance, validated_data):
        node = instance['self']
        user = self.context['request'].user
        update_institutions(node, validated_data['data'], user)
        node.save()

        return self.make_instance_obj(node)

    def create(self, validated_data):
        instance = self.context['view'].get_object()
        user = self.context['request'].user
        node = instance['self']
        update_institutions(node, validated_data['data'], user, post=True)
        node.save()

        return self.make_instance_obj(node)


class DraftRegistrationSerializer(JSONAPISerializer):

    id = IDField(source='_id', read_only=True)
    type = TypeField()
    registration_supplement = ser.CharField(source='registration_schema._id', required=True)
    registration_metadata = ser.DictField(required=False)
    datetime_initiated = VersionedDateTimeField(read_only=True)
    datetime_updated = VersionedDateTimeField(read_only=True)

    branched_from = RelationshipField(
        related_view='nodes:node-detail',
        related_view_kwargs={'node_id': '<branched_from._id>'}
    )

    initiator = RelationshipField(
        related_view='users:user-detail',
        related_view_kwargs={'user_id': '<initiator._id>'},
    )

    registration_schema = RelationshipField(
        related_view='metaschemas:registration-metaschema-detail',
        related_view_kwargs={'metaschema_id': '<registration_schema._id>'}
    )

    links = LinksField({
        'html': 'get_absolute_url'
    })

    def get_absolute_url(self, obj):
        return obj.absolute_url

    def create(self, validated_data):
        node = validated_data.pop('node')
        initiator = validated_data.pop('initiator')
        metadata = validated_data.pop('registration_metadata', None)

        schema_id = validated_data.pop('registration_schema').get('_id')
        schema = get_object_or_error(MetaSchema, schema_id, self.context['request'])
        if schema.schema_version != LATEST_SCHEMA_VERSION or not schema.active:
            raise exceptions.ValidationError('Registration supplement must be an active schema.')

        draft = DraftRegistration.create_from_node(node=node, user=initiator, schema=schema)
        reviewer = is_prereg_admin_not_project_admin(self.context['request'], draft)

        if metadata:
            try:
                # Required fields are only required when creating the actual registration, not updating the draft.
                draft.validate_metadata(metadata=metadata, reviewer=reviewer, required_fields=False)
            except ValidationError as e:
                raise exceptions.ValidationError(e.message)
            draft.update_metadata(metadata)
            draft.save()
        return draft

    class Meta:
        type_ = 'draft_registrations'


class DraftRegistrationDetailSerializer(DraftRegistrationSerializer):
    """
    Overrides DraftRegistrationSerializer to make id and registration_metadata required.
    registration_supplement cannot be changed after draft has been created.

    Also makes registration_supplement read-only.
    """
    id = IDField(source='_id', required=True)
    registration_metadata = ser.DictField(required=True)
    registration_supplement = ser.CharField(read_only=True, source='registration_schema._id')

    def update(self, draft, validated_data):
        """
        Update draft instance with the validated metadata.
        """
        metadata = validated_data.pop('registration_metadata', None)
        reviewer = is_prereg_admin_not_project_admin(self.context['request'], draft)
        if metadata:
            try:
                # Required fields are only required when creating the actual registration, not updating the draft.
                draft.validate_metadata(metadata=metadata, reviewer=reviewer, required_fields=False)
            except ValidationError as e:
                raise exceptions.ValidationError(e.message)
            draft.update_metadata(metadata)
            draft.save()
        return draft


class NodeVOL(ser.Field):
    def to_representation(self, obj):
        if obj is not None:
            return obj._id
        return None

    def to_internal_value(self, data):
        return data


class NodeViewOnlyLinkSerializer(JSONAPISerializer):
    filterable_fields = frozenset([
        'anonymous',
        'name',
        'date_created'
    ])

    key = ser.CharField(read_only=True)
    id = IDField(source='_id', read_only=True)
    date_created = VersionedDateTimeField(source='created', read_only=True)
    anonymous = ser.BooleanField(required=False, default=False)
    name = ser.CharField(required=False, default='Shared project link')

    links = LinksField({
        'self': 'get_absolute_url'
    })

    creator = RelationshipField(
        related_view='users:user-detail',
        related_view_kwargs={'user_id': '<creator._id>'},
    )

    nodes = RelationshipField(
        related_view='view-only-links:view-only-link-nodes',
        related_view_kwargs={'link_id': '<_id>'},
        self_view='view-only-links:view-only-link-nodes-relationships',
        self_view_kwargs={'link_id': '<_id>'}
    )

    def create(self, validated_data):
        name = validated_data.pop('name')
        user = get_user_auth(self.context['request']).user
        anonymous = validated_data.pop('anonymous')
        node = self.context['view'].get_node()

        try:
            view_only_link = new_private_link(
                name=name,
                user=user,
                nodes=[node],
                anonymous=anonymous
            )
        except ValidationError:
            raise exceptions.ValidationError('Invalid link name.')

        return view_only_link

    def get_absolute_url(self, obj):
        return absolute_reverse(
            'nodes:node-view-only-link-detail',
            kwargs={
                'link_id': obj._id,
                'node_id': self.context['request'].parser_context['kwargs']['node_id'],
                'version': self.context['request'].parser_context['kwargs']['version']
            }
        )

    class Meta:
        type_ = 'view_only_links'


class NodeViewOnlyLinkUpdateSerializer(NodeViewOnlyLinkSerializer):
    """
    Overrides NodeViewOnlyLinkSerializer to not default name and anonymous on update.
    """
    name = ser.CharField(required=False)
    anonymous = ser.BooleanField(required=False)

    def update(self, link, validated_data):
        assert isinstance(link, PrivateLink), 'link must be a PrivateLink'

        name = validated_data.get('name')
        anonymous = validated_data.get('anonymous')

        if name:
            link.name = name
        if anonymous:
            link.anonymous = anonymous

        link.save()
        return link<|MERGE_RESOLUTION|>--- conflicted
+++ resolved
@@ -288,10 +288,7 @@
     forks = RelationshipField(
         related_view='nodes:node-forks',
         related_view_kwargs={'node_id': '<_id>'},
-<<<<<<< HEAD
-=======
         related_meta={'count': 'get_forks_count'}
->>>>>>> 5472542e
     )
 
     node_links = ShowIfVersion(RelationshipField(
