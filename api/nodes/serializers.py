--- conflicted
+++ resolved
@@ -107,20 +107,16 @@
         related_view_kwargs={'node_id': '<parent_id>'}
     )
 
-<<<<<<< HEAD
-    logs = JSONAPIHyperlinkedIdentityField(
-        view_name='nodes:node-logs',
-        lookup_field='pk',
-        lookup_url_kwarg='node_id',
-        link_type='related'
-    )
-=======
     registrations = DevOnly(RelationshipField(
         related_view='nodes:node-registrations',
         related_view_kwargs={'node_id': '<pk>'},
         related_meta={'count': 'get_registration_count'}
     ))
->>>>>>> a09e6281
+
+    logs = RelationshipField(
+        related_view='nodes:node-logs',
+        related_view_kwargs={'node_id': '<pk>'},
+    )
 
     class Meta:
         type_ = 'nodes'
