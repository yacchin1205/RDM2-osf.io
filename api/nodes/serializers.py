--- conflicted
+++ resolved
@@ -69,19 +69,11 @@
     links = LinksField({'html': 'get_absolute_url'})
     # TODO: When we have osf_permissions.ADMIN permissions, make this writable for admins
 
-<<<<<<< HEAD
-    children = JSONAPIHyperlinkedIdentityField(view_name='nodes:node-children', lookup_field='pk', link_type='related',
-                                               lookup_url_kwarg='node_id', meta={'count': 'get_node_count'})
-
-    contributors = JSONAPIHyperlinkedIdentityField(view_name='nodes:node-contributors', lookup_field='pk', link_type='related',
-                                                    lookup_url_kwarg='node_id', meta={'count': 'get_contrib_count'}, always_embed=True)
-=======
     children = RelationshipField(
         related_view='nodes:node-children',
         related_view_kwargs={'node_id': '<pk>'},
         related_meta={'count': 'get_node_count'},
     )
->>>>>>> 1adde6b5
 
     comments = RelationshipField(
         related_view='nodes:node-comments',
@@ -91,18 +83,14 @@
     contributors = RelationshipField(
         related_view='nodes:node-contributors',
         related_view_kwargs={'node_id': '<pk>'},
-        related_meta={'count': 'get_contrib_count'}
-    )
-
-<<<<<<< HEAD
-    node_links = DevOnly(JSONAPIHyperlinkedIdentityField(view_name='nodes:node-pointers', lookup_field='pk', link_type='related',
-                                                  lookup_url_kwarg='node_id', meta={'count': 'get_pointers_count'}, always_embed=True))
-=======
+        related_meta={'count': 'get_contrib_count'},
+        always_embed=True
+    )
+
     files = RelationshipField(
         related_view='nodes:node-providers',
         related_view_kwargs={'node_id': '<pk>'}
     )
->>>>>>> 1adde6b5
 
     forked_from = RelationshipField(
         related_view='nodes:node-detail',
@@ -112,7 +100,8 @@
     node_links = DevOnly(RelationshipField(
         related_view='nodes:node-pointers',
         related_view_kwargs={'node_id': '<pk>'},
-        related_meta={'count': 'get_pointers_count'}
+        related_meta={'count': 'get_pointers_count'},
+        always_embed=True
     ))
 
     parent = RelationshipField(
@@ -231,16 +220,12 @@
     }, {
         'profile_image': 'profile_image_url',
     }))
-<<<<<<< HEAD
-    users = JSONAPIHyperlinkedIdentityField(view_name='users:user-detail', lookup_field='pk', lookup_url_kwarg='user_id',
-                                             link_type='related', always_embed=True)
-=======
 
     users = RelationshipField(
         related_view='users:user-detail',
-        related_view_kwargs={'user_id': '<pk>'}
-    )
->>>>>>> 1adde6b5
+        related_view_kwargs={'user_id': '<pk>'},
+        always_embed=True
+    )
 
     def profile_image_url(self, user):
         size = self.context['request'].query_params.get('profile_image_size')
@@ -373,15 +358,12 @@
     path = ser.CharField(read_only=True)
     node = ser.CharField(source='node_id', read_only=True)
     provider = ser.CharField(read_only=True)
-<<<<<<< HEAD
-    files = NodeFileHyperLink(kind='folder', read_only=True, link_type='related', view_name='nodes:node-files', kwargs=('node_id', 'path', 'provider'), never_embed=True)
-=======
     files = NodeFileHyperLinkField(
         related_view='nodes:node-files',
         related_view_kwargs={'node_id': '<node_id>', 'path': '<path>', 'provider': '<provider>'},
-        kind='folder'
-    )
->>>>>>> 1adde6b5
+        kind='folder',
+        never_embed=True
+    )
     links = LinksField({
         'upload': WaterbutlerLink(),
         'new_folder': WaterbutlerLink(kind='folder')
