from django.db import connection

from api.base.exceptions import (
    Conflict, EndpointNotImplementedError,
    InvalidModelValueError,
    RelationshipPostMakesNoChanges,
)
from api.base.serializers import (
    VersionedDateTimeField, HideIfRegistration, IDField,
    JSONAPIRelationshipSerializer,
    JSONAPISerializer, LinksField,
    NodeFileHyperLinkField, RelationshipField,
    ShowIfVersion, TargetTypeField, TypeField,
    WaterbutlerLink, relationship_diff, BaseAPISerializer,
    HideIfWikiDisabled, ShowIfAdminScopeOrAnonymous,
)
from api.base.settings import ADDONS_FOLDER_CONFIGURABLE
from api.base.utils import (
    absolute_reverse, get_object_or_error,
    get_user_auth, is_truthy,
)
from api.taxonomies.serializers import TaxonomizableSerializerMixin
from django.apps import apps
from django.conf import settings
from django.core.exceptions import ValidationError
from framework.auth.core import Auth
from framework.exceptions import PermissionsError
from osf.models import Tag
from rest_framework import serializers as ser
from rest_framework import exceptions
from addons.base.exceptions import InvalidAuthError, InvalidFolderError
from addons.osfstorage.models import Region
from website.exceptions import NodeStateError
from osf.models import (
    Comment, DraftRegistration, Institution,
    RegistrationSchema, AbstractNode, PrivateLink,
    RegistrationProvider,
)
from osf.models.external import ExternalAccount
from osf.models.licenses import NodeLicense
from osf.models.preprint import Preprint
from website.project import new_private_link
from website.project.metadata.schemas import LATEST_SCHEMA_VERSION
from website.project.metadata.utils import is_prereg_admin_not_project_admin
from website.project.model import NodeUpdateError
from osf.utils import permissions as osf_permissions


class RegistrationProviderRelationshipField(RelationshipField):
    def get_object(self, _id):
        return RegistrationProvider.load(_id)

    def to_internal_value(self, data):
        provider = self.get_object(data)
        return {'provider': provider}


def get_or_add_license_to_serializer_context(serializer, node):
    """
    Returns license, and adds license to serializer context with format
    serializer.context['licenses'] = {<node_id>: <NodeLicenseRecord object>}

    Used for both node_license field and license relationship in the NodeSerializer.
    Prevents license from having to be fetched 2x per node.
    """
    license_context = serializer.context.get('licenses', {})
    if license_context and node._id in license_context:
        return license_context.get(node._id)
    else:
        license = node.license
        if license_context:
            license_context[node._id] = {}
            license_context[node._id] = license
        else:
            serializer.context['licenses'] = {}
            serializer.context['licenses'][node._id] = license
        return license


def get_institutions_to_add_remove(institutions, new_institutions):
    diff = relationship_diff(
        current_items={inst._id: inst for inst in institutions.all()},
        new_items={inst['_id']: inst for inst in new_institutions},
    )

    insts_to_add = []
    for inst_id in diff['add']:
        inst = Institution.load(inst_id)
        if not inst:
            raise exceptions.NotFound(detail='Institution with id "{}" was not found'.format(inst_id))
        insts_to_add.append(inst)

    return insts_to_add, diff['remove'].values()


def update_institutions(node, new_institutions, user, post=False):
    add, remove = get_institutions_to_add_remove(
        institutions=node.affiliated_institutions,
        new_institutions=new_institutions,
    )

    if post and not len(add):
        raise RelationshipPostMakesNoChanges

    if not post:
        for inst in remove:
            if not user.is_affiliated_with_institution(inst) and not node.has_permission(user, 'admin'):
                raise exceptions.PermissionDenied(
                    detail='User needs to be affiliated with {}'.format(inst.name),
                )
            node.remove_affiliated_institution(inst, user)

    for inst in add:
        if not user.is_affiliated_with_institution(inst):
            raise exceptions.PermissionDenied(
                detail='User needs to be affiliated with {}'.format(inst.name),
            )
        node.add_affiliated_institution(inst, user)


class RegionRelationshipField(RelationshipField):

    def to_internal_value(self, data):
        try:
            region_id = Region.objects.filter(_id=data).values_list('id', flat=True).get()
        except Region.DoesNotExist:
            raise exceptions.ValidationError(detail='Region {} is invalid.'.format(region_id))
        return {'region_id': region_id}


class NodeTagField(ser.Field):
    def to_representation(self, obj):
        if obj is not None:
            return obj.name
        return None

    def to_internal_value(self, data):
        return data


class NodeLicenseSerializer(BaseAPISerializer):

    copyright_holders = ser.ListField(allow_empty=True)
    year = ser.CharField(allow_blank=True)

    class Meta:
        type_ = 'node_licenses'

    def get_attribute(self, instance):
        """
        Returns node license and caches license in serializer context for optimization purposes.
        """
        return get_or_add_license_to_serializer_context(self, instance)


class NodeLicenseRelationshipField(RelationshipField):

    def lookup_attribute(self, obj, lookup_field):
        """
        Returns node license id and caches license in serializer context for optimization purposes.
        """
        license = get_or_add_license_to_serializer_context(self, obj)
        return license.node_license._id if getattr(license, 'node_license', None) else None

    def to_internal_value(self, license_id):
        node_license = NodeLicense.load(license_id)
        if node_license:
            return {'license_type': node_license}
        raise exceptions.NotFound('Unable to find specified license.')


class NodeCitationSerializer(JSONAPISerializer):
    id = IDField(read_only=True)
    title = ser.CharField(allow_blank=True, read_only=True)
    author = ser.ListField(read_only=True)
    publisher = ser.CharField(allow_blank=True, read_only=True)
    type = ser.CharField(allow_blank=True, read_only=True)
    doi = ser.CharField(allow_blank=True, read_only=True)

    links = LinksField({'self': 'get_absolute_url'})

    def get_absolute_url(self, obj):
        return obj['URL']

    class Meta:
        type_ = 'node-citation'

class NodeCitationStyleSerializer(JSONAPISerializer):

    id = ser.CharField(read_only=True)
    citation = ser.CharField(allow_blank=True, read_only=True)

    def get_absolute_url(self, obj):
        return obj['URL']

    class Meta:
        type_ = 'styled-citations'

def get_license_details(node, validated_data):
    license = node.license if isinstance(node, Preprint) else node.node_license

    license_id = license.node_license.license_id if license else None
    license_year = license.year if license else None
    license_holders = license.copyright_holders if license else []

    if 'license' in validated_data:
        license_year = validated_data['license'].get('year', license_year)
        license_holders = validated_data['license'].get('copyright_holders', license_holders)
    if 'license_type' in validated_data:
        license_id = validated_data['license_type'].license_id

    return {
        'id': license_id,
        'year': license_year,
        'copyrightHolders': license_holders,
    }

class NodeSerializer(TaxonomizableSerializerMixin, JSONAPISerializer):
    # TODO: If we have to redo this implementation in any of the other serializers, subclass ChoiceField and make it
    # handle blank choices properly. Currently DRF ChoiceFields ignore blank options, which is incorrect in this
    # instance
    filterable_fields = frozenset([
        'id',
        'title',
        'description',
        'public',
        'tags',
        'category',
        'date_created',
        'date_modified',
        'root',
        'parent',
        'contributors',
        'preprint',
        'subjects',
    ])

    non_anonymized_fields = [
        'id',
        'title',
        'description',
        'category',
        'date_created',
        'date_modified',
        'registration',
        'tags',
        'public',
        'license',
        'links',
        'children',
        'comments',
        'contributors',
        'files',
        'node_links',
        'parent',
        'root',
        'logs',
        'wikis',
        'subjects',
    ]

    id = IDField(source='_id', read_only=True)
    type = TypeField()

    category_choices = settings.NODE_CATEGORY_MAP.items()
    category_choices_string = ', '.join(["'{}'".format(choice[0]) for choice in category_choices])

    title = ser.CharField(required=True)
    description = ser.CharField(required=False, allow_blank=True, allow_null=True)
    category = ser.ChoiceField(choices=category_choices, help_text='Choices: ' + category_choices_string)
    custom_citation = ser.CharField(allow_blank=True, required=False)
    date_created = VersionedDateTimeField(source='created', read_only=True)
    date_modified = VersionedDateTimeField(source='last_logged', read_only=True)
    registration = ser.BooleanField(read_only=True, source='is_registration')
    preprint = ser.SerializerMethodField()
    fork = ser.BooleanField(read_only=True, source='is_fork')
    collection = ser.BooleanField(read_only=True, source='is_collection')
    tags = ser.ListField(source='tag_names', child=ser.CharField(), required=False)
    access_requests_enabled = ShowIfVersion(ser.BooleanField(read_only=False, required=False), min_version='2.0', max_version='2.8')
    node_license = NodeLicenseSerializer(required=False, source='license')
    analytics_key = ShowIfAdminScopeOrAnonymous(ser.CharField(read_only=True, source='keenio_read_key'))
    template_from = ser.CharField(
        required=False, allow_blank=False, allow_null=False,
        help_text='Specify a node id for a node you would like to use as a template for the '
                  'new node. Templating is like forking, except that you do not copy the '
                  'files, only the project structure. Some information is changed on the top '
                  'level project by submitting the appropriate fields in the request body, '
                  'and some information will not change. By default, the description will '
                  'be cleared and the project will be made private.',
    )
    current_user_can_comment = ser.SerializerMethodField(help_text='Whether the current user is allowed to post comments')
    current_user_permissions = ser.SerializerMethodField(
        help_text='List of strings representing the permissions '
        'for the current user on this node.',
    )

    # Public is only write-able by admins--see update method
    public = ser.BooleanField(
        source='is_public', required=False,
        help_text='Nodes that are made public will give read-only access '
                  'to everyone. Private nodes require explicit read '
                  'permission. Write and admin access are the same for '
                  'public and private nodes. Administrators on a parent '
                  'node have implicit read permissions for all child nodes',
    )

    links = LinksField({'html': 'get_absolute_html_url'})
    # TODO: When we have osf_permissions.ADMIN permissions, make this writable for admins

    license = NodeLicenseRelationshipField(
        related_view='licenses:license-detail',
        related_view_kwargs={'license_id': '<license.node_license._id>'},
        read_only=False,
    )

    children = RelationshipField(
        related_view='nodes:node-children',
        related_view_kwargs={'node_id': '<_id>'},
        related_meta={'count': 'get_node_count'},
    )

    comments = RelationshipField(
        related_view='nodes:node-comments',
        related_view_kwargs={'node_id': '<_id>'},
        related_meta={'unread': 'get_unread_comments_count'},
        filter={'target': '<_id>'},
    )

    contributors = RelationshipField(
        related_view='nodes:node-contributors',
        related_view_kwargs={'node_id': '<_id>'},
        related_meta={'count': 'get_contrib_count'},
    )

    implicit_contributors = RelationshipField(
        related_view='nodes:node-implicit-contributors',
        related_view_kwargs={'node_id': '<_id>'},
        help_text='This feature is experimental and being tested. It may be deprecated.',
    )

    files = RelationshipField(
        related_view='nodes:node-storage-providers',
        related_view_kwargs={'node_id': '<_id>'},
    )

    settings = RelationshipField(
        related_view='nodes:node-settings',
        related_view_kwargs={'node_id': '<_id>'},
    )

    wikis = HideIfWikiDisabled(RelationshipField(
        related_view='nodes:node-wikis',
        related_view_kwargs={'node_id': '<_id>'},
    ))

    forked_from = RelationshipField(
        related_view=lambda n: 'registrations:registration-detail' if getattr(n, 'is_registration', False) else 'nodes:node-detail',
        related_view_kwargs={'node_id': '<forked_from_guid>'},
    )

    template_node = RelationshipField(
        related_view='nodes:node-detail',
        related_view_kwargs={'node_id': '<template_node._id>'},
    )

    forks = RelationshipField(
        related_view='nodes:node-forks',
        related_view_kwargs={'node_id': '<_id>'},
        related_meta={'count': 'get_forks_count'},
    )

    node_links = ShowIfVersion(
        RelationshipField(
            related_view='nodes:node-pointers',
            related_view_kwargs={'node_id': '<_id>'},
            related_meta={'count': 'get_pointers_count'},
            help_text='This feature is deprecated as of version 2.1. Use linked_nodes instead.',
        ), min_version='2.0', max_version='2.0',
    )

    linked_by_nodes = RelationshipField(
        related_view='nodes:node-linked-by-nodes',
        related_view_kwargs={'node_id': '<_id>'},
        related_meta={'count': 'get_linked_by_nodes_count'},
    )

    linked_by_registrations = RelationshipField(
        related_view='nodes:node-linked-by-registrations',
        related_view_kwargs={'node_id': '<_id>'},
        related_meta={'count': 'get_linked_by_registrations_count'},
    )

    parent = RelationshipField(
        related_view='nodes:node-detail',
        related_view_kwargs={'node_id': '<parent_id>'},
        filter_key='parent_node',
    )

    identifiers = RelationshipField(
        related_view='nodes:identifier-list',
        related_view_kwargs={'node_id': '<_id>'},
    )

    draft_registrations = HideIfRegistration(RelationshipField(
        related_view='nodes:node-draft-registrations',
        related_view_kwargs={'node_id': '<_id>'},
        related_meta={'count': 'get_draft_registration_count'},
    ))

    registrations = HideIfRegistration(RelationshipField(
        related_view='nodes:node-registrations',
        related_view_kwargs={'node_id': '<_id>'},
        related_meta={'count': 'get_registration_count'},
    ))

    region = RegionRelationshipField(
        related_view='regions:region-detail',
        related_view_kwargs={'region_id': 'get_region_id'},
        read_only=False,
    )

    affiliated_institutions = RelationshipField(
        related_view='nodes:node-institutions',
        related_view_kwargs={'node_id': '<_id>'},
        self_view='nodes:node-relationships-institutions',
        self_view_kwargs={'node_id': '<_id>'},
        read_only=False,
        many=True,
        required=False,
    )

    root = RelationshipField(
        related_view='nodes:node-detail',
        related_view_kwargs={'node_id': '<root._id>'},
    )

    logs = RelationshipField(
        related_view='nodes:node-logs',
        related_view_kwargs={'node_id': '<_id>'},
        related_meta={'count': 'get_logs_count'},
    )

    linked_nodes = RelationshipField(
        related_view='nodes:linked-nodes',
        related_view_kwargs={'node_id': '<_id>'},
        related_meta={'count': 'get_node_links_count'},
        self_view='nodes:node-pointer-relationship',
        self_view_kwargs={'node_id': '<_id>'},
        self_meta={'count': 'get_node_links_count'},
    )

    linked_registrations = RelationshipField(
        related_view='nodes:linked-registrations',
        related_view_kwargs={'node_id': '<_id>'},
        related_meta={'count': 'get_registration_links_count'},
        self_view='nodes:node-registration-pointer-relationship',
        self_view_kwargs={'node_id': '<_id>'},
        self_meta={'count': 'get_node_links_count'},
    )

    view_only_links = RelationshipField(
        related_view='nodes:node-view-only-links',
        related_view_kwargs={'node_id': '<_id>'},
    )

    citation = RelationshipField(
        related_view='nodes:node-citation',
        related_view_kwargs={'node_id': '<_id>'},
    )

    preprints = HideIfRegistration(RelationshipField(
        related_view='nodes:node-preprints',
        related_view_kwargs={'node_id': '<_id>'},
    ))

    def get_current_user_permissions(self, obj):
        if hasattr(obj, 'contrib_admin'):
            if obj.contrib_admin:
                return ['admin', 'write', 'read']
            elif obj.contrib_write:
                return ['write', 'read']
            else:
                return ['read']
        else:
            user = self.context['request'].user
            if user.is_anonymous:
                return ['read']
            permissions = obj.get_permissions(user=user)
            if not permissions:
                permissions = ['read']
            return permissions

    def get_current_user_can_comment(self, obj):
        user = self.context['request'].user
        auth = Auth(user if not user.is_anonymous else None)

        if hasattr(obj, 'contrib_read'):
            if obj.comment_level == 'public':
                return auth.logged_in and (
                    obj.is_public or
                    (auth.user and obj.contrib_read)
                )
            return obj.contrib_read or False
        else:
            return obj.can_comment(auth)

    def get_preprint(self, obj):
        # Whether the node has supplemental material for a preprint the user can view
        user = self.context['request'].user if not self.context['request'].user.is_anonymous else None
        return Preprint.objects.can_view(base_queryset=obj.preprints, user=user).exists()

    class Meta:
        type_ = 'nodes'

    def get_absolute_url(self, obj):
        return obj.get_absolute_url()

    # TODO: See if we can get the count filters into the filter rather than the serializer.

    def get_logs_count(self, obj):
        return obj.logs.count()

    def get_node_count(self, obj):
        auth = get_user_auth(self.context['request'])
        user_id = getattr(auth.user, 'id', None)
        with connection.cursor() as cursor:
            cursor.execute(
                """
                WITH RECURSIVE parents AS (
                  SELECT parent_id, child_id
                  FROM osf_noderelation
                  WHERE child_id = %s AND is_node_link IS FALSE
                UNION ALL
                  SELECT osf_noderelation.parent_id, parents.parent_id AS child_id
                  FROM parents JOIN osf_noderelation ON parents.PARENT_ID = osf_noderelation.child_id
                  WHERE osf_noderelation.is_node_link IS FALSE
                ), has_admin AS (SELECT * FROM osf_contributor WHERE (node_id IN (SELECT parent_id FROM parents) OR node_id = %s) AND user_id = %s AND admin IS TRUE LIMIT 1)
                SELECT DISTINCT
                  COUNT(child_id)
                FROM
                  osf_noderelation
                JOIN osf_abstractnode ON osf_noderelation.child_id = osf_abstractnode.id
                JOIN osf_contributor ON osf_abstractnode.id = osf_contributor.node_id
                LEFT JOIN osf_privatelink_nodes ON osf_abstractnode.id = osf_privatelink_nodes.abstractnode_id
                LEFT JOIN osf_privatelink ON osf_privatelink_nodes.privatelink_id = osf_privatelink.id
                WHERE parent_id = %s AND is_node_link IS FALSE
                AND osf_abstractnode.is_deleted IS FALSE
                AND (
                  osf_abstractnode.is_public
                  OR (TRUE IN (SELECT TRUE FROM has_admin))
                  OR (osf_contributor.user_id = %s AND osf_contributor.read IS TRUE)
                  OR (osf_privatelink.key = %s AND osf_privatelink.is_deleted = FALSE)
                );
            """, [obj.id, obj.id, user_id, obj.id, user_id, auth.private_key],
            )

            return int(cursor.fetchone()[0])

    def get_contrib_count(self, obj):
        return len(obj.contributors)

    def get_registration_count(self, obj):
        auth = get_user_auth(self.context['request'])
        registrations = [node for node in obj.registrations_all if node.can_view(auth)]
        return len(registrations)

    def get_draft_registration_count(self, obj):
        auth = get_user_auth(self.context['request'])
        if obj.has_permission(auth.user, osf_permissions.ADMIN):
            return obj.draft_registrations_active.count()

    def get_pointers_count(self, obj):
        return obj.linked_nodes.count()

    def get_node_links_count(self, obj):
        count = 0
        auth = get_user_auth(self.context['request'])
        for pointer in obj.linked_nodes.filter(is_deleted=False).exclude(type='osf.collection').exclude(type='osf.registration'):
            if pointer.can_view(auth):
                count += 1
        return count

    def get_registration_links_count(self, obj):
        count = 0
        auth = get_user_auth(self.context['request'])
        for pointer in obj.linked_nodes.filter(is_deleted=False, type='osf.registration').exclude(type='osf.collection'):
            if pointer.can_view(auth):
                count += 1
        return count

    def get_linked_by_nodes_count(self, obj):
        return obj._parents.filter(is_node_link=True, parent__is_deleted=False, parent__type='osf.node').count()

    def get_linked_by_registrations_count(self, obj):
        return obj._parents.filter(is_node_link=True, parent__type='osf.registration', parent__retraction__isnull=True).count()

    def get_forks_count(self, obj):
        return obj.forks.exclude(type='osf.registration').exclude(is_deleted=True).count()

    def get_unread_comments_count(self, obj):
        user = get_user_auth(self.context['request']).user
        node_comments = Comment.find_n_unread(user=user, node=obj, page='node')

        return {
            'node': node_comments,
        }

    def get_region_id(self, obj):
        try:
            # use the annotated value if possible
            region_id = obj.region
        except AttributeError:
            # use computed property if region annotation does not exist
            # i.e. after creating a node
            region_id = obj.osfstorage_region._id
        return region_id

    def create(self, validated_data):
        request = self.context['request']
        user = request.user
        Node = apps.get_model('osf.Node')
        tag_instances = []
        affiliated_institutions = None
        region_id = None
        if 'affiliated_institutions' in validated_data:
            affiliated_institutions = validated_data.pop('affiliated_institutions')
        if 'region_id' in validated_data:
            region_id = validated_data.pop('region_id')
        if 'tag_names' in validated_data:
            tags = validated_data.pop('tag_names')
            for tag in tags:
                tag_instance, created = Tag.objects.get_or_create(name=tag, defaults=dict(system=False))
                tag_instances.append(tag_instance)
        if 'template_from' in validated_data:
            template_from = validated_data.pop('template_from')
            template_node = Node.load(template_from)
            if template_node is None:
                raise exceptions.NotFound
            if not template_node.has_permission(user, 'read', check_parent=False):
                raise exceptions.PermissionDenied
            validated_data.pop('creator')
            changed_data = {template_from: validated_data}
            node = template_node.use_as_template(auth=get_user_auth(request), changes=changed_data)
        else:
            node = Node(**validated_data)
        try:
            node.save()
        except ValidationError as e:
            raise InvalidModelValueError(detail=e.messages[0])
        if affiliated_institutions:
            new_institutions = [{'_id': institution} for institution in affiliated_institutions]
            update_institutions(node, new_institutions, user, post=True)
            node.save()
        if len(tag_instances):
            for tag in tag_instances:
                node.tags.add(tag)
        if is_truthy(request.GET.get('inherit_contributors')) and validated_data['parent'].has_permission(user, 'write'):
            auth = get_user_auth(request)
            parent = validated_data['parent']
            contributors = []
            for contributor in parent.contributor_set.exclude(user=user):
                contributors.append({
                    'user': contributor.user,
                    'permissions': parent.get_permissions(contributor.user),
                    'visible': contributor.visible,
                })
                if not contributor.user.is_registered:
                    node.add_unregistered_contributor(
                        fullname=contributor.user.fullname, email=contributor.user.email, auth=auth,
                        permissions=parent.get_permissions(contributor.user), existing_user=contributor.user,
                    )
            node.add_contributors(contributors, auth=auth, log=True, save=True)
        if is_truthy(request.GET.get('inherit_subjects')) and validated_data['parent'].has_permission(user, 'write'):
            parent = validated_data['parent']
            node.subjects.add(parent.subjects.all())
            node.save()

        if not region_id:
            region_id = self.context.get('region_id')
        if region_id:
            node_settings = node.get_addon('osfstorage')
            node_settings.region_id = region_id
            node_settings.save()

        return node

    def update(self, node, validated_data):
        """Update instance with the validated data. Requires
        the request to be in the serializer context.
        """
        assert isinstance(node, AbstractNode), 'node must be a Node'
        user = self.context['request'].user
        auth = get_user_auth(self.context['request'])

        if validated_data:
            if 'custom_citation' in validated_data:
                node.update_custom_citation(validated_data.pop('custom_citation'), auth)
            if 'tag_names' in validated_data:
                new_tags = set(validated_data.pop('tag_names', []))
                node.update_tags(new_tags, auth=auth)
            if 'region' in validated_data:
                validated_data.pop('region')
            if 'license_type' in validated_data or 'license' in validated_data:
                license_details = get_license_details(node, validated_data)
                validated_data['node_license'] = license_details
            if 'affiliated_institutions' in validated_data:
                institutions_list = validated_data.pop('affiliated_institutions')
                new_institutions = [{'_id': institution} for institution in institutions_list]

                update_institutions(node, new_institutions, user)
                node.save()
            if 'subjects' in validated_data:
                subjects = validated_data.pop('subjects', None)
                try:
                    node.set_subjects(subjects, auth)
                except PermissionsError as e:
                    raise exceptions.PermissionDenied(detail=str(e))
                except ValueError as e:
                    raise exceptions.ValidationError(detail=str(e))
                except NodeStateError as e:
                    raise exceptions.ValidationError(detail=str(e))

            try:
                node.update(validated_data, auth=auth)
            except ValidationError as e:
                raise InvalidModelValueError(detail=e.message)
            except PermissionsError:
                raise exceptions.PermissionDenied
            except NodeUpdateError as e:
                raise exceptions.ValidationError(detail=e.reason)
            except NodeStateError as e:
                raise InvalidModelValueError(detail=str(e))

        return node


class NodeAddonSettingsSerializerBase(JSONAPISerializer):
    class Meta:
        type_ = 'node_addons'

    id = ser.CharField(source='config.short_name', read_only=True)
    node_has_auth = ser.BooleanField(source='has_auth', read_only=True)
    configured = ser.BooleanField(read_only=True)
    external_account_id = ser.CharField(source='external_account._id', required=False, allow_null=True)
    folder_id = ser.CharField(required=False, allow_null=True)
    folder_path = ser.CharField(required=False, allow_null=True)

    # Forward-specific
    label = ser.CharField(required=False, allow_blank=True)
    url = ser.CharField(required=False, allow_blank=True)

    links = LinksField({
        'self': 'get_absolute_url',
    })

    def get_absolute_url(self, obj):
        kwargs = self.context['request'].parser_context['kwargs']
        if 'provider' not in kwargs or (obj and obj.config.short_name != kwargs.get('provider')):
            kwargs.update({'provider': obj.config.short_name})

        return absolute_reverse(
            'nodes:node-addon-detail',
            kwargs=kwargs,
        )

    def create(self, validated_data):
        auth = Auth(self.context['request'].user)
        node = self.context['view'].get_node()
        addon = self.context['request'].parser_context['kwargs']['provider']

        return node.get_or_add_addon(addon, auth=auth)

class ForwardNodeAddonSettingsSerializer(NodeAddonSettingsSerializerBase):

    def update(self, instance, validated_data):
        auth = Auth(self.context['request'].user)
        set_url = 'url' in validated_data
        set_label = 'label' in validated_data

        url_changed = False

        url = validated_data.get('url')
        label = validated_data.get('label')

        if set_url and not url and label:
            raise exceptions.ValidationError(detail='Cannot set label without url')

        if not instance:
            node = self.context['view'].get_node()
            instance = node.get_or_add_addon('forward', auth)

        if instance and instance.url:
            # url required, label optional
            if set_url and not url:
                instance.reset()
            elif set_url and url:
                instance.url = url
                url_changed = True
            if set_label:
                instance.label = label
        elif instance and not instance.url:
            instance.url = url
            instance.label = label
            url_changed = True

        instance.save()

        if url_changed:
            # add log here because forward architecture isn't great
            # TODO [OSF-6678]: clean this up
            instance.owner.add_log(
                action='forward_url_changed',
                params=dict(
                    node=instance.owner._id,
                    project=instance.owner.parent_id,
                    forward_url=instance.url,
                ),
                auth=auth,
                save=True,
            )

        return instance


class NodeAddonSettingsSerializer(NodeAddonSettingsSerializerBase):

    def check_for_update_errors(self, node_settings, folder_info, external_account_id):
        if (not node_settings.has_auth and folder_info and not external_account_id):
            raise Conflict('Cannot set folder without authorization')

    def get_account_info(self, data):
        try:
            external_account_id = data['external_account']['_id']
            set_account = True
        except KeyError:
            external_account_id = None
            set_account = False
        return set_account, external_account_id

    def get_folder_info(self, data, addon_name):
        try:
            folder_info = data['folder_id']
            set_folder = True
        except KeyError:
            folder_info = None
            set_folder = False

        if addon_name == 'googledrive':
            folder_id = folder_info
            try:
                folder_path = data['folder_path']
            except KeyError:
                folder_path = None

            if (folder_id or folder_path) and not (folder_id and folder_path):
                raise exceptions.ValidationError(detail='Must specify both folder_id and folder_path for {}'.format(addon_name))

            folder_info = {
                'id': folder_id,
                'path': folder_path,
            }
        return set_folder, folder_info

    def get_account_or_error(self, addon_name, external_account_id, auth):
            external_account = ExternalAccount.load(external_account_id)
            if not external_account:
                raise exceptions.NotFound('Unable to find requested account.')
            if not auth.user.external_accounts.filter(id=external_account.id).exists():
                raise exceptions.PermissionDenied('Requested action requires account ownership.')
            if external_account.provider != addon_name:
                raise Conflict('Cannot authorize the {} addon with an account for {}'.format(addon_name, external_account.provider))
            return external_account

    def should_call_set_folder(self, folder_info, instance, auth, node_settings):
        if (folder_info and not (   # If we have folder information to set
                instance and getattr(instance, 'folder_id', False) and (  # and the settings aren't already configured with this folder
                    instance.folder_id == folder_info or (hasattr(folder_info, 'get') and instance.folder_id == folder_info.get('id', False))
                )
        )):
            if auth.user._id != node_settings.user_settings.owner._id:  # And the user is allowed to do this
                raise exceptions.PermissionDenied('Requested action requires addon ownership.')
            return True
        return False

    def update(self, instance, validated_data):
        addon_name = instance.config.short_name
        if addon_name not in ADDONS_FOLDER_CONFIGURABLE:
            raise EndpointNotImplementedError('Requested addon not currently configurable via API.')

        auth = get_user_auth(self.context['request'])

        set_account, external_account_id = self.get_account_info(validated_data)
        set_folder, folder_info = self.get_folder_info(validated_data, addon_name)

        # Maybe raise errors
        self.check_for_update_errors(instance, folder_info, external_account_id)

        if instance and instance.configured and set_folder and not folder_info:
            # Enabled and configured, user requesting folder unset
            instance.clear_settings()
            instance.save()

        if instance and instance.has_auth and set_account and not external_account_id:
            # Settings authorized, User requesting deauthorization
            instance.deauthorize(auth=auth)  # clear_auth performs save
            return instance
        elif external_account_id:
            # Settings may or may not be authorized, user requesting to set instance.external_account
            account = self.get_account_or_error(addon_name, external_account_id, auth)
            if instance.external_account and external_account_id != instance.external_account._id:
                # Ensure node settings are deauthorized first, logs
                instance.deauthorize(auth=auth)
            instance.set_auth(account, auth.user)

        if set_folder and self.should_call_set_folder(folder_info, instance, auth, instance):
            # Enabled, user requesting to set folder
            try:
                instance.set_folder(folder_info, auth)
                instance.save()
            except InvalidFolderError:
                raise exceptions.NotFound('Unable to find requested folder.')
            except InvalidAuthError:
                raise exceptions.PermissionDenied('Addon credentials are invalid.')

        return instance


class NodeDetailSerializer(NodeSerializer):
    """
    Overrides NodeSerializer to make id required.
    """
    id = IDField(source='_id', required=True)
    current_user_is_contributor = ser.SerializerMethodField(help_text='Whether the current user is a contributor on this node.')

    def get_current_user_is_contributor(self, obj):
        user = self.context['request'].user
        user = None if user.is_anonymous else user
        return obj.is_contributor(user)


class NodeForksSerializer(NodeSerializer):

    category_choices = settings.NODE_CATEGORY_MAP.items()
    category_choices_string = ', '.join(["'{}'".format(choice[0]) for choice in category_choices])

    title = ser.CharField(required=False)
    category = ser.ChoiceField(read_only=True, choices=category_choices, help_text='Choices: ' + category_choices_string)
    forked_date = VersionedDateTimeField(read_only=True)

    def create(self, validated_data):
        node = validated_data.pop('node')
        fork_title = validated_data.pop('title', None)
        request = self.context['request']
        auth = get_user_auth(request)
        fork = node.fork_node(auth, title=fork_title)

        try:
            fork.save()
        except ValidationError as e:
            raise InvalidModelValueError(detail=e.message)

        return fork


class ContributorIDField(IDField):
    """ID field to use with the contributor resource. Contributor IDs have the form "<node-id>-<user-id>"."""

    def __init__(self, *args, **kwargs):
        kwargs['source'] = kwargs.pop('source', '_id')
        kwargs['help_text'] = kwargs.get('help_text', 'Unique contributor ID. Has the form "<node-id>-<user-id>". Example: "abc12-xyz34"')
        super(ContributorIDField, self).__init__(*args, **kwargs)

    def _get_node_id(self):
        return self.context['request'].parser_context['kwargs']['node_id']

    # override IDField
    def get_id(self, obj):
        node_id = self._get_node_id()
        user_id = obj._id
        return '{}-{}'.format(node_id, user_id)

    def to_representation(self, value):
        node_id = self._get_node_id()
        user_id = super(ContributorIDField, self).to_representation(value)
        return '{}-{}'.format(node_id, user_id)


class NodeContributorsSerializer(JSONAPISerializer):
    """ Separate from UserSerializer due to necessity to override almost every field as read only
    """
    non_anonymized_fields = ['bibliographic', 'permission']
    filterable_fields = frozenset([
        'id',
        'bibliographic',
        'permission',
        'index',
    ])

    id = IDField(source='_id', read_only=True)
    type = TypeField()
    index = ser.IntegerField(required=False, read_only=True, source='_order')

    bibliographic = ser.BooleanField(
        help_text='Whether the user will be included in citations for this node or not.',
        default=True,
    )
    permission = ser.ChoiceField(
        choices=osf_permissions.PERMISSIONS, required=False, allow_null=True,
        default=osf_permissions.reduce_permissions(osf_permissions.DEFAULT_CONTRIBUTOR_PERMISSIONS),
        help_text='User permission level. Must be "read", "write", or "admin". Defaults to "write".',
    )
    unregistered_contributor = ser.SerializerMethodField()

    links = LinksField({
        'self': 'get_absolute_url',
    })

    users = RelationshipField(
        related_view='users:user-detail',
        related_view_kwargs={'user_id': '<user._id>'},
        always_embed=True,
    )

    node = RelationshipField(
        related_view='nodes:node-detail',
        related_view_kwargs={'node_id': '<node._id>'},
    )

    class Meta:
        type_ = 'contributors'

    def get_absolute_url(self, obj):
        return absolute_reverse(
            'nodes:node-contributor-detail',
            kwargs={
                'user_id': obj.user._id,
                'node_id': self.context['request'].parser_context['kwargs']['node_id'],
                'version': self.context['request'].parser_context['kwargs']['version'],
            },
        )

    def get_unregistered_contributor(self, obj):
        # SerializerMethodField works for both Node and Preprint contributors
        if hasattr(obj, 'preprint'):
            unclaimed_records = obj.user.unclaimed_records.get(obj.preprint._id, None)
        else:
            unclaimed_records = obj.user.unclaimed_records.get(obj.node._id, None)
        if unclaimed_records:
            return unclaimed_records.get('name', None)


class NodeContributorsCreateSerializer(NodeContributorsSerializer):
    """
    Overrides NodeContributorsSerializer to add email, full_name, send_email, and non-required index and users field.
    """

    id = IDField(source='_id', required=False, allow_null=True)
    full_name = ser.CharField(required=False)
    email = ser.EmailField(required=False, source='user.email', write_only=True)
    index = ser.IntegerField(required=False, source='_order')

    users = RelationshipField(
        related_view='users:user-detail',
        related_view_kwargs={'user_id': '<user._id>'},
        always_embed=True,
        required=False,
    )

    email_preferences = ['default', 'false']

    def get_proposed_permissions(self, validated_data):
        return osf_permissions.expand_permissions(validated_data.get('permission')) or osf_permissions.DEFAULT_CONTRIBUTOR_PERMISSIONS

    def validate_data(self, node, user_id=None, full_name=None, email=None, index=None):
        if not user_id and not full_name:
            raise exceptions.ValidationError(detail='A user ID or full name must be provided to add a contributor.')
        if user_id and email:
            raise exceptions.ValidationError(detail='Do not provide an email when providing this user_id.')
        if index > len(node.contributors):
            raise exceptions.ValidationError(detail='{} is not a valid contributor index for node with id {}'.format(index, node._id))

    def create(self, validated_data):
        id = validated_data.get('_id')
        email = validated_data.get('user', {}).get('email', None)
        index = None
        if '_order' in validated_data:
            index = validated_data.pop('_order')
        node = self.context['resource']
        auth = Auth(self.context['request'].user)
        full_name = validated_data.get('full_name')
        bibliographic = validated_data.get('bibliographic')
        send_email = self.context['request'].GET.get('send_email') or self.context['default_email']
        permissions = self.get_proposed_permissions(validated_data)

        self.validate_data(node, user_id=id, full_name=full_name, email=email, index=index)

        if send_email not in self.email_preferences:
            raise exceptions.ValidationError(detail='{} is not a valid email preference.'.format(send_email))

        try:
            contributor_dict = {
                'auth': auth, 'user_id': id, 'email': email, 'full_name': full_name, 'send_email': send_email,
                'bibliographic': bibliographic, 'index': index, 'save': True,
            }

            contributor_dict['permissions'] = permissions
            contributor_obj = node.add_contributor_registered_or_not(**contributor_dict)
        except ValidationError as e:
            raise exceptions.ValidationError(detail=e.messages[0])
        except ValueError as e:
            raise exceptions.NotFound(detail=e.args[0])
        return contributor_obj


class NodeContributorDetailSerializer(NodeContributorsSerializer):
    """
    Overrides node contributor serializer to add additional methods
    """
    id = IDField(required=True, source='_id')
    index = ser.IntegerField(required=False, read_only=False, source='_order')

    def update(self, instance, validated_data):
        index = None
        if '_order' in validated_data:
            index = validated_data.pop('_order')

        auth = Auth(self.context['request'].user)
        node = self.context['resource']

        if 'bibliographic' in validated_data:
            bibliographic = validated_data.get('bibliographic')
        else:
            bibliographic = node.get_visible(instance.user)
        permission = validated_data.get('permission') or instance.permission
        try:
            if index is not None:
                node.move_contributor(instance.user, auth, index, save=True)
            node.update_contributor(instance.user, permission, bibliographic, auth, save=True)
<<<<<<< HEAD
        except node.state_error as e:
            raise exceptions.ValidationError(detail=e.message)
=======
        except NodeStateError as e:
            raise exceptions.ValidationError(detail=str(e))
>>>>>>> 8bb3d1c9
        except ValueError as e:
            raise exceptions.ValidationError(detail=str(e))
        instance.refresh_from_db()
        return instance


class NodeLinksSerializer(JSONAPISerializer):

    id = IDField(source='_id')
    type = TypeField()
    target_type = TargetTypeField(target_type='nodes')

    # TODO: We don't show the title because the current user may not have access to this node. We may want to conditionally
    # include this field in the future.
    # title = ser.CharField(read_only=True, source='node.title', help_text='The title of the node that this Node Link '
    #                                                                      'points to')

    target_node = RelationshipField(
        related_view='nodes:node-detail',
        related_view_kwargs={'node_id': '<child._id>'},
        always_embed=True,

    )
    class Meta:
        type_ = 'node_links'

    links = LinksField({
        'self': 'get_absolute_url',
    })

    def get_absolute_url(self, obj):
        return absolute_reverse(
            'nodes:node-pointer-detail',
            kwargs={
                'node_link_id': obj._id,
                'node_id': self.context['request'].parser_context['kwargs']['node_id'],
                'version': self.context['request'].parser_context['kwargs']['version'],
            },
        )

    def create(self, validated_data):
        request = self.context['request']
        user = request.user
        auth = Auth(user)
        node = self.context['view'].get_node()
        target_node_id = validated_data['_id']
        pointer_node = AbstractNode.load(target_node_id)
        if not pointer_node or pointer_node.is_collection:
            raise InvalidModelValueError(
                source={'pointer': '/data/relationships/node_links/data/id'},
                detail='Target Node \'{}\' not found.'.format(target_node_id),
            )
        try:
            pointer = node.add_pointer(pointer_node, auth, save=True)
            return pointer
        except ValueError:
            raise InvalidModelValueError(
                source={'pointer': '/data/relationships/node_links/data/id'},
                detail='Target Node \'{}\' already pointed to by \'{}\'.'.format(target_node_id, node._id),
            )

    def update(self, instance, validated_data):
        pass


class NodeStorageProviderSerializer(JSONAPISerializer):
    id = ser.SerializerMethodField(read_only=True)
    kind = ser.CharField(read_only=True)
    name = ser.CharField(read_only=True)
    path = ser.CharField(read_only=True)
    node = ser.CharField(source='node_id', read_only=True)
    provider = ser.CharField(read_only=True)
    files = NodeFileHyperLinkField(
        related_view='nodes:node-files',
        related_view_kwargs={'node_id': '<node._id>', 'path': '<path>', 'provider': '<provider>'},
        kind='folder',
        never_embed=True,
    )
    links = LinksField({
        'upload': WaterbutlerLink(),
        'new_folder': WaterbutlerLink(kind='folder'),
        'storage_addons': 'get_storage_addons_url',
    })

    class Meta:
        type_ = 'files'

    @staticmethod
    def get_id(obj):
        return '{}:{}'.format(obj.node._id, obj.provider)

    def get_absolute_url(self, obj):
        return absolute_reverse(
            'nodes:node-provider-detail',
            kwargs={
                'node_id': obj.node._id,
                'provider': obj.provider,
                'version': self.context['request'].parser_context['kwargs']['version'],
            },
        )

    def get_storage_addons_url(self, obj):
        return absolute_reverse(
            'addons:addon-list',
            kwargs={
                'version': self.context['request'].parser_context['kwargs']['version'],
            },
            query_kwargs={
                'filter[categories]': 'storage',
            },
        )

class InstitutionRelated(JSONAPIRelationshipSerializer):
    id = ser.CharField(source='_id', required=False, allow_null=True)
    class Meta:
        type_ = 'institutions'


class NodeInstitutionsRelationshipSerializer(BaseAPISerializer):
    data = ser.ListField(child=InstitutionRelated())
    links = LinksField({
        'self': 'get_self_url',
        'html': 'get_related_url',
    })

    def get_self_url(self, obj):
        return obj['self'].institutions_relationship_url

    def get_related_url(self, obj):
        return obj['self'].institutions_url

    class Meta:
        type_ = 'institutions'

    def make_instance_obj(self, obj):
        return {
            'data': obj.affiliated_institutions.all(),
            'self': obj,
        }

    def update(self, instance, validated_data):
        node = instance['self']
        user = self.context['request'].user
        update_institutions(node, validated_data['data'], user)
        node.save()

        return self.make_instance_obj(node)

    def create(self, validated_data):
        instance = self.context['view'].get_object()
        user = self.context['request'].user
        node = instance['self']
        update_institutions(node, validated_data['data'], user, post=True)
        node.save()

        return self.make_instance_obj(node)


class RegistrationSchemaRelationshipField(RelationshipField):

    def to_internal_value(self, registration_schema_id):
        schema = get_object_or_error(RegistrationSchema, registration_schema_id, self.context['request'])
        if schema.schema_version != LATEST_SCHEMA_VERSION or not schema.active:
            raise exceptions.ValidationError('Registration supplement must be an active schema.')
        return {'registration_schema': schema}


class DraftRegistrationSerializer(JSONAPISerializer):

    id = IDField(source='_id', read_only=True)
    type = TypeField()
    registration_metadata = ser.DictField(required=False)
    datetime_initiated = VersionedDateTimeField(read_only=True)
    datetime_updated = VersionedDateTimeField(read_only=True)

    branched_from = RelationshipField(
        related_view='nodes:node-detail',
        related_view_kwargs={'node_id': '<branched_from._id>'},
    )

    initiator = RelationshipField(
        related_view='users:user-detail',
        related_view_kwargs={'user_id': '<initiator._id>'},
    )

    registration_schema = RegistrationSchemaRelationshipField(
        related_view='schemas:registration-schema-detail',
        related_view_kwargs={'schema_id': '<registration_schema._id>'},
        required=True,
        read_only=False,
    )

    provider = RegistrationProviderRelationshipField(
        related_view='providers:registration-providers:registration-provider-detail',
        related_view_kwargs={'provider_id': '<provider._id>'},
        read_only=False,
        required=True,
    )

    links = LinksField({
        'html': 'get_absolute_url',
    })

    def get_absolute_url(self, obj):
        return obj.absolute_url

    def create(self, validated_data):
        initiator = get_user_auth(self.context['request']).user
        node = self.context['view'].get_node()
        metadata = validated_data.pop('registration_metadata', None)
        schema = validated_data.pop('registration_schema')

        provider = validated_data.pop('provider')
        # TODO: this
        # if not provider.schemas_acceptable.filter(id=schema.id).exists():
        #     raise exceptions.ValidationError('Invalid schema for provider.')

        draft = DraftRegistration.create_from_node(node=node, user=initiator, schema=schema, provider=provider)
        reviewer = is_prereg_admin_not_project_admin(self.context['request'], draft)

        if metadata:
            try:
                # Required fields are only required when creating the actual registration, not updating the draft.
                draft.validate_metadata(metadata=metadata, reviewer=reviewer, required_fields=False)
            except ValidationError as e:
                raise exceptions.ValidationError(e.message)
            draft.update_metadata(metadata)
            draft.save()
        return draft

    class Meta:
        type_ = 'draft_registrations'


class DraftRegistrationDetailSerializer(DraftRegistrationSerializer):
    """
    Overrides DraftRegistrationSerializer to make id and registration_metadata required.
    registration_supplement cannot be changed after draft has been created.

    Also makes registration_supplement read-only.
    """
    id = IDField(source='_id', required=True)
    registration_metadata = ser.DictField(required=True)

    registration_schema = RelationshipField(
        related_view='schemas:registration-schema-detail',
        related_view_kwargs={'schema_id': '<registration_schema._id>'},
    )

    provider = RegistrationProviderRelationshipField(
        related_view='providers:registration-providers:registration-provider-detail',
        related_view_kwargs={'provider_id': '<provider._id>'},
        read_only=True,
    )

    def update(self, draft, validated_data):
        """
        Update draft instance with the validated metadata.
        """
        metadata = validated_data.pop('registration_metadata', None)
        reviewer = is_prereg_admin_not_project_admin(self.context['request'], draft)
        if metadata:
            try:
                # Required fields are only required when creating the actual registration, not updating the draft.
                draft.validate_metadata(metadata=metadata, reviewer=reviewer, required_fields=False)
            except ValidationError as e:
                raise exceptions.ValidationError(e.message)
            draft.update_metadata(metadata)
            draft.save()
        return draft


class NodeVOL(ser.Field):
    def to_representation(self, obj):
        if obj is not None:
            return obj._id
        return None

    def to_internal_value(self, data):
        return data


class NodeViewOnlyLinkSerializer(JSONAPISerializer):
    filterable_fields = frozenset([
        'anonymous',
        'name',
        'date_created',
    ])

    key = ser.CharField(read_only=True)
    id = IDField(source='_id', read_only=True)
    date_created = VersionedDateTimeField(source='created', read_only=True)
    anonymous = ser.BooleanField(required=False, default=False)
    name = ser.CharField(required=False, default='Shared project link')

    links = LinksField({
        'self': 'get_absolute_url',
    })

    creator = RelationshipField(
        related_view='users:user-detail',
        related_view_kwargs={'user_id': '<creator._id>'},
    )

    nodes = RelationshipField(
        related_view='view-only-links:view-only-link-nodes',
        related_view_kwargs={'link_id': '<_id>'},
        self_view='view-only-links:view-only-link-nodes-relationships',
        self_view_kwargs={'link_id': '<_id>'},
    )

    def create(self, validated_data):
        name = validated_data.pop('name')
        user = get_user_auth(self.context['request']).user
        anonymous = validated_data.pop('anonymous')
        node = self.context['view'].get_node()

        try:
            view_only_link = new_private_link(
                name=name,
                user=user,
                nodes=[node],
                anonymous=anonymous,
            )
        except ValidationError:
            raise exceptions.ValidationError('Invalid link name.')

        return view_only_link

    def get_absolute_url(self, obj):
        return absolute_reverse(
            'nodes:node-view-only-link-detail',
            kwargs={
                'link_id': obj._id,
                'node_id': self.context['request'].parser_context['kwargs']['node_id'],
                'version': self.context['request'].parser_context['kwargs']['version'],
            },
        )

    class Meta:
        type_ = 'view_only_links'


class NodeViewOnlyLinkUpdateSerializer(NodeViewOnlyLinkSerializer):
    """
    Overrides NodeViewOnlyLinkSerializer to not default name and anonymous on update.
    """
    name = ser.CharField(required=False)
    anonymous = ser.BooleanField(required=False)

    def update(self, link, validated_data):
        assert isinstance(link, PrivateLink), 'link must be a PrivateLink'

        name = validated_data.get('name')
        anonymous = validated_data.get('anonymous')

        if name:
            link.name = name
        if anonymous:
            link.anonymous = anonymous

        link.save()
        return link


class NodeSettingsSerializer(JSONAPISerializer):
    id = IDField(source='_id', read_only=True)
    type = TypeField()
    access_requests_enabled = ser.BooleanField()
    anyone_can_comment = ser.SerializerMethodField()
    anyone_can_edit_wiki = ser.SerializerMethodField()
    wiki_enabled = ser.SerializerMethodField()
    redirect_link_enabled = ser.SerializerMethodField()
    redirect_link_url = ser.SerializerMethodField()
    redirect_link_label = ser.SerializerMethodField()

    view_only_links = RelationshipField(
        related_view='nodes:node-view-only-links',
        related_view_kwargs={'node_id': '<_id>'},
    )

    links = LinksField({
        'self': 'get_absolute_url',
    })

    def get_anyone_can_comment(self, obj):
        return obj.comment_level == 'public'

    def get_wiki_enabled(self, obj):
        return self.context['wiki_addon'] is not None

    def get_anyone_can_edit_wiki(self, obj):
        wiki_addon = self.context['wiki_addon']
        return wiki_addon.is_publicly_editable if wiki_addon else None

    def get_redirect_link_enabled(self, obj):
        return self.context['forward_addon'] is not None

    def get_redirect_link_url(self, obj):
        forward_addon = self.context['forward_addon']
        return forward_addon.url if forward_addon else None

    def get_redirect_link_label(self, obj):
        forward_addon = self.context['forward_addon']
        return forward_addon.label if forward_addon else None

    def get_absolute_url(self, obj):
        return absolute_reverse(
            'nodes:node-settings',
            kwargs={
                'node_id': self.context['request'].parser_context['kwargs']['node_id'],
                'version': self.context['request'].parser_context['kwargs']['version'],
            },
        )

    class Meta:
        type_ = 'node-settings'


class NodeSettingsUpdateSerializer(NodeSettingsSerializer):
    anyone_can_comment = ser.BooleanField(write_only=True, required=False)
    wiki_enabled = ser.BooleanField(write_only=True, required=False)
    anyone_can_edit_wiki = ser.BooleanField(write_only=True, required=False)
    redirect_link_enabled = ser.BooleanField(write_only=True, required=False)
    redirect_link_url = ser.URLField(write_only=True, required=False)
    redirect_link_label = ser.CharField(max_length=50, write_only=True, required=False)

    def to_representation(self, instance):
        """
        Overriding to_representation allows using different serializers for the request and response.
        """
        context = self.context
        context['wiki_addon'] = instance.get_addon('wiki')
        context['forward_addon'] = instance.get_addon('forward')
        return NodeSettingsSerializer(instance=instance, context=context).data

    def update(self, obj, validated_data):
        user = self.context['request'].user
        auth = get_user_auth(self.context['request'])
        admin_only_field_names = [
            'access_requests_enabled',
            'anyone_can_comment',
            'anyone_can_edit_wiki',
            'wiki_enabled',
        ]

        if set(validated_data.keys()).intersection(set(admin_only_field_names)) and not obj.has_permission(user, 'admin'):
            raise exceptions.PermissionDenied

        self.update_node_fields(obj, validated_data, auth)
        self.update_wiki_fields(obj, validated_data, auth)
        self.update_forward_fields(obj, validated_data, auth)
        return obj

    def update_node_fields(self, obj, validated_data, auth):
        access_requests_enabled = validated_data.get('access_requests_enabled')
        anyone_can_comment = validated_data.get('anyone_can_comment')
        save_node = False

        if access_requests_enabled is not None:
            obj.set_access_requests_enabled(access_requests_enabled, auth=auth)
            save_node = True
        if anyone_can_comment is not None:
            obj.comment_level = 'public' if anyone_can_comment else 'private'
            save_node = True
        if save_node:
            obj.save()

    def update_wiki_fields(self, obj, validated_data, auth):
        wiki_enabled = validated_data.get('wiki_enabled')
        anyone_can_edit_wiki = validated_data.get('anyone_can_edit_wiki')
        wiki_addon = self.context['wiki_addon']

        if wiki_enabled is not None:
            wiki_addon = self.enable_or_disable_addon(obj, wiki_enabled, 'wiki', auth)

        if anyone_can_edit_wiki is not None:
            if not obj.is_public and anyone_can_edit_wiki:
                raise exceptions.ValidationError(detail='To allow all OSF users to edit the wiki, the project must be public.')
            if wiki_addon:
                try:
                    wiki_addon.set_editing(permissions=anyone_can_edit_wiki, auth=auth, log=True)
                except NodeStateError:
                    return
                wiki_addon.save()
            else:
                raise exceptions.ValidationError(detail='You must have the wiki enabled before changing wiki settings.')

    def update_forward_fields(self, obj, validated_data, auth):
        redirect_link_enabled = validated_data.get('redirect_link_enabled')
        redirect_link_url = validated_data.get('redirect_link_url')
        redirect_link_label = validated_data.get('redirect_link_label')

        save_forward = False
        forward_addon = self.context['forward_addon']

        if redirect_link_enabled is not None:
            if not redirect_link_url and redirect_link_enabled:
                raise exceptions.ValidationError(detail='You must include a redirect URL to enable a redirect.')
            forward_addon = self.enable_or_disable_addon(obj, redirect_link_enabled, 'forward', auth)

        if redirect_link_url is not None:
            if not forward_addon:
                raise exceptions.ValidationError(detail='You must first set redirect_link_enabled to True before specifying a redirect link URL.')
            forward_addon.url = redirect_link_url
            obj.add_log(
                action='forward_url_changed',
                params=dict(
                    node=obj._id,
                    project=obj.parent_id,
                    forward_url=redirect_link_url,
                ),
                auth=auth,
            )
            save_forward = True

        if redirect_link_label is not None:
            if not forward_addon:
                raise exceptions.ValidationError(detail='You must first set redirect_link_enabled to True before specifying a redirect link label.')
            forward_addon.label = redirect_link_label
            save_forward = True

        if save_forward:
            forward_addon.save()

    def enable_or_disable_addon(self, obj, should_enable, addon_name, auth):
        """
        Returns addon, if exists, otherwise returns None
        """
        addon = obj.get_or_add_addon(addon_name, auth=auth) if should_enable else obj.delete_addon(addon_name, auth)
        if type(addon) == bool:
            addon = None
        return addon<|MERGE_RESOLUTION|>--- conflicted
+++ resolved
@@ -1136,13 +1136,8 @@
             if index is not None:
                 node.move_contributor(instance.user, auth, index, save=True)
             node.update_contributor(instance.user, permission, bibliographic, auth, save=True)
-<<<<<<< HEAD
         except node.state_error as e:
-            raise exceptions.ValidationError(detail=e.message)
-=======
-        except NodeStateError as e:
             raise exceptions.ValidationError(detail=str(e))
->>>>>>> 8bb3d1c9
         except ValueError as e:
             raise exceptions.ValidationError(detail=str(e))
         instance.refresh_from_db()
