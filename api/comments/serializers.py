from rest_framework import serializers as ser
from framework.auth.core import Auth
from website.files.models import StoredFileNode
from website.project.model import Comment, Node
from rest_framework.exceptions import ValidationError, PermissionDenied
from api.base.exceptions import InvalidModelValueError, Conflict
from api.base.utils import absolute_reverse
from api.base.serializers import (JSONAPISerializer,
                                  TargetField,
                                  RelationshipField,
                                  IDField, TypeField, LinksField,
                                  AuthorizedCharField)


class CommentReport(object):
    def __init__(self, user_id, category, text):
        self._id = user_id
        self.category = category
        self.text = text


class CommentSerializer(JSONAPISerializer):

    filterable_fields = frozenset([
        'deleted',
        'date_created',
        'date_modified',
<<<<<<< HEAD
        'page'
=======
        'target'
>>>>>>> 55fe7966
    ])

    id = IDField(source='_id', read_only=True)
    type = TypeField()
    content = AuthorizedCharField(source='get_content')
    page = ser.SerializerMethodField()

    target = TargetField(link_type='related', meta={'type': 'get_target_type'})
    user = RelationshipField(related_view='users:user-detail', related_view_kwargs={'user_id': '<user._id>'})
    node = RelationshipField(related_view='nodes:node-detail', related_view_kwargs={'node_id': '<node._id>'})
    replies = RelationshipField(self_view='comments:comment-replies', self_view_kwargs={'comment_id': '<pk>'})
    reports = RelationshipField(related_view='comments:comment-reports', related_view_kwargs={'comment_id': '<pk>'})

    date_created = ser.DateTimeField(read_only=True)
    date_modified = ser.DateTimeField(read_only=True)
    modified = ser.BooleanField(read_only=True, default=False)
    deleted = ser.BooleanField(read_only=True, source='is_deleted', default=False)
    hidden = ser.BooleanField(read_only=True, source='is_hidden', default=False)

    # LinksField.to_representation adds link to "self"
    links = LinksField({})

    class Meta:
        type_ = 'comments'

    def update(self, comment, validated_data):
        assert isinstance(comment, Comment), 'comment must be a Comment'
        auth = Auth(self.context['request'].user)
        if validated_data:
            if 'get_content' in validated_data:
                comment.edit(validated_data['get_content'], auth=auth, save=True)
            if validated_data.get('is_deleted', None) is True:
                comment.delete(auth, save=True)
            elif comment.is_deleted:
                comment.undelete(auth, save=True)
        return comment

    def get_target_type(self, obj):
        if isinstance(obj, Node):
            return 'nodes'
        elif isinstance(obj, Comment):
            return 'comments'
        elif isinstance(obj, StoredFileNode):
            return 'files'
        else:
            raise InvalidModelValueError('Invalid comment target.')

    def get_page(self, obj):
        root_target = obj.root_target
        if not root_target:
            raise InvalidModelValueError('Invalid root target.')
        else:
            name = root_target._name
            if name == 'node':
                return 'node'
            elif name == 'storedfilenode':
                return 'files'


class CommentCreateSerializer(CommentSerializer):

    target_type = ser.SerializerMethodField(method_name='check_target_type')

    def check_target_type(self, obj):
        target = obj.target
        target_type = self.context['request'].data.get('target_type')
        expected_target_type = self.get_target_type(target)
        if target_type != expected_target_type:
            raise Conflict()
        return target_type

    def get_target(self, node_id, target_id):
        node = Node.load(target_id)
        if node and node_id != target_id:
            raise ValueError('Cannot post comment to another node.')
        elif target_id == node_id:
            return Node.load(node_id)
        else:
            comment = Comment.load(target_id)
            if comment:
                return comment
            else:
                raise ValueError

    def create(self, validated_data):
        user = validated_data['user']
        auth = Auth(user)
        node = validated_data['node']

        try:
            target = self.get_target(node._id, self.context['request'].data.get('id'))
        except ValueError:
            raise InvalidModelValueError('Invalid target.')

        validated_data['target'] = target
        validated_data['content'] = validated_data.pop('get_content')
        if node and node.can_comment(auth):
            comment = Comment.create(auth=auth, **validated_data)
        else:
            raise PermissionDenied("Not authorized to comment on this project.")
        return comment


class CommentDetailSerializer(CommentSerializer):
    """
    Overrides CommentSerializer to make id required.
    """
    id = IDField(source='_id', required=True)
    deleted = ser.BooleanField(source='is_deleted', required=True)


class CommentReportSerializer(JSONAPISerializer):
    id = IDField(source='_id', read_only=True)
    type = TypeField()
    category = ser.ChoiceField(choices=[('spam', 'Spam or advertising'),
                                        ('hate', 'Hate speech'),
                                        ('violence', 'Violence or harmful behavior')], required=True)
    message = ser.CharField(source='text', required=False, allow_blank=True)
    links = LinksField({'self': 'get_absolute_url'})

    class Meta:
        type_ = 'comment_reports'

    def get_absolute_url(self, obj):
        comment_id = self.context['request'].parser_context['kwargs']['comment_id']
        return absolute_reverse(
            'comments:report-detail',
            kwargs={
                'comment_id': comment_id,
                'user_id': obj._id
            }
        )

    def create(self, validated_data):
        user = self.context['request'].user
        comment = self.context['view'].get_comment()
        if user._id in comment.reports:
            raise ValidationError('Comment already reported.')
        try:
            comment.report_abuse(user, save=True, **validated_data)
        except ValueError:
            raise ValidationError('You cannot report your own comment.')
        return CommentReport(user._id, **validated_data)

    def update(self, comment_report, validated_data):
        user = self.context['request'].user
        comment = self.context['view'].get_comment()
        if user._id != comment_report._id:
            raise ValidationError('You cannot report a comment on behalf of another user.')
        try:
            comment.report_abuse(user, save=True, **validated_data)
        except ValueError:
            raise ValidationError('You cannot report your own comment.')
        return CommentReport(user._id, **validated_data)


class CommentReportDetailSerializer(CommentReportSerializer):
    """
    Overrides CommentReportSerializer to make id required.
    """
    id = IDField(source='_id', required=True)<|MERGE_RESOLUTION|>--- conflicted
+++ resolved
@@ -25,11 +25,8 @@
         'deleted',
         'date_created',
         'date_modified',
-<<<<<<< HEAD
-        'page'
-=======
+        'page',
         'target'
->>>>>>> 55fe7966
     ])
 
     id = IDField(source='_id', read_only=True)
