from django.apps import apps

from api.addons.views import AddonSettingsMixin
from api.base import permissions as base_permissions
from api.base.exceptions import Conflict, UserGone
from api.base.filters import ListFilterMixin, PreprintFilterMixin
from api.base.parsers import (JSONAPIRelationshipParser,
                              JSONAPIRelationshipParserForRegularJSON)
from api.base.serializers import AddonAccountSerializer
from api.base.utils import (default_node_list_queryset,
                            default_node_list_permission_queryset,
                            get_object_or_error,
                            get_user_auth)
from api.base.views import JSONAPIBaseView, WaterButlerMixin
from api.base.throttling import SendEmailThrottle
from api.institutions.serializers import InstitutionSerializer
from api.nodes.filters import NodesFilterMixin
from api.nodes.serializers import NodeSerializer
from api.nodes.utils import NodeOptimizationMixin
from api.preprints.serializers import PreprintSerializer
from api.registrations.serializers import RegistrationSerializer
from api.users.permissions import (CurrentUser, ReadOnlyOrCurrentUser,
                                   ReadOnlyOrCurrentUserRelationship,
                                   ClaimUserPermission)
from api.users.serializers import (UserAddonSettingsSerializer,
                                   UserDetailSerializer,
                                   UserIdentitiesSerializer,
                                   UserInstitutionsRelationshipSerializer,
                                   UserSerializer,
                                   UserQuickFilesSerializer,
                                   UserAccountExportSerializer,
                                   UserAccountDeactivateSerializer,
                                   ReadEmailUserDetailSerializer,
                                   UserChangePasswordSerializer)
from django.contrib.auth.models import AnonymousUser
from django.utils import timezone
from framework.auth.core import get_user
from framework.auth.oauth_scopes import CoreScopes, normalize_scopes
from framework.auth.exceptions import ChangePasswordError
from framework.utils import throttle_period_expired
from framework.sessions.utils import remove_sessions_for_user
from rest_framework import permissions as drf_permissions
from rest_framework import generics
from rest_framework import status
from rest_framework.response import Response
from rest_framework.exceptions import NotAuthenticated, NotFound, ValidationError
from osf.models import (Contributor,
                        ExternalAccount,
                        Guid,
                        QuickFilesNode,
                        AbstractNode,
                        PreprintService,
                        Node,
                        Registration,
                        OSFUser)
from website import mails, settings
from website.project.views.contributor import send_claim_email, send_claim_registered_email


class UserMixin(object):
    """Mixin with convenience methods for retrieving the current user based on the
    current URL. By default, fetches the user based on the user_id kwarg.
    """

    serializer_class = UserSerializer
    user_lookup_url_kwarg = 'user_id'

    def get_user(self, check_permissions=True):
        key = self.kwargs[self.user_lookup_url_kwarg]
        # If Contributor is in self.request.parents,
        # then this view is getting called due to an embedded request (contributor embedding user)
        # We prefer to access the user from the contributor object and take advantage
        # of the query cache
        if hasattr(self.request, 'parents') and len(self.request.parents.get(Contributor, {})) == 1:
            # We expect one parent contributor view, so index into the first item
            contrib_id, contrib = self.request.parents[Contributor].items()[0]
            user = contrib.user
            if user.is_disabled:
                raise UserGone(user=user)
            # Make sure that the contributor ID is correct
            if user._id == key:
                if check_permissions:
                    self.check_object_permissions(self.request, user)
                return user

        if self.kwargs.get('is_embedded') is True:
            if key in self.request.parents[OSFUser]:
                return self.request.parents[OSFUser].get(key)

        current_user = self.request.user

        if key == 'me':
            if isinstance(current_user, AnonymousUser):
                raise NotAuthenticated
            else:
                return self.request.user

        obj = get_object_or_error(OSFUser, key, self.request, 'user')
        if check_permissions:
            # May raise a permission denied
            self.check_object_permissions(self.request, obj)
        return obj


class UserList(JSONAPIBaseView, generics.ListAPIView, ListFilterMixin):
    """The documentation for this endpoint can be found [here](https://developer.osf.io/#operation/users_list).
    """
    permission_classes = (
        drf_permissions.IsAuthenticatedOrReadOnly,
        base_permissions.RequiresScopedRequestOrReadOnly,
        base_permissions.TokenHasScope,
    )

    required_read_scopes = [CoreScopes.USERS_READ]
    required_write_scopes = [CoreScopes.NULL]
    model_class = apps.get_model('osf.OSFUser')

    serializer_class = UserSerializer

    ordering = ('-date_registered')
    view_category = 'users'
    view_name = 'user-list'

    def get_default_queryset(self):
        if self.request.version >= '2.3':
            return OSFUser.objects.filter(is_registered=True, date_disabled__isnull=True, merged_by__isnull=True)
        return OSFUser.objects.filter(is_registered=True, date_disabled__isnull=True)

    # overrides ListCreateAPIView
    def get_queryset(self):
        return self.get_queryset_from_request()


class UserDetail(JSONAPIBaseView, generics.RetrieveUpdateAPIView, UserMixin):
    """The documentation for this endpoint can be found [here](https://developer.osf.io/#operation/users_read).
    """
    permission_classes = (
        drf_permissions.IsAuthenticatedOrReadOnly,
        ReadOnlyOrCurrentUser,
        base_permissions.TokenHasScope,
    )

    required_read_scopes = [CoreScopes.USERS_READ]
    required_write_scopes = [CoreScopes.USERS_WRITE]
    view_category = 'users'
    view_name = 'user-detail'

    serializer_class = UserDetailSerializer

    def get_serializer_class(self):
        if self.request.auth:
            scopes = self.request.auth.attributes['accessTokenScope']
            if (CoreScopes.USER_EMAIL_READ in normalize_scopes(scopes) and self.request.user == self.get_user()):
                return ReadEmailUserDetailSerializer
        return UserDetailSerializer

    # overrides RetrieveAPIView
    def get_object(self):
        return self.get_user()

    # overrides RetrieveUpdateAPIView
    def get_serializer_context(self):
        # Serializer needs the request in order to make an update to privacy
        context = JSONAPIBaseView.get_serializer_context(self)
        context['request'] = self.request
        return context


class UserAddonList(JSONAPIBaseView, generics.ListAPIView, ListFilterMixin, UserMixin):
    """The documentation for this endpoint can be found [here](https://developer.osf.io/#operation/users_addons_list).
    """
    permission_classes = (
        drf_permissions.IsAuthenticatedOrReadOnly,
        base_permissions.TokenHasScope,
        CurrentUser,
    )

    required_read_scopes = [CoreScopes.USER_ADDON_READ]
    required_write_scopes = [CoreScopes.NULL]

    serializer_class = UserAddonSettingsSerializer
    view_category = 'users'
    view_name = 'user-addons'

    ordering = ('-id',)

    def get_queryset(self):
        qs = [addon for addon in self.get_user().get_addons() if 'accounts' in addon.config.configs]
        qs.sort()
        return qs


class UserAddonDetail(JSONAPIBaseView, generics.RetrieveAPIView, UserMixin, AddonSettingsMixin):
    """The documentation for this endpoint can be found [here](https://developer.osf.io/#operation/users_addons_read).
    """
    permission_classes = (
        drf_permissions.IsAuthenticatedOrReadOnly,
        base_permissions.TokenHasScope,
        CurrentUser,
    )

    required_read_scopes = [CoreScopes.USER_ADDON_READ]
    required_write_scopes = [CoreScopes.NULL]

    serializer_class = UserAddonSettingsSerializer
    view_category = 'users'
    view_name = 'user-addon-detail'

    def get_object(self):
        return self.get_addon_settings(check_object_permissions=False)


class UserAddonAccountList(JSONAPIBaseView, generics.ListAPIView, UserMixin, AddonSettingsMixin):
    """The documentation for this endpoint can be found [here](https://developer.osf.io/#operation/Users_addon_accounts_list).
    """
    permission_classes = (
        drf_permissions.IsAuthenticatedOrReadOnly,
        base_permissions.TokenHasScope,
        CurrentUser,
    )

    required_read_scopes = [CoreScopes.USER_ADDON_READ]
    required_write_scopes = [CoreScopes.NULL]

    serializer_class = AddonAccountSerializer
    view_category = 'users'
    view_name = 'user-external_accounts'

    ordering = ('-date_last_refreshed',)

    def get_queryset(self):
        return self.get_addon_settings(check_object_permissions=False).external_accounts

class UserAddonAccountDetail(JSONAPIBaseView, generics.RetrieveAPIView, UserMixin, AddonSettingsMixin):
    """The documentation for this endpoint can be found [here](https://developer.osf.io/#operation/Users_addon_accounts_read).
    """
    permission_classes = (
        drf_permissions.IsAuthenticatedOrReadOnly,
        base_permissions.TokenHasScope,
        CurrentUser,
    )

    required_read_scopes = [CoreScopes.USER_ADDON_READ]
    required_write_scopes = [CoreScopes.NULL]

    serializer_class = AddonAccountSerializer
    view_category = 'users'
    view_name = 'user-external_account-detail'

    def get_object(self):
        user_settings = self.get_addon_settings(check_object_permissions=False)
        account_id = self.kwargs['account_id']

        account = ExternalAccount.load(account_id)
        if not (account and user_settings.external_accounts.filter(id=account.id).exists()):
            raise NotFound('Requested addon unavailable')
        return account


class UserNodes(JSONAPIBaseView, generics.ListAPIView, UserMixin, NodesFilterMixin, NodeOptimizationMixin):
    """The documentation for this endpoint can be found [here](https://developer.osf.io/#operation/users_nodes_list).
    """
    permission_classes = (
        drf_permissions.IsAuthenticatedOrReadOnly,
        base_permissions.TokenHasScope,
    )

    model_class = AbstractNode

    required_read_scopes = [CoreScopes.USERS_READ, CoreScopes.NODE_BASE_READ]
    required_write_scopes = [CoreScopes.USERS_WRITE, CoreScopes.NODE_BASE_WRITE]

    serializer_class = NodeSerializer
    view_category = 'users'
    view_name = 'user-nodes'

    ordering = ('-modified',)

    # overrides NodesFilterMixin
    def get_default_queryset(self):
        user = self.get_user()
        if user != self.request.user:
            return default_node_list_permission_queryset(user=self.request.user, model_cls=Node).filter(contributor__user__id=user.id)
        return self.optimize_node_queryset(default_node_list_queryset(model_cls=Node).filter(contributor__user__id=user.id))

    # overrides ListAPIView
    def get_queryset(self):
        return (
            self.get_queryset_from_request()
            .select_related('node_license')
            .include('contributor__user__guids', 'root__guids', limit_includes=10)
        )


class UserQuickFiles(JSONAPIBaseView, generics.ListAPIView, WaterButlerMixin, UserMixin, ListFilterMixin):

    permission_classes = (
        drf_permissions.IsAuthenticatedOrReadOnly,
        base_permissions.TokenHasScope,
    )

    ordering = ('-last_touched')

    required_read_scopes = [CoreScopes.USERS_READ]
    required_write_scopes = [CoreScopes.USERS_WRITE]

    serializer_class = UserQuickFilesSerializer
    view_category = 'users'
    view_name = 'user-quickfiles'

    def get_node(self, check_object_permissions):
        return QuickFilesNode.objects.get_for_user(self.get_user(check_permissions=False))

    def get_default_queryset(self):
        self.kwargs[self.path_lookup_url_kwarg] = '/'
        self.kwargs[self.provider_lookup_url_kwarg] = 'osfstorage'
        files_list = self.fetch_from_waterbutler()

        return files_list.children.prefetch_related('versions', 'tags').include('guids')

    # overrides ListAPIView
    def get_queryset(self):
        return self.get_queryset_from_request()


class UserPreprints(JSONAPIBaseView, generics.ListAPIView, UserMixin, PreprintFilterMixin):
    """The documentation for this endpoint can be found [here](https://developer.osf.io/#operation/users_preprints_list).
    """

    permission_classes = (
        drf_permissions.IsAuthenticatedOrReadOnly,
        base_permissions.TokenHasScope,
    )

    ordering = ('-created')
    model_class = AbstractNode

    required_read_scopes = [CoreScopes.USERS_READ, CoreScopes.NODE_PREPRINTS_READ]
    required_write_scopes = [CoreScopes.USERS_WRITE, CoreScopes.NODE_PREPRINTS_WRITE]

    serializer_class = PreprintSerializer
    view_category = 'users'
    view_name = 'user-preprints'

    def get_default_queryset(self):
        # the user who is requesting
        auth = get_user_auth(self.request)
        auth_user = getattr(auth, 'user', None)

        # the user data being requested
        target_user = self.get_user(check_permissions=False)

        # Permissions on the list objects are handled by the query
        default_qs = PreprintService.objects.filter(node___contributors__guids___id=target_user._id)
        return self.preprints_queryset(default_qs, auth_user, allow_contribs=False)

    def get_queryset(self):
        return self.get_queryset_from_request()


class UserInstitutions(JSONAPIBaseView, generics.ListAPIView, UserMixin):
    """The documentation for this endpoint can be found [here](https://developer.osf.io/#operation/users_institutions_list).
    """
    permission_classes = (
        drf_permissions.IsAuthenticatedOrReadOnly,
        base_permissions.TokenHasScope,
    )

    required_read_scopes = [CoreScopes.USERS_READ, CoreScopes.INSTITUTION_READ]
    required_write_scopes = [CoreScopes.NULL]

    serializer_class = InstitutionSerializer
    view_category = 'users'
    view_name = 'user-institutions'

    ordering = ('-pk', )

    def get_default_odm_query(self):
        return None

    def get_queryset(self):
        user = self.get_user()
        return user.affiliated_institutions.all()


class UserRegistrations(JSONAPIBaseView, generics.ListAPIView, UserMixin, NodesFilterMixin):
    """The documentation for this endpoint can be found [here](https://developer.osf.io/#operation/users_registrations_list).
    """
    permission_classes = (
        drf_permissions.IsAuthenticatedOrReadOnly,
        base_permissions.TokenHasScope,
    )

    model_class = Registration

    required_read_scopes = [CoreScopes.USERS_READ, CoreScopes.NODE_REGISTRATIONS_READ]
    required_write_scopes = [CoreScopes.USERS_WRITE, CoreScopes.NODE_REGISTRATIONS_WRITE]

    serializer_class = RegistrationSerializer
    view_category = 'users'
    view_name = 'user-registrations'

    ordering = ('-modified',)

    # overrides NodesFilterMixin
    def get_default_queryset(self):
        user = self.get_user()
        current_user = self.request.user
        qs = default_node_list_permission_queryset(user=current_user, model_cls=Registration)
        return qs.filter(contributor__user__id=user.id)

    # overrides ListAPIView
    def get_queryset(self):
        return self.get_queryset_from_request().select_related('node_license').include('contributor__user__guids', 'root__guids', limit_includes=10)


class UserInstitutionsRelationship(JSONAPIBaseView, generics.RetrieveDestroyAPIView, UserMixin):
    permission_classes = (
        drf_permissions.IsAuthenticatedOrReadOnly,
        base_permissions.TokenHasScope,
        ReadOnlyOrCurrentUserRelationship
    )

    required_read_scopes = [CoreScopes.USERS_READ]
    required_write_scopes = [CoreScopes.USERS_WRITE]

    serializer_class = UserInstitutionsRelationshipSerializer
    parser_classes = (JSONAPIRelationshipParser, JSONAPIRelationshipParserForRegularJSON, )

    view_category = 'users'
    view_name = 'user-institutions-relationship'

    def get_object(self):
        user = self.get_user(check_permissions=False)
        obj = {
            'data': user.affiliated_institutions.all(),
            'self': user
        }
        self.check_object_permissions(self.request, obj)
        return obj

    def perform_destroy(self, instance):
        data = self.request.data['data']
        user = self.request.user
        current_institutions = set(user.affiliated_institutions.values_list('_id', flat=True))

        # DELETEs normally dont get type checked
        # not the best way to do it, should be enforced everywhere, maybe write a test for it
        for val in data:
            if val['type'] != self.serializer_class.Meta.type_:
                raise Conflict()
        for val in data:
            if val['id'] in current_institutions:
                user.remove_institution(val['id'])
        user.save()


class UserIdentitiesList(JSONAPIBaseView, generics.ListAPIView, UserMixin):
    """
    The documentation for this endpoint can be found [here](https://developer.osf.io/#operation/external_identities_list).
    """
    permission_classes = (
        base_permissions.TokenHasScope,
        drf_permissions.IsAuthenticatedOrReadOnly,
        CurrentUser,
    )

    serializer_class = UserIdentitiesSerializer

    required_read_scopes = [CoreScopes.USER_SETTINGS_READ]
    required_write_scopes = [CoreScopes.NULL]

    view_category = 'users'
    view_name = 'user-identities-list'

    # overrides ListAPIView
    def get_queryset(self):
        user = self.get_user()
        identities = []
        for key, value in user.external_identity.iteritems():
            identities.append({'_id': key, 'external_id': value.keys()[0], 'status': value.values()[0]})

        return identities


class UserIdentitiesDetail(JSONAPIBaseView, generics.RetrieveDestroyAPIView, UserMixin):
    """
    The documentation for this endpoint can be found [here](https://developer.osf.io/#operation/external_identities_detail).
    """
    permission_classes = (
        base_permissions.TokenHasScope,
        drf_permissions.IsAuthenticatedOrReadOnly,
        CurrentUser,
    )

    required_read_scopes = [CoreScopes.USER_SETTINGS_READ]
    required_write_scopes = [CoreScopes.USER_SETTINGS_WRITE]

    serializer_class = UserIdentitiesSerializer

    view_category = 'users'
    view_name = 'user-identities-detail'

    def get_object(self):
        user = self.get_user()
        identity_id = self.kwargs['identity_id']
        try:
            identity = user.external_identity[identity_id]
        except KeyError:
            raise NotFound('Requested external identity could not be found.')

        return {'_id': identity_id, 'external_id': identity.keys()[0], 'status': identity.values()[0]}

    def perform_destroy(self, instance):
        user = self.get_user()
        identity_id = self.kwargs['identity_id']
        try:
            user.external_identity.pop(identity_id)
        except KeyError:
            raise NotFound('Requested external identity could not be found.')

        user.save()


class UserAccountExport(JSONAPIBaseView, generics.CreateAPIView, UserMixin):
    permission_classes = (
        drf_permissions.IsAuthenticatedOrReadOnly,
        base_permissions.TokenHasScope,
        CurrentUser,
    )

    required_read_scopes = [CoreScopes.NULL]
    required_write_scopes = [CoreScopes.USER_SETTINGS_WRITE]

    view_category = 'users'
    view_name = 'user-account-export'

    serializer_class = UserAccountExportSerializer
    throttle_classes = (SendEmailThrottle, )

    def create(self, request, *args, **kwargs):
        serializer = self.get_serializer(data=request.data)
        serializer.is_valid(raise_exception=True)
        user = self.get_user()
        mails.send_mail(
            to_addr=settings.OSF_SUPPORT_EMAIL,
            mail=mails.REQUEST_EXPORT,
            user=user,
            can_change_preferences=False,
        )
        user.email_last_sent = timezone.now()
        user.save()
        return Response(status=status.HTTP_204_NO_CONTENT)


class UserAccountDeactivate(JSONAPIBaseView, generics.CreateAPIView, UserMixin):
    permission_classes = (
        drf_permissions.IsAuthenticatedOrReadOnly,
        base_permissions.TokenHasScope,
        CurrentUser,
    )

    required_read_scopes = [CoreScopes.NULL]
    required_write_scopes = [CoreScopes.USER_SETTINGS_WRITE]

    view_category = 'users'
    view_name = 'user-account-deactivate'

    serializer_class = UserAccountDeactivateSerializer
    throttle_classes = (SendEmailThrottle, )

    def create(self, request, *args, **kwargs):
        serializer = self.get_serializer(data=request.data)
        serializer.is_valid(raise_exception=True)
        user = self.get_user()
        mails.send_mail(
            to_addr=settings.OSF_SUPPORT_EMAIL,
            mail=mails.REQUEST_DEACTIVATION,
            user=user,
            can_change_preferences=False,
        )
        user.email_last_sent = timezone.now()
        user.requested_deactivation = True
        user.save()
        return Response(status=status.HTTP_204_NO_CONTENT)


<<<<<<< HEAD
class UserChangePassword(JSONAPIBaseView, generics.CreateAPIView, UserMixin):
    permission_classes = (
        drf_permissions.IsAuthenticatedOrReadOnly,
        base_permissions.TokenHasScope,
        CurrentUser,
    )

    required_read_scopes = [CoreScopes.NULL]
    required_write_scopes = [CoreScopes.USER_SETTINGS_WRITE]

    view_category = 'users'
    view_name = 'user-password'

    serializer_class = UserChangePasswordSerializer
    throttle_classes = (SendEmailThrottle, )

    def create(self, request, *args, **kwargs):
        serializer = self.get_serializer(data=request.data)
        serializer.is_valid(raise_exception=True)
        user = self.get_user()
        existing_password = request.data['existing_password']
        new_password = request.data['new_password']

        # It has been more than 1 hour since last invalid attempt to change password. Reset the counter for invalid attempts.
        if throttle_period_expired(user.change_password_last_attempt, settings.TIME_RESET_CHANGE_PASSWORD_ATTEMPTS):
            user.reset_old_password_invalid_attempts()

        # There have been more than 3 failed attempts and throttle hasn't expired.
        if user.old_password_invalid_attempts >= settings.INCORRECT_PASSWORD_ATTEMPTS_ALLOWED and not throttle_period_expired(
                user.change_password_last_attempt, settings.CHANGE_PASSWORD_THROTTLE):
            return Response(status=status.HTTP_429_TOO_MANY_REQUESTS)

        try:
            # double new password for confirmation because validation is done on the front-end.
            user.change_password(existing_password, new_password, new_password)
            if user.verification_key_v2:
                user.verification_key_v2['expires'] = timezone.now()
            user.save()
            remove_sessions_for_user(user)
        except ChangePasswordError as error:
            raise ValidationError(error.messages)
=======
class ClaimUser(JSONAPIBaseView, generics.CreateAPIView, UserMixin):
    permission_classes = (
        base_permissions.TokenHasScope,
        ClaimUserPermission,
    )

    required_read_scopes = [CoreScopes.NULL]  # Tokens should not be able to access this
    required_write_scopes = [CoreScopes.NULL]  # Tokens should not be able to access this

    view_category = 'users'
    view_name = 'claim-user'

    def _send_claim_email(self, *args, **kwargs):
        """ This avoids needing to reimplement all of the logic in the sender methods.
        When v1 is more fully deprecated, those send hooks should be reworked to not
        rely upon a flask context and placed in utils (or elsewhere).

        :param bool registered: Indicates which sender to call (passed in as keyword)
        :param \*args: Positional arguments passed to senders
        :param \*\*kwargs: Keyword arguments passed to senders
        :return: None
        """
        from website.app import app
        from website.routes import make_url_map
        try:
            make_url_map(app)
        except AssertionError:
            # Already mapped
            pass
        ctx = app.test_request_context()
        ctx.push()
        if kwargs.pop('registered', False):
            send_claim_registered_email(*args, **kwargs)
        else:
            send_claim_email(*args, **kwargs)
        ctx.pop()

    def post(self, request, *args, **kwargs):
        claimer = request.user
        email = (request.data.get('email', None) or '').lower().strip()
        record_id = (request.data.get('id', None) or '').lower().strip()
        if not record_id:
            raise ValidationError('Must specify record "id".')
        claimed_user = self.get_user(check_permissions=True)  # Ensures claimability
        if claimed_user.is_disabled:
            raise ValidationError('Cannot claim disabled account.')
        try:
            record_referent = Guid.objects.get(_id=record_id).referent
        except Guid.DoesNotExist:
            raise NotFound('Unable to find specified record.')

        try:
            unclaimed_record = claimed_user.unclaimed_records[record_referent._id]
        except KeyError:
            if isinstance(record_referent, PreprintService) and record_referent.node and record_referent.node._id in claimed_user.unclaimed_records:
                record_referent = record_referent.node
                unclaimed_record = claimed_user.unclaimed_records[record_referent._id]
            else:
                raise NotFound('Unable to find specified record.')

        if claimer.is_anonymous and email:
            claimer = get_user(email=email)
            if claimer and claimer.is_registered:
                self._send_claim_email(claimer, claimed_user, record_referent, registered=True)
            else:
                self._send_claim_email(email, claimed_user, record_referent, notify=True, registered=False)
        elif isinstance(claimer, OSFUser):
            if unclaimed_record.get('referrer_id', '') == claimer._id:
                raise ValidationError('Referrer cannot claim user.')
            self._send_claim_email(claimer, claimed_user, record_referent, registered=True)
        else:
            raise ValidationError('Must either be logged in or specify claim email.')
>>>>>>> 9f5413f7

        return Response(status=status.HTTP_204_NO_CONTENT)<|MERGE_RESOLUTION|>--- conflicted
+++ resolved
@@ -585,7 +585,6 @@
         return Response(status=status.HTTP_204_NO_CONTENT)
 
 
-<<<<<<< HEAD
 class UserChangePassword(JSONAPIBaseView, generics.CreateAPIView, UserMixin):
     permission_classes = (
         drf_permissions.IsAuthenticatedOrReadOnly,
@@ -627,7 +626,8 @@
             remove_sessions_for_user(user)
         except ChangePasswordError as error:
             raise ValidationError(error.messages)
-=======
+
+
 class ClaimUser(JSONAPIBaseView, generics.CreateAPIView, UserMixin):
     permission_classes = (
         base_permissions.TokenHasScope,
@@ -700,6 +700,4 @@
             self._send_claim_email(claimer, claimed_user, record_referent, registered=True)
         else:
             raise ValidationError('Must either be logged in or specify claim email.')
->>>>>>> 9f5413f7
-
         return Response(status=status.HTTP_204_NO_CONTENT)