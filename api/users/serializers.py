import jsonschema
from django.utils import timezone
from django.db.models import Q

from rest_framework import serializers as ser
from rest_framework import exceptions

from addons.twofactor.models import UserSettings as TwoFactorUserSettings
from api.base.exceptions import InvalidModelValueError, Conflict
from api.base.serializers import (
    BaseAPISerializer, JSONAPISerializer, JSONAPIRelationshipSerializer,
    VersionedDateTimeField, HideIfDisabled, IDField,
    Link, LinksField, TypeField, RelationshipField, JSONAPIListField,
    WaterbutlerLink, ShowIfCurrentUser,
)
<<<<<<< HEAD
from api.base.utils import absolute_reverse, get_user_auth, waterbutler_api_url_for, default_node_list_queryset
from api.files.serializers import QuickFilesSerializer
from osf.exceptions import ValidationValueError, ValidationError
from osf.models import OSFUser, QuickFilesNode, Registration, PreprintService, Node
=======
from api.base.utils import absolute_reverse, get_user_auth, waterbutler_api_url_for, is_deprecated
from api.files.serializers import QuickFilesSerializer
from osf.exceptions import ValidationValueError, ValidationError, BlacklistedEmailError
from osf.models import OSFUser, QuickFilesNode
from website.settings import MAILCHIMP_GENERAL_LIST, OSF_HELP_LIST, CONFIRM_REGISTRATIONS_BY_EMAIL
from osf.models.provider import AbstractProviderGroupObjectPermission
from website.profile.views import update_osf_help_mails_subscription, update_mailchimp_subscription
from api.nodes.serializers import NodeSerializer
from api.users.schemas.utils import validate_user_json, from_json
from framework.auth.views import send_confirm_email

>>>>>>> 4dd43454

class QuickFilesRelationshipField(RelationshipField):

    def to_representation(self, value):
        relationship_links = super(QuickFilesRelationshipField, self).to_representation(value)
        quickfiles_guid = value.nodes_created.filter(type=QuickFilesNode._typedmodels_type).values_list('guids___id', flat=True).get()
        upload_url = waterbutler_api_url_for(quickfiles_guid, 'osfstorage')
        relationship_links['links']['upload'] = {
            'href': upload_url,
            'meta': {},
        }
        relationship_links['links']['download'] = {
            'href': '{}?zip='.format(upload_url),
            'meta': {},
        }
        return relationship_links


class SocialField(ser.DictField):
    def __init__(self, min_version, **kwargs):
        super(SocialField, self).__init__(**kwargs)
        self.min_version = min_version
        self.help_text = 'This field will change data formats after version {}'.format(self.min_version)

    def to_representation(self, value):
        old_social_string_fields = ['twitter', 'github', 'linkedIn']
        request = self.context.get('request')
        show_old_format = request and is_deprecated(request.version, self.min_version) and request.method == 'GET'
        if show_old_format:
            social = value.copy()
            for key in old_social_string_fields:
                if social.get(key):
                    social[key] = value[key][0]
                elif social.get(key) == []:
                    social[key] = ''
            value = social
        return super(SocialField, self).to_representation(value)


class UserSerializer(JSONAPISerializer):
    filterable_fields = frozenset([
        'full_name',
        'given_name',
        'middle_names',
        'family_name',
        'id',
    ])
    writeable_method_fields = frozenset([
        'accepted_terms_of_service',
    ])
    non_anonymized_fields = ['type']
    id = IDField(source='_id', read_only=True)
    type = TypeField()
    full_name = ser.CharField(source='fullname', required=True, label='Full name', help_text='Display name used in the general user interface', max_length=186)
    given_name = ser.CharField(required=False, allow_blank=True, help_text='For bibliographic citations')
    middle_names = ser.CharField(required=False, allow_blank=True, help_text='For bibliographic citations')
    family_name = ser.CharField(required=False, allow_blank=True, help_text='For bibliographic citations')
    suffix = HideIfDisabled(ser.CharField(required=False, allow_blank=True, help_text='For bibliographic citations'))
    date_registered = HideIfDisabled(VersionedDateTimeField(read_only=True))
    active = HideIfDisabled(ser.BooleanField(read_only=True, source='is_active'))
    timezone = HideIfDisabled(ser.CharField(required=False, help_text="User's timezone, e.g. 'Etc/UTC"))
    locale = HideIfDisabled(ser.CharField(required=False, help_text="User's locale, e.g.  'en_US'"))
    social = SocialField(required=False, min_version='2.10')
    employment = JSONAPIListField(required=False, source='jobs')
    education = JSONAPIListField(required=False, source='schools')
    can_view_reviews = ShowIfCurrentUser(ser.SerializerMethodField(help_text='Whether the current user has the `view_submissions` permission to ANY reviews provider.'))
    accepted_terms_of_service = ShowIfCurrentUser(ser.SerializerMethodField())

    links = HideIfDisabled(LinksField(
        {
            'html': 'absolute_url',
            'profile_image': 'profile_image_url',
        },
    ))

    nodes = HideIfDisabled(RelationshipField(
        related_view='users:user-nodes',
        related_view_kwargs={'user_id': '<_id>'},
        related_meta={'projects_in_common': 'get_projects_in_common',
                      'count': 'get_node_count'}
    ))

    quickfiles = HideIfDisabled(QuickFilesRelationshipField(
        related_view='users:user-quickfiles',
        related_view_kwargs={'user_id': '<_id>'},
        related_meta={'count': 'get_quickfiles_count'}
    ))

    registrations = HideIfDisabled(RelationshipField(
        related_view='users:user-registrations',
        related_view_kwargs={'user_id': '<_id>'},
        related_meta={'count': 'get_registration_count'}
    ))

    institutions = HideIfDisabled(RelationshipField(
        related_view='users:user-institutions',
        related_view_kwargs={'user_id': '<_id>'},
        self_view='users:user-institutions-relationship',
        self_view_kwargs={'user_id': '<_id>'},
        related_meta={'count': 'get_institutions_count'}
    ))

    preprints = HideIfDisabled(RelationshipField(
        related_view='users:user-preprints',
        related_view_kwargs={'user_id': '<_id>'},
        related_meta={'count': 'get_preprint_count'}
    ))

    emails = ShowIfCurrentUser(RelationshipField(
        related_view='users:user-emails',
        related_view_kwargs={'user_id': '<_id>'},
    ))

    default_region = ShowIfCurrentUser(RelationshipField(
        related_view='regions:region-detail',
        related_view_kwargs={'region_id': 'get_default_region_id'},
        read_only=True,
    ))

    class Meta:
        type_ = 'users'

    def get_projects_in_common(self, obj):
        user = get_user_auth(self.context['request']).user
        if obj == user:
            return user.contributor_to.count()
        return obj.n_projects_in_common(user)

    def absolute_url(self, obj):
        if obj is not None:
            return obj.absolute_url
        return None

    def get_absolute_url(self, obj):
        return absolute_reverse(
            'users:user-detail', kwargs={
                'user_id': obj._id,
                'version': self.context['request'].parser_context['kwargs']['version'],
            },
        )

    def get_node_count(self, obj):
        return default_node_list_queryset(model_cls=Node).filter(contributor__user__id=obj.id).count()

    def get_quickfiles_count(self, obj):
        return QuickFilesNode.objects.get(contributor__user__id=obj.id).files.filter(type='osf.osfstoragefile').count()

    def get_registration_count(self, obj):
        return default_node_list_queryset(model_cls=Registration).filter(contributor__user__id=obj.id).count()

    def get_preprint_count(self, obj):
        auth_user = get_user_auth(self.context['request']).user
        query = Q(is_published=True, node__is_public=True)
        if auth_user:
            admin_user_query = Q(node__contributor__user_id=auth_user.id, node__contributor__admin=True)
            reviews_user_query = Q(node__is_public=True, provider__in=get_objects_for_user(auth_user, 'view_submissions', PreprintProvider))
            query = query | admin_user_query | reviews_user_query

        return PreprintService.objects.filter(node___contributors__guids___id=obj._id, node__is_deleted=False).filter(query).count()

    def get_institutions_count(self, obj):
        return obj.affiliated_institutions.all().count()

    def get_can_view_reviews(self, obj):
        group_qs = AbstractProviderGroupObjectPermission.objects.filter(group__user=obj, permission__codename='view_submissions')
        return group_qs.exists() or obj.abstractprovideruserobjectpermission_set.filter(permission__codename='view_submissions')

    def get_default_region_id(self, obj):
        try:
            # use the annotated value if possible
            region_id = obj.default_region
        except AttributeError:
            # use computed property if region annotation does not exist
            region_id = obj.osfstorage_region._id
        return region_id

    def get_accepted_terms_of_service(self, obj):
        return bool(obj.accepted_terms_of_service)

    def profile_image_url(self, user):
        size = self.context['request'].query_params.get('profile_image_size')
        return user.profile_image_url(size=size)

    def validate_employment(self, value):
        validate_user_json(value, 'employment-schema.json')
        return value

    def validate_education(self, value):
        validate_user_json(value, 'education-schema.json')
        return value

    def validate_social(self, value):
        schema = from_json('social-schema.json')
        try:
            jsonschema.validate(value, schema)
        except jsonschema.ValidationError as e:
            raise InvalidModelValueError(e)

        return value

    def update(self, instance, validated_data):
        assert isinstance(instance, OSFUser), 'instance must be a User'
        for attr, value in validated_data.items():
            if 'social' == attr:
                for key, val in value.items():
                    instance.social[key] = val
            elif 'accepted_terms_of_service' == attr:
                if value and not instance.accepted_terms_of_service:
                    instance.accepted_terms_of_service = timezone.now()
            else:
                setattr(instance, attr, value)
        try:
            instance.save()
        except ValidationValueError as e:
            raise InvalidModelValueError(detail=e.message)
        except ValidationError as e:
            raise InvalidModelValueError(e)

        return instance

class UserAddonSettingsSerializer(JSONAPISerializer):
    """
    Overrides UserSerializer to make id required.
    """
    id = ser.CharField(source='config.short_name', read_only=True)
    user_has_auth = ser.BooleanField(source='has_auth', read_only=True)

    links = LinksField({
        'self': 'get_absolute_url',
        'accounts': 'account_links',
    })

    class Meta:
        type_ = 'user_addons'

    def get_absolute_url(self, obj):
        return absolute_reverse(
            'users:user-addon-detail',
            kwargs={
                'provider': obj.config.short_name,
                'user_id': self.context['request'].parser_context['kwargs']['user_id'],
                'version': self.context['request'].parser_context['kwargs']['version'],
            },
        )

    def account_links(self, obj):
        # TODO: [OSF-4933] remove this after refactoring Figshare
        if hasattr(obj, 'external_accounts'):
            return {
                account._id: {
                    'account': absolute_reverse(
                        'users:user-external_account-detail', kwargs={
                            'user_id': obj.owner._id,
                            'provider': obj.config.short_name,
                            'account_id': account._id,
                            'version': self.context['request'].parser_context['kwargs']['version'],
                        },
                    ),
                    'nodes_connected': [n.absolute_api_v2_url for n in obj.get_attached_nodes(account)],
                }
                for account in obj.external_accounts.all()
            }
        return {}

class UserDetailSerializer(UserSerializer):
    """
    Overrides UserSerializer to make id required.
    """
    id = IDField(source='_id', required=True)


class UserQuickFilesSerializer(QuickFilesSerializer):
    links = LinksField({
        'info': Link('files:file-detail', kwargs={'file_id': '<_id>'}),
        'upload': WaterbutlerLink(),
        'delete': WaterbutlerLink(),
        'move': WaterbutlerLink(),
        'download': WaterbutlerLink(must_be_file=True),
    })


class ReadEmailUserDetailSerializer(UserDetailSerializer):

    email = ser.CharField(source='username', read_only=True)


class RelatedInstitution(JSONAPIRelationshipSerializer):
    id = ser.CharField(required=False, allow_null=True, source='_id')
    class Meta:
        type_ = 'institutions'

    def get_absolute_url(self, obj):
        return obj.absolute_api_v2_url


class UserInstitutionsRelationshipSerializer(BaseAPISerializer):

    data = ser.ListField(child=RelatedInstitution())
    links = LinksField({
        'self': 'get_self_url',
        'html': 'get_related_url',
    })

    def get_self_url(self, obj):
        return absolute_reverse(
            'users:user-institutions-relationship', kwargs={
                'user_id': obj['self']._id,
                'version': self.context['request'].parser_context['kwargs']['version'],
            },
        )

    def get_related_url(self, obj):
        return absolute_reverse(
            'users:user-institutions', kwargs={
                'user_id': obj['self']._id,
                'version': self.context['request'].parser_context['kwargs']['version'],
            },
        )

    def get_absolute_url(self, obj):
        return obj.absolute_api_v2_url

    class Meta:
        type_ = 'institutions'


class UserIdentitiesSerializer(JSONAPISerializer):
    id = IDField(source='_id', read_only=True)
    type = TypeField()
    external_id = ser.CharField(read_only=True)
    status = ser.CharField(read_only=True)

    links = LinksField({
        'self': 'get_absolute_url',
    })

    def get_absolute_url(self, obj):
        return absolute_reverse(
            'users:user-identities-detail',
            kwargs={
                'user_id': self.context['request'].parser_context['kwargs']['user_id'],
                'version': self.context['request'].parser_context['kwargs']['version'],
                'identity_id': obj['_id'],
            },
        )

    class Meta:
        type_ = 'external-identities'

class UserAccountExportSerializer(BaseAPISerializer):
    type = TypeField()

    class Meta:
        type_ = 'user-account-export-form'


class UserAccountDeactivateSerializer(BaseAPISerializer):
    type = TypeField()

    class Meta:
        type_ = 'user-account-deactivate-form'


class UserChangePasswordSerializer(BaseAPISerializer):
    type = TypeField()
    existing_password = ser.CharField(write_only=True, required=True)
    new_password = ser.CharField(write_only=True, required=True)

    class Meta:
        type_ = 'user_password'


class UserSettingsSerializer(JSONAPISerializer):
    id = IDField(source='_id', read_only=True)
    type = TypeField()
    two_factor_enabled = ser.SerializerMethodField()
    subscribe_osf_general_email = ser.SerializerMethodField()
    subscribe_osf_help_email = ser.SerializerMethodField()

    def get_two_factor_enabled(self, obj):
        try:
            two_factor = TwoFactorUserSettings.objects.get(owner_id=obj.id)
            return not two_factor.deleted
        except TwoFactorUserSettings.DoesNotExist:
            return False

    def get_subscribe_osf_general_email(self, obj):
        return obj.mailchimp_mailing_lists.get(MAILCHIMP_GENERAL_LIST, False)

    def get_subscribe_osf_help_email(self, obj):
        return obj.osf_mailing_lists.get(OSF_HELP_LIST, False)

    links = LinksField({
        'self': 'get_absolute_url',
    })

    def get_absolute_url(self, obj):
        return absolute_reverse(
            'users:user_settings',
            kwargs={
                'user_id': obj._id,
                'version': self.context['request'].parser_context['kwargs']['version'],
            },
        )

    class Meta:
        type_ = 'user_settings'


class UserSettingsUpdateSerializer(UserSettingsSerializer):
    id = IDField(source='_id', required=True)
    two_factor_enabled = ser.BooleanField(write_only=True, required=False)
    two_factor_verification = ser.IntegerField(write_only=True, required=False)
    subscribe_osf_general_email = ser.BooleanField(read_only=False, required=False)
    subscribe_osf_help_email = ser.BooleanField(read_only=False, required=False)

    # Keys represent field names values represent the human readable names stored in DB.
    MAP_MAIL = {
        'subscribe_osf_help_email': OSF_HELP_LIST,
        'subscribe_osf_general_email': MAILCHIMP_GENERAL_LIST,
    }

    def update_email_preferences(self, instance, attr, value):
        if self.MAP_MAIL[attr] == OSF_HELP_LIST:
            update_osf_help_mails_subscription(user=instance, subscribe=value)
        else:
            update_mailchimp_subscription(instance, self.MAP_MAIL[attr], value)
        instance.save()

    def update_two_factor(self, instance, value, two_factor_addon):
        if value:
            if not two_factor_addon:
                two_factor_addon = instance.get_or_add_addon('twofactor')
                two_factor_addon.save()
        else:
            auth = get_user_auth(self.context['request'])
            instance.delete_addon('twofactor', auth=auth)

        return two_factor_addon

    def verify_two_factor(self, instance, value, two_factor_addon):
        if not two_factor_addon:
            raise exceptions.ValidationError(detail='Two-factor authentication is not enabled.')
        if two_factor_addon.verify_code(value):
            two_factor_addon.is_confirmed = True
        else:
            raise exceptions.PermissionDenied(detail='The two-factor verification code you provided is invalid.')
        two_factor_addon.save()

    def to_representation(self, instance):
        """
        Overriding to_representation allows using different serializers for the request and response.
        """
        context = self.context
        return UserSettingsSerializer(instance=instance, context=context).data

    def update(self, instance, validated_data):

        for attr, value in validated_data.items():
            if 'two_factor_enabled' == attr:
                two_factor_addon = instance.get_addon('twofactor')
                self.update_two_factor(instance, value, two_factor_addon)
            elif 'two_factor_verification' == attr:
                two_factor_addon = instance.get_addon('twofactor')
                self.verify_two_factor(instance, value, two_factor_addon)
            elif attr in self.MAP_MAIL.keys():
                self.update_email_preferences(instance, attr, value)

        return instance


class UserEmail(object):
    def __init__(self, email_id, address, confirmed, primary):
        self.id = email_id
        self.address = address
        self.confirmed = confirmed
        self.primary = primary


class UserEmailsSerializer(JSONAPISerializer):
    id = IDField(read_only=True)
    type = TypeField()
    email_address = ser.CharField(source='address')
    confirmed = ser.BooleanField(read_only=True)
    primary = ser.BooleanField(required=False)
    links = LinksField({
        'self': 'get_absolute_url',
    })

    def get_absolute_url(self, obj):
        user = self.context['request'].user
        return absolute_reverse(
            'users:user-email-detail',
            kwargs={
                'user_id': user._id,
                'email_id': obj.id,
                'version': self.context['request'].parser_context['kwargs']['version'],
            },
        )

    class Meta:
        type_ = 'user_emails'

    def create(self, validated_data):
        user = self.context['request'].user
        address = validated_data['address']
        if address in user.unconfirmed_emails or address in user.emails.all().values_list('address', flat=True):
            raise Conflict('This user already has registered with the email address {}'.format(address))
        try:
            token = user.add_unconfirmed_email(address)
            user.save()
            if CONFIRM_REGISTRATIONS_BY_EMAIL:
                send_confirm_email(user, email=address)
        except ValidationError as e:
            raise exceptions.ValidationError(e.args[0])
        except BlacklistedEmailError:
            raise exceptions.ValidationError('This email address domain is blacklisted.')

        return UserEmail(email_id=token, address=address, confirmed=False, primary=False)

    def update(self, instance, validated_data):
        user = self.context['request'].user
        primary = validated_data.get('primary', None)
        if primary and instance.confirmed:
            user.username = instance.address
            user.save()
        elif primary and not instance.confirmed:
            raise exceptions.ValidationError('You cannot set an unconfirmed email address as your primary email address.')
        return instance


class UserNodeSerializer(NodeSerializer):
    filterable_fields = NodeSerializer.filterable_fields | {'current_user_permissions'}<|MERGE_RESOLUTION|>--- conflicted
+++ resolved
@@ -4,6 +4,7 @@
 
 from rest_framework import serializers as ser
 from rest_framework import exceptions
+from guardian.shortcuts import get_objects_for_user
 
 from addons.twofactor.models import UserSettings as TwoFactorUserSettings
 from api.base.exceptions import InvalidModelValueError, Conflict
@@ -13,16 +14,12 @@
     Link, LinksField, TypeField, RelationshipField, JSONAPIListField,
     WaterbutlerLink, ShowIfCurrentUser,
 )
-<<<<<<< HEAD
-from api.base.utils import absolute_reverse, get_user_auth, waterbutler_api_url_for, default_node_list_queryset
-from api.files.serializers import QuickFilesSerializer
-from osf.exceptions import ValidationValueError, ValidationError
-from osf.models import OSFUser, QuickFilesNode, Registration, PreprintService, Node
-=======
+from api.base.utils import default_node_list_queryset
+from osf.models import Registration, Node
 from api.base.utils import absolute_reverse, get_user_auth, waterbutler_api_url_for, is_deprecated
 from api.files.serializers import QuickFilesSerializer
 from osf.exceptions import ValidationValueError, ValidationError, BlacklistedEmailError
-from osf.models import OSFUser, QuickFilesNode
+from osf.models import OSFUser, QuickFilesNode, PreprintProvider, Preprint
 from website.settings import MAILCHIMP_GENERAL_LIST, OSF_HELP_LIST, CONFIRM_REGISTRATIONS_BY_EMAIL
 from osf.models.provider import AbstractProviderGroupObjectPermission
 from website.profile.views import update_osf_help_mails_subscription, update_mailchimp_subscription
@@ -30,7 +27,6 @@
 from api.users.schemas.utils import validate_user_json, from_json
 from framework.auth.views import send_confirm_email
 
->>>>>>> 4dd43454
 
 class QuickFilesRelationshipField(RelationshipField):
 
@@ -109,20 +105,22 @@
     nodes = HideIfDisabled(RelationshipField(
         related_view='users:user-nodes',
         related_view_kwargs={'user_id': '<_id>'},
-        related_meta={'projects_in_common': 'get_projects_in_common',
-                      'count': 'get_node_count'}
+        related_meta={
+            'projects_in_common': 'get_projects_in_common',
+            'count': 'get_node_count',
+        },
     ))
 
     quickfiles = HideIfDisabled(QuickFilesRelationshipField(
         related_view='users:user-quickfiles',
         related_view_kwargs={'user_id': '<_id>'},
-        related_meta={'count': 'get_quickfiles_count'}
+        related_meta={'count': 'get_quickfiles_count'},
     ))
 
     registrations = HideIfDisabled(RelationshipField(
         related_view='users:user-registrations',
         related_view_kwargs={'user_id': '<_id>'},
-        related_meta={'count': 'get_registration_count'}
+        related_meta={'count': 'get_registration_count'},
     ))
 
     institutions = HideIfDisabled(RelationshipField(
@@ -130,13 +128,13 @@
         related_view_kwargs={'user_id': '<_id>'},
         self_view='users:user-institutions-relationship',
         self_view_kwargs={'user_id': '<_id>'},
-        related_meta={'count': 'get_institutions_count'}
+        related_meta={'count': 'get_institutions_count'},
     ))
 
     preprints = HideIfDisabled(RelationshipField(
         related_view='users:user-preprints',
         related_view_kwargs={'user_id': '<_id>'},
-        related_meta={'count': 'get_preprint_count'}
+        related_meta={'count': 'get_preprint_count'},
     ))
 
     emails = ShowIfCurrentUser(RelationshipField(
@@ -173,23 +171,33 @@
         )
 
     def get_node_count(self, obj):
-        return default_node_list_queryset(model_cls=Node).filter(contributor__user__id=obj.id).count()
+        auth = get_user_auth(self.context['request'])
+        user_nodes = default_node_list_queryset(model_cls=Node).filter(contributor__user__id=obj.id)
+        return user_nodes.can_view(user=auth.user, private_link=auth.private_link).count()
 
     def get_quickfiles_count(self, obj):
         return QuickFilesNode.objects.get(contributor__user__id=obj.id).files.filter(type='osf.osfstoragefile').count()
 
     def get_registration_count(self, obj):
-        return default_node_list_queryset(model_cls=Registration).filter(contributor__user__id=obj.id).count()
+        auth = get_user_auth(self.context['request'])
+        user_registration = default_node_list_queryset(model_cls=Registration).filter(contributor__user__id=obj.id)
+        return user_registration.can_view(user=auth.user, private_link=auth.private_link).count()
 
     def get_preprint_count(self, obj):
         auth_user = get_user_auth(self.context['request']).user
         query = Q(is_published=True, node__is_public=True)
         if auth_user:
             admin_user_query = Q(node__contributor__user_id=auth_user.id, node__contributor__admin=True)
-            reviews_user_query = Q(node__is_public=True, provider__in=get_objects_for_user(auth_user, 'view_submissions', PreprintProvider))
+            reviews_user_query = Q(
+                node__is_public=True,
+                provider__in=get_objects_for_user(
+                    auth_user, 'view_submissions',
+                    PreprintProvider,
+                ),
+            )
             query = query | admin_user_query | reviews_user_query
 
-        return PreprintService.objects.filter(node___contributors__guids___id=obj._id, node__is_deleted=False).filter(query).count()
+        return Preprint.objects.filter(node___contributors__guids__id=obj.id, node__is_deleted=False).filter(query).count()
 
     def get_institutions_count(self, obj):
         return obj.affiliated_institutions.all().count()
