--- conflicted
+++ resolved
@@ -1,9 +1,10 @@
 from rest_framework import serializers as ser
 from rest_framework import exceptions
 
-<<<<<<< HEAD
+from osf.exceptions import ValidationError
 from osf.models import ApiOAuth2PersonalToken, ApiOAuth2Scope
 
+from api.base.exceptions import format_validation_error
 from api.base.serializers import JSONAPISerializer, LinksField, IDField, TypeField, RelationshipField, StrictVersion
 
 
@@ -11,14 +12,6 @@
 
     def to_internal_value(self, data):
         return {'scopes': data}
-=======
-from framework.auth.oauth_scopes import public_scopes
-from osf.exceptions import ValidationError
-from osf.models import ApiOAuth2PersonalToken
-
-from api.base.exceptions import format_validation_error
-from api.base.serializers import JSONAPISerializer, LinksField, IDField, TypeField
->>>>>>> 748f9fb4
 
 
 class ApiOAuth2PersonalTokenSerializer(JSONAPISerializer):
@@ -93,17 +86,13 @@
         if not scopes:
             raise exceptions.ValidationError('Cannot create a token without scopes.')
         instance = ApiOAuth2PersonalToken(**validated_data)
-<<<<<<< HEAD
-        instance.save()
-        for scope in scopes:
-            instance.scopes.add(scope)
-=======
         try:
             instance.save()
         except ValidationError as e:
             detail = format_validation_error(e)
             raise exceptions.ValidationError(detail=detail)
->>>>>>> 748f9fb4
+        for scope in scopes:
+            instance.scopes.add(scope)
         return instance
 
     def update(self, instance, validated_data):
@@ -118,18 +107,13 @@
                 continue
             else:
                 setattr(instance, attr, value)
-<<<<<<< HEAD
         if scopes:
             update_scopes(instance, scopes)
-
-        instance.save()
-=======
         try:
             instance.save()
         except ValidationError as e:
             detail = format_validation_error(e)
             raise exceptions.ValidationError(detail=detail)
->>>>>>> 748f9fb4
         return instance
 
 
@@ -153,7 +137,7 @@
 
 
 def expect_scopes_as_relationships(request):
-    return StrictVersion(getattr(request, 'version', '2.0')) > StrictVersion('2.10')
+    return StrictVersion(getattr(request, 'version', '2.0')) > StrictVersion('2.14')
 
 def update_scopes(token, scopes):
     to_remove = token.scopes.difference(scopes)
