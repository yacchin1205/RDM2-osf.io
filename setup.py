--- conflicted
+++ resolved
@@ -43,11 +43,8 @@
             'github = waterbutler.providers.github:GitHubProvider',
             'osfstorage = waterbutler.providers.osfstorage:OSFStorageProvider',
             's3 = waterbutler.providers.s3:S3Provider',
-<<<<<<< HEAD
-            'box = waterbutler.providers.box:BoxProvider'
-=======
+            'box = waterbutler.providers.box:BoxProvider',
             'gdrive = waterbutler.providers.gdrive:GoogleDriveProvider',
->>>>>>> de59fd22
         ],
         'waterbutler.providers.tasks': [
             'osfstorage_parity = waterbutler.providers.osfstorage.tasks.parity',
