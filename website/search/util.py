<<<<<<< HEAD
from werkzeug.contrib.atom import AtomFeed
=======
import copy
import webcolors

COLORBREWER_COLORS = [(166, 206, 227), (31, 120, 180), (178, 223, 138), (51, 160, 44), (251, 154, 153), (227, 26, 28), (253, 191, 111), (255, 127, 0), (202, 178, 214), (106, 61, 154), (255, 255, 153), (177, 89, 40)]
>>>>>>> 8cc1d068


def build_query(q='*', start=0, size=10, sort=None):
    query = {
        'query': build_query_string(q),
        'from': start,
        'size': size,
    }

    if sort:
        query['sort'] = [
            {
                sort: 'desc'
            }
        ]

    return query


def build_query_string(q):
    return {
        'query_string': {
            'default_field': '_all',
            'query': q,
            'analyze_wildcard': True,
            'lenient': True  # TODO, may not want to do this
        }
    }


<<<<<<< HEAD
def create_atom_feed(name, data, query, size, start, url, to_atom):
    if query == '*':
        title_query = 'All'
    else:
        title_query = query

    title = '{name}: Atom Feed for query: "{title_query}"'.format(name=name, title_query=title_query)
    author = 'COS'

    links = [
        {'href': '{url}?page=1'.format(url=url), 'rel': 'first'},
        {'href': '{url}?page={page}'.format(url=url, page=(start / size) + 2), 'rel': 'next'},
        {'href': '{url}?page={page}'.format(url=url, page=(start / size)), 'rel': 'previous'}
    ]

    links = links[1:-1] if (start / size) == 0 else links

    feed = AtomFeed(
        title=title,
        feed_url=url,
        author=author,
        links=links
    )

    for doc in data:
        feed.add(**to_atom(doc))

    return feed
=======
def generate_color():
    # TODO - this might not be the optimal way - copy is expensive
    colors_to_generate = copy.copy(COLORBREWER_COLORS)
    colors_used = []

    while True:
        try:
            color = colors_to_generate.pop(0)
            colors_used.append(color)
        except IndexError:
            new_colors = get_new_colors(colors_used)
            colors_to_generate = new_colors
            colors_used = []
        yield webcolors.rgb_to_hex(color)


def calculate_distance_between_colors(color1, color2):
    """ Takes 2 color tupes and returns the average between them
    """
    return ((color1[0] + color2[0]) / 2, (color1[1] + color2[1]) / 2, (color1[2] + color2[2]) / 2)


def get_new_colors(colors_used):
    new_colors = []
    for i in xrange(len(colors_used) - 1):
        new_colors.append(calculate_distance_between_colors(colors_used[i], colors_used[i + 1]))

    return new_colors
>>>>>>> 8cc1d068
<|MERGE_RESOLUTION|>--- conflicted
+++ resolved
@@ -1,11 +1,10 @@
-<<<<<<< HEAD
-from werkzeug.contrib.atom import AtomFeed
-=======
 import copy
 import webcolors
 
 COLORBREWER_COLORS = [(166, 206, 227), (31, 120, 180), (178, 223, 138), (51, 160, 44), (251, 154, 153), (227, 26, 28), (253, 191, 111), (255, 127, 0), (202, 178, 214), (106, 61, 154), (255, 255, 153), (177, 89, 40)]
->>>>>>> 8cc1d068
+
+
+from werkzeug.contrib.atom import AtomFeed
 
 
 def build_query(q='*', start=0, size=10, sort=None):
@@ -36,36 +35,6 @@
     }
 
 
-<<<<<<< HEAD
-def create_atom_feed(name, data, query, size, start, url, to_atom):
-    if query == '*':
-        title_query = 'All'
-    else:
-        title_query = query
-
-    title = '{name}: Atom Feed for query: "{title_query}"'.format(name=name, title_query=title_query)
-    author = 'COS'
-
-    links = [
-        {'href': '{url}?page=1'.format(url=url), 'rel': 'first'},
-        {'href': '{url}?page={page}'.format(url=url, page=(start / size) + 2), 'rel': 'next'},
-        {'href': '{url}?page={page}'.format(url=url, page=(start / size)), 'rel': 'previous'}
-    ]
-
-    links = links[1:-1] if (start / size) == 0 else links
-
-    feed = AtomFeed(
-        title=title,
-        feed_url=url,
-        author=author,
-        links=links
-    )
-
-    for doc in data:
-        feed.add(**to_atom(doc))
-
-    return feed
-=======
 def generate_color():
     # TODO - this might not be the optimal way - copy is expensive
     colors_to_generate = copy.copy(COLORBREWER_COLORS)
@@ -94,4 +63,33 @@
         new_colors.append(calculate_distance_between_colors(colors_used[i], colors_used[i + 1]))
 
     return new_colors
->>>>>>> 8cc1d068
+
+
+def create_atom_feed(name, data, query, size, start, url, to_atom):
+    if query == '*':
+        title_query = 'All'
+    else:
+        title_query = query
+
+    title = '{name}: Atom Feed for query: "{title_query}"'.format(name=name, title_query=title_query)
+    author = 'COS'
+
+    links = [
+        {'href': '{url}?page=1'.format(url=url), 'rel': 'first'},
+        {'href': '{url}?page={page}'.format(url=url, page=(start / size) + 2), 'rel': 'next'},
+        {'href': '{url}?page={page}'.format(url=url, page=(start / size)), 'rel': 'previous'}
+    ]
+
+    links = links[1:-1] if (start / size) == 0 else links
+
+    feed = AtomFeed(
+        title=title,
+        feed_url=url,
+        author=author,
+        links=links
+    )
+
+    for doc in data:
+        feed.add(**to_atom(doc))
+
+    return feed