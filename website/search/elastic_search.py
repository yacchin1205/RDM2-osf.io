
# -*- coding: utf-8 -*-

from __future__ import division

import copy
import functools
import logging
import math
import re
from framework import sentry
import os.path

from django.apps import apps
from django.core.paginator import Paginator
from django.contrib.contenttypes.models import ContentType
from django.db.models import Q
from elasticsearch2 import (ConnectionError, Elasticsearch, NotFoundError,
                           RequestError, TransportError, helpers)
from framework.celery_tasks import app as celery_app
from framework.database import paginated
from osf.models import AbstractNode
from osf.models import OSFUser
from osf.models import BaseFileNode
from osf.models import Institution
from osf.models import OSFGroup
from osf.models import QuickFilesNode
from osf.models import Preprint
from osf.models import SpamStatus
from osf.models import Guid
from addons.wiki.models import WikiPage
from osf.models import CollectionSubmission
from osf.models import Comment
from osf.utils.sanitize import unescape_entities
from website import settings
from website.filters import profile_image_url
from osf.models.licenses import serialize_node_license_record
from website.search import exceptions
from website.search.util import build_query, clean_splitters, es_escape, convert_query_string, unicode_normalize, quote
from website.views import validate_page_num

logger = logging.getLogger(__name__)

# True: use ALIASES_COMMENT
ENABLE_DOC_TYPE_COMMENT = False

# These are the doc_types that exist in the search database
<<<<<<< HEAD
ALIASES_BASE = {
    'project': unicode(_('Projects')),
    'component': unicode(_('Components')),
    'registration': unicode(_('Registrations')),
    'user': unicode(_('Users')),
    'total': unicode(_('All GakuNin RDM Results')),
    'file': unicode(_('Files')),
    'institution': unicode(_('Institutions')),
    'preprint': unicode(_('Preprints')),
    'group': unicode(_('Groups')),
=======
# If changes of ALIASES text happen, please change js_messages.js text as well.
ALIASES = {
    'project': 'Projects',
    'component': 'Components',
    'registration': 'Registrations',
    'user': 'Users',
    'total': 'All Results',
    'file': 'Files',
    'institution': 'Institutions',
    'preprint': 'Preprints',
    'group': 'Groups',
>>>>>>> 3dc46f06
}

ALIASES_EXT = {
    'wiki': unicode(_('Wiki')),
}

ALIASES_COMMENT = {
    'comment': unicode(_('Comments')),
}

ALIASES = {}

DOC_TYPE_TO_MODEL = {
    'component': AbstractNode,
    'project': AbstractNode,
    'registration': AbstractNode,
    'user': OSFUser,
    'file': BaseFileNode,
    'institution': Institution,
    'preprint': Preprint,
    'collectionSubmission': CollectionSubmission,
    'group': OSFGroup
}

# Prevent tokenizing and stop word removal.
NOT_ANALYZED_PROPERTY = {'type': 'string', 'index': 'not_analyzed'}

# Perform stemming on the field it's applied to.
ENGLISH_ANALYZER_PROPERTY = {'type': 'string', 'analyzer': 'english',
                             'term_vector': 'with_positions_offsets'}
GRDM_JA_ANALYZER_PROPERTY = {'type': 'string', 'analyzer': 'grdm_ja_analyzer',
                             'term_vector': 'with_positions_offsets'}
# with_positions_offsets: adjust highlighted fields to the middle position.

# INDEX is modified by tests. (TODO: INDEX is unnecessary for GRDM ver.)
INDEX = settings.ELASTIC_INDEX

def es_index_protected(index, private):
    if not index:
        # settings.ELASTIC_INDEX is modified by tests.
        index = settings.ELASTIC_INDEX

    if settings.ENABLE_PRIVATE_SEARCH and private and \
       not index.startswith(settings.ELASTIC_INDEX_PRIVATE_PREFIX):
        # allow only expected implementations to search private projects
        index = settings.ELASTIC_INDEX_PRIVATE_PREFIX + index
    return index

def es_index(index=None):
    return es_index_protected(index, True)

CLIENT = None


def client():
    global CLIENT
    if CLIENT is None:
        try:
            CLIENT = Elasticsearch(
                settings.ELASTIC_URI,
                request_timeout=settings.ELASTIC_TIMEOUT,
                retry_on_timeout=True,
                **settings.ELASTIC_KWARGS
            )
            logging.getLogger('elasticsearch').setLevel(logging.WARN)
            logging.getLogger('elasticsearch.trace').setLevel(logging.WARN)
            logging.getLogger('urllib3').setLevel(logging.WARN)
            logging.getLogger('requests').setLevel(logging.WARN)
            CLIENT.cluster.health(wait_for_status='yellow')
        except ConnectionError:
            message = (
                'The SEARCH_ENGINE setting is set to "elastic", but there '
                'was a problem starting the elasticsearch interface. Is '
                'elasticsearch running?'
            )
            if settings.SENTRY_DSN:
                try:
                    sentry.log_exception()
                    sentry.log_message(message)
                except AssertionError:  # App has not yet been initialized
                    logger.exception(message)
            else:
                logger.error(message)
            exit(1)
    return CLIENT


def requires_search(func):
    def wrapped(*args, **kwargs):
        if client() is not None:
            try:
                return func(*args, **kwargs)
            except ConnectionError as e:
                raise exceptions.SearchUnavailableError(str(e))
            except NotFoundError as e:
                raise exceptions.IndexNotFoundError(e.error)
            except RequestError as e:
                if e.error == 'search_phase_execution_exception':
                    raise exceptions.MalformedQueryError('Failed to parse query')
                if 'ParseException' in e.error:  # ES 1.5
                    raise exceptions.MalformedQueryError(e.error)
                if type(e.error) == dict:  # ES 2.0
                    try:
                        root_cause = e.error['root_cause'][0]
                        if root_cause['type'] == 'query_parsing_exception':
                            raise exceptions.MalformedQueryError(root_cause['reason'])
                    except (AttributeError, KeyError):
                        pass
                raise exceptions.SearchException(e.error)
            except TransportError as e:
                # Catch and wrap generic uncaught ES error codes. TODO: Improve fix for https://openscience.atlassian.net/browse/OSF-4538
                raise exceptions.SearchException(e.error)

        sentry.log_message('Elastic search action failed. Is elasticsearch running?')
        raise exceptions.SearchUnavailableError('Failed to connect to elasticsearch')
    return wrapped


@requires_search
def get_aggregations(query, index, doc_type):
    query['aggregations'] = {
        'licenses': {
            'terms': {
                'field': 'license.id'
            }
        }
    }

    res = client().search(index=index, doc_type=doc_type, search_type='count', body=query)
    ret = {
        doc_type: {
            item['key']: item['doc_count']
            for item in agg['buckets']
        }
        for doc_type, agg in res['aggregations'].items()
    }
    ret['total'] = res['hits']['total']
    return ret


@requires_search
def get_counts(count_query, index, doc_type, clean=True):
    count_query['aggregations'] = {
        'counts': {
            'terms': {
                'field': '_type',
            }
        }
    }

    res = client().search(index=index, doc_type=doc_type, search_type='count', body=count_query)
    counts = {x['key']: x['doc_count'] for x in res['aggregations']['counts']['buckets'] if x['key'] in ALIASES.keys()}

    counts['total'] = sum([val for val in counts.values()])
    return counts


@requires_search
def get_tags(query, index, doc_type):
    query['aggregations'] = {
        'tag_cloud': {
            'terms': {'field': 'tags'}
        }
    }

    results = client().search(index=index, doc_type=doc_type, body=query)
    tags = results['aggregations']['tag_cloud']['buckets']

    return tags


def get_query_string(query):
    if isinstance(query, list):
        if len(query) == 1:  # expect query[0] only
            rv = get_query_string(query[0])
            if rv:
                return rv

    if not isinstance(query, dict):
        return None

    for key, val in query.items():
        if key == 'query' and \
           (isinstance(val, str) or isinstance(val, unicode)):
            return val  # found
        rv = get_query_string(val)
        if rv:
            return rv
        # next key

    return None


@requires_search
def search(query, index=None, doc_type=None, raw=False, normalize=True, private=False, ext=False):
    """Search for a query

    :param query: The substring of the username/project name/tag to search for
    :param index:
    :param doc_type:
    :param normalize: normalize unicode string
    :param private: allow searching private data
                    (ENABLE_PRIVATE_SEARCH is also required)
    :param ext: include extended doc_types.
                (ENABLE_PRIVATE_SEARCH is also required)

    :return: List of dictionaries, each containing the results, counts, tags and typeAliases
        results: All results returned by the query, that are within the index and search type
        counts: A dictionary in which keys are types and values are counts for that type, e.g, count['total'] is the sum of the other counts
        tags: A list of tags that are returned by the search query
        typeAliases: the doc_types that exist in the search database
    """
    global ALIASES

    ALIASES = copy.deepcopy(ALIASES_BASE)
    if settings.ENABLE_PRIVATE_SEARCH and ext:
        ALIASES.update(ALIASES_EXT)
    if ENABLE_DOC_TYPE_COMMENT:
        ALIASES.update(ALIASES_COMMENT)

    if doc_type is None:
        doc_type = ','.join(ALIASES.keys())
        if raw:
            doc_type += ',collectionSubmission'

    index = es_index_protected(index, private)

    # Quote query string for mutilingual search.
    # This search() is called from ...
    #   - Web Browser  (filtered)
    #   - website.search.util.build_private_search_query
    #   - website.search.util.build_query
    #   - website.search.util.build_query with GUID
    if settings.ENABLE_MULTILINGUAL_SEARCH:
        from_browser = 'filtered' in query['query']
        from_build_private_search_query = 'bool' in query['query'] and \
                                          'must' in query['query']['bool']
        from_build_query = 'query_string' in query['query']
        from_build_query_with_guid = 'bool' in query['query'] and \
                                     'should' in query['query']['bool']
        if from_browser:
            q = query['query']['filtered']['query']['query_string']['query']
            q = convert_query_string(q, normalize=normalize)
            query['query']['filtered']['query']['query_string']['query'] = q
        elif from_build_private_search_query:
            q = query['query']['bool']['must'][0]['query_string']['query']
            q = convert_query_string(q, normalize=normalize)
            query['query']['bool']['must'][0]['query_string']['query'] = q
        elif from_build_query:
            q = query['query']['query_string']['query']
            q = convert_query_string(q, normalize=normalize)
            query['query']['query_string']['query'] = q
        elif from_build_query_with_guid:
            q = query['query']['bool']['should'][0]['query_string']['query']
            q = convert_query_string(q, normalize=normalize)
            query['query']['bool']['should'][0]['query_string']['query'] = q

    tag_query = copy.deepcopy(query)

    for key in ['from', 'size', 'sort', 'highlight']:
        try:
            del tag_query[key]
        except KeyError:
            pass

    aggs_query = copy.deepcopy(tag_query)
    count_query = copy.deepcopy(tag_query)

    tags = get_tags(tag_query, index, doc_type)
    try:
        del aggs_query['query']['filtered']['filter']
        del count_query['query']['filtered']['filter']
    except KeyError:
        pass
    aggregations = get_aggregations(aggs_query, index, doc_type)
    counts = get_counts(count_query, index, doc_type)

    # Run the real query and get the results
    raw_results = client().search(index=index, doc_type=doc_type, body=query)

    if raw:
        results = raw_results['hits']['hits']
    else:
        hits = raw_results['hits']['hits']
        hits = merge_highlight(hits)
        hits = set_last_comment(hits)
        results = [hit['_source'] for hit in hits]
        results = format_results(results)

    return_value = {
        'results': results,
        'counts': counts,
        'aggs': aggregations,
        'tags': tags,
        'typeAliases': ALIASES
    }

    return return_value

def merge_highlight(hits):
    for hit in hits:
        hit['_source']['highlight'] = hit.get('highlight', {})
    return hits

def set_last_comment(hits):
    for hit in hits:
        s = hit['_source']
        highlight = s['highlight']
        last_comment = None
        last_text = None
        for key, value in highlight.items():
            if not key.startswith('comments.'):
                continue
            try:
                comment_id = int(key.split('.')[1])
            except Exception:
                continue  # unexpected type, ignore
            c = Comment.objects.get(id=comment_id)
            if last_comment is None or c.created > last_comment.created:
                last_comment = c
                last_text = value[0]
        if last_comment is None:
            s['comment'] = None
            continue  # no comment, skip
        d = {}
        d['text'] = last_text
        d['user_id'] = last_comment.user._id
        d['user_name'] = last_comment.user.fullname
        replyto_user_id = None
        replyto_username = None
        if isinstance(last_comment.target.referent, Comment):
            replyto_user_id = last_comment.target.referent.user._id
            replyto_username = last_comment.target.referent.user.fullname
        d['replyto_user_id'] = replyto_user_id
        d['replyto_user_name'] = replyto_username
        s['comment'] = d
    return hits

def get_file_path(file_id):
    file_node = BaseFileNode.load(file_id)
    if file_node is None:
        return None
    app_config = settings.ADDONS_AVAILABLE_DICT.get(file_node.provider)
    if app_config:
        provider_name = app_config.full_name
    else:
        provider_name = file_node.provider
    return u'{}{}'.format(provider_name, file_node.materialized_path)

def format_results(results):
    ret = []
    for result in results:
        category = result.get('category')
        if category == 'user':
            result['url'] = '/profile/' + result['id']
            # unnormalized
            user = OSFUser.load(result['id'])
            if user:
                job, school = user.get_ongoing_job_school()
                if job is None:
                    job = {}
                result['ongoing_job'] = job.get('institution', '')
                result['ongoing_job_department'] = job.get('department', '')
                result['ongoing_job_title'] = job.get('title', '')
                if school is None:
                    school = {}
                result['ongoing_school'] = school.get('institution', '')
                result['ongoing_school_department'] = school.get('department', '')
                result['ongoing_school_degree'] = school.get('degree', '')
        elif category == 'wiki':
            # get unnormalized names
            wiki = WikiPage.load(result['id'])
            if wiki:
                result['name'] = wiki.page_name
            creator_id, creator_name = user_id_fullname(
                result.get('creator_id'))
            modifier_id, modifier_name = user_id_fullname(
                result.get('modifier_id'))
            result['creator_name'] = creator_name
            result['modifier_name'] = modifier_name
        elif category == 'comment':
            result['page_url'] = '/' + result['page_id'] + '/'
            result['user_url'] = '/profile/' + result['user_id']
            replyto_user_id = result.get('replyto_user_id', None)
            if replyto_user_id:
                result['replyto_user_url'] = '/profile/' + replyto_user_id
            else:
                result['replyto_user_url'] = None
        elif category == 'file':
            file_path = get_file_path(result.get('id'))
            if file_path:
                folder_name = os.path.dirname(file_path)
            else:
                folder_name = None
            result['folder_name'] = folder_name
            parent_info = load_parent(result.get('parent_id'))
            result['parent_url'] = parent_info.get('url') if parent_info else None
            result['parent_title'] = parent_info.get('title') if parent_info else None
            # get unnormalized names
            creator_id, creator_name = user_id_fullname(
                result.get('creator_id'))
            modifier_id, modifier_name = user_id_fullname(
                result.get('modifier_id'))
            result['creator_name'] = creator_name
            result['modifier_name'] = modifier_name
        elif category in {'project', 'component', 'registration'}:
            result = format_result(result, result.get('parent_id'))
        elif category in {'preprint'}:
            result = format_preprint_result(result)
        elif category == 'collectionSubmission':
            continue
        elif not category:
            continue

        ret.append(result)
    return ret


# return (guid, fullname)
def user_id_fullname(guid_id):
    if guid_id:
        user = OSFUser.load(guid_id)
        if user:
            return (guid_id, user.fullname)
    return ('', '')


# for 'project', 'component', 'registration'
def format_result(result, parent_id=None):
    parent_info = load_parent(parent_id)

    # get unnormalized names
    creator_id, creator_name = user_id_fullname(result.get('creator_id'))
    modifier_id, modifier_name = user_id_fullname(result.get('modifier_id'))

    formatted_result = {
        'contributors': result['contributors'],
        'groups': result.get('groups'),
        'wiki_link': result['url'] + 'wiki/',
        # TODO: Remove unescape_entities when mako html safe comes in
        'title': unescape_entities(result['title']),
        'url': result['url'],
        'is_component': False if parent_info is None else True,
        'parent_title': unescape_entities(parent_info.get('title')) if parent_info else None,
        'parent_url': parent_info.get('url') if parent_info is not None else None,
        'tags': result['tags'],
        'is_registration': (result['is_registration'] if parent_info is None
                                                        else parent_info.get('is_registration')),
        'is_retracted': result['is_retracted'],
        'is_pending_retraction': result['is_pending_retraction'],
        'embargo_end_date': result['embargo_end_date'],
        'is_pending_embargo': result['is_pending_embargo'],
        'description': unescape_entities(result['description']),
        'category': result.get('category'),
        'date_created': result.get('date_created'),
        'date_modified': result.get('date_modified'),
        'creator_id': creator_id,
        'creator_name': creator_name,
        'modifier_id': modifier_id,
        'modifier_name': modifier_name,
        'date_registered': result.get('registered_date'),
        'n_wikis': len(result['wikis'] or []),
        'license': result.get('license'),
        'affiliated_institutions': result.get('affiliated_institutions'),
        'highlight': result.get('highlight'),
        'comment': result.get('comment'),
    }

    return formatted_result


def format_preprint_result(result):
    parent_info = None
    formatted_result = {
        'contributors': result['contributors'],
        # TODO: Remove unescape_entities when mako html safe comes in
        'title': unescape_entities(result['title']),
        'url': result['url'],
        'is_component': False,
        'parent_title': None,
        'parent_url': parent_info.get('url') if parent_info is not None else None,
        'tags': result['tags'],
        'is_registration': False,
        'is_retracted': result['is_retracted'],
        'is_pending_retraction': False,
        'embargo_end_date': None,
        'is_pending_embargo': False,
        'description': unescape_entities(result['description']),
        'category': result.get('category'),
        'date_created': result.get('created'),
        'date_registered': None,
        'n_wikis': 0,
        'license': result.get('license'),
        'affiliated_institutions': None,
    }

    return formatted_result


def load_parent(parent_id):
    parent = AbstractNode.load(parent_id)
    if parent and parent.is_public:
        return {
            'title': parent.title,
            'url': parent.url,
            'id': parent._id,
            'is_registation': parent.is_registration,
        }
    return None


COMPONENT_CATEGORIES = set(settings.NODE_CATEGORY_MAP.keys())


def get_doctype_from_node(node):
    if isinstance(node, Preprint):
        return 'preprint'
    if isinstance(node, OSFGroup):
        return 'group'
    if node.is_registration:
        return 'registration'
    elif node.parent_node is None:
        # ElasticSearch categorizes top-level projects differently than children
        return 'project'
    elif node.category in COMPONENT_CATEGORIES:
        return 'component'
    else:
        return node.category

@celery_app.task(bind=True, max_retries=5, default_retry_delay=60)
def update_node_async(self, node_id, index=None, bulk=False, wiki_page_id=None):
    AbstractNode = apps.get_model('osf.AbstractNode')
    node = AbstractNode.load(node_id)
    if wiki_page_id:
        WikiPage = apps.get_model('addons_wiki.WikiPage')
        wiki_page = WikiPage.load(wiki_page_id)
    else:
        wiki_page = None
    try:
        update_node(node=node, index=index, bulk=bulk, async_update=True, wiki_page=wiki_page)
    except Exception as exc:
        self.retry(exc=exc)

@celery_app.task(bind=True, max_retries=5, default_retry_delay=60)
def update_preprint_async(self, preprint_id, index=None, bulk=False):
    Preprint = apps.get_model('osf.Preprint')
    preprint = Preprint.load(preprint_id)
    try:
        update_preprint(preprint=preprint, index=index, bulk=bulk, async_update=True)
    except Exception as exc:
        self.retry(exc=exc)

@celery_app.task(bind=True, max_retries=5, default_retry_delay=60)
def update_group_async(self, group_id, index=None, bulk=False, deleted_id=None):
    OSFGroup = apps.get_model('osf.OSFGroup')
    group = OSFGroup.load(group_id)
    try:
        update_group(group=group, index=index, bulk=bulk, async_update=True, deleted_id=deleted_id)
    except Exception as exc:
        self.retry(exc=exc)

@celery_app.task(bind=True, max_retries=5, default_retry_delay=60)
def update_comment_async(self, comment_id, index=None, bulk=False):
    Comment = apps.get_model('osf.Comment')
    comment = Comment.load(comment_id)
    try:
        update_comment(comment=comment, index=index, bulk=bulk)
    except Exception as exc:
        self.retry(exc=exc)

@celery_app.task(bind=True, max_retries=5, default_retry_delay=60)
def update_user_async(self, user_id, index=None):
    OSFUser = apps.get_model('osf.OSFUser')
    user = OSFUser.objects.get(id=user_id)
    try:
        update_user(user, index)
    except Exception as exc:
        self.retry(exc)

def serialize_node(node, category):
    elastic_document = {}
    parent_id = node.parent_id

    normalized_title = unicode_normalize(node.title)

    tags = list(node.tags.filter(system=False).values_list('name', flat=True))
    normalized_tags = [unicode_normalize(tag) for tag in tags]
    latest_log = node.logs.order_by('date').last()
    modifier = latest_log.user

    elastic_document = {
        'id': node._id,
        'contributors': [
            {
                'fullname': x['fullname'],
                'url': '/{}/'.format(x['guids___id']) if x['is_active'] else None,
                'id': x['guids___id']
            }
            for x in node._contributors.filter(contributor__visible=True).order_by('contributor___order')
            .values('fullname', 'guids___id', 'is_active')
        ],
        'groups': [
            {
                'name': x['name'],
                'url': '/{}/'.format(x['_id'])
            }
            for x in node.osf_groups.values('name', '_id')
        ],
        'title': node.title,
        'normalized_title': normalized_title,
        'sort_node_name': node.title,
        'category': category,
        'public': node.is_public,
        'tags': tags,
        'normalized_tags': normalized_tags,
        'description': node.description,
        'normalized_description': unicode_normalize(node.description),
        'url': node.url,
        'is_registration': node.is_registration,
        'is_pending_registration': node.is_pending_registration,
        'is_retracted': node.is_retracted,
        'is_pending_retraction': node.is_pending_retraction,
        'embargo_end_date': node.embargo_end_date.strftime('%A, %b. %d, %Y') if node.embargo_end_date else False,
        'is_pending_embargo': node.is_pending_embargo,
        'registered_date': node.registered_date,
        'wikis': {},
        'parent_id': parent_id,
        'date_created': node.created,
        'date_modified': latest_log.date,
        'creator_id': node.creator._id,
        'creator_name': unicode_normalize(node.creator.fullname),
        'modifier_id': modifier._id if modifier else None,
        'modifier_name': unicode_normalize(modifier.fullname) if modifier else None,
        'license': serialize_node_license_record(node.license),
        'affiliated_institutions': list(node.affiliated_institutions.values_list('name', flat=True)),
        'boost': int(not node.is_registration) + 1,  # This is for making registered projects less relevant
        'extra_search_terms': clean_splitters(node.title),
        'comments': comments_to_doc(node._id),
    }
    if not node.is_retracted:
        wiki_names = []
        for wiki in WikiPage.objects.get_wiki_pages_latest(node):
            # '.' is not allowed in field names in ES2
            wiki_name = unicode_normalize(wiki.wiki_page.page_name.replace('.', ' '))
            elastic_document['wikis'][wiki_name] = unicode_normalize(wiki.raw_text(node))
            wiki_names.append(wiki_name)
        elastic_document['wiki_names'] = wiki_names
    return elastic_document

def comments_to_doc(guid_id):
    comments = {}
    for c in Guid.load(guid_id).comments.iterator():
        if c.is_deleted or c.root_target is None:
            continue
        comments[c.id] = remove_newline(unicode_normalize(c.content))
    return comments

def serialize_preprint(preprint, category):
    elastic_document = {}

    normalized_title = unicode_normalize(preprint.title)
    tags = list(preprint.tags.filter(system=False).values_list('name', flat=True))
    latest_log = preprint.logs.order_by('created').last()
    modifier = latest_log.user
    normalized_tags = [unicode_normalize(tag) for tag in tags]
    elastic_document = {
        'id': preprint._id,
        'contributors': [
            {
                'fullname': x['fullname'],
                'url': '/{}/'.format(x['guids___id']) if x['is_active'] else None,
                'id': x['guids___id']
            }
            for x in preprint._contributors.filter(preprintcontributor__visible=True).order_by('preprintcontributor___order')
            .values('fullname', 'guids___id', 'is_active')
        ],
        'title': preprint.title,
        'normalized_title': normalized_title,
        'category': category,
        'public': preprint.is_public,
        'published': preprint.verified_publishable,
        'is_retracted': preprint.is_retracted,
        'tags': tags,
        'normalized_tags': normalized_tags,
        'description': preprint.description,
        'normalized_description': unicode_normalize(preprint.description),
        'url': preprint.url,
        'date_created': preprint.created,
        'date_modified': latest_log.created,
        'creator_id': preprint.creator._id,
        'creator_name': unicode_normalize(preprint.creator.fullname),
        'modifier_id': modifier._id if modifier else None,
        'modifier_name': unicode_normalize(modifier.fullname) if modifier else None,
        'license': serialize_node_license_record(preprint.license),
        'boost': 2,  # More relevant than a registration
        'extra_search_terms': clean_splitters(preprint.title),
    }

    return elastic_document

def serialize_wiki(wiki_page, category):
    w = wiki_page
    last_ver = w.get_version()
    first_ver = w.get_version(version=1)

    node = w.node
    elastic_document = {}
    name = w.page_name
    normalized_name = unicode_normalize(name)

    creator = first_ver.user
    if creator:
        creator_id = creator._id
        creator_name = unicode_normalize(creator.fullname)
    else:
        creator_id = ''
        creator_name = ''

    modifier = last_ver.user
    if modifier:
        modifier_id = modifier._id
        modifier_name = unicode_normalize(modifier.fullname)
    else:
        modifier_id = ''
        modifier_name = ''

    elastic_document = {
        'id': w._id,
        'name': normalized_name,
        'sort_wiki_name': name,
        'sort_node_name': node.title,
        'category': category,
        'node_public': node.is_public,
        'date_created': w.created,
        'date_modified': w.modified,
        'creator_id': creator_id,
        'creator_name': creator_name,
        'modifier_id': modifier_id,
        'modifier_name': modifier_name,
        'node_title': node.title,
        'normalized_node_title': unicode_normalize(node.title),
        'node_url': node.url,
        'node_contributors': [
            {
                'id': x['guids___id']
            }
            for x in node._contributors.filter(contributor__visible=True).order_by('contributor___order')
            .values('guids___id')
        ],
        'url': w.deep_url,
        'text': unicode_normalize(w.get_version().raw_text(node)),
        'comments': comments_to_doc(w._id),
    }
    return elastic_document

def serialize_group(group, category):
    elastic_document = {}

    normalized_title = unicode_normalize(group.name)
    elastic_document = {
        'id': group._id,
        'members': [
            {
                'fullname': x['fullname'],
                'url': '/{}/'.format(x['guids___id']) if x['is_active'] else None
            }
            for x in group.members_only.values('fullname', 'guids___id', 'is_active')
        ],
        'managers': [
            {
                'fullname': x['fullname'],
                'url': '/{}/'.format(x['guids___id']) if x['is_active'] else None
            }
            for x in group.managers.values('fullname', 'guids___id', 'is_active')
        ],
        'title': group.name,
        'normalized_title': normalized_title,
        'category': category,
        'url': group.url,
        'date_created': group.created,
        'boost': 2,  # More relevant than a registration
        'extra_search_terms': clean_splitters(group.name),
    }

    return elastic_document

def remove_newline(text):
    return text.replace('&#13;&#10;', '')

def serialize_comment(comment, category):
    c = comment
    elastic_document = {}
    page_id = ''  # GUID
    page_name = ''
    if c.page == Comment.FILES:
        guid = c.root_target.referent.get_guid(create=False)
        page_id = guid._id if guid else None
        page_name = c.root_target.referent.name
    elif c.page == Comment.WIKI:
        page_id = c.root_target.referent._id
        page_name = c.root_target.referent.page_name
    else:  # c.page == Comment.OVERVIEW
        page_id = c.node._id
        page_name = c.node.title

    replyto_user_id = ''
    replyto_username = ''
    if isinstance(c.target.referent, Comment):
        replyto_user_id = c.target.referent.user._id
        replyto_username = c.target.referent.user.fullname

    text = remove_newline(unicode_normalize(c.content))

    elastic_document = {
        'id': c._id,
        'page_type': c.page,
        'page_id': page_id,
        'page_name': page_name,
        'normalized_page_name': unicode_normalize(page_name),
        'category': category,
        'node_public': c.node.is_public,
        'date_created': c.created,
        'date_modified': c.modified,
        'user_id': c.user._id,
        'user': c.user.fullname,
        'normalized_user': unicode_normalize(c.user.fullname),
        'node_contributors': [
            {
                'id': x['guids___id']
            }
            for x in c.node._contributors.filter(contributor__visible=True).order_by('contributor___order')
            .values('guids___id')
        ],
        'text': text,
        'replyto_user_id': replyto_user_id,
        'replyto_user': replyto_username,
        'normalized_replyto_user': unicode_normalize(replyto_username),
    }
    return elastic_document

@requires_search
def update_comment(comment, index=None, bulk=False):
    index = es_index(index)
    category = 'comment'

    if comment.is_deleted or \
       comment.root_target is None:  # root Node or File is deleted
        delete_comment_doc(comment._id, index=index)
        return None

    elastic_document = serialize_comment(comment, category)
    if bulk:
        return elastic_document
    else:
        client().index(index=index, doc_type=category, id=comment._id, body=elastic_document, refresh=True)

@requires_search
def update_wiki(wiki_page, index=None, bulk=False):
    index = es_index(index)
    category = 'wiki'

    if wiki_page.deleted:
        delete_wiki_doc(wiki_page._id, index=index)
        return None

    # WikiVersion does not exist just after WikiPage.objects.create()
    if wiki_page.get_version() is None:
        return None

    elastic_document = serialize_wiki(wiki_page, category)
    if bulk:
        return elastic_document
    else:
        client().index(index=index, doc_type=category, id=wiki_page._id, body=elastic_document, refresh=True)

@requires_search
def update_node(node, index=None, bulk=False, async_update=False, wiki_page=None):
    if wiki_page:
        update_wiki(wiki_page, index=index)
        # NOTE: update_node() may be called twice after WikiPage.save()

    from addons.osfstorage.models import OsfStorageFile
    index = es_index(index)
    for file_ in paginated(OsfStorageFile, Q(target_content_type=ContentType.objects.get_for_model(type(node)), target_object_id=node.id)):
        update_file(file_, index=index)

    is_qa_node = bool(set(settings.DO_NOT_INDEX_LIST['tags']).intersection(node.tags.all().values_list('name', flat=True))) or any(substring in node.title for substring in settings.DO_NOT_INDEX_LIST['titles'])
    if node.is_deleted or (not settings.ENABLE_PRIVATE_SEARCH and not node.is_public) or node.archiving or node.is_spam or (node.spam_status == SpamStatus.FLAGGED and settings.SPAM_FLAGGED_REMOVE_FROM_SEARCH) or node.is_quickfiles or is_qa_node:
        delete_doc(node._id, node, index=index)
        for wiki_page in node.wikis.iterator():
            delete_wiki_doc(wiki_page._id, index=index)
    else:
        category = get_doctype_from_node(node)
        elastic_document = serialize_node(node, category)
        if bulk:
            return elastic_document
        else:
            client().index(index=index, doc_type=category, id=node._id, body=elastic_document, refresh=True)

@requires_search
def update_preprint(preprint, index=None, bulk=False, async_update=False):
    from addons.osfstorage.models import OsfStorageFile
    index = es_index(index)
    for file_ in paginated(OsfStorageFile, Q(target_content_type=ContentType.objects.get_for_model(type(preprint)), target_object_id=preprint.id)):
        update_file(file_, index=index)

    is_qa_preprint = bool(set(settings.DO_NOT_INDEX_LIST['tags']).intersection(preprint.tags.all().values_list('name', flat=True))) or any(substring in preprint.title for substring in settings.DO_NOT_INDEX_LIST['titles'])
    if not preprint.verified_publishable or preprint.is_spam or (preprint.spam_status == SpamStatus.FLAGGED and settings.SPAM_FLAGGED_REMOVE_FROM_SEARCH) or is_qa_preprint:
        delete_doc(preprint._id, preprint, category='preprint', index=index)
    else:
        category = 'preprint'
        elastic_document = serialize_preprint(preprint, category)
        if bulk:
            return elastic_document
        else:
            client().index(index=index, doc_type=category, id=preprint._id, body=elastic_document, refresh=True)

@requires_search
def update_group(group, index=None, bulk=False, async_update=False, deleted_id=None):
    index = es_index(index)

    if deleted_id:
        delete_group_doc(deleted_id, index=index)
    else:
        category = 'group'
        elastic_document = serialize_group(group, category)
        if bulk:
            return elastic_document
        else:
            client().index(index=index, doc_type=category, id=group._id, body=elastic_document, refresh=True)

def bulk_update_nodes(serialize, nodes, index=None, category=None):
    """Updates the list of input projects

    :param function Node-> dict serialize:
    :param Node[] nodes: Projects, components, registrations, or preprints
    :param str index: Index of the nodes
    :return:
    """
    index = es_index(index)
    actions = []
    for node in nodes:
        serialized = serialize(node)
        if serialized:
            actions.append({
                '_op_type': 'update',
                '_index': index,
                '_id': node._id,
                '_type': category or get_doctype_from_node(node),
                'doc': serialized,
                'doc_as_upsert': True,
            })
    if actions:
        return helpers.bulk(client(), actions)

def bulk_update_wikis(wiki_pages, index=None):
    index = es_index(index)
    category = 'wiki'
    actions = []
    for wiki in wiki_pages:
        serialized = update_wiki(wiki, index=index, bulk=True)
        if serialized:
            actions.append({
                '_op_type': 'update',
                '_index': index,
                '_id': wiki._id,
                '_type': category,
                'doc': serialized,
                'doc_as_upsert': True,
            })
    if actions:
        return helpers.bulk(client(), actions)

def bulk_update_comments(comments, index=None):
    index = es_index(index)
    category = 'comment'
    actions = []
    for comment in comments:
        serialized = update_comment(comment, index=index, bulk=True)
        if serialized:
            actions.append({
                '_op_type': 'update',
                '_index': index,
                '_id': comment._id,
                '_type': category,
                'doc': serialized,
                'doc_as_upsert': True,
            })
    if actions:
        return helpers.bulk(client(), actions)

def serialize_cgm_contributor(contrib):
    return {
        'fullname': contrib['fullname'],
        'url': '/{}/'.format(contrib['guids___id']) if contrib['is_active'] else None
    }

def serialize_cgm(cgm):
    obj = cgm.guid.referent
    tags = list(obj.tags.filter(system=False).values_list('name', flat=True))
    normalized_tags = [unicode_normalize(tag) for tag in tags]

    contributors = []
    if hasattr(obj, '_contributors'):
        contributors = obj._contributors.filter(contributor__visible=True).order_by('contributor___order').values('fullname', 'guids___id', 'is_active')

    return {
        'id': cgm._id,
        'abstract': getattr(obj, 'description', ''),
        'contributors': [serialize_cgm_contributor(contrib) for contrib in contributors],
        'provider': getattr(cgm.collection.provider, '_id', None),
        'modified': max(cgm.modified, obj.modified),
        'collectedType': cgm.collected_type,
        'status': cgm.status,
        'volume': cgm.volume,
        'issue': cgm.issue,
        'programArea': cgm.program_area,
        'subjects': list(cgm.subjects.values_list('text', flat=True)),
        'title': getattr(obj, 'title', ''),
        'url': getattr(obj, 'url', ''),
        'tags': tags,
        'normalized_tags': normalized_tags,
        'category': 'collectionSubmission',
    }

@requires_search
def bulk_update_cgm(cgms, actions=None, op='update', index=None):
    index = es_index(index)
    if not actions and cgms:
        actions = ({
            '_op_type': op,
            '_index': index,
            '_id': cgm._id,
            '_type': 'collectionSubmission',
            'doc': serialize_cgm(cgm),
            'doc_as_upsert': True,
        } for cgm in cgms)

    try:
        helpers.bulk(client(), actions or [], refresh=True, raise_on_error=False)
    except helpers.BulkIndexError as e:
        raise exceptions.BulkUpdateError(e.errors)

def serialize_contributors(node):
    return {
        'contributors': [
            {
                'fullname': x['user__fullname'],
                'url': '/{}/'.format(x['user__guids___id']),
                'id': x['user__guids___id']
            } for x in
            node.contributor_set.filter(visible=True, user__is_active=True).order_by('_order').values('user__fullname', 'user__guids___id')
        ]
    }


bulk_update_contributors = functools.partial(bulk_update_nodes, serialize_contributors)


@celery_app.task(bind=True, max_retries=5, default_retry_delay=60)
def update_contributors_async(self, user_id):
    OSFUser = apps.get_model('osf.OSFUser')
    user = OSFUser.objects.get(id=user_id)
    # If search updated so group member names are displayed on project search results,
    # then update nodes that the user has group membership as well
    p = Paginator(user.visible_contributor_to.order_by('id'), 100)
    for page_num in p.page_range:
        bulk_update_contributors(p.page(page_num).object_list)

@requires_search
def update_user(user, index=None):

    index = es_index(index)
    if not user.is_active:
        try:
            client().delete(index=index, doc_type='user', id=user._id, refresh=True, ignore=[404])
            # update files in their quickfiles node if the user has been marked as spam
            if user.spam_status == SpamStatus.SPAM:
                quickfiles = QuickFilesNode.objects.get_for_user(user)
                for quickfile_id in quickfiles.files.values_list('_id', flat=True):
                    client().delete(
                        index=index,
                        doc_type='file',
                        id=quickfile_id,
                        refresh=True,
                        ignore=[404]
                    )
        except NotFoundError:
            pass
        return

    names = dict(
        fullname=user.fullname,
        given_name=user.given_name,
        family_name=user.family_name,
        middle_names=user.middle_names,
        suffix=user.suffix
    )

    normalized_names = {}
    for key, val in names.items():
        if val is not None:
            normalized_names[key] = unicode_normalize(val)

    ogjob, ogschool = user.get_ongoing_job_school()
    if ogjob is None:
        ogjob = {}
    ongoing_job = unicode_normalize(ogjob.get('institution', ''))
    ongoing_job_department = unicode_normalize(ogjob.get('department', ''))
    ongoing_job_title = unicode_normalize(ogjob.get('title', ''))
    if ogschool is None:
        ogschool = {}
    ongoing_school = unicode_normalize(ogschool.get('institution', ''))
    ongoing_school_department = unicode_normalize(ogschool.get('department', ''))
    ongoing_school_degree = unicode_normalize(ogschool.get('degree', ''))

    user_doc = {
        'id': user._id,
        'user': user.fullname,
        'sort_user_name': user.fullname,
        'date_created': user.created,
        'date_modified': user.modified,
        'normalized_user': normalized_names['fullname'],
        'normalized_names': normalized_names,
        'names': names,
        'job': user.jobs[0]['institution'] if user.jobs else '',
        'job_title': user.jobs[0]['title'] if user.jobs else '',
        'all_jobs': [job['institution'] for job in user.jobs[1:]],
        'school': user.schools[0]['institution'] if user.schools else '',
        'all_schools': [school['institution'] for school in user.schools],
        'category': 'user',
        'degree': user.schools[0]['degree'] if user.schools else '',
        'social': user.social_links,
        'boost': 2,  # TODO(fabianvf): Probably should make this a constant or something
        'user_affiliated_institutions': list(user.affiliated_institutions.values_list('_id', flat=True)),
        'ongoing_job': ongoing_job,
        'ongoing_job_department': ongoing_job_department,
        'ongoing_job_title': ongoing_job_title,
        'ongoing_school': ongoing_school,
        'ongoing_school_department': ongoing_school_department,
        'ongoing_school_degree': ongoing_school_degree,
    }

    client().index(index=index, doc_type='user', body=user_doc, id=user._id, refresh=True)

@requires_search
def update_file(file_, index=None, delete=False):
    index = es_index(index)
    target = file_.target

    # TODO: Can remove 'not file_.name' if we remove all base file nodes with name=None
    file_node_is_qa = bool(
        set(settings.DO_NOT_INDEX_LIST['tags']).intersection(file_.tags.all().values_list('name', flat=True))
    ) or bool(
        set(settings.DO_NOT_INDEX_LIST['tags']).intersection(target.tags.all().values_list('name', flat=True))
    ) or any(substring in target.title for substring in settings.DO_NOT_INDEX_LIST['titles'])
    if not file_.name or (not settings.ENABLE_PRIVATE_SEARCH and not target.is_public) or delete or file_node_is_qa or getattr(target, 'is_deleted', False) or getattr(target, 'archiving', False) or target.is_spam or (
            target.spam_status == SpamStatus.FLAGGED and settings.SPAM_FLAGGED_REMOVE_FROM_SEARCH):
        client().delete(
            index=index,
            doc_type='file',
            id=file_._id,
            refresh=True,
            ignore=[404]
        )
        return

    if isinstance(target, Preprint):
        if not getattr(target, 'verified_publishable', False) or target.primary_file != file_ or target.is_spam or (
                target.spam_status == SpamStatus.FLAGGED and settings.SPAM_FLAGGED_REMOVE_FROM_SEARCH):
            client().delete(
                index=index,
                doc_type='file',
                id=file_._id,
                refresh=True,
                ignore=[404]
            )
            return

    # We build URLs manually here so that this function can be
    # run outside of a Flask request context (e.g. in a celery task)
    file_deep_url = '/{target_id}/files/{provider}{path}/'.format(
        target_id=target._id,
        provider=file_.provider,
        path=file_.path,
    )
    if getattr(target, 'is_quickfiles', None):
        node_url = '/{user_id}/quickfiles/'.format(user_id=target.creator._id)
    else:
        node_url = '/{target_id}/'.format(target_id=target._id)

    tags = list(file_.tags.filter(system=False).values_list('name', flat=True))
    normalized_tags = [unicode_normalize(tag) for tag in tags]

    # FileVersion ordering is '-created'. (reversed order)
    first_file = file_.versions.all().last()  # may be None
    last_file = file_.versions.all().first()  # may be None
    if first_file:
        creator = first_file.creator
        creator_id = creator._id
        creator_name = unicode_normalize(creator.fullname)
        date_created = first_file.created
    else:
        creator_id = None
        creator_name = None
        date_created = file_.created
    if last_file:
        modifier = last_file.creator
        modifier_id = modifier._id
        modifier_name = unicode_normalize(modifier.fullname)
        date_modified = last_file.created
    else:
        modifier_id = None
        modifier_name = None
        date_modified = file_.created

    guid_url = None
    file_guid = file_.get_guid(create=False)
    if file_guid:
        guid_url = '/{file_guid}/'.format(file_guid=file_guid._id)
    # File URL's not provided for preprint files, because the File Detail Page will
    # just reroute to preprints detail
    file_doc = {
        'id': file_._id,
        'date_created': date_created,
        'date_modified': date_modified,
        'sort_file_name': file_.name,
        'sort_node_name': getattr(target, 'title', None),
        'creator_id': creator_id,
        'creator_name': creator_name,
        'modifier_id': modifier_id,
        'modifier_name': modifier_name,
        'deep_url': None if isinstance(target, Preprint) else file_deep_url,
        'guid_url': None if isinstance(target, Preprint) else guid_url,
        'tags': tags,
        'normalized_tags': normalized_tags,
        'name': file_.name,
        'normalized_name': unicode_normalize(file_.name),
        'category': 'file',
        'node_url': node_url,
        'node_title': getattr(target, 'title', None),
        'parent_id': target.parent_node._id if getattr(target, 'parent_node', None) else None,
        'is_registration': getattr(target, 'is_registration', False),
        'is_retracted': getattr(target, 'is_retracted', False),
        'extra_search_terms': clean_splitters(file_.name),
        'node_contributors': [
            {
                'id': x['guids___id']
            }
            for x in target._contributors.filter(contributor__visible=True).order_by('contributor___order')
            .values('guids___id')
        ],
        'node_public': target.is_public,
        'comments': comments_to_doc(file_guid._id) if file_guid else {}
    }

    client().index(
        index=index,
        doc_type='file',
        body=file_doc,
        id=file_._id,
        refresh=True
    )

@requires_search
def update_institution(institution, index=None):
    index = es_index(index)
    id_ = institution._id
    if institution.is_deleted:
        client().delete(index=index, doc_type='institution', id=id_, refresh=True, ignore=[404])
    else:
        institution_doc = {
            'id': id_,
            'url': '/institutions/{}/'.format(institution._id),
            'logo_path': institution.logo_path,
            'category': 'institution',
            'name': institution.name,
            'sort_institution_name': institution.name,
            'date_created': institution.created,
            'date_modified': institution.modified,
        }

        client().index(index=index, doc_type='institution', body=institution_doc, id=id_, refresh=True)


@celery_app.task(bind=True, max_retries=5, default_retry_delay=60)
def update_cgm_async(self, cgm_id, collection_id=None, op='update', index=None):
    CollectionSubmission = apps.get_model('osf.CollectionSubmission')
    if collection_id:
        try:
            cgm = CollectionSubmission.objects.get(
                guid___id=cgm_id,
                collection_id=collection_id,
                collection__provider__isnull=False,
                collection__deleted__isnull=True,
                collection__is_bookmark_collection=False)

        except CollectionSubmission.DoesNotExist:
            logger.exception('Could not find object <_id {}> in a collection <_id {}>'.format(cgm_id, collection_id))
        else:
            if cgm and hasattr(cgm.guid.referent, 'is_public') and cgm.guid.referent.is_public:
                try:
                    update_cgm(cgm, op=op, index=index)
                except Exception as exc:
                    self.retry(exc=exc)
    else:
        cgms = CollectionSubmission.objects.filter(
            guid___id=cgm_id,
            collection__provider__isnull=False,
            collection__deleted__isnull=True,
            collection__is_bookmark_collection=False)

        for cgm in cgms:
            try:
                update_cgm(cgm, op=op, index=index)
            except Exception as exc:
                self.retry(exc=exc)

@requires_search
def update_cgm(cgm, op='update', index=None):
    index = es_index(index)
    if op == 'delete':
        client().delete(index=index, doc_type='collectionSubmission', id=cgm._id, refresh=True, ignore=[404])
        return
    collection_submission_doc = serialize_cgm(cgm)
    client().index(index=index, doc_type='collectionSubmission', body=collection_submission_doc, id=cgm._id, refresh=True)

@requires_search
def delete_all():
    delete_index(es_index())


@requires_search
def delete_index(index):
    client().indices.delete(index, ignore=[404])

PROJECT_LIKE_TYPES = ['project', 'component', 'registration', 'preprint']

@requires_search
def create_index(index=None):
    """Creates index with some specified mappings to begin with,
    all of which are applied to all projects, components, preprints, and registrations.
    """
    index = es_index(index)
    document_types = ['project', 'component', 'registration', 'user', 'file', 'institution', 'preprint', 'collectionSubmission', 'wiki', 'comment']
    project_like_types = PROJECT_LIKE_TYPES
    analyzed_fields = ['title', 'description']  # for project_like_types

    index_settings_ja = {
        'settings': {
            'analysis': {
                'tokenizer': {
                    'kuromoji_tokenizer_search': {
                        'type': 'kuromoji_tokenizer',
                        'mode': 'search'
                    }
                },
                'filter': {
                    'kuromoji_part_of_speech_search': {
                        'type': 'kuromoji_part_of_speech'
                    }
                },
                # 'char_filter': {
                #     'nfkd_normalizer' : {
                #         'type' : 'icu_normalizer',
                #         'name' : 'nfkc_cf',
                #         'mode' : 'decompose'
                #     }
                # },
                'analyzer': {
                    'grdm_ja_analyzer': {
                        'type': 'custom',
                        'tokenizer': 'kuromoji_tokenizer',
                        'char_filter': [
                            #'nfkd_normalizer'
                            'icu_normalizer',
                            'kuromoji_iteration_mark',
                        ],
                        'filter': [
                            'lowercase',
                            'kuromoji_baseform',
                            'kuromoji_part_of_speech_search',
                            'ja_stop',
                            #'kuromoji_number', ES6 or later
                            'kuromoji_stemmer',

                        ],
                    }
                }
            }
        },
        'mappings': {
            '_default_': {
                '_all': {
                    'analyzer': 'grdm_ja_analyzer',
                }
            }
        }
    }

    if settings.SEARCH_ANALYZER == settings.SEARCH_ANALYZER_JAPANESE:
        analyzer = GRDM_JA_ANALYZER_PROPERTY
        index_settings = index_settings_ja
    else:
        analyzer = ENGLISH_ANALYZER_PROPERTY
        index_settings = None

    client().indices.create(index, body=index_settings,
                            ignore=[400])  # HTTP 400 if index already exists

    for type_ in document_types:
        if type_ == 'collectionSubmission':
            mapping = {
                'properties': {
                    'collectedType': NOT_ANALYZED_PROPERTY,
                    'subjects': NOT_ANALYZED_PROPERTY,
                    'status': NOT_ANALYZED_PROPERTY,
                    'issue': NOT_ANALYZED_PROPERTY,
                    'volume': NOT_ANALYZED_PROPERTY,
                    'programArea': NOT_ANALYZED_PROPERTY,
                    'provider': NOT_ANALYZED_PROPERTY,
                    'title': analyzer,
                    'abstract': analyzer
                }
            }
        else:
            mapping = {
                'properties': {
                    'date_created': {'type': 'date'},
                    'date_modified': {'type': 'date'},
                    'sort_node_name': NOT_ANALYZED_PROPERTY,
                    'sort_file_name': NOT_ANALYZED_PROPERTY,
                    'sort_wiki_name': NOT_ANALYZED_PROPERTY,
                    'sort_user_name': NOT_ANALYZED_PROPERTY,
                    'sort_institution_name': NOT_ANALYZED_PROPERTY,
                    'tags': NOT_ANALYZED_PROPERTY,
                    'normalized_tags': NOT_ANALYZED_PROPERTY,
                    'license': {
                        'properties': {
                            'id': NOT_ANALYZED_PROPERTY,
                            'name': NOT_ANALYZED_PROPERTY,
                            # Elasticsearch automatically infers mappings from content-type. `year` needs to
                            # be explicitly mapped as a string to allow date ranges, which break on the inferred type
                            'year': {'type': 'string'},
                        }
                    }
                }
            }
            if type_ in project_like_types:
                analyzers = {field: analyzer
                             for field in analyzed_fields}
                mapping['properties'].update(analyzers)
                mapping['dynamic_templates'] = [
                    {
                        'comments_fields': {
                            'path_match': 'comments.*',
                            'mapping': analyzer
                        }
                    }, {
                        'wikis_fields': {
                            'path_match': 'wikis.*',
                            'mapping': analyzer
                        }
                    }
                ]

            if type_ == 'user':
                fields = {
                    'user': analyzer,
                    'job': {
                        'type': 'string',
                        'boost': '1',
                    },
                    'all_jobs': {
                        'type': 'string',
                        'boost': '0.01',
                    },
                    'school': {
                        'type': 'string',
                        'boost': '1',
                    },
                    'all_schools': {
                        'type': 'string',
                        'boost': '0.01'
                    },
                    'ongoing_job': analyzer,
                    'ongoing_job_department': analyzer,
                    'ongoing_job_title': analyzer,
                    'ongoing_school': analyzer,
                    'ongoing_school_department': analyzer,
                    'ongoing_school_degree': analyzer,
                }
                mapping['properties'].update(fields)
            elif type_ == 'file' or type_ == 'wiki':
                fields = {
                    'name': analyzer,
                    'node_title': analyzer,
                    'text': analyzer,
                }
                mapping['properties'].update(fields)
                mapping['dynamic_templates'] = [
                    {
                        'comments_fields': {
                            'path_match': 'comments.*',
                            'mapping': analyzer
                        }
                    }
                ]
            elif type_ == 'comment':
                fields = {
                    'page_name': analyzer,
                    'text': analyzer,
                }
                mapping['properties'].update(fields)
            elif type_ == 'institution':
                fields = {
                    'name': analyzer,
                }
                mapping['properties'].update(fields)

        client().indices.put_mapping(index=index, doc_type=type_, body=mapping, ignore=[400, 404])

@requires_search
def delete_doc(elastic_document_id, node, index=None, category=None):
    index = es_index(index)
    if not category:
        if isinstance(node, Preprint):
            category = 'preprint'
        elif node.is_registration:
            category = 'registration'
        else:
            category = node.project_or_component
    client().delete(index=index, doc_type=category, id=elastic_document_id, refresh=True, ignore=[404])

@requires_search
def delete_group_doc(deleted_id, index=None):
    index = es_index(index)
    client().delete(index=index, doc_type='group', id=deleted_id, refresh=True, ignore=[404])

@requires_search
def delete_wiki_doc(deleted_id, index=None):
    index = es_index(index)
    client().delete(index=index, doc_type='wiki', id=deleted_id, refresh=True, ignore=[404])

@requires_search
def delete_comment_doc(deleted_id, index=None):
    index = es_index(index)
    client().delete(index=index, doc_type='comment', id=deleted_id, refresh=True, ignore=[404])

@requires_search
def search_contributor(query, page=0, size=10, exclude=None, current_user=None):
    """Search for contributors to add to a project using elastic search. Request must
    include JSON data with a "query" field.

    :param query: The substring of the username to search for
    :param page: For pagination, the page number to use for results
    :param size: For pagination, the number of results per page
    :param exclude: A list of User objects to exclude from the search
    :param current_user: A User object of the current user

    :return: List of dictionaries, each containing the ID, full name,
        most recent employment and education, profile_image URL of an OSF user

    """
    escaped_query = es_escape(query)

    start = (page * size)
    items = re.split(r'[\s-]+', query)
    exclude = exclude or []
    normalized_items = []
    for item in items:
        normalized_item = unicode_normalize(item)
        normalized_items.append(normalized_item)
    items = normalized_items

    def item_format_quote(item):
        item, quoted = quote(es_escape(item))
        if quoted:
            return item
        else:
            return u'{}*~'.format(item)

    def item_format_normal(item):
        return u'{}*~'.format(es_escape(item))

    item_format = item_format_normal
    if settings.ENABLE_MULTILINGUAL_SEARCH:
        item_format = item_format_quote

    query = u'  AND '.join(item_format(item) for item in items) + \
            ''.join(' NOT id:"{}"'.format(excluded._id) for excluded in exclude)
    if current_user and current_user.affiliated_institutions.all().exists():
        query = query + u' AND user_affiliated_institutions:({})'.format(u' OR '.join(
            u'"{}"'.format(es_escape(inst_id)) for inst_id in
            current_user.affiliated_institutions.values_list('_id', flat=True)
        ))

    results = search(build_query(query, start=start, size=size, sort=None, user_guid=escaped_query), index=None, doc_type='user', normalize=False, private=True)
    docs = results['results']
    pages = math.ceil(results['counts'].get('user', 0) / size)
    validate_page_num(page, pages)

    users = []
    for doc in docs:
        # TODO: use utils.serialize_user
        user = OSFUser.load(doc['id'])

        if current_user and current_user._id == user._id:
            n_projects_in_common = -1
        elif current_user:
            n_projects_in_common = current_user.n_projects_in_common(user)
        else:
            n_projects_in_common = 0

        if user is None:
            logger.error('Could not load user {0}'.format(doc['id']))
            continue
        if user.is_active:  # exclude merged, unregistered, etc.
            current_employment = None
            education = None

            if user.jobs:
                current_employment = user.jobs[0]['institution']

            if user.schools:
                education = user.schools[0]['institution']

            users.append({
                'fullname': doc['user'],
                'id': doc['id'],
                'employment': current_employment,
                'education': education,
                'social': user.social_links,
                'n_projects_in_common': n_projects_in_common,
                'profile_image_url': profile_image_url(settings.PROFILE_IMAGE_PROVIDER,
                                                       user,
                                                       use_ssl=True,
                                                       size=settings.PROFILE_IMAGE_MEDIUM),
                'profile_url': user.profile_url,
                'registered': user.is_registered,
                'active': user.is_active
            })

    return {
        'users': users,
        'total': results['counts']['total'],
        'pages': pages,
        'page': page,
    }<|MERGE_RESOLUTION|>--- conflicted
+++ resolved
@@ -45,20 +45,8 @@
 ENABLE_DOC_TYPE_COMMENT = False
 
 # These are the doc_types that exist in the search database
-<<<<<<< HEAD
+# If changes of ALIASES text happen, please change js_messages.js text as well.
 ALIASES_BASE = {
-    'project': unicode(_('Projects')),
-    'component': unicode(_('Components')),
-    'registration': unicode(_('Registrations')),
-    'user': unicode(_('Users')),
-    'total': unicode(_('All GakuNin RDM Results')),
-    'file': unicode(_('Files')),
-    'institution': unicode(_('Institutions')),
-    'preprint': unicode(_('Preprints')),
-    'group': unicode(_('Groups')),
-=======
-# If changes of ALIASES text happen, please change js_messages.js text as well.
-ALIASES = {
     'project': 'Projects',
     'component': 'Components',
     'registration': 'Registrations',
@@ -68,15 +56,14 @@
     'institution': 'Institutions',
     'preprint': 'Preprints',
     'group': 'Groups',
->>>>>>> 3dc46f06
 }
 
 ALIASES_EXT = {
-    'wiki': unicode(_('Wiki')),
+    'wiki': 'Wiki',
 }
 
 ALIASES_COMMENT = {
-    'comment': unicode(_('Comments')),
+    'comment': 'Comments',
 }
 
 ALIASES = {}
