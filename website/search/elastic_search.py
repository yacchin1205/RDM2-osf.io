--- conflicted
+++ resolved
@@ -19,12 +19,7 @@
 from elasticsearch import (ConnectionError, Elasticsearch, NotFoundError,
                            RequestError, TransportError, helpers)
 from framework.celery_tasks import app as celery_app
-<<<<<<< HEAD
-from framework.mongo.utils import paginated
-=======
 from framework.database import paginated
-from modularodm import Q
->>>>>>> 035c667d
 from osf.models import AbstractNode
 from osf.models import OSFUser
 from osf.models import BaseFileNode
