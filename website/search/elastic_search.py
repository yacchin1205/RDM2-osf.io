--- conflicted
+++ resolved
@@ -291,15 +291,9 @@
             # Skip orphaned components
             return
 
-<<<<<<< HEAD
-    #TODO @hmoco, make this a celery task that takes care of updating files
-    from website.files.models.base import FileNode
-    for file_ in FileNode.find(Q('node', 'eq', node) & Q('provider', 'eq', 'osfstorage') & Q('is_file', 'eq', True)):
-=======
     from website.files.models.osfstorage import OsfStorageFileNode
     for file_ in OsfStorageFileNode.find(Q('node', 'eq', node) &
                                          Q('is_file', 'eq', True)):
->>>>>>> 2d451b32
         update_file(file_)
 
     if node.is_deleted or not node.is_public or node.archiving:
@@ -463,10 +457,6 @@
     )
     node_url = '/{node_id}/'.format(node_id=file_.node._id)
 
-<<<<<<< HEAD
-    parent_url = '/{}/'.format(file_.node.parent_node._id) if file_.node.parent_node else None,
-=======
->>>>>>> 2d451b32
     file_doc = {
         'id': file_._id,
         'deep_url': file_deep_url,
@@ -475,12 +465,7 @@
         'category': 'file',
         'node_url': node_url,
         'node_title': file_.node.title,
-<<<<<<< HEAD
-        'parent_url': parent_url,
-        'parent_title': file_.node.parent_node.title if file_.node.parent_node else None,
-=======
         'parent_id': file_.node.parent_node._id if file_.node.parent_node else None,
->>>>>>> 2d451b32
         'is_registration': file_.node.is_registration,
     }
 
