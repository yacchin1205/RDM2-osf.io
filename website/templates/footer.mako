--- conflicted
+++ resolved
@@ -37,18 +37,4 @@
             </div> <!-- column -->
         </div>
     </div>
-<<<<<<< HEAD
-</footer><!-- end footer -->
-<div class="container copyright p-t-sm">
-    <div class="row">
-        <div class="col-md-12">
-            <p>Copyright &copy; 2011-2015 <a href="http://centerforopenscience.org">Center for Open Science</a> |
-                <a href="https://github.com/CenterForOpenScience/centerforopenscience.org/blob/master/TERMS_OF_USE.md">Terms of Use</a> |
-                <a href="https://github.com/CenterForOpenScience/centerforopenscience.org/blob/master/PRIVACY_POLICY.md">Privacy Policy</a>
-            </p>
-        </div>
-    </div>
-</div><!-- end container copyright -->
-=======
-</footer><!-- end footer -->
->>>>>>> 2b1b091c
+</footer><!-- end footer -->