--- conflicted
+++ resolved
@@ -137,15 +137,9 @@
 
                 <!-- Flashed Messages -->
                 <div class="help-block flashed-message">
-                    <p data-bind="html: message, attr.class: messageClass"></p>
+                    <p data-bind="html: message, attr: {class: messageClass}"></p>
                 </div>
 
-<<<<<<< HEAD
-=======
-            <!-- Flashed Messages -->
-            <div class="help-block">
-                <p data-bind="html: message, attr: {class: messageClass}"></p>
->>>>>>> 10b0ad6d
             </div>
 
         </form>
