<%page args="current_page=''" />

<div class="osf-affix profile-affix panel panel-default" data-spy="affix" data-offset-top="70" data-offset-bottom="268">
  <ul class="nav nav-stacked nav-pills">
      <li class="${'active' if current_page == 'profile' else ''}">
        <a href="${ '#' if current_page == 'profile' else web_url_for('user_profile') }">Profile information</a></li>

      <li class="${'active' if current_page == 'account' else ''}">
        <a href="${ '#' if current_page == 'account' else web_url_for('user_account') }">Account settings</a></li>

      <li class="${'active' if current_page == 'addons' else ''}">
        <a href="${ '#' if current_page == 'addons' else  web_url_for('user_addons') }">Configure add-on accounts</a></li>

      <li class="${'active' if current_page == 'notifications' else ''}">
        <a href="${ '#' if current_page == 'notifications' else web_url_for('user_notifications') }">Notifications</a></li>

<<<<<<< HEAD
      <li class="${'active' if current_page == 'dev_apps' else ''}">
        <a href="${ '#' if current_page == 'dev_apps' else web_url_for('oauth_application_list')}">Developer Apps</a></li>

      <li class="${'active' if current_page == 'personal_tokens' else ''}">
        <a href="${ '#' if current_page == 'personal_tokens' else web_url_for('personal_access_token_list')}">Personal Access Tokens</a></li>
=======
      % if dev_mode:
          ## TODO: Remove dev_mode restriction when APIv2 released into production
          <li class="${'active' if current_page == 'dev_apps' else ''}">
            <a href="${ '#' if current_page == 'dev_apps' else web_url_for('oauth_application_list')}">Developer apps</a></li>
      % endif
>>>>>>> 82f4cce9
  </ul>
</div><|MERGE_RESOLUTION|>--- conflicted
+++ resolved
@@ -14,18 +14,10 @@
       <li class="${'active' if current_page == 'notifications' else ''}">
         <a href="${ '#' if current_page == 'notifications' else web_url_for('user_notifications') }">Notifications</a></li>
 
-<<<<<<< HEAD
       <li class="${'active' if current_page == 'dev_apps' else ''}">
-        <a href="${ '#' if current_page == 'dev_apps' else web_url_for('oauth_application_list')}">Developer Apps</a></li>
+        <a href="${ '#' if current_page == 'dev_apps' else web_url_for('oauth_application_list')}">Developer apps</a></li>
 
       <li class="${'active' if current_page == 'personal_tokens' else ''}">
-        <a href="${ '#' if current_page == 'personal_tokens' else web_url_for('personal_access_token_list')}">Personal Access Tokens</a></li>
-=======
-      % if dev_mode:
-          ## TODO: Remove dev_mode restriction when APIv2 released into production
-          <li class="${'active' if current_page == 'dev_apps' else ''}">
-            <a href="${ '#' if current_page == 'dev_apps' else web_url_for('oauth_application_list')}">Developer apps</a></li>
-      % endif
->>>>>>> 82f4cce9
+        <a href="${ '#' if current_page == 'personal_tokens' else web_url_for('personal_access_token_list')}">Personal access tokens</a></li>
   </ul>
 </div>