--- conflicted
+++ resolved
@@ -21,19 +21,10 @@
                 <div class="form-group">
                     <textarea class="form-control" placeholder="Add a comment" data-bind="value: replyContent, valueUpdate: 'input', attr: {maxlength: $root.MAXLENGTH}"></textarea>
                 </div>
-<<<<<<< HEAD
-                <div data-bind="if: replyNotEmpty" class="form-inline">
-                    <a class="btn btn-default btn-default" data-bind="click: submitReply, css: {disabled: submittingReply}"><i class="fa fa-check-square-o"></i> {{commentButtonText}}</a>
-                    <a class="btn btn-default btn-default" data-bind="click: cancelReply, css: {disabled: submittingReply}"><i class="fa fa-undo"></i> Cancel</a>
+                <div data-bind="if: replyNotEmpty" class="form-inline pull-right">
+                    <a class="btn btn-default btn-sm" data-bind="click: cancelReply, css: {disabled: submittingReply}"> Cancel</a>
+                    <a class="btn btn-success btn-sm" data-bind="click: submitReply, css: {disabled: submittingReply}">{{commentButtonText}}</a>
                     <span data-bind="text: replyErrorMessage" class="comment-error"></span>
-=======
-                <div class="clearfix">
-                    <div data-bind="if: replyNotEmpty" class="form-inline pull-right">
-                        <a class="btn btn-default btn-sm" data-bind="click: cancelReply, css: {disabled: submittingReply}"> Cancel</a>
-                        <a class="btn btn-success btn-sm" data-bind="click: submitReply, css: {disabled: submittingReply}"> {{commentButtonText}}</a>
-                        <span data-bind="text: replyErrorMessage" class="comment-error"></span>
-                    </div>
->>>>>>> 9fd27cd1
                 </div>
                 <div class="comment-error">{{errorMessage}}</div>
             </form>
@@ -46,13 +37,10 @@
 </div>
 
 <script type="text/html" id="commentTemplate">
-    <div class="comment-container" data-bind="if: shouldShow, attr:{id: id}">
+    <div class="comment-container" data-bind="if: shouldShow">
 
         <div class="comment-body m-b-sm p-sm osf-box">
-<<<<<<< HEAD
-            <div data-bind="visible: loading">
-                <i class="fa fa-spinner fa-spin"></i>
-=======
+
             <div data-bind="if: isDeleted">
                 <div>
                     <span data-bind="if: hasChildren">
@@ -62,7 +50,7 @@
                 </div>
                 <div data-bind="if: canEdit">
                     <a data-bind="click: startUndelete">Restore</a>
-                    <div class="clearfix" data-bind="if: undeleting">
+                    <div data-bind="if: undeleting">
                         <div class="pull-right">
                             <a class="btn btn-default btn-sm" data-bind="click: cancelUndelete">Cancel</a>
                             <a class="btn btn-success btn-sm" data-bind="click: submitUndelete">Save</a>
@@ -81,91 +69,42 @@
                 <a data-bind="click: startUnreportAbuse">Not abuse</a>
                 <div class="clearfix" data-bind="if: unreporting">
                     <div class="pull-right">
-                    <a class="btn btn-default btn-sm" data-bind="click: cancelUnreportAbuse">Cancel</a>
-                    <a class="btn btn-success btn-sm" data-bind="click: submitUnreportAbuse">Save</a>
-                    </div>
-                </div>
->>>>>>> 9fd27cd1
+                        <a class="btn btn-default btn-sm" data-bind="click: cancelUnreportAbuse">Cancel</a>
+                        <a class="btn btn-success btn-sm" data-bind="click: submitUnreportAbuse">Save</a>
+                    </div>
+                </div>
             </div>
 
-            <div data-bind="ifnot: loading">
-                <div data-bind="if: isDeleted">
-                    <div>
-                        <span data-bind="if: hasChildren() && shouldShowChildren()">
-                            <i data-bind="css: toggleIcon, click: toggle"></i>
+            <div data-bind="if: isVisible">
+
+                <div class="comment-info">
+                    <form class="form-inline">
+                        <img data-bind="attr: {src: author.gravatarUrl}"/>
+                        <span data-bind="if: author.id">
+                            <a class="comment-author" data-bind="text: author.name, attr: {href: author.url}"></a>
                         </span>
-                        Comment deleted.
-                        <span data-bind="if: canEdit">
-                            <a data-bind="click: startUndelete">Restore</a>
+                        <span data-bind="ifnot: author.id">
+                            <span class="comment-author" data-bind="text: author.name"></span>
                         </span>
-                    </div>
-                    <div data-bind="if: canEdit">
-                        <div data-bind="if: undeleting">
-                            <a class="btn btn-default btn-sm" data-bind="click: submitUndelete">Submit</a>
-                            <a class="btn btn-default btn-sm" data-bind="click: cancelUndelete">Cancel</a>
-                        </div>
-                    </div>
-                </div>
-
-                <div data-bind="if: isHidden">
-                    <div>
-                        <span data-bind="if: hasChildren() && shouldShowChildren()">
-                            <i data-bind="css: toggleIcon, click: toggle"></i>
+                        <span class="comment-date pull-right">
+                            <span data-bind="template: {if: modified, afterRender: setupToolTips}">
+                                <a data-toggle="tooltip" data-bind="attr: {title: prettyDateModified()}">*</a>
+                            </span>
+                            <span data-bind="text: prettyDateCreated"></span>
                         </span>
-                        The original file or wiki is not accessible from this ${node['node_type']} or has been deleted.
-                    </div>
-                </div>
-
-                <div data-bind="if: isAbuse">
-                    <div>
-                        <span data-bind="if: hasChildren() && shouldShowChildren()">
-                            <i data-bind="css: toggleIcon, click: toggle"></i>
-                        </span>
-                        Comment reported. <a data-bind="click: startUnreportAbuse">Not abuse</a>
-                    </div>
-                    <div data-bind="if: unreporting">
-                        <a class="btn btn-primary btn-sm" data-bind="click: submitUnreportAbuse">Submit</a>
-                        <a class="btn btn-default btn-sm" data-bind="click: cancelUnreportAbuse">Cancel</a>
-                    </div>
-                </div>
-
-                <div data-bind="if: isVisible">
-
-<<<<<<< HEAD
-                    <div class="comment-info">
-                        <form class="form-inline">
-                            <span data-bind="if: author.gravatar_url">
-                                <img data-bind="attr: {src: author.gravatar_url}"/>
-                            </span>
-                            <span data-bind="if: author.id">
-                                <a class="comment-author" data-bind="text: author.fullname, attr: {href: author.url}"></a>
-                            </span>
-                            <span data-bind="ifnot: author.id">
-                                <span class="comment-author" data-bind="text: author.fullname"></span>
-                            </span>
-                            <span data-bind="if: mode !== 'pane'">
-                                <a class="comment-author" data-bind="attr: {href: targetUrl()}, text: cleanTitle"></a>
-                            </span>
-                            <span class="comment-date pull-right">
-                                <span data-bind="template: {if: modified, afterRender: setupToolTips}">
-                                    <a data-toggle="tooltip" data-bind="attr: {title: prettyDateModified()}">*</a>
-                                </span>
-                                <span data-bind="text: prettyDateCreated"></span>
-                                &nbsp;
-                                <span class="comment-link-icon" data-bind="if: mode == 'widget'">
-                                    <a data-bind="attr:{href: '/'+id()}">
-                                        <i data-toggle="tooltip" data-placement="bottom" title="Link to comment" class="fa fa-link"></i>
-                                    </a>
-                                </span>
-                            </span>
-                        </form>
-=======
+                    </form>
+                </div>
+
+                <div>
+
+                    <div class="comment-content">
+
                         <div data-bind="ifnot: editing">
                             <span class="component-overflow"
                               data-bind="html: contentDisplay, css: {'edit-comment': editHighlight}, event: {mouseenter: startHoverContent, mouseleave: stopHoverContent}"></span>
-                            <span class="pull-right" data-bind="if: hasChildren">
+                              <span data-bind="if: hasChildren">
                                 <i data-bind="css: toggleIcon, click: toggle"></i>
-                            </span>
+                              </span>
                         </div>
 
                         <!--
@@ -185,91 +124,41 @@
                             </div>
                         </div>
 
->>>>>>> 9fd27cd1
                     </div>
 
                     <div>
 
-                        <div class="comment-content">
-
-                            <div data-bind="ifnot: editing">
-                                <span data-bind="if: mode !== 'widget' && hasChildren() && shouldShowChildren()">
-                                    <i data-bind="css: toggleIcon, click: toggle"></i>
-                                </span>
-                                <span class="overflow" style="display: inline-block"
-                                  data-bind="html: contentDisplay, css: {'edit-comment': editHighlight}, event: {mouseenter: startHoverContent, mouseleave: stopHoverContent}"></span>
-                            </div>
-
-                            <!--
-                                Hack: Use template binding with if rather than vanilla if
-                                binding to get access to afterRender
-                            -->
-                            <div data-bind="template {if: editing, afterRender: autosizeText}">
-                                <div class="form-group" style="padding-top: 10px">
-                                    <textarea class="form-control" data-bind="value: content, valueUpdate: 'input', attr: {maxlength: $root.MAXLENGTH}"></textarea>
-                                </div>
-                                <div class="form-inline">
-                                    <a class="btn btn-primary" data-bind="click: submitEdit, visible: editNotEmpty"><i class="fa fa-check-square-o"></i> Save</a>
-                                    <a class="btn btn-default" data-bind="click: cancelEdit"><i class="fa fa-undo"></i> Cancel</a>
-                                    <span data-bind="text: editErrorMessage" class="comment-error"></span>
-                                </div>
-                            </div>
-
-                        </div>
-
-                        <div data-bind="ifnot: mode === 'widget'">
-
-                            <span class="comment-error">{{errorMessage}}</span>
-
-                            <span>&nbsp;</span>
-
-                            <!-- Action bar -->
-                            <div style="display: inline">
-                                <div data-bind="ifnot: editing, event: {mouseover: setupToolTips('i')}" class="comment-actions pull-right">
-                                    <a data-bind="attr:{href: '/'+id()}" style="color: #000000">
-                                        <i data-toggle="tooltip" data-placement="bottom" title="Link to comment" class="fa fa-link"></i>
-                                    </a>
-                                    <span data-bind="if: canEdit, click: edit">
-                                        <i data-toggle="tooltip" data-placement="bottom" title="Edit" class="fa fa-pencil"></i>
-                                    </span>
-                                    <span data-bind="if: $root.canComment, click: showReply">
-                                        <i data-toggle="tooltip" data-placement="bottom" title="Reply" class="fa fa-reply"></i>
-                                    </span>
-                                    <span data-bind="if: canReport, click: reportAbuse">
-                                        <i data-toggle="tooltip" data-placement="bottom" title="Report" class="fa fa-warning"></i>
-                                    </span>
-                                    <span data-bind="if: canEdit, click: startDelete">
-                                        <i data-toggle="tooltip" data-placement="bottom" title="Delete" class="fa fa-trash-o"></i>
-                                    </span>
-                                </div>
-                            </div>
-
-<<<<<<< HEAD
-                        </div>
-
-                        <div class="comment-report" data-bind="if: reporting">
-                            <form class="form-inline" data-bind="submit: submitAbuse">
-                                <select class="form-control" data-bind="options: abuseOptions, optionsText: abuseLabel, value: abuseCategory"></select>
-                                <input class="form-control" data-bind="value: abuseText" placeholder="Describe abuse" />
-                            </form>
-                            <a class="btn btn-danger btn-sm" data-bind="click: submitAbuse"><i class="fa fa-check-square-o"></i> Report</a>
-                            <a class="btn btn-default btn-sm" data-bind="click: cancelAbuse"><i class="fa fa-undo"></i> Cancel</a>
-                        </div>
-
-                        <div class="comment-delete" data-bind="if: deleting">
-                            <a class="btn btn-danger btn-sm" data-bind="click: submitDelete"><i class="fa fa-check-square-o"></i> Delete</a>
-                            <a class="btn btn-default btn-sm" data-bind="click: cancelDelete"><i class="fa fa-undo"></i> Cancel</a>
-                        </div>
-
-=======
+                        <span class="comment-error">{{errorMessage}}</span>
+
+                        <span>&nbsp;</span>
+
+                        <!-- Action bar -->
+                        <div data-bind="ifnot: editing" class="comment-actions pull-right">
+                            <span data-bind="if: canEdit, click: edit">
+                                <i class="fa fa-pencil"></i>
+                            </span>
+                            <span data-bind="if: $root.canComment, click: showReply">
+                                <i class="fa fa-reply"></i>
+                            </span>
+                            <span data-bind="if: canReport, click: reportAbuse">
+                                <i class="fa fa-warning"></i>
+                            </span>
+                            <span data-bind="if: canEdit, click: startDelete">
+                                <i class="fa fa-trash-o"></i>
+                            </span>
+
+                        </div>
+
+                    </div>
+
                     <div class="comment-report clearfix" data-bind="if: reporting">
                         <form class="form-inline">
                             <select class="form-control" data-bind="options: abuseOptions, optionsText: abuseLabel, value: abuseCategory"></select>
                             <input class="form-control" data-bind="value: abuseText" placeholder="Describe abuse" />
                         </form>
                         <div class="pull-right m-t-xs">
-                            <a class="btn btn-default btn-sm" data-bind="click: cancelAbuse"> Cancel</a>
-                            <a class="btn btn-danger btn-sm" data-bind="click: submitAbuse"> Report</a>
+                            <a class="btn btn-default btn-sm" data-bind="click: cancelAbuse">Cancel</a>
+                            <a class="btn btn-danger btn-sm" data-bind="click: submitAbuse">Report</a>
                         </div>
                     </div>
 
@@ -278,10 +167,10 @@
                             <a class="btn btn-default btn-sm" data-bind="click: cancelDelete">Cancel</a>
                             <a class="btn btn-danger btn-sm" data-bind="click: submitDelete">Delete</a>
                         </div>
->>>>>>> 9fd27cd1
-                    </div>
-
-                </div>
+                    </div>
+
+                </div>
+
             </div>
 
 
@@ -297,8 +186,8 @@
                     </div>
                     <div class="clearfix">
                         <div class="pull-right">
-                            <a class="btn btn-default btn-sm" data-bind="click: cancelReply, css: {disabled: submittingReply}"> Cancel</a>
-                            <a class="btn btn-success btn-sm" data-bind="click: submitReply, visible: replyNotEmpty, css: {disabled: submittingReply}"> {{commentButtonText}}</a>
+                            <a class="btn btn-default btn-sm" data-bind="click: cancelReply, css: {disabled: submittingReply}">Cancel</a>
+                            <a class="btn btn-success btn-sm" data-bind="click: submitReply, visible: replyNotEmpty, css: {disabled: submittingReply}">{{commentButtonText}}</a>
                             <span data-bind="text: replyErrorMessage" class="comment-error"></span>
                         </div>
                     </div>
@@ -306,17 +195,13 @@
 
             <!-- /ko -->
 
-            <!-- ko if: showChildren() && shouldShowChildren() -->
+            <!-- ko if: showChildren -->
                 <!-- ko template: {name:  'commentTemplate', foreach: comments} -->
                 <!-- /ko -->
             <!-- /ko -->
 
         </ul>
 
-        <div data-bind="if: shouldContinueThread">
-            <a data-bind="attr: {href: '/' + id()}">Continue this thread &#8594;</a>
-        </div>
-
     </div>
 
-</script>
+</script>