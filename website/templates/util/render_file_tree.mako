## http://www.webappers.com/2011/10/14/how-to-create-collapsible-tree-menu-with-pure-css/

<link rel="stylesheet" href="/static/css/hgrid-base.css" type="text/css" />
<script src="/static/vendor/jquery-drag-drop/jquery.event.drag-2.2.js"></script>
<script src="/static/vendor/jquery-drag-drop/jquery.event.drop-2.2.js"></script>

<script src="/static/js/slickgrid.custom.min.js"></script>
<script src="/static/js/hgrid.js"></script>

<div id="myGrid" class="dash-page hgrid" style="width: 100%; height: 25px;"></div>

<script>

    var extensions = ["3gp", "7z", "ace", "ai", "aif", "aiff", "amr", "asf", "asx", "bat", "bin", "bmp", "bup",
        "cab", "cbr", "cda", "cdl", "cdr", "chm", "dat", "divx", "dll", "dmg", "doc", "docx", "dss", "dvf", "dwg",
        "eml", "eps", "exe", "fla", "flv", "gif", "gz", "hqx", "htm", "html", "ifo", "indd", "iso", "jar",
        "jpeg", "jpg", "lnk", "log", "m4a", "m4b", "m4p", "m4v", "mcd", "mdb", "mid", "mov", "mp2", , "mp3", "mp4",
        "mpeg", "mpg", "msi", "mswmm", "ogg", "pdf", "png", "pps", "ps", "psd", "pst", "ptb", "pub", "qbb",
        "qbw", "qxd", "ram", "rar", "rm", "rmvb", "rtf", "sea", "ses", "sit", "sitx", "ss", "swf", "tgz", "thm",
        "tif", "tmp", "torrent", "ttf", "txt", "vcd", "vob", "wav", "wma", "wmv", "wps", "xls", "xpi", "zip"];

var TaskNameFormatter = function(row, cell, value, columnDef, dataContext) {
    value = value.replace(/&/g,"&amp;").replace(/</g,"&lt;").replace(/>/g,"&gt;");
    var spacer = "<span style='display:inline-block;height:1px;width:" + (18 * dataContext["indent"]) + "px'></span>";
    if (dataContext['type']=='folder') {
        if (dataContext._collapsed) {
##            if(myGrid.hasChildren(dataContext['uid']))
##                returner = spacer + " <span class='toggle expand nav-filter-item' data-hgrid-nav=" + dataContext['uid'] + "></span>";
##            else
            if(dataContext['can_view']!="false"){
                return spacer + " <span class='toggle expand nav-filter-item' data-hgrid-nav=" + dataContext['uid'] + "></span></span><span class='folder folder-open'></span>&nbsp;" + value + "</a>";
            }
            else{
                return spacer + " <span class='toggle nav-filter-item' data-hgrid-nav=" + dataContext['uid'] + "></span></span><span class='folder folder-delete'></span>&nbsp;" + value + "</a>";
            }
        } else {
            if(dataContext['can_view']!="false"){
                return spacer + " <span class='toggle collapse nav-filter-item' data-hgrid-nav=" + dataContext['uid'] + "></span><span class='folder folder-close'></span>&nbsp;" + value + "</a>";
            }
            else {
                return spacer + " <span class='toggle nav-filter-item' data-hgrid-nav=" + dataContext['uid'] + "></span><span class='folder folder-delete'></span>&nbsp;" + value + "</a>";
            }
        }
    } else {
        var link = "<a href=" + dataContext['url'] + ">" + value + "</a>";
        var imageUrl = "/static\/img\/hgrid\/fatcowicons\/file_extension_" + dataContext['ext'] + ".png";
        if(extensions.indexOf(dataContext['ext'])==-1){
            imageUrl = "/static\/img\/hgrid\/file.png";
        }
                ##        var element = spacer + " <span class='toggle'></span><span class='file-" + dataContext['ext'] + "'></span>&nbsp;" + link;
        var element = spacer + " <span class='toggle'></span><span class='file' style='background: url(" + imageUrl+ ") no-repeat left top;'></span>&nbsp;" + link;
        return element;
    }
};
    $('#myGrid').css('height', 25);
    var myGrid = HGrid.create({
        container: "#myGrid",
        info: ${info},
        columns:[
            {id: "name", name: "Name", field: "name", width: 240, cssClass: "cell-title", formatter: TaskNameFormatter, defaultSortAsc: true}
        ],
        dragDrop: false,
        enableCellNavigation: false,
        dropZone: false,
        forceFitColumns: true,
<<<<<<< HEAD
        navigation: false
    });


=======
##        autoHeight: false,
        navigation: false
    });

>>>>>>> b19cc6af
    for (var i=0; i<myGrid.data.length; i++){
        if (myGrid.data[i]['type']=="folder"){
            myGrid.data[i]._collapsed = true;
            myGrid.Slick.dataView.updateItem(myGrid.data[i].id, myGrid.data[i]);
        }
        myGrid.currentlyRendered=[myGrid.data[0]];
    }
<<<<<<< HEAD

    ##  Saved code in case autoHeight does not work
    myGrid.Slick.dataView.onRowCountChanged.subscribe(function (e, args){
        var numRows = myGrid.currentlyRendered.length;
        $('#myGrid').css('height', numRows*25);
=======
##  Saved code in case autoHeight does not work
    myGrid.Slick.dataView.onRowCountChanged.subscribe(function (e, args){
        var numRows = myGrid.currentlyRendered.length;
        if(numRows!=${info}.length+1){
            $('#myGrid').css('height', numRows*25);
        }
>>>>>>> b19cc6af
    });
</script><|MERGE_RESOLUTION|>--- conflicted
+++ resolved
@@ -7,7 +7,7 @@
 <script src="/static/js/slickgrid.custom.min.js"></script>
 <script src="/static/js/hgrid.js"></script>
 
-<div id="myGrid" class="dash-page hgrid" style="width: 100%; height: 25px;"></div>
+<div id="myGrid" class="dash-page hgrid" style="width: 100%;"></div>
 
 <script>
 
@@ -63,17 +63,10 @@
         enableCellNavigation: false,
         dropZone: false,
         forceFitColumns: true,
-<<<<<<< HEAD
-        navigation: false
-    });
-
-
-=======
 ##        autoHeight: false,
         navigation: false
     });
 
->>>>>>> b19cc6af
     for (var i=0; i<myGrid.data.length; i++){
         if (myGrid.data[i]['type']=="folder"){
             myGrid.data[i]._collapsed = true;
@@ -81,19 +74,11 @@
         }
         myGrid.currentlyRendered=[myGrid.data[0]];
     }
-<<<<<<< HEAD
-
-    ##  Saved code in case autoHeight does not work
-    myGrid.Slick.dataView.onRowCountChanged.subscribe(function (e, args){
-        var numRows = myGrid.currentlyRendered.length;
-        $('#myGrid').css('height', numRows*25);
-=======
 ##  Saved code in case autoHeight does not work
     myGrid.Slick.dataView.onRowCountChanged.subscribe(function (e, args){
         var numRows = myGrid.currentlyRendered.length;
         if(numRows!=${info}.length+1){
             $('#myGrid').css('height', numRows*25);
         }
->>>>>>> b19cc6af
     });
 </script>