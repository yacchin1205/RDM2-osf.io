--- conflicted
+++ resolved
@@ -62,37 +62,7 @@
     });
 
     $(function() {
-
         // Get project data from the server and initiate KO modules
-<<<<<<< HEAD
-        $.getJSON(nodeApiUrl, function(data){
-               // Initialize nodeControl and logFeed on success
-               $script
-                .ready('nodeControl', function() {
-                    var nodeControl = new NodeControl('#projectScope', data);
-                })
-                .ready('logFeed', function() {
-                    if ($logScope.length) { // Render log feed if necessary
-                        var logFeed = new LogFeed('#logScope', data.node.logs, {'url':nodeApiUrl+'log/', 'hasMoreLogs': data.node.has_more_logs});
-                    }
-                });
-                // If user is a contributor, initialize the contributor modal
-                // controller
-                if (data.user.can_edit) {
-                    $script.ready('contribAdder', function() {
-                        var contribAdder = new ContribAdder(
-                            '#addContributors',
-                            data.node.title,
-                            data.parent_node.id,
-                            data.parent_node.title
-                        );
-                    });
-                }
-
-            }
-        );
-    });
-=======
         $.getJSON(nodeApiUrl, function(data) {
             // Initialize nodeControl and logFeed on success
             $script.ready('nodeControl', function() {
@@ -100,7 +70,6 @@
             });
             $('body').trigger('nodeLoad', data);
         });
->>>>>>> ac4993a6
 
     });
 
