<%inherit file="project/project_base.mako"/>
<%def name="title()">${node['title']} Settings</%def>

##<!-- Show API key settings -->
##<div mod-meta='{
##        "tpl": "util/render_keys.mako",
##        "uri": "${node["api_url"]}keys/",
##        "replace": true,
##        "kwargs": {
##            "route": "${node["url"]}"
##        }
##    }'></div>

<div class="page-header visible-xs">
  <h2 class="text-300">Settings</h2>
</div>

<div class="row project-page">
<<<<<<< HEAD
    <div class="col-sm-3">
        <div class="panel panel-default" data-spy="affix" >
            <ul class="nav nav-stacked nav-pills">
                % if 'admin' in user['permissions'] and not node['is_registration']:
                    <li><a href="#configureNodeAnchor">Configure ${node['node_type'].capitalize()}</a></li>
                % endif
                % if 'admin' in user['permissions'] and not node['is_registration']:
                    <li><a href="#configureCommentingAnchor">Configure Commenting</a></li>
=======

    <!-- Begin left column -->
    <div class="col-sm-3 affix-parent">
>>>>>>> b19489aa

        % if 'write' in user['permissions']:

            <div class="panel panel-default" data-spy="affix" data-offset-top="60" data-offset-bottom="268"><!-- Begin sidebar -->
                <ul class="nav nav-stacked nav-pills">

                    % if not node['is_registration']:
                        <li><a href="#configureNodeAnchor">Configure ${node['node_type'].capitalize()}</a></li>

                        % if 'admin' in user['permissions']:
                            <li><a href="#configureCommentingAnchor">Configure Commenting</a></li>
                        % endif

                        % if 'write' in user['permissions']:
                            <li><a href="#selectAddonsAnchor">Select Add-ons</a></li>

                            % if addon_enabled_settings:
                                <li><a href="#configureAddonsAnchor">Configure Add-ons</a></li>
                            % endif

                            <li><a href="#configureNotificationsAnchor">Configure Notifications</a></li>
                        %endif

                    % endif

                    % if node['is_registration']:

                        % if (node['is_public'] or node['embargo_end_date']) and 'admin' in user['permissions']:
                            <li><a href="#retractRegistrationAnchor">Retract Public Registration</a></li>
                        % endif

                    % endif

                </ul>
            </div><!-- End sidebar -->
        % endif

    </div>
    <!-- End left column -->

    <!-- Begin right column -->
    <div class="col-sm-9">

        % if 'write' in user['permissions']:  ## Begin Configure Project

            % if not node['is_registration']:

                <div class="panel panel-default">
                    <span id="configureNodeAnchor" class="anchor"></span>

                    <div class="panel-heading">
                        <h3 id="configureNode" class="panel-title">Configure ${node['node_type'].capitalize()}</h3>
                    </div>
                    <div id="nodeCategorySettings" class="panel-body">
                      <h5>
                        Category: <select data-bind="attr.disabled: disabled,
                                                     options: categories,
                                                     optionsValue: 'value',
                                                     optionsText: 'label',
                                                     value: selectedCategory"></select>
                      </h5>
                      <p data-bind="if: !disabled">
                        <button data-bind="css: {disabled: !dirty()},
                                           click: updateCategory"
                                class="btn btn-primary">Change</button>
                        <button data-bind="css: {disabled: !dirty()},
                                           click: cancelUpdateCategory"
                                class="btn btn-default">Cancel</button>
                      </p>
                      <span data-bind="css: messageClass, html: message"></span>
                      <span data-bind="if: disabled" class="help-block">
                        A top-level project's category cannot be changed
                      </span>
                    </div>

                    % if 'admin' in user['permissions']:
                        <hr />
                        <div class="panel-body">
                            <div class="help-block">
                                A project cannot be deleted if it has any components within it.
                                To delete a parent project, you must first delete all child components
                                by visiting their settings pages.
                            </div>
                            <button id="deleteNode" class="btn btn-danger btn-delete-node">Delete ${node['node_type']}</button>
                        </div>
                    % endif

                </div>

            % endif

        % endif  ## End Configure Project

        % if 'admin' in user['permissions']:  ## Begin Configure Commenting

            % if not node['is_registration']:

                <div class="panel panel-default">
                    <span id="configureCommentingAnchor" class="anchor"></span>

                    <div class="panel-heading">
                        <h3 class="panel-title">Configure Commenting</h3>
                    </div>

                    <div class="panel-body">

                        <form class="form" id="commentSettings">

                            <div class="radio">
                                <label>
                                    <input type="radio" name="commentLevel" value="private" ${'checked' if comments['level'] == 'private' else ''}>
                                    Only contributors can post comments
                                </label>
                            </div>
                            <div class="radio">
                                <label>
                                    <input type="radio" name="commentLevel" value="public" ${'checked' if comments['level'] == 'public' else ''}>
                                    When the ${node['node_type']} is public, any OSF user can post comments
                                </label>
                            </div>

                            <button class="btn btn-success">Submit</button>

                            <!-- Flashed Messages -->
                            <div class="help-block">
                                <p id="configureCommentingMessage"></p>
                            </div>
                        </form>

                    </div>

                </div>

            % endif

        % endif  ## End Configure Commenting


        % if 'write' in user['permissions']:  ## Begin Select Addons

            % if not node['is_registration']:

                <div class="panel panel-default">
                    <span id="selectAddonsAnchor" class="anchor"></span>
                    <div class="panel-heading">
                        <h3 class="panel-title">Select Add-ons</h3>
                    </div>
                    <div class="panel-body">
                        <form id="selectAddonsForm">

                            % for category in addon_categories:

                                <%
                                    addons = [
                                        addon
                                        for addon in addons_available
                                        if category in addon.categories
                                    ]
                                %>

                                % if addons:
                                    <h3>${category.capitalize()}</h3>

                                    % for addon in addons:
                                        <div>
                                            <label>
                                                <input
                                                    type="checkbox"
                                                    name="${addon.short_name}"
                                                    class="addon-select"
                                                    ${'checked' if addon.short_name in addons_enabled else ''}
                                                    ${'disabled' if (node['is_registration'] or bool(addon.added_mandatory)) else ''}
                                                />
                                                ${addon.full_name}
                                            </label>
                                        </div>
                                    % endfor

                                % endif

                            % endfor

                            <br />

                            <button id="settings-submit" class="btn btn-success">
                                Submit
                            </button>
                            <div class="addon-settings-message text-success" style="padding-top: 10px;"></div>

                     </form>

                    </div>
                </div>

                % if addon_enabled_settings:
                    <span id="configureAddonsAnchor" class="anchor"></span>

                    <div id="configureAddons" class="panel panel-default">

                        <div class="panel-heading">
                            <h3 class="panel-title">Configure Add-ons</h3>
                        </div>

                        <div class="panel-body">

                        % for node_settings_dict in addon_enabled_settings or []:
                            ${render_node_settings(node_settings_dict)}

                                % if not loop.last:
                                    <hr />
                                % endif

                        % endfor

                        </div>
                    </div>

                % endif

            % endif

        % endif  ## End Select Addons

        % if user['has_read_permissions']:  ## Begin Configure Notifications

            % if not node['is_registration']:

                <div class="panel panel-default">
                    <span id="configureNotificationsAnchor" class="anchor"></span>

                    <div class="panel-heading">
                        <h3 class="panel-title">Configure Notifications</h3>
                    </div>
                    <div class="help-block" style="padding-left: 15px">
                        <p>These notification settings only apply to you. They do NOT affect any other contributor on this project.</p>
                    </div>
                    <form id="notificationSettings" class="osf-treebeard-minimal">
                        <div id="grid">
                            <div class="notifications-loading"> <i class="fa fa-spinner notifications-spin"></i> <p class="m-t-sm fg-load-message"> Loading notification settings...  </p> </div>
                        </div>
                        <div class="help-block" style="padding-left: 15px">
                            <p id="configureNotificationsMessage"></p>
                        </div>
                    </form>
                </div>

            %endif

        % endif  ## End Configure Addons

        % if 'admin' in user['permissions']:  ## Begin Retract Registration

            % if node['is_registration']:

                % if node['is_public'] or node['embargo_end_date']:

                    <div class="panel panel-default">
                        <span id="retractRegistrationAnchor" class="anchor"></span>

                        <div class="panel-heading">
                            <h3 class="panel-title">Retract Registration</h3>
                        </div>

                        <div class="panel-body">

                            % if parent_node['exists']:

                                <div class="help-block">
                                  Retracting children components of a registration is not allowed. Should you wish to
                                  retract this component, please retract its parent registration <a href="${web_url_for('node_setting', pid=node['root_id'])}">here</a>.
                                </div>

                            % else:

                                <div class="help-block">
                                    Retracting a registration will remove its content from the OSF, but leave basic metadata
                                    behind. The title of a retracted registration and its contributor list will remain, as will
                                    justification or explanation of the retraction, should you wish to provide it. Retracted
                                    registrations will be marked with a <strong>retracted</strong> tag.
                                </div>

                                %if not node['pending_retraction']:
                                    <a class="btn btn-danger" href="${web_url_for('node_registration_retraction_get', pid=node['id'])}">Retract Registration</a>
                                % else:
                                    <p><strong>This registration is already pending a retraction.</strong></p>
                                %endif

                            % endif


                        </div>
                    </div>

                % endif

            % endif

        % endif  ## End Retract Registration

    </div>
    <!-- End right column -->

</div>

<%def name="render_node_settings(data)">
    <%
       template_name = data['node_settings_template']
       tpl = data['template_lookup'].get_template(template_name).render(**data)
    %>
    ${tpl}
</%def>

% for name, capabilities in addon_capabilities.iteritems():
    <script id="capabilities-${name}" type="text/html">${capabilities}</script>
% endfor

<%def name="javascript_bottom()">
    <% import json %>
    ${parent.javascript_bottom()}
    <script>
      window.contextVars = window.contextVars || {};
      window.contextVars.node = window.contextVars.node || {};
      window.contextVars.node.nodeType = '${node['node_type']}';
      window.contextVars.nodeCategories = ${json.dumps(categories)};
    </script>

    <script type="text/javascript" src=${"/static/public/js/project-settings-page.js" | webpack_asset}></script>

    % for js_asset in addon_js:
    <script src="${js_asset | webpack_asset}"></script>
    % endfor

</%def><|MERGE_RESOLUTION|>--- conflicted
+++ resolved
@@ -16,20 +16,8 @@
 </div>
 
 <div class="row project-page">
-<<<<<<< HEAD
-    <div class="col-sm-3">
-        <div class="panel panel-default" data-spy="affix" >
-            <ul class="nav nav-stacked nav-pills">
-                % if 'admin' in user['permissions'] and not node['is_registration']:
-                    <li><a href="#configureNodeAnchor">Configure ${node['node_type'].capitalize()}</a></li>
-                % endif
-                % if 'admin' in user['permissions'] and not node['is_registration']:
-                    <li><a href="#configureCommentingAnchor">Configure Commenting</a></li>
-=======
-
     <!-- Begin left column -->
     <div class="col-sm-3 affix-parent">
->>>>>>> b19489aa
 
         % if 'write' in user['permissions']:
 
