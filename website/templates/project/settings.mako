--- conflicted
+++ resolved
@@ -44,20 +44,6 @@
 
                     % endif
 
-<<<<<<< HEAD
-                    % if addon_enabled_settings:
-                        <li><a href="#configureAddonsAnchor">Configure Add-ons</a></li>
-                    % endif
-
-                    <li><a href="#configureNotificationsAnchor">Configure Notifications</a></li>
-                %endif
-
-                % if node['is_registration'] and node['is_public'] and 'admin' in user['permissions']:
-                    <li><a href="#retractRegistrationAnchor">Retract Public Registration</a></li>
-                % endif
-            </ul>
-        </div><!-- end sidebar -->
-=======
                     % if node['is_registration']:
 
                         % if (node['is_public'] or node['embargo_end_date']) and 'admin' in user['permissions']:
@@ -70,7 +56,6 @@
             </div><!-- End sidebar -->
         % endif
 
->>>>>>> b7ad27d8
     </div>
     <!-- End left column -->
 
@@ -172,46 +157,7 @@
         % endif  ## End Configure Commenting
 
 
-<<<<<<< HEAD
-        % if 'write' in user['permissions'] and not node['is_registration']:
-        <div class="panel panel-default">
-            <span id="selectAddonsAnchor" class="anchor"></span>
-             <div class="panel-heading">
-                 <h3 class="panel-title">Select Add-ons</h3>
-             </div>
-                <div class="panel-body">
-                    <form id="selectAddonsForm">
-
-                        % for category in addon_categories:
-
-                            <%
-                                addons = [
-                                    addon
-                                    for addon in addons_available
-                                    if category in addon.categories
-                                ]
-                            %>
-
-                            % if addons:
-                                <h3>${category.capitalize()}</h3>
-                                % for addon in addons:
-                                    <div>
-                                        <label>
-                                            <input
-                                                type="checkbox"
-                                                name="${addon.short_name}"
-                                                class="addon-select"
-                                                ${'checked' if addon.short_name in addons_enabled else ''}
-                                                ${'disabled' if (node['is_registration'] or bool(addon.added_mandatory)) else ''}
-                                            />
-                                            ${addon.full_name}
-                                        </label>
-                                    </div>
-                                % endfor
-                            % endif
-=======
         % if 'write' in user['permissions']:  ## Begin Select Addons
->>>>>>> b7ad27d8
 
             % if not node['is_registration']:
 
@@ -352,38 +298,6 @@
 
                         </div>
                     </div>
-<<<<<<< HEAD
-                </form>
-            </div>
-         % endif
-
-        % if node['is_registration'] and node['is_public'] and 'admin' in user['permissions']:
-            <div class="panel panel-osf">
-                <span id="retractRegistrationAnchor" class="anchor"></span>
-
-                <div class="panel-heading">
-                    <h3 class="panel-title">Retract Public Retraction</h3>
-                </div>
-
-                <div class="panel-body">
-                    <div class="help-block">
-                        Retracting a registration will remove its content from the OSF, but leave basic meta-data
-                        behind. The title of a retracted registration and its contributor list will remain, as will
-                        justification or explanation of the retraction, should you wish to provide it. Retracted
-                        registrations will be marked with a <strong>retracted</strong> tag.
-                    </div>
-                    %if not node['pending_retraction']:
-                        <a class="btn btn-danger" href="${web_url_for('node_registration_retraction_get', pid=node['id'])}">Retract Registration</a>
-                    % else:
-                        <p><strong>This registration is already pending a retraction.</strong></p>
-                    %endif
-
-
-                </div>
-
-            </div>
-        % endif
-=======
 
                 % endif
 
@@ -391,7 +305,6 @@
 
         % endif  ## End Retract Registration
 
->>>>>>> b7ad27d8
     </div>
     <!-- End right column -->
 
