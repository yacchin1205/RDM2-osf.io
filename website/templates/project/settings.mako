--- conflicted
+++ resolved
@@ -37,7 +37,6 @@
 
                         % if 'admin' in user['permissions']:
                             <li><a href="#configureCommentingAnchor">Commenting</a></li>
-                            <li><a href="#configureInstitutionAnchor">Project Affiliation / Branding</a></li>
                         % endif
 
                         % if 'admin' in user['permissions'] and enable_institutions:
@@ -305,63 +304,30 @@
                     </div>
 
                 </div>
-<<<<<<< HEAD
-                <div class="panel panel-default" id="institutionSettings">
-=======
                 % if enable_institutions:
                     <div class="panel panel-default" id="institutionSettings">
->>>>>>> 5695f710
                     <span id="configureInstitutionAnchor" class="anchor"></span>
                     <div class="panel-heading clearfix">
                         <h3 class="panel-title">Project Affiliation / Branding</h3>
                     </div>
                     <div class="panel-body">
-<<<<<<< HEAD
-                        % if not node['institution']:
-=======
                         % if not node['institution']['name']:
                             <!-- ko if: availableInstitutions -->
->>>>>>> 5695f710
                             <div class="help-block">
                                 Projects affiliated with institutions will show some institutional branding (such as logos) and if public, will be discoverable on OSF institutional landing pages.
 
                                 You are authorized to affiliate your projects with the following institutions:
                             </div>
-<<<<<<< HEAD
-                            <div class="radio" id="selectedInst">
-                                <div data-bind="foreach: availableInstitutions">
-                                    <div>
-                                    <label>
-                                        <input type="radio" data-bind="value: id" name="primaryInst">
-                                        <p data-bind="text: attributes.name"></p>
-=======
                             <div class="radio">
                                 <div data-bind="foreach: {data: availableInstitutions, as: 'item'}">
                                     <div>
                                     <label>
                                         <input type="radio" data-bind="value: item.id, checked: $parent.selectedInstitution" name="primaryInst">
                                         <p data-bind="text: item.attributes.name"></p>
->>>>>>> 5695f710
                                     </label>
                                     </div>
                                 </div>
                             </div>
-<<<<<<< HEAD
-                            <button data-bind="click: submitInst" class="btn btn-success">Affiliate my project</button>
-                        % endif
-                        % if node['institution']:
-                            <div class="help-block">Your project is currently affiliated with: </div>
-                            <a data-bind="attr: {href: institutionHref}">
-                                <p data-bind="text: primaryInstitution"></p>
-                            </a>
-                            <div class="help-block">
-                                Projects affiliated with institutions will show some institutional branding (such as logos), and if public, will be discoverable on OSF institutional landing pages.
-                            </div>
-                            <button data-bind="click: clearInst" class="btn btn-danger">Unaffiliate my project</button>
-                        % endif
-                    </div>
-                </div>
-=======
                             <button data-bind="click: submitInst" class="btn btn-success">Affiliate</button>
                             <!-- /ko -->
                             <!-- ko ifnot: availableInstitutions-->
@@ -387,7 +353,6 @@
                 </div>
                 % endif
 
->>>>>>> 5695f710
 
             % endif
 
