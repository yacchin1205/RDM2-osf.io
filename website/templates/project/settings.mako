<%inherit file="project/project_base.mako"/>
<%def name="title()">${node['title']} Settings</%def>

##<!-- Show API key settings -->
##<div mod-meta='{
##        "tpl": "util/render_keys.mako",
##        "uri": "${node["api_url"]}keys/",
##        "replace": true,
##        "kwargs": {
##            "route": "${node["url"]}"
##        }
##    }'></div>

<div class="page-header visible-xs">
  <h2 class="text-300">Settings</h2>
</div>

<div class="row project-page">
    <div class="col-sm-3 affix-parent">
        <div class="panel panel-default" data-spy="affix" data-offset-top="60" data-offset-bottom="268">
            <ul class="nav nav-stacked nav-pills">
                % if 'admin' in user['permissions'] and not node['is_registration']:
                    <li><a href="#configureNodeAnchor">Configure ${node['node_type'].capitalize()}</a></li>
                % endif
                % if 'admin' in user['permissions'] and not node['is_registration']:
                    <li><a href="#configureCommentingAnchor">Configure Commenting</a></li>
                % endif

                % if 'write' in user['permissions'] and not node['is_registration']:
                    <li><a href="#selectAddonsAnchor">Select Add-ons</a></li>

                    % if addon_enabled_settings:
                        <li><a href="#configureAddonsAnchor">Configure Add-ons</a></li>
                    % endif

                    <li><a href="#configureNotificationsAnchor">Configure Notifications</a></li>
                %endif

<<<<<<< HEAD
                % if node['is_registration'] and (node['is_public'] or node['is_embargoed']) and 'admin' in user['permissions']:
=======
                % if node['is_registration'] and node['is_public'] and 'admin' in user['permissions']:
>>>>>>> af3f3871
                    <li><a href="#retractRegistrationAnchor">Retract Public Registration</a></li>
                % endif
            </ul>
        </div><!-- end sidebar -->
    </div>

    <div class="col-sm-9">

        % if 'admin' in user['permissions'] and not node['is_registration']:

            <div class="panel panel-default">
                <span id="configureNodeAnchor" class="anchor"></span>

                <div class="panel-heading">
                    <h3 id="configureNode" class="panel-title">Configure ${node['node_type'].capitalize()}</h3>
                </div>
                <div id="nodeCategorySettings" class="panel-body">
                  <h5>
                    Category: <select data-bind="options: categories,
                                                 optionsValue: 'value',
                                                 optionsText: 'label',
                                                 value: selectedCategory"></select>
                  </h5>
                  <p>
                    <button data-bind="css: {disabled: !dirty()}, 
                                       click: updateCategory" 
                            class="btn btn-primary">Change</button>
                    <button data-bind="css: {disabled: !dirty()},
                                       click: cancelUpdateCategory"
                            class="btn btn-default">Cancel</button>                
                  </p>
                  <span data-bind="css: messageClass, html: message"></span>
                </div>
                <hr />
                <div class="panel-body">
                    <div class="help-block">
                        A project cannot be deleted if it has any components within it.
                        To delete a parent project, you must first delete all child components
                        by visiting their settings pages.
                    </div>
                    <button id="deleteNode" class="btn btn-danger btn-delete-node">Delete ${node['node_type']}</button>

                </div>

            </div>

            <div class="panel panel-default">
                <span id="configureCommentingAnchor" class="anchor"></span>

                <div class="panel-heading">
                    <h3 class="panel-title">Configure Commenting</h3>
                </div>

                <div class="panel-body">

                    <form class="form" id="commentSettings">

                        <div class="radio">
                            <label>
                                <input type="radio" name="commentLevel" value="private" ${'checked' if comments['level'] == 'private' else ''}>
                                Only contributors can post comments
                            </label>
                        </div>
                        <div class="radio">
                            <label>
                                <input type="radio" name="commentLevel" value="public" ${'checked' if comments['level'] == 'public' else ''}>
                                When the ${node['node_type']} is public, any OSF user can post comments
                            </label>
                        </div>

                        <button class="btn btn-success">Submit</button>

                        <!-- Flashed Messages -->
                        <div class="help-block">
                            <p id="configureCommentingMessage"></p>
                        </div>
                    </form>

                </div>

            </div>

        % endif


        % if 'write' in user['permissions'] and not node['is_registration']:
        <div class="panel panel-default">
            <span id="selectAddonsAnchor" class="anchor"></span>
             <div class="panel-heading">
                 <h3 class="panel-title">Select Add-ons</h3>
             </div>
                <div class="panel-body">
                    <form id="selectAddonsForm">

                        % for category in addon_categories:

                            <%
                                addons = [
                                    addon
                                    for addon in addons_available
                                    if category in addon.categories
                                ]
                            %>

                            % if addons:
                                <h3>${category.capitalize()}</h3>
                                % for addon in addons:
                                    <div>
                                        <label>
                                            <input
                                                type="checkbox"
                                                name="${addon.short_name}"
                                                class="addon-select"
                                                ${'checked' if addon.short_name in addons_enabled else ''}
                                                ${'disabled' if (node['is_registration'] or bool(addon.added_mandatory)) else ''}
                                            />
                                            ${addon.full_name}
                                        </label>
                                    </div>
                                % endfor
                            % endif

                        % endfor

                        <br />

                    % if not node['is_registration']:
                        <button id="settings-submit" class="btn btn-success">
                            Submit
                        </button>
                        <div class="addon-settings-message text-success" style="padding-top: 10px;"></div>
                    % endif

                </form>


                </div>
            </div>

            % if addon_enabled_settings:
                <span id="configureAddonsAnchor" class="anchor"></span>

                <div id="configureAddons" class="panel panel-default">

                    <div class="panel-heading">
                        <h3 class="panel-title">Configure Add-ons</h3>
                    </div>

                    <div class="panel-body">

                    % for node_settings_dict in addon_enabled_settings or []:
                        ${render_node_settings(node_settings_dict)}

                            % if not loop.last:
                                <hr />
                            % endif

                        % endfor
                    </div>
                </div>

            % endif

        % endif

        % if not node['is_registration'] and user['has_read_permissions']:
            <div class="panel panel-default">
                <span id="configureNotificationsAnchor" class="anchor"></span>

                <div class="panel-heading">
                    <h3 class="panel-title">Configure Notifications</h3>
                </div>

                <form id="notificationSettings" class="osf-treebeard-minimal">
                    <div id="grid">
    <div class="notifications-loading"> <i class="fa fa-spinner notifications-spin"></i> <p class="m-t-sm fg-load-message"> Loading notification settings...  </p> </div>
                    </div>
                    <div class="help-block" style="padding-left: 15px">
                            <p id="configureNotificationsMessage"></p>
                    </div>
                </form>
            </div>
         % endif

<<<<<<< HEAD
        % if node['is_registration'] and (node['is_public'] or node['is_embargoed']) and 'admin' in user['permissions']:
=======
        % if node['is_registration'] and node['is_public'] and 'admin' in user['permissions']:
>>>>>>> af3f3871
            <div class="panel panel-osf">
                <span id="retractRegistrationAnchor" class="anchor"></span>

                <div class="panel-heading">
<<<<<<< HEAD
                    <h3 class="panel-title">Retract Retraction</h3>
=======
                    <h3 class="panel-title">Retract Public Retraction</h3>
>>>>>>> af3f3871
                </div>

                <div class="panel-body">
                    <div class="help-block">
                        Retracting a registration will remove its content from the OSF, but leave basic meta-data
                        behind. The title of a retracted registration and its contributor list will remain, as will
                        justification or explanation of the retraction, should you wish to provide it. Retracted
                        registrations will be marked with a <strong>retracted</strong> tag.
                    </div>
                    %if not node['pending_retraction']:
                        <a class="btn btn-danger" href="${web_url_for('node_registration_retraction_get', pid=node['id'])}">Retract Registration</a>
                    % else:
                        <p><strong>This registration is already pending a retraction.</strong></p>
                    %endif


                </div>

            </div>
        % endif
    </div>

</div>

<%def name="render_node_settings(data)">
    <%
       template_name = data['node_settings_template']
       tpl = data['template_lookup'].get_template(template_name).render(**data)
    %>
    ${tpl}
</%def>

% for name, capabilities in addon_capabilities.iteritems():
    <script id="capabilities-${name}" type="text/html">${capabilities}</script>
% endfor

<%def name="javascript_bottom()">
    <% import json %>
    ${parent.javascript_bottom()}
    <script>
      window.contextVars = window.contextVars || {};
      window.contextVars.node = window.contextVars.node || {};
      window.contextVars.node.nodeType = '${node['node_type']}';
      window.contextVars.nodeCategories = ${json.dumps(categories)};
    </script>

    <script type="text/javascript" src=${"/static/public/js/project-settings-page.js" | webpack_asset}></script>

    % for js_asset in addon_js:
    <script src="${js_asset | webpack_asset}"></script>
    % endfor

</%def><|MERGE_RESOLUTION|>--- conflicted
+++ resolved
@@ -36,11 +36,7 @@
                     <li><a href="#configureNotificationsAnchor">Configure Notifications</a></li>
                 %endif
 
-<<<<<<< HEAD
                 % if node['is_registration'] and (node['is_public'] or node['is_embargoed']) and 'admin' in user['permissions']:
-=======
-                % if node['is_registration'] and node['is_public'] and 'admin' in user['permissions']:
->>>>>>> af3f3871
                     <li><a href="#retractRegistrationAnchor">Retract Public Registration</a></li>
                 % endif
             </ul>
@@ -225,20 +221,12 @@
             </div>
          % endif
 
-<<<<<<< HEAD
         % if node['is_registration'] and (node['is_public'] or node['is_embargoed']) and 'admin' in user['permissions']:
-=======
-        % if node['is_registration'] and node['is_public'] and 'admin' in user['permissions']:
->>>>>>> af3f3871
             <div class="panel panel-osf">
                 <span id="retractRegistrationAnchor" class="anchor"></span>
 
                 <div class="panel-heading">
-<<<<<<< HEAD
                     <h3 class="panel-title">Retract Retraction</h3>
-=======
-                    <h3 class="panel-title">Retract Public Retraction</h3>
->>>>>>> af3f3871
                 </div>
 
                 <div class="panel-body">
