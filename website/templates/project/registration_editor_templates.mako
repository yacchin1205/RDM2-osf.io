--- conflicted
+++ resolved
@@ -96,7 +96,6 @@
 </script>
 
 <script type="text/html" id="editor">
-<<<<<<< HEAD
   <div data-bind="foreach: {data: $data.questions, as: 'question'}">
     <span data-bind="template: {data: $data, name: 'editorBase'}"></span>
   </div>
@@ -105,9 +104,6 @@
       <div class="well" data-bind="template: {data: $data, name: 'commentable'}"></div>
     </div>
   </div>
-=======
-  <span data-bind="template: {data: $data, name: 'editorBase'}"></span>
->>>>>>> 573e17c3
 </script>
 
 <!-- Commentable -->
@@ -152,12 +148,7 @@
     <div class="input-group">
       <input class="form-control registration-editor-comment" type="text"
              data-bind="value: nextComment,
-<<<<<<< HEAD
                         valueUpdate: 'keyup'" />
-=======
-                        valueUpdate: 'keyup',
-                        " />
->>>>>>> 573e17c3
       <span class="input-group-btn">
         <button class="btn btn-primary"
                 data-bind="click: addComment.bind($data, $root.save.bind($root)),
