--- conflicted
+++ resolved
@@ -72,21 +72,12 @@
 
 
             <div class="col-md-8">
-<<<<<<< HEAD
-                %if parent['id']:
-                    <h1 style="display:inline-block" class="node-parent-title">
-                        <a href="/project/${parent['id']}/">${parent['title']}</a> /
-                    </h1>
-                %endif
-                <h1 id="${'node-title-editable' if user['can_edit'] else 'node-title'}" class='node-title' style="display:inline-block">${node['title']}</h1>
-=======
                 %if parent_id:
                     <h1 style="display:inline-block;word-wrap:break-word;width:100%" class="node-parent-title">
                         <a href="/project/${parent_id}/">${parent_title}</a> /
                     </h1>
                 %endif
                 <h1 id="${'node-title-editable' if user_can_edit else 'node-title'}" class='node-title' style="display:inline-block;word-wrap:break-word;width:100%;">${node_title}</h1>
->>>>>>> 69026d41
             </div>
 
         </div><!-- end row -->
