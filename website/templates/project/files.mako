<%inherit file="base.mako"/>
<%def name="title()">Files</%def>
<%def name="content()">
<div mod-meta='{"tpl": "project/project_header.mako", "replace": true}'></div>

%if user['can_edit']:
<div class="container" style="position:relative;">
##    <h3 style="max-width: 65%;"><span class="btn btn-success fileinput-button" id="clickable"><i class="icon-plus icon-white"></i><span>Add files...</span></span></h3>
    <h3 id="dropZoneHeader">Drag and drop (or <a href="#" id="clickable">click here</a>) to upload files into <element id="componentName"></element></h3>
    <div id="fallback"></div>
    <div id="totalProgressActive" style="width: 35%; height: 20px; position: absolute; top: 73px; right: 0;" class>
        <div id="totalProgress" class="progress-bar progress-bar-success" style="width: 0%;"></div>
    </div>
##    <span id="progressStats" style="display:none; position:relative; top:22px; color:black;">I want to put text here</span>
</div>
%endif
<div id="myGridBreadcrumbs" style="margin-top: 10px"></div>
<div id="myGrid" class="dropzone files-page"></div>
</div>

<!--[if lte IE 9]>
<script>
    browserComp = false;
    var htmlString = "    <form action='" + ${info}[0]['uploadUrl'] + "' method='POST' enctype=multipart/form-data>" +
            "<p><input type=file name=file>" +
            "<input type=submit value=Upload>" +
            "<input type='hidden' name='redirect' value='true' />" +
            "</form>"
    $('#dropZoneHeader').css('display', 'none');
    $('#fallback').html(htmlString);
</script>
<![endif]-->
<script>

var extensions = ["3gp", "7z", "ace", "ai", "aif", "aiff", "amr", "asf", "asx", "bat", "bin", "bmp", "bup",
    "cab", "cbr", "cda", "cdl", "cdr", "chm", "dat", "divx", "dll", "dmg", "doc", "docx", "dss", "dvf", "dwg",
    "eml", "eps", "exe", "fla", "flv", "gif", "gz", "hqx", "htm", "html", "ifo", "indd", "iso", "jar",
    "jpeg", "jpg", "lnk", "log", "m4a", "m4b", "m4p", "m4v", "mcd", "mdb", "mid", "mov", "mp2", "mp3", "mp4",
    "mpeg", "mpg", "msi", "mswmm", "ogg", "pdf", "png", "pps", "ps", "psd", "pst", "ptb", "pub", "qbb",
    "qbw", "qxd", "ram", "rar", "rm", "rmvb", "rtf", "sea", "ses", "sit", "sitx", "ss", "swf", "tgz", "thm",
    "tif", "tmp", "torrent", "ttf", "txt", "vcd", "vob", "wav", "wma", "wmv", "wps", "xls", "xpi", "zip"];

var TaskNameFormatter = function(row, cell, value, columnDef, dataContext) {
    value = value.replace(/&/g,"&amp;").replace(/</g,"&lt;").replace(/>/g,"&gt;");
    var spacer = "<span style='display:inline-block;height:1px;width:" + (18 * dataContext["indent"]) + "px'></span>";
    if (dataContext['type']=='folder') {
        if (dataContext._collapsed) {
            if(dataContext['can_view']!="false"){
                return spacer + " <span class='toggle expand nav-filter-item' data-hgrid-nav=" + dataContext['uid'] + "></span></span><span class='folder folder-open'></span>&nbsp;" + value + "</a>";
            }
            else{
                return spacer + " <span class='toggle nav-filter-item' data-hgrid-nav=" + dataContext['uid'] + "></span></span><span class='folder folder-delete'></span>&nbsp;" + "Private Component" + "</a>";
            }
        } else {
            if(dataContext['can_view']!="false"){
                return spacer + " <span class='toggle collapse nav-filter-item' data-hgrid-nav=" + dataContext['uid'] + "></span><span class='folder folder-close'></span>&nbsp;" + value + "</a>";
            }
            else {
                return spacer + " <span class='toggle nav-filter-item' data-hgrid-nav=" + dataContext['uid'] + "></span><span class='folder folder-delete'></span>&nbsp;" + "Private Component" + "</a>";
            }
        }
    } else {
        var link = value;
        if(dataContext['url']){
            link = "<a href=" + dataContext['url'] + ">" + value + "</a>";
        }
        var imageUrl = "/static\/img\/hgrid\/fatcowicons\/file_extension_" + dataContext['ext'] + ".png";
        if(extensions.indexOf(dataContext['ext'])==-1){
            imageUrl = "/static\/img\/hgrid\/file.png";
        }
                ##        var element = spacer + " <span class='toggle'></span><span class='file-" + dataContext['ext'] + "'></span>&nbsp;" + link;
        var element = spacer + " <span class='toggle'></span><span class='file' style='background: url(" + imageUrl+ ") no-repeat left top;'></span>&nbsp;" + link;
        return element;
    }
};

var UploadBars = function(row, cell, value, columnDef, dataContext) {
    if (!dataContext['uploadBar']){
        var spacer = "<span style='display:inline-block;height:1px;width:30px'></span>";
        if(dataContext['url']){
            var delButton = "<button type='button' class='btn btn-danger btn-mini' onclick='myGrid.deleteItems([" + JSON.stringify(dataContext['uid']) + "])'><i class='icon-trash icon-white'></i></button>"
            var url = dataContext['url'].replace('/files/', '/files/download/');
            url = '/api/v1' + url;
            var downButton = "<a href=" + JSON.stringify(url) + "><button type='button' class='btn btn-success btn-mini'><i class='icon-download-alt icon-white'></i></button></a>";
            if(myGrid.getItemByValue(myGrid.data, dataContext['parent_uid'], 'uid')['can_edit']=='false'){
##                return value + spacer + "<div class='hGridButton' style='text-align: right; display: none;'>" + downButton + "</div>";
                return value + spacer + "<div class='hGridButton' style='text-align: right; display: inline;'>" + downButton + "</div>";
            }
##            else return value + spacer + "<div class='hGridButton' style='text-align: right; display: none;'>" + downButton + " " + delButton + "</div>";
            else return value + spacer + "<div class='hGridButton' style='text-align: right; display: inline;'>" + downButton + " " + delButton + "</div>";
        }
    }
    else{
        var id = dataContext['name'].replace(/[\s\.#\'\"]/g, '');
        return "<div style='height: 20px;' class='progress progress-striped active'><div id='" + id + "'class='progress-bar progress-bar-success' style='width: 0%;'></div></div>";
    }
};

var PairFormatter = function(row, cell, value, columnDef, dataContext) {
    if (value) {
        return value[1];
    }
    return '';
};

var Buttons = function(row, cell, value, columnDef, dataContext) {
##    console.log(myGrid.Slick.grid.getCellNode(myGrid.Slick.dataView.getRowById(dataContext['id']), myGrid.Slick.grid.getColumnIndex("downloads")).parentNode);

};

$('#componentName').text(${info}[0]['name']);

if(typeof(browserComp) === 'undefined'){
    browserComp = true;
}

var useDropZone = ${int(user_can_edit)} && browserComp;

var myGrid = HGrid.create({
    container: "#myGrid",
    info: ${info},
    urlAdd: function(){
        var ans = {};
        for(var i =0; i<${info}.length; i++){
            if(${info}[i].isComponent==="true") {
                ans[${info}[i]['uid']]= ${info}[i]['uploadUrl'];
            }
        }
        ans[null]=${info}[0]['uploadUrl'];
        return ans;
    },
    url: ${info}[0]['uploadUrl'],
    columns:[
        {id: "name", name: "Name", field: "name", width: 550, cssClass: "cell-title", formatter: TaskNameFormatter, sortable: true, defaultSortAsc: true},
        {id: "date", name: "Date Modified", field: "dateModified", width: 160, sortable: true, formatter: PairFormatter},
        {id: "size", name: "Size", field: "sizeRead", width: 90, formatter: UploadBars, sortable: true, formatter: PairFormatter}
    ],
    enableCellNavigation: false,
    breadcrumbBox: "#myGridBreadcrumbs",
    autoHeight: true,
    forceFitColumns: true,
    largeGuide: false,
<<<<<<< HEAD
    dropZone: useDropZone,
=======
    dropZone: ${int(user['can_edit'])},
>>>>>>> 16b93804
    dropZonePreviewsContainer: false,
    rowHeight: 30,
    navLevel: ${info}[0]['uid'],
    topCrumb: false,
    clickUploadElement: "#clickable",
    dragToRoot: false,
    dragDrop: false
});


myGrid.updateBreadcrumbsBox(myGrid.data[0]['uid']);

myGrid.addColumn({id: "downloads", name: "Downloads", field: "downloads", width: 150, sortable: true, formatter: UploadBars});
##myGrid.addColumn({id: "actions", name: "", field: "actions", width: 80, formatter: Buttons});
myGrid.Slick.grid.setSortColumn("name");

myGrid.hGridBeforeUpload.subscribe(function(e, args){
    if(args.parent['can_edit']=='true'){
        myGrid.removeDraggerGuide();
        var path = args.parent['path'].slice();
        path.push(args.item.name);
        var item = {name: args.item.name, parent_uid: args.parent['uid'], uid: args.item.name, type:"fake", uploadBar: true, path: path, sortpath: path.join("/"), ext: "py", size: args.item.size.toString()};
        var promise = $.when(myGrid.addItem(item));
        promise.done(function(bool){
            return true;
        });
    }
    else return false;
});

myGrid.hGridBeforeMove.subscribe(function(e, args){
    if(args['insertBefore']==0){
        return false;
    }
    return true;
});

myGrid.hGridBeforeDelete.subscribe(function(e, args) {
    if (args['items'][0]['type'] !== 'fake') {
        var msg = 'Are you sure you want to delete the file "' + args['items'][0]['name'] + '"?';
        var d = $.Deferred();
        bootbox.confirm(
            msg,
            function(result) {
                if (result) {
                    var url = '/api/v1' + args['items'][0]['url'].replace('/files/', '/files/delete/');
                    $.post(
                        url
                    ).done(function(response) {
                        if (response['status'] != 'success') {
                            bootbox.alert('Error deleting file');
                            d.resolve(false);
                        } else {
                            d.resolve(true);
                        }
                    });
                } else {
                    d.resolve(false);
                }
            }
        );
        return d;
    }
});

myGrid.hGridAfterNav.subscribe(function (e, args){
    $('#componentName').text(args['name']);
});

myGrid.hGridOnMouseEnter.subscribe(function (e, args){
##    $(myGrid.options.container).find(".row-hover").removeClass("row-hover");
##    $(myGrid.options.container).find(".hGridButton").css('display', 'none');
    var parent = args.e.target.parentNode;
    $(parent).addClass("row-hover");
##    $(parent).find('.hGridButton').css('display', 'inline');
});

myGrid.hGridOnMouseLeave.subscribe(function (e, args){
    $(myGrid.options.container).find(".row-hover").removeClass("row-hover");
##    $(myGrid.options.container).find(".hGridButton").css('display', 'none');
});

myGrid.hGridOnUpload.subscribe(function(e, args){
    var value = {};
    // Check if the server says that the file exists already
    var newSlickInfo = JSON.parse(args.xhr.response)[0];
    // Delete fake item
    var item = myGrid.getItemByValue(myGrid.data, args.name, "uid");
    myGrid.deleteItems([item['uid']]);
    // If action taken is not null, create new item
    if (newSlickInfo['action_taken']!==null){
        myGrid.addItem(newSlickInfo);
        return true;
    }
    return false;
});

if(myGrid.dropZoneObj){
    myGrid.dropZoneObj.on("error", function(file, errorMessage, xhr){
        if(errorMessage.indexOf("Max filesize")!=-1){
            alert(errorMessage);
            var item = myGrid.getItemByValue(myGrid.data, file.name, "uid")
            if(item){
                myGrid.deleteItems([item['uid']]);
            }
        }
    });
}

##var date1=0;
##
##myGrid.dropZoneObj.on("sending", function(file, xhr, formData){
##    date1=Date.now();
##    $('#progressStats').css("display", "inline");
##});
##
##myGrid.dropZoneObj.on("uploadprogress", function(file, progress, bytesSent){
##    var time = (Date.now() - date1) / 1000;
##    var text = "Upload Speed: " + Math.round(bytesSent/time/1024) + " kb/s | Progress: " + progress + "%";
##    $('#progressStats').text(text);
##    console.log("Bytes Sent: " + bytesSent);
##    console.log("Seconds since start: " + time);
##    console.log("Bytes/sec: " + bytesSent/time/1024);
##
##});

</script>
</%def>
<%def name="stylesheets()">
<link rel="stylesheet" href="/static/css/hgrid-base.css" type="text/css" />
</%def>

<%def name="javascript()">
<script src="/static/vendor/jquery-drag-drop/jquery.event.drag-2.2.js"></script>
<script src="/static/vendor/jquery-drag-drop/jquery.event.drop-2.2.js"></script>
<script src="/static/vendor/dropzone/dropzone.js"></script>
<script src="/static/js/slickgrid.custom.min.js"></script>
<script src="/static/js/hgrid.js"></script>
</%def><|MERGE_RESOLUTION|>--- conflicted
+++ resolved
@@ -114,7 +114,7 @@
     browserComp = true;
 }
 
-var useDropZone = ${int(user_can_edit)} && browserComp;
+var useDropZone = ${user['can_edit']} && browserComp;
 
 var myGrid = HGrid.create({
     container: "#myGrid",
@@ -140,11 +140,7 @@
     autoHeight: true,
     forceFitColumns: true,
     largeGuide: false,
-<<<<<<< HEAD
     dropZone: useDropZone,
-=======
-    dropZone: ${int(user['can_edit'])},
->>>>>>> 16b93804
     dropZonePreviewsContainer: false,
     rowHeight: 30,
     navLevel: ${info}[0]['uid'],
