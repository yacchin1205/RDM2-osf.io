<%inherit file="project/project_base.mako"/>
<%def name="title()">${node['title']} Files</%def>

<div class="row">
<div class="col-md-12">
    <div class='help-block'>
        % if 'write' in user['permissions'] and not disk_saving_mode:
            <p>To Upload: Drag files from your desktop into a folder below OR click an upload (<button class="btn btn-default btn-mini" disabled><i class="icon-upload-alt"></i></button>) button.</p>
        % endif
    </div>
</div><!-- end col-md-->

</div><!--end row -->
## TODO: This progressbar is used else where; separate into a template include - it's not used here anymore

<div id="treeGrid" class="filebrowser">
<div class="fangorn-loading"> <i class="icon-spinner fangorn-spin"></i> <p class="m-t-sm fg-load-message"> Loading files...  </p> </div>
</div>

<script type="text/javascript">
$(document).ready(function(){
  function displayMessage(){if(used.length===7){used=[]}var e=pickUnique();used.push(e);var t=$(".fg-load-message");if(t.length>0){t.text(loadingText[e]+"...")}else{stopRefresh()}}function stopRefresh(){clearInterval(msg)}function pickUnique(){var e=Math.floor(Math.random()*15)+1;if(used.indexOf(e)!==-1){pickUnique()}else{return e}}var msg=setInterval(function(){displayMessage()},2e3);var loadingText=["Adjusting Bell Curves","Aligning Covariance Matrices","Applying Theatre Soda Layer","Calculating Llama Expectoration Trajectory","Deciding What Message to Display Next","Gesticulating Mimes","Projecting Law Enforcement Pastry Intake","Setting Universal Physical Constants","Calibrating warp drive","Removing bad memories","Reorganizing distribution matrix","Validating assumptions","Scrambling launch codes","Allocating head space","Revising life goals","Pushing up elephants up the stairs"];var used=[]  
  });
</script>


<%def name="stylesheets()">
${parent.stylesheets()} 
% for stylesheet in tree_css:
<link rel='stylesheet' href='${stylesheet}' type='text/css' />
% endfor
</%def>

<%def name="javascript_bottom()">
${parent.javascript_bottom()}
% for script in tree_js:
<script type="text/javascript" src="${script}"></script>
% endfor
<<<<<<< HEAD
<script>
window.ondragover = function(e) { e.preventDefault(); };
window.ondrop = function(e) { e.preventDefault(); };

$script(['/static/js/fangorn.js']);

$script.ready(['fangorn'], function() {

    $.ajax({
      url:  nodeApiUrl + 'files/grid/'
    })
    .done(function( data ) {
        console.log("data", data);
        var fangornOpts = {
            placement : 'project-files',
            divID: 'treeGrid',
            filesData: data.data

        };
        console.log("fangorn", Fangorn);
        var filebrowser = new Fangorn(fangornOpts);
    });

});


</script>
=======
<script src="/static/public/js/files-page.js"></script>
>>>>>>> 12cce5b9
</%def><|MERGE_RESOLUTION|>--- conflicted
+++ resolved
@@ -2,30 +2,29 @@
 <%def name="title()">${node['title']} Files</%def>
 
 <div class="row">
-<div class="col-md-12">
+<div class="col-md-8">
     <div class='help-block'>
         % if 'write' in user['permissions'] and not disk_saving_mode:
-            <p>To Upload: Drag files from your desktop into a folder below OR click an upload (<button class="btn btn-default btn-mini" disabled><i class="icon-upload-alt"></i></button>) button.</p>
+            <p>To Upload: Drag files from your desktop into a folder below OR click an upload (<button class="btn btn-default btn-mini" disabled><i class="icon-upload"></i></button>) button.</p>
         % endif
     </div>
 </div><!-- end col-md-->
 
+<div class="col-md-4">
+    <input role="search" class="form-control" placeholder="Search files..." type="text" id="fileSearch" autofocus>
+</div>
 </div><!--end row -->
-## TODO: This progressbar is used else where; separate into a template include - it's not used here anymore
-
-<div id="treeGrid" class="filebrowser">
-<div class="fangorn-loading"> <i class="icon-spinner fangorn-spin"></i> <p class="m-t-sm fg-load-message"> Loading files...  </p> </div>
+## TODO: This progressbar is used else where; separate into a template include
+<div id="filebrowserProgressBar" class="progress progress-striped active">
+    <div class="progress-bar"  role="progressbar" aria-valuenow="100" aria-valuemin="0" aria-valuemax="100" style="width: 100%">
+        <span class="sr-only">Loading</span>
+    </div>
 </div>
-
-<script type="text/javascript">
-$(document).ready(function(){
-  function displayMessage(){if(used.length===7){used=[]}var e=pickUnique();used.push(e);var t=$(".fg-load-message");if(t.length>0){t.text(loadingText[e]+"...")}else{stopRefresh()}}function stopRefresh(){clearInterval(msg)}function pickUnique(){var e=Math.floor(Math.random()*15)+1;if(used.indexOf(e)!==-1){pickUnique()}else{return e}}var msg=setInterval(function(){displayMessage()},2e3);var loadingText=["Adjusting Bell Curves","Aligning Covariance Matrices","Applying Theatre Soda Layer","Calculating Llama Expectoration Trajectory","Deciding What Message to Display Next","Gesticulating Mimes","Projecting Law Enforcement Pastry Intake","Setting Universal Physical Constants","Calibrating warp drive","Removing bad memories","Reorganizing distribution matrix","Validating assumptions","Scrambling launch codes","Allocating head space","Revising life goals","Pushing up elephants up the stairs"];var used=[]  
-  });
-</script>
+<div id="myGrid" class="filebrowser hgrid"></div>
 
 
 <%def name="stylesheets()">
-${parent.stylesheets()} 
+${parent.stylesheets()}
 % for stylesheet in tree_css:
 <link rel='stylesheet' href='${stylesheet}' type='text/css' />
 % endfor
@@ -36,35 +35,5 @@
 % for script in tree_js:
 <script type="text/javascript" src="${script}"></script>
 % endfor
-<<<<<<< HEAD
-<script>
-window.ondragover = function(e) { e.preventDefault(); };
-window.ondrop = function(e) { e.preventDefault(); };
-
-$script(['/static/js/fangorn.js']);
-
-$script.ready(['fangorn'], function() {
-
-    $.ajax({
-      url:  nodeApiUrl + 'files/grid/'
-    })
-    .done(function( data ) {
-        console.log("data", data);
-        var fangornOpts = {
-            placement : 'project-files',
-            divID: 'treeGrid',
-            filesData: data.data
-
-        };
-        console.log("fangorn", Fangorn);
-        var filebrowser = new Fangorn(fangornOpts);
-    });
-
-});
-
-
-</script>
-=======
 <script src="/static/public/js/files-page.js"></script>
->>>>>>> 12cce5b9
 </%def>