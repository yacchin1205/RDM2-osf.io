--- conflicted
+++ resolved
@@ -4,13 +4,9 @@
 </script>
 
 <script type="text/html" id="osf-upload-open">
-<<<<<<< HEAD
-    <div id="selectedFile">File(s) selected for upload:
-=======
   <div id="selectedFile">File(s) selected for upload:
     <br>
     <br>
->>>>>>> 873f85cb
         <div data-bind="foreach: selectedFiles">
             <span data-bind="text: data.name"></span>
             <button data-bind="click: $parent.unselectFile"
@@ -27,13 +23,9 @@
 </script>
 
 <script type="text/html" id="osf-upload-toggle">
-<<<<<<< HEAD
-    <span data-bind="text: UPLOAD_LANGUAGE"></span><br/>
-=======
   <span data-bind="text: UPLOAD_LANGUAGE"></span>
   <br>
   <br>
->>>>>>> 873f85cb
     <div id="selectedFile">File(s) selected for upload:
         <div data-bind="foreach: selectedFiles">
             <span data-bind="text: data.name"></span>
