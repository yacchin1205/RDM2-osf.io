--- conflicted
+++ resolved
@@ -181,13 +181,8 @@
                                     <input type="hidden" class="verify_date" value="${ error_info['verify_date'] }" />
                                     <input type="hidden" class="verify_result_title" value="${ error_info['verify_result_title'] }" />
 
-<<<<<<< HEAD
-                                    <td class="verify_user_name_id">${ '{} ({})'.format(error_info['verify_user_name'], error_info['verify_user_id']) if error_info['verify_user_id'] else 'Unknown' }</td>
+                                    <td class="verify_user_name_id">${ u'{} ({})'.format(error_info['verify_user_name'], error_info['verify_user_id']) if error_info['verify_user_id'] else 'Unknown' }</td>
                                     <td class="verify_date" style="color: white;">${ error_info['verify_date'] if error_info['verify_date'] else 'Unknown' }</td>
-=======
-                                    <td class="verify_user_name_id">${ u'{} ({})'.format(error_info['verify_user_name'], error_info['verify_user_id']) if error_info['verify_user_id'] else 'Unknown' }</td>
-                                    <td class="verify_date">${ error_info['verify_date'] if error_info['verify_date'] else 'Unknown' }</td>
->>>>>>> 381701e5
                                     <td class="verify_result_title">${ error_info['verify_result_title'] }</td>
                                 </tr>
                                 % endfor
