<%inherit file="project/project_base.mako"/>
<%namespace name="render_nodes" file="util/render_nodes.mako" />
<%namespace name="contributor_list" file="util/contributor_list.mako" />
<%namespace name="render_addon_widget" file="util/render_addon_widget.mako" />
<%include file="project/nodes_privacy.mako"/>

<%
    is_project = node['node_type'] == 'project'
%>

<div id="projectScope">
    <header class="subhead" id="overview">
        <div class="row no-gutters">
            <div class="col-lg-8 col-md-12 cite-container">
                % if parent_node['exists']:
                    % if parent_node['can_view'] or parent_node['is_public'] or parent_node['is_contributor']:
                        <h2 class="node-parent-title">
                            <a href="${parent_node['url']}">${parent_node['title']}</a> &nbsp;/
                        </h2>
                    % else:
                        <h2 class="node-parent-title unavailable">
                            <span>Private Project</span>&nbsp;/
                        </h2>
                    % endif
                % endif

                % if node['institutions'] != [] and enable_institutions and not node['anonymous']:
                    <div id="instLogo"></div>
                % endif

                <h2 class="node-title" style="float: left;">
                    <span id="nodeTitleEditable" class="overflow">${node['title']}</span>
                </h2>
            </div>
            <div class="clearfix visible-md-block"></div>
            <div class="col-lg-4">
                <div class="btn-toolbar node-control pull-right">
                    <div class="btn-group">
                    % if not node["is_public"]:
                        <button class="btn btn-default disabled">Private</button>
                        % if 'admin' in user['permissions'] and not (node['is_pending_registration'] or node['is_pending_embargo']) and not (node['is_embargoed'] and parent_node['exists']):
                        <a disabled data-bind="attr: {'disabled': false}, css: {'disabled': nodeIsPendingEmbargoTermination}" class="btn btn-default" href="#nodesPrivacy" data-toggle="modal">
                          Make Public
                          <!-- ko if: nodeIsPendingEmbargoTermination -->
                          <span class="fa fa-info-circle hidden" data-bind="css: {'hidden': false}, tooltip: {title: makePublicTooltip, placement: 'bottom', disabled: true}"></span>
                          <!-- /ko -->
                        </a>
                        % endif
                    % else:
                        % if 'admin' in user['permissions'] and not node['is_registration']:
                            <a class="btn btn-default" href="#nodesPrivacy" data-toggle="modal">Make Private</a>
                        % endif
                        <button class="btn btn-default disabled">Public</button>
                    % endif
                    </div>
                    <div class="btn-group"
                        % if not user_name:
                            data-bind="tooltip: {title: 'Log in or create an account to duplicate this project', placement: 'top'}"
                        % endif
                        >
                            <div class="dropdown">
                                <a
                                % if user_name:
                                    class="btn btn-default dropdown-toggle" data-toggle="dropdown" type="button" aria-expanded="false"
                                % else:
                                    class="btn btn-default disabled"
                                % endif
                                >
                                    <i class="fa fa-code-fork"></i>&nbsp; ${ node['fork_count'] }
                                </a>
                                <ul class="duplicate-menu dropdown-menu" role="menu">
                                    <div class="arrow-up m-b-xs"></div>
                                    % if not disk_saving_mode:
                                    <li class="p-h-md">
                                        <span class="btn btn-primary btn-block m-t-sm form-control${ '' if user_name and (user['is_contributor'] or node['is_public']) else ' disabled'}"
                                           data-dismiss="modal"
                                           onclick="NodeActions.forkNode();"
                                        >
                                            ${ language.FORK_ACTION | n }
                                        </span>
                                    </li>
                                    %endif
                                    <li class="p-h-md">
                                        <span class="btn btn-primary btn-block m-t-sm form-control${'' if user_name and (user['is_contributor'] or node['is_public']) else ' disabled'}"
                                           onclick="NodeActions.useAsTemplate();"
                                        >
                                            ${ language.TEMPLATE_ACTION | n }
                                        </span>
                                    </li>
                                    % if not disk_saving_mode:
                                    <li class="p-h-md">
                                        <span class="btn btn-primary btn-block m-v-sm" onclick="NodeActions.redirectForkPage();">
                                            View Forks (${ node['fork_count']})
                                        </span>
                                    </li>
                                    %endif
                                </ul>
                            </div> <!-- end .dropdown -->
                        </div><!-- end .btn-group -->
                    <div class="btn-group">
                        <div class="generic-dropdown dropdown pull-right">
                            <button id="otherActionsButton" class="btn btn-default dropdown-toggle disabled" type="button" data-toggle="dropdown">
                                <i class="fa fa-ellipsis-h"></i>
                            </button>
                            <ul class="dropdown-menu dropdown-menu-right">
                                <li data-bind="visible: canBeOrganized()" class="keep-open">
                                    <a role="button" href="#" id="addDashboardFolder" data-bind="visible: !inDashboard(), click: addToDashboard">
                                        Bookmark
                                    </a>
                                    <a role="button" href="#" id="removeDashboardFolder" data-bind="visible: inDashboard(), click: removeFromDashboard">
                                        Remove from bookmarks
                                    </a>
                                </li>
                                % if 'admin' in user['permissions'] and not node['is_registration']:  ## Create view-only link
                                    <li>
                                        <a href="${node['url']}settings/#createVolsAnchor">
                                            Create view-only link
                                        </a>
                                    </li>
                                % endif ## End create view-only link
                                % if node['is_public']:
                                    <li class="keep-open" id="shareButtonsPopover">
                                        <a href="#" role="button">
                                            Share
                                        </a>
                                    </li>
                                %endif
<<<<<<< HEAD
                                % if node['access_requests_enabled'] and not user['is_contributor']:
=======
                                % if node['access_requests_enabled'] and not user['is_contributor'] and not node['is_registration']:
>>>>>>> 1979ed6a
                                    <li data-bind="css: {'keep-open': user.username}">
                                        <a role="button" href="#" data-bind="
                                                        visible: user.username,
                                                        click: requestAccess.requestProjectAccess,
                                                        text: requestAccess.requestAccessButton,
                                                        css: {'disabled': requestAccess.accessRequestPendingOrDenied()},
                                                        tooltip: {title: requestAccess.accessRequestTooltip(),'disabled': true, 'placement': 'left'}">
                                        </a>
                                        <a data-bind="visible: !user.username" role="button" class="btn btn-block" href="${login_url}" >Log in to request access</a>
                                    </li>
                                % endif
                            </ul>
                        </div><!-- end .dropdown -->
                    </div><!-- end .btn-group -->
                </div>
            </div>
        </div>
        <div id="contributors" class="row" style="line-height:25px">
            <div class="col-sm-12">
                <div id="contributorsList" style="height: 25px; overflow: hidden">
                % if user['is_contributor']:
                    <a class="link-dashed" href="${node['url']}contributors/">Contributors</a>:
                % else:
                    Contributors:
                % endif

                % if node['anonymous']:
                    <ol>Anonymous Contributors</ol>
                % else:
                    <ol>
                        ${contributor_list.render_contributors_full(contributors=node['contributors'])}
                    </ol>
                % endif
                </div>
                % if enable_institutions and not node['anonymous']:
                    % if ('admin' in user['permissions'] and not node['is_registration']) and (len(node['institutions']) != 0 or len(user['institutions']) != 0):
                        <a class="link-dashed" href="${node['url']}settings/#configureInstitutionAnchor" id="institution">Affiliated Institutions:</a>
                        % if node['institutions'] != []:
                            % for inst in node['institutions']:
                                % if inst != node['institutions'][-1]:
                                    <span><a href="/institutions/${inst['id']}">${inst['name']}</a>, </span>
                                % else:
                                    <a href="/institutions/${inst['id']}">${inst['name']}</a>
                                % endif
                            % endfor
                        % else:
                            <span> None </span>
                        % endif
                    % endif
                    % if not ('admin' in user['permissions'] and not node['is_registration']) and node['institutions'] != []:
                        Affiliated institutions:
                        % for inst in node['institutions']:
                            % if inst != node['institutions'][-1]:
                                <span><a href="/institutions/${inst['id']}">${inst['name']}</a>, </span>
                            % else:
                                <a href="/institutions/${inst['id']}">${inst['name']}</a>
                            % endif
                        % endfor
                    % endif
                % endif
                % if node['is_fork']:
                    <p>
                    Forked from <a class="node-forked-from" href="/${node['forked_from_id']}/">${node['forked_from_display_absolute_url']}</a> on
                    <span data-bind="text: dateForked.local, tooltip: {title: dateForked.utc}"></span>
                    </p>
                % endif
                % if node['is_registration']:
                    <p>
                    Date registered:
                    <span data-bind="text: dateRegistered.local, tooltip: {title: dateRegistered.utc}" class="date node-date-registered"></span>
                    </p>
                % endif
                    <p>
                    Date created:
                    <span data-bind="text: dateCreated.local, tooltip: {title: dateCreated.utc}" class="date node-date-created"></span>
                    % if not node['is_registration']:
                        | Last Updated:
                        <span data-bind="text: dateModified.local, tooltip: {title: dateModified.utc}" class="date node-last-modified-date"></span>
                    % endif
                    </p>
                <span data-bind="if: hasDoi()" class="scripted">
                  <p>
                    <span data-bind="text:identifier"></span>:
                  DOI <span data-bind="text: doi"></span>
                      <span data-bind="if: hasArk()" class="scripted">| ARK <span data-bind="text: ark"></span></span>
                  </p>
                </span>
                <span data-bind="if: canCreateIdentifiers()" class="scripted">
                  <!-- ko if: idCreationInProgress() -->
                    <p>
                      <i class="fa fa-spinner fa-lg fa-spin"></i>
                        <span class="text-info">Creating DOI. Please wait...</span>
                    </p>
                  <!-- /ko -->

                  <!-- ko ifnot: idCreationInProgress() -->
                  <p>
                  <a data-bind="click: askCreateIdentifiers, visible: !idCreationInProgress()">Create DOI</a>
                  </p>
                  <!-- /ko -->
                </span>
                <p>
                    Category: <span data-bind="css: icon"></span>
                    <span id="nodeCategoryEditable">${node['category']}</span>
                </p>

                % if (node['description']) or (not node['description'] and 'write' in user['permissions'] and not node['is_registration']):
                    <p>
                    <span id="description">Description:</span> <span id="nodeDescriptionEditable" class="node-description overflow" data-type="textarea">
                        ${node['description']}</span>
                    </p>
                % endif
                <div class="row">
                    % if not node['is_registration']:
                        <div class="col-xs-12">
                    % else:
                        <div class="col-xs-6">
                    % endif
                            % if ('admin' in user['permissions'] or node['license'].get('name', 'No license') != 'No license'):
                                <p>
                                  <license-picker params="saveUrl: '${node['update_url']}',
                                                          saveMethod: 'PUT',
                                                          license: window.contextVars.node.license,
                                                          saveLicenseKey: 'node_license',
                                                          readonly: ${ node['is_registration'] | sjson, n}">
                                    <span id="license">License:</span>
                                    <span class="text-muted"> ${node['license'].get('name', 'No license')} </span>
                                  </license-picker>
                                </p>
                             % endif
                        </div>
                        % if node['is_registration']:
                            <div class="col-xs-6">
                                % if len(node['registered_schemas']) == 1:
                                    <a class="btn btn-primary pull-right" href="${node['url']}register/${node['registered_schemas'][0]['id']}">View Registration Form</a>
                                % else:
                                    ## This is a special case that is right now only possible on 12 Nodes in production
                                    <div class="dropdown">
                                        <button class="btn btn-primary dropdown-toggle pull-right" type="button" id="RegFormMenu" data-toggle="dropdown">
                                            View Registration Forms
                                            <span class="caret"></span>
                                        </button>
                                        <ul class="dropdown-menu pull-right">
                                            % for meta_schema in node['registered_schemas']:
                                                <li><a href="${node['url']}register/${meta_schema['id']}">${meta_schema['schema_name']}</a></li>
                                            % endfor
                                        </ul>
                                    </div>
                                % endif
                            </div>
                    % endif
                </div>
            </div>
        </div>

    </header>
</div>


<%def name="title()">${node['title']}</%def>

<%include file="project/modal_add_pointer.mako"/>

% if (user['can_comment'] or node['has_comments']) and not node['anonymous']:
    <%include file="include/comment_pane_template.mako"/>
% endif

% if node['is_preprint'] and (user['is_contributor'] or node['has_published_preprint']):
<div class="row">
    <div class="col-xs-12">
        <div class="pp-notice m-b-md p-md clearfix">
            % if node['has_moderated_preprint']:
                This project represents ${'an ' if node['preprint_state'] == 'accepted' else 'a '}
                ${node['preprint_state']} ${node['preprint_word']} submitted to ${node['preprint_provider']['name']}
                <% icon_tooltip = ''%>
                % if node['preprint_state'] == 'pending':
                    % if node['preprint_provider']['workflow'] == 'post-moderation':
                        <% icon_tooltip = 'This {preprint_word} is publicly available and searchable but is subject to' \
                        ' removal by a moderator.'.format(preprint_word=node['preprint_word'])%>
                    % else:
                        <% icon_tooltip = 'This {preprint_word} is not publicly available or searchable until approved ' \
                        'by a moderator.'.format(preprint_word=node['preprint_word'])%>
                    % endif
                % elif node['preprint_state'] == 'accepted':
                    <% icon_tooltip = 'This {preprint_word} is publicly available and searchable.'.format(preprint_word=node['preprint_word'])%>
                % else:
                    <% icon_tooltip = 'This {preprint_word} is not publicly available or searchable.'.format(preprint_word=node['preprint_word'])%>
                % endif
                <i class="fa fa-question-circle text-muted" data-toggle="tooltip" data-placement="bottom" title="${icon_tooltip}"></i>.
            % else:
                This project represents a ${node['preprint_word']}.
            % endif
            <a href="http://help.osf.io/m/preprints">Learn more</a> about how to work with ${node['preprint_word']} files.
            <a href="${node['preprint_url']}" class="btn btn-default btn-sm m-r-xs pull-right">View ${node['preprint_word']}</a>
            % if user['is_admin']:
                <a href="${node['preprint_url']}edit" class="btn btn-default btn-sm m-r-xs pull-right">Edit ${node['preprint_word']}</a>
            % endif
        </div>
    </div>
</div>
% endif

% if node['is_preprint_orphan'] and user['is_admin']:
<div class="row">
    <div class="col-xs-12">
        <div class="pp-notice pp-warning m-b-md p-md clearfix">
            This project used to represent a preprint, but the primary preprint file has been moved or deleted. <a href="/preprints/submit/" class="btn btn-default btn-sm m-r-xs pull-right">Create a new preprint</a>
        </div>
    </div>
</div>
% endif


<div class="row">

    <div class="col-sm-12 col-md-6 osf-dash-col">

        %if user['show_wiki_widget']:
            ${ render_addon_widget.render_addon_widget('wiki', addons_widget_data['wiki']) }
        %endif

        <!-- Files -->
        <div class="panel panel-default">
            <div class="panel-heading clearfix">
                <h3 class="panel-title">Files</h3>
                <div class="pull-right">
                   <a href="${node['url']}files/"> <i class="fa fa-external-link"></i> </a>
                </div>
            </div>
            % if not node['is_registration'] and not node['anonymous'] and 'write' in user['permissions']:
                <div class="row">
                    <div class="col-sm-12 m-t-sm m-l-md">
                        <span class="f-w-xl">Click on a storage provider or drag and drop to upload</span>
                    </div>
                </div>
               <div class="panel-body panel-body-with-instructions">
            %else:
               <div class="panel-body">
            %endif
                    <div id="treeGrid">
                        <div class="spinner-loading-wrapper">
                            <div class="ball-scale ball-scale-blue">
                                <div></div>
                            </div>
                             <p class="m-t-sm fg-load-message"> Loading files...  </p>
                        </div>
                    </div>
                </div><!-- end .panel-body -->


        </div>

        % if addons:
            <!-- Show widgets in left column if present -->
            % for addon in addons_enabled:
                % if addons[addon]['has_widget']:
                    %if addon != 'wiki': ## We already show the wiki widget at the top
                        ${ render_addon_widget.render_addon_widget(addon, addons_widget_data[addon]) }
                    %endif
                % endif
            % endfor
        % else:
            <!-- If no widgets, show components -->
            ${children()}
        % endif

    </div>

    <div class="col-sm-12 col-md-6 osf-dash-col">

        <!-- Citations -->
        % if not node['anonymous']:

         <div class="citations panel panel-default">
            <div class="panel-heading clearfix">
                <h3 class="panel-title"  style="padding-top: 3px">Citation</h3>
                <div class="pull-right">
                    <span class="permalink">${node['display_absolute_url']}</span><button class="btn btn-link project-toggle"><i class="fa fa-angle-down"></i></button>
                </div>
            </div>
            <div class="panel-body" style="display:none">
                <div id="citationList" class="m-b-md">
                    <div class="citation-list">
                        <div class="f-w-xl">APA</div>
                            <span data-bind="text: apa"></span>
                        <div class="f-w-xl m-t-md">MLA</div>
                            <span data-bind="text: mla"></span>
                        <div class="f-w-xl m-t-md">Chicago</div>
                            <span data-bind="text: chicago"></span>
                    </div>
                </div>
                <p><strong>Get more citations</strong></p>
                <div id="citationStylePanel" class="citation-picker">
                    <input id="citationStyleInput" type="hidden" />
                </div>
                <pre id="citationText" class="formatted-citation"></pre>
            </div>
         </div>
        % endif

        <!-- Show child on right if widgets -->
        % if addons:
            ${children()}
        % endif


        %if node['tags'] or 'write' in user['permissions']:
         <div class="tags panel panel-default">
            <div class="panel-heading clearfix">
                <h3 class="panel-title">Tags </h3>
                <div class="pull-right">
                </div>
            </div>
            <div class="panel-body">
                <input name="node-tags" id="node-tags" value="${','.join([tag for tag in node['tags']]) if node['tags'] else ''}" />
            </div>
        </div>

        %endif

        <!-- Recent Activity (Logs) -->
        <div class="panel panel-default">
            <div class="panel-heading clearfix">
                <h3 class="panel-title">Recent Activity</h3>
            </div>
            <div class="panel-body">
                <div id="logFeed">
                    <div class="spinner-loading-wrapper">
                        <div class="ball-scale ball-scale-blue">
                            <div></div>
                        </div>
                         <p class="m-t-sm fg-load-message"> Loading logs...  </p>
                    </div>
                </div>
            </div>
        </div>

    </div>

</div>

<%def name="children()">
% if ('write' in user['permissions'] and not node['is_registration']) or node['children']:
    <div class="components panel panel-default">
        <div class="panel-heading clearfix">
            <h3 class="panel-title" style="padding-bottom: 5px; padding-top: 5px;">Components </h3>
            <div class="pull-right">
                % if 'write' in user['permissions'] and not node['is_registration']:
                    <span id="newComponent">
                        <button class="btn btn-sm btn-default" disabled="true">Add Component</button>
                    </span>
                    <a class="btn btn-sm btn-default" id="linkProjects" role="button" data-toggle="modal" data-target="#addPointer">Link Projects</a>
                % endif
            </div>
        </div><!-- end addon-widget-header -->
        <div class="panel-body">
            % if node['children']:
                <div id="containment">
                    ${render_nodes.render_nodes(nodes=node['descendants'], sortable=user['can_sort'], user=user, pluralized_node_type='components', show_path=False, include_js=True)}
                </div>
            % else:
              <p class="text-muted">Add components to organize your project.</p>
            % endif
        </div><!-- end addon-widget-body -->
    </div><!-- end components -->
%endif

</%def>

<%def name="stylesheets()">
    ${parent.stylesheets()}
    % for style in addon_widget_css:
    <link rel="stylesheet" href="${style}" />
    % endfor
    % for stylesheet in tree_css:
    <link rel='stylesheet' href='${stylesheet}' type='text/css' />
    % endfor

    <link rel="stylesheet" href="/static/css/pages/project-page.css">
</%def>

<%def name="javascript_bottom()">

${parent.javascript_bottom()}

% for script in tree_js:
<script type="text/javascript" src="${script | webpack_asset}"></script>
% endfor

<script type="text/javascript">
    // Hack to allow mako variables to be accessed to JS modules
    window.contextVars = $.extend(true, {}, window.contextVars, {
        currentUser: {
            canComment: ${ user['can_comment'] | sjson, n },
            canEdit: ${ user['can_edit'] | sjson, n },
            canEditTags: ${ user['can_edit_tags'] | sjson, n },
        },
        node: {
            id: ${node['id'] | sjson, n},
            isRegistration: ${ node['is_registration'] | sjson, n },
            tags: ${ node['tags'] | sjson, n },
            institutions: ${node['institutions'] | sjson, n},
        },
        nodeCategories: ${ node_categories | sjson, n },
        analyticsMeta: {
            pageMeta: {
                title: 'Home',
                public: true,
            },
        },
        customCitations: ${ custom_citations | sjson, n },
        currentUserRequestState: ${ user['access_request_state'] | sjson, n }
    });
</script>

<script src="${"/static/public/js/project-dashboard.js" | webpack_asset}"></script>

% for asset in addon_widget_js:
<script src="${asset | webpack_asset}"></script>
% endfor

</%def><|MERGE_RESOLUTION|>--- conflicted
+++ resolved
@@ -125,11 +125,7 @@
                                         </a>
                                     </li>
                                 %endif
-<<<<<<< HEAD
-                                % if node['access_requests_enabled'] and not user['is_contributor']:
-=======
                                 % if node['access_requests_enabled'] and not user['is_contributor'] and not node['is_registration']:
->>>>>>> 1979ed6a
                                     <li data-bind="css: {'keep-open': user.username}">
                                         <a role="button" href="#" data-bind="
                                                         visible: user.username,
