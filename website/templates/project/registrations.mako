--- conflicted
+++ resolved
@@ -99,15 +99,7 @@
                     </button>
                   </div>
                   <div class="col-md-1">
-<<<<<<< HEAD
-                    <a class="btn btn-success" data-bind="attr.href: urls.register_page,
-                                                          tooltip: {
-                                                            placement: 'top',
-                                                            title: isApproved ? 'Finalize this draft' : 'This draft must be approved before it can be registered'
-                                                           },
-=======
                      <a class="btn btn-success" data-bind="attr.href: urls.register_page,
->>>>>>> 4c310f9e
                                                            css: {'disabled': !isApproved}">Register</a>
                   </div>
                 </div>
