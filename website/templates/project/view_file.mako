<%inherit file="project/project_base.mako"/>

<div id="alertBar"></div>

## Use full page width
<%def name="container_class()">container-xxl</%def>

<%def name="title()">${file_name | h}</%def>

% if (user['can_comment'] or node['has_comments']) and allow_comments and not node['anonymous']:
    <%include file="include/comment_pane_template.mako"/>
% endif

<div class="row">
  <div class="col-sm-5">
    <h2 class="break-word">
      ## Split file name into two parts: with and without extension
      ${file_name_title | h}<span id="file-ext">${file_name_ext | h}</span>
      <a id='versionLink' class='scripted'>(Version: ${ version_id | h})</a>
      % if file_revision:
        <small>&nbsp;${file_revision | h}</small>
      % endif
    </h2>
  </div>
  <div class="col-sm-7">
    <div id="toggleBar" class="pull-right"></div>
  </div>
</div>
<div class="row">
  <div class="col-sm-5">
% if timestamp_verify_result_title:
    <h4 class="break-word">
    % if timestamp_verify_result_title == 'OK':
      <font color="green"><b>Timestamp verification:${ timestamp_verify_result_title | h}</b></font>
    % else:
      <font color="red"><b>Timestamp verification:${ timestamp_verify_result_title | h}</b></font>
    % endif
    </h4>
% endif
  </div>
</div>
<hr>

<<<<<<< HEAD


%if file_id == node['preprint_file_id'] and node['is_preprint']:
<div class="row">
    <div class="col-xs-12">
        <div class="preprint-notice m-b-md p-md clearfix">
            This is the primary file for a preprint. <a href="http://help.osf.io/m/preprints">Learn more</a> about how to work with preprint files.
            <a href="${node['preprint_url']}" class="btn btn-default btn-sm m-r-xs pull-right">View preprint</a>
            % if user['is_admin']:
                <a href="${node['preprint_url']}edit" class="btn btn-default btn-sm m-r-xs pull-right">Edit preprint</a>
            % endif
        </div>
    </div>
</div>
% endif

=======
>>>>>>> 9746676e
<div class="row">

  <div id="file-navigation" class="panel-toggle col-sm-3 file-tree">
    <div class="osf-panel panel panel-default osf-panel-hide osf-panel-flex reset-height">
      <div class="osf-panel-body-flex file-page reset-height">
        <div id="grid">
          <div class="spinner-loading-wrapper">
            % if target_deleted:
            <p class="m-t-sm fg-load-message">No files</p>
            %else:
            <div class="ball-scale ball-scale-blue">
                <div></div>
            </div>
            <p class="m-t-sm fg-load-message"> Loading files...  </p>
            %endif
          </div>
        </div>
      </div>
    </div>

      <!-- Menu toggle closed -->
      <div class="panel panel-default osf-panel-show text-center reset-height pointer"  style="display: none">
          <div class="row tb-header-row">
              <i class="fa fa-file p-l-xs p-r-xs"></i>
              <div class="fangorn-toolbar-icon">
                  <i class="fa fa-angle-down"></i>
              </div>
          </div>
      </div>
      %if (file_tags or permissions.WRITE in user['permissions']) and provider == 'osfstorage' and not error:
       <div class="panel panel-default">
        <div class="panel-heading clearfix">
            <h3 class="panel-title">Tags</h3>
            <div class="pull-right">
            </div>
        </div>
        <div class="panel-body">
            <input id="fileTags" value="${','.join(file_tags) if file_tags else ''}" />
        </div>
        </div>
       %endif
  </div>

<!-- The osf-logo spinner here is from mfr code base -->
  <div id="fileViewPanelLeft" class="col-sm-9 panel-expand">
    <div class="row">
        <div id="externalView" class="col-sm-9"></div>
        <div id="mfrIframeParent" class="col-sm-9">
            <div id="mfrIframe" class="mfr mfr-file"></div>
        </div>

    <!-- This section is built by mithril in revisions.js -->
      <div class="file-view-panels col-sm-3"></div>
    </div>
  </div>
</div>

## Begin Modals
<div class="modal fade" id="connectedModal" tabindex="-1">
  <div class="modal-dialog">
    <div class="modal-content">
      <div class="modal-header">
        <button type="button" class="close" data-dismiss="modal" aria-label="Close"><span aria-hidden="true">&times;</span></button>
        <h3 class="modal-title">Connected to collaborative file editing</h3>
      </div>
      <div class="modal-body">
        <p>
          This page is currently connected to collaborative file editing. All edits made will be visible to
          contributors with write permission in real time. Changes will be stored
          but not published until you click the "Save" button.
        </p>
      </div>
      <div class="modal-footer">
          <button type="button" class="btn btn-default" data-dismiss="modal">Close</button>
      </div>
    </div>
  </div>
</div>

<div class="modal fade" id="connectingModal" tabindex="-1">
  <div class="modal-dialog">
    <div class="modal-content">
      <div class="modal-header">
        <button type="button" class="close" data-dismiss="modal" aria-label="Close"><span aria-hidden="true">&times;</span></button>
        <h3 class="modal-title">Connecting to collaborative file editing</h3>
      </div>
      <div class="modal-body">
        <p>
          This page is currently attempting to connect to collaborative file editing. You may continue to make edits.
          <strong>Changes will not be saved until you press the "Save" button.</strong>
        </p>
      </div>
      <div class="modal-footer">
          <button type="button" class="btn btn-default" data-dismiss="modal">Close</button>
      </div>
    </div>
  </div>
</div>

<div class="modal fade" id="disconnectedModal" tabindex="-1">
  <div class="modal-dialog">
    <div class="modal-content">
      <div class="modal-header">
        <button type="button" class="close" data-dismiss="modal" aria-label="Close"><span aria-hidden="true">&times;</span></button>
        <h3 class="modal-title">Collaborative file editing is unavailable</h3>
      </div>
      <div class="modal-body">
        <p>
          Collaborative file editing is currently unavailable. You may continue to make edits.
          <strong>Changes will not be saved until you press the "Save" button.</strong>
        </p>
      </div>
      <div class="modal-footer">
          <button type="button" class="btn btn-default" data-dismiss="modal">Close</button>
      </div>
    </div>
  </div>
</div>

<div class="modal fade" id="unsupportedModal" tabindex="-1">
  <div class="modal-dialog">
    <div class="modal-content">
      <div class="modal-header">
        <button type="button" class="close" data-dismiss="modal" aria-label="Close"><span aria-hidden="true">&times;</span></button>
        <h3 class="modal-title">Browser unsupported</h3>
      </div>
      <div class="modal-body">
        <p>
          Your browser does not support collaborative editing. You may continue to make edits.
          <strong>Changes will not be saved until you press the "Save" button.</strong>
        </p>
      </div>
      <div class="modal-footer">
          <button type="button" class="btn btn-default" data-dismiss="modal">Close</button>
      </div>
    </div>
  </div>
</div>
## End Modals block

<%def name="javascript_bottom()">
    ${parent.javascript_bottom()}
    % for script in tree_js:
        <script type="text/javascript" src="${script | webpack_asset}"></script>
    % endfor

    % if 'osf.io' in domain:
    <script>
        // IE10 Same Origin (CORS) fix
        document.domain = 'osf.io';
    </script>
    %endif
    <script type="text/javascript">
      window.contextVars = $.extend(true, {}, window.contextVars, {
        file: {
            size: ${size | sjson, n },
            extra: ${extra | sjson, n },
            error: ${ error | sjson, n },
            privateRepo: ${ private | sjson, n },
            name: ${ file_name | sjson, n },
            path: ${ file_path | sjson, n },
            provider: ${ provider | sjson, n },
            safeName: ${ file_name | h, sjson},
            materializedPath: ${ materialized_path | sjson, n },
            file_tags: ${file_tags if file_tags else False| sjson, n},
            guid: ${file_guid | sjson, n},
            id: ${file_id | sjson, n},
            checkoutUser: ${checkout_user if checkout_user else None | sjson, n},
            isPreregCheckout: ${pre_reg_checkout if pre_reg_checkout else False | sjson, n},
          urls: {
        %if error is None:
              render: ${ urls['render'] | sjson, n },
        %endif
              sharejs: ${ urls['sharejs'] | sjson, n },
            }
        },
        editor: {
            registration: true,
            docId: ${ sharejs_uuid | sjson, n },
            userId: ${ user['id'] | sjson, n },
            userName: ${ user['fullname'] | sjson, n },
            userUrl: ${ ('/' + user['id'] + '/') if user['id'] else None | sjson, n },
            userGravatar: ${ urls['profile_image'].replace('&amp;', '&') | sjson, n }
        },
        node: {
          urls: {
            files: ${ urls['files'] | sjson, n }
          }
        },
        panelsUsed: ['edit', 'view'],
        currentUser: {
          canEdit: ${ int(user['can_edit']) | sjson, n }
        },
        analyticsMeta: {
            pageMeta: {
                title: 'File: ' + ${file_name | sjson, n},
                public: true,
            },
        },
      });
      window.contextVars.file.urls.external = window.contextVars.file.extra.webView;
    </script>

    <link href="/static/css/pages/file-view-page.css" rel="stylesheet" />
    <link href="${urls['mfr']}/static/css/mfr.css" media="all" rel="stylesheet" />
    <script src="${urls['mfr']}/static/js/mfr.js"></script>

    <script src="//${urls['sharejs']}/text.js"></script>
    <script src="//${urls['sharejs']}/share.js"></script>

    <script src=${"/static/public/js/file-page.js" | webpack_asset}></script>
    <script src=${"/static/public/js/view-file-tree-page.js" | webpack_asset}></script>
</%def><|MERGE_RESOLUTION|>--- conflicted
+++ resolved
@@ -41,25 +41,6 @@
 </div>
 <hr>
 
-<<<<<<< HEAD
-
-
-%if file_id == node['preprint_file_id'] and node['is_preprint']:
-<div class="row">
-    <div class="col-xs-12">
-        <div class="preprint-notice m-b-md p-md clearfix">
-            This is the primary file for a preprint. <a href="http://help.osf.io/m/preprints">Learn more</a> about how to work with preprint files.
-            <a href="${node['preprint_url']}" class="btn btn-default btn-sm m-r-xs pull-right">View preprint</a>
-            % if user['is_admin']:
-                <a href="${node['preprint_url']}edit" class="btn btn-default btn-sm m-r-xs pull-right">Edit preprint</a>
-            % endif
-        </div>
-    </div>
-</div>
-% endif
-
-=======
->>>>>>> 9746676e
 <div class="row">
 
   <div id="file-navigation" class="panel-toggle col-sm-3 file-tree">
