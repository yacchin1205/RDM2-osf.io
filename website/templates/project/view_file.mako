--- conflicted
+++ resolved
@@ -16,11 +16,7 @@
     <h2 class="break-word">
       ## Split file name into two parts: with and without extension
       ${file_name_title | h}<span id="file-ext">${file_name_ext | h}</span>
-<<<<<<< HEAD
-      <a id='versionLink'>(Version: ${ version_id | h})</a>
-=======
       <a id='versionLink' class='scripted'>(Version: ${ version_id | h})</a>
->>>>>>> db474283
       % if file_revision:
         <small>&nbsp;${file_revision | h}</small>
       % endif
