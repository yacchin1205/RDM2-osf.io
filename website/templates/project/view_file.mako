<%inherit file="project/project_base.mako"/>

## Use full page width
<%def name="container_class()">container-xxl</%def>

<%def name="title()">${file_name | h}</%def>
<div class="row">
  <div class="col-sm-5">
    <h2 class="break-word">
      ${file_name | h}
      % if file_revision:
        <small>&nbsp;${file_revision | h}</small>
      % endif
    </h2>
  </div>
  <div class="col-sm-7">
    <div id="toggleBar" class="pull-right"></div>
  </div>
</div>
<hr>
<div class="row">

  <div id="file-navigation" class="panel-toggle col-sm-3 file-tree">
    <div class="osf-panel panel panel-default osf-panel-hide osf-panel-flex reset-height">
      <div class="panel-heading clearfix osf-panel-header-flex" style="display:none">
        <div id="filesSearch"></div>
        <div id="toggleIcon" class="pull-right">
          <div class="panel-collapse"><i class="fa fa-angle-left"></i></div>
        </div>
      </div>

<<<<<<< HEAD
% if (user['can_comment'] or node['has_comments']):
    % if allow_comment:
        <%include file="include/comment_pane_template.mako"/>
    % else:
        <div class="alert alert-warning" role="alert">
            Comments for this addon is not yet supported.
        </div>
    % endif
% endif

    <div>
        <h2 class="break-word">
            ${file_name | h}
            % if file_revision:
                <small>&nbsp;${file_revision | h}</small>
            % endif
        </h2>
        <hr />
    </div>

    <div id="file-container" class="row">

    <div id="file-navigation" class="panel-toggle col-md-3">
        <div class="osf-panel osf-panel-flex hidden-xs reset-height">
            <div class="osf-panel-header osf-panel-header-flex" style="display:none">
                <div id="filesSearch"></div>
                <div id="toggleIcon" class="pull-right">
                    <div class="panel-collapse"> <i class="fa fa-angle-left"> </i> </div>
                </div>
            </div>

            <div class="osf-panel-body osf-panel-body-flex file-page reset-height">
                <div id="grid">
                    <div class="fangorn-loading"> <i class="fa fa-spinner fangorn-spin"></i> <p class="m-t-sm fg-load-message"> Loading files...  </p> </div>
                </div>
            </div>
=======
      <div class="osf-panel-body-flex file-page reset-height">
        <div id="grid">
          <div class="spinner-loading-wrapper">
            <div class="logo-spin text-center"><img src="/static/img/logo_spin.png" alt="loader"> </div>
            <p class="m-t-sm fg-load-message"> Loading files...  </p>
          </div>
>>>>>>> c552c1c5
        </div>
      </div>
    </div>

    <!-- Menu toggle closed -->
    <div class="panel panel-default osf-panel-show text-center reset-height"  style="display: none">
      <div class="panel-heading">
        <i class="fa fa-file"></i>
        <i class="fa fa-angle-right"></i>
      </div>
    </div>
  </div>

  <div id="fileViewPanelLeft" class="col-sm-9 panel-expand">
    <div class="row">
      <div id="mfrIframeParent" class="col-sm-9">
        <div id="mfrIframe" class="mfr mfr-file"></div>
      </div>

    <!-- This section is built by mithril in revisions.js -->
      <div class="file-view-panels col-sm-3"></div>
    </div>
  </div>

</div>


## Begin Modals
<div class="modal fade" id="connectedModal" tabindex="-1">
  <div class="modal-dialog">
    <div class="modal-content">
      <div class="modal-header">
        <button type="button" class="close" data-dismiss="modal" aria-label="Close"><span aria-hidden="true">&times;</span></button>
        <h3 class="modal-title">Connected to collaborative file editing</h3>
      </div>
      <div class="modal-body">
        <p>
          This page is currently connected to collaborative file editing. All edits made will be visible to
          contributors with write permission in real time. Changes will be stored
          but not published until you click the "Save" button.
        </p>
      </div>
    </div>
  </div>
</div>

<div class="modal fade" id="connectingModal" tabindex="-1">
  <div class="modal-dialog">
    <div class="modal-content">
      <div class="modal-header">
        <button type="button" class="close" data-dismiss="modal" aria-label="Close"><span aria-hidden="true">&times;</span></button>
        <h3 class="modal-title">Connecting to collaborative file editing</h3>
      </div>
      <div class="modal-body">
        <p>
          This page is currently attempting to connect to collaborative file editing. You may continue to make edits.
          <strong>Changes will not be saved until you press the "Save" button.</strong>
        </p>
      </div>
    </div>
  </div>
</div>

<div class="modal fade" id="disconnectedModal" tabindex="-1">
  <div class="modal-dialog">
    <div class="modal-content">
      <div class="modal-header">
        <button type="button" class="close" data-dismiss="modal" aria-label="Close"><span aria-hidden="true">&times;</span></button>
        <h3 class="modal-title">Collaborative file editing is unavailable</h3>
      </div>
      <div class="modal-body">
        <p>
          Collaborative file editing is currently unavailable. You may continue to make edits.
          <strong>Changes will not be saved until you press the "Save" button.</strong>
        </p>
      </div>
    </div>
  </div>
</div>

<div class="modal fade" id="unsupportedModal" tabindex="-1">
  <div class="modal-dialog">
    <div class="modal-content">
      <div class="modal-header">
        <button type="button" class="close" data-dismiss="modal" aria-label="Close"><span aria-hidden="true">&times;</span></button>
        <h3 class="modal-title">Browser unsupported</h3>
      </div>
      <div class="modal-body">
        <p>
          Your browser does not support collaborative editing. You may continue to make edits.
          <strong>Changes will not be saved until you press the "Save" button.</strong>
        </p>
      </div>
    </div>
  </div>
</div>
## End Modals block

<%def name="javascript_bottom()">
    ${parent.javascript_bottom()}
    % for script in tree_js:
        <script type="text/javascript" src="${script | webpack_asset}"></script>
    % endfor

    % if 'osf.io' in domain:
    <script>
        // IE10 Same Origin (CORS) fix
        document.domain = 'osf.io';
    </script>
    %endif
    <script type="text/javascript">
      <% import json %>
      window.contextVars = $.extend(true, {}, window.contextVars, {
        file: {
            size: ${size},
            extra: ${extra},
            error: '${error | js_str}',
            name: '${file_name | js_str}',
            path: '${file_path | js_str}',
            provider: '${provider | js_str}',
            safeName: '${file_name | h,js_str}',
<<<<<<< HEAD
            id: '${file_id | js_str}'
        },
        node: {
          urls: {
            files: '${files_url | js_str}'
          },
          hasComments: ${json.dumps(node['has_comments'])}
=======
            materializedPath: '${materialized_path | js_str}',
          urls: {
        %if error is None:
              render: '${urls['render']}',
        %endif
              sharejs: '${urls['sharejs'] | js_str}',
            }
        },
        editor: {
            registration: true,
            docId: '${sharejs_uuid}',
            userId: '${user['id']}',
            userName: '${user['fullname'] | js_str}',
            userUrl: '/${user['id']}/',
            userGravatar: '${urls['gravatar']}'.replace('&amp;', '&')
        },
        node: {
          urls: {
            files: '${urls['files'] | js_str}'
          }
>>>>>>> c552c1c5
        },
        panelsUsed: ['edit', 'view'],
        currentUser: {
          canEdit: ${int(user['can_edit'])}
        }
      });
    </script>

    <link href="/static/css/pages/file-view-page.css" rel="stylesheet">
    <link href="${urls['mfr']}/static/css/mfr.css" media="all" rel="stylesheet" />
    <script src="${urls['mfr']}/static/js/mfr.js"></script>

    <script src="//${urls['sharejs']}/text.js"></script>
    <script src="//${urls['sharejs']}/share.js"></script>

    <script src=${"/static/public/js/file-page.js" | webpack_asset}></script>
    <script src=${"/static/public/js/view-file-tree-page.js" | webpack_asset}></script>
</%def><|MERGE_RESOLUTION|>--- conflicted
+++ resolved
@@ -4,32 +4,7 @@
 <%def name="container_class()">container-xxl</%def>
 
 <%def name="title()">${file_name | h}</%def>
-<div class="row">
-  <div class="col-sm-5">
-    <h2 class="break-word">
-      ${file_name | h}
-      % if file_revision:
-        <small>&nbsp;${file_revision | h}</small>
-      % endif
-    </h2>
-  </div>
-  <div class="col-sm-7">
-    <div id="toggleBar" class="pull-right"></div>
-  </div>
-</div>
-<hr>
-<div class="row">
-
-  <div id="file-navigation" class="panel-toggle col-sm-3 file-tree">
-    <div class="osf-panel panel panel-default osf-panel-hide osf-panel-flex reset-height">
-      <div class="panel-heading clearfix osf-panel-header-flex" style="display:none">
-        <div id="filesSearch"></div>
-        <div id="toggleIcon" class="pull-right">
-          <div class="panel-collapse"><i class="fa fa-angle-left"></i></div>
-        </div>
-      </div>
-
-<<<<<<< HEAD
+
 % if (user['can_comment'] or node['has_comments']):
     % if allow_comment:
         <%include file="include/comment_pane_template.mako"/>
@@ -40,40 +15,37 @@
     % endif
 % endif
 
-    <div>
-        <h2 class="break-word">
-            ${file_name | h}
-            % if file_revision:
-                <small>&nbsp;${file_revision | h}</small>
-            % endif
-        </h2>
-        <hr />
-    </div>
-
-    <div id="file-container" class="row">
-
-    <div id="file-navigation" class="panel-toggle col-md-3">
-        <div class="osf-panel osf-panel-flex hidden-xs reset-height">
-            <div class="osf-panel-header osf-panel-header-flex" style="display:none">
-                <div id="filesSearch"></div>
-                <div id="toggleIcon" class="pull-right">
-                    <div class="panel-collapse"> <i class="fa fa-angle-left"> </i> </div>
-                </div>
-            </div>
-
-            <div class="osf-panel-body osf-panel-body-flex file-page reset-height">
-                <div id="grid">
-                    <div class="fangorn-loading"> <i class="fa fa-spinner fangorn-spin"></i> <p class="m-t-sm fg-load-message"> Loading files...  </p> </div>
-                </div>
-            </div>
-=======
+<div class="row">
+  <div class="col-sm-5">
+    <h2 class="break-word">
+      ${file_name | h}
+      % if file_revision:
+        <small>&nbsp;${file_revision | h}</small>
+      % endif
+    </h2>
+  </div>
+  <div class="col-sm-7">
+    <div id="toggleBar" class="pull-right"></div>
+  </div>
+</div>
+<hr>
+<div class="row">
+
+  <div id="file-navigation" class="panel-toggle col-sm-3 file-tree">
+    <div class="osf-panel panel panel-default osf-panel-hide osf-panel-flex reset-height">
+      <div class="panel-heading clearfix osf-panel-header-flex" style="display:none">
+        <div id="filesSearch"></div>
+        <div id="toggleIcon" class="pull-right">
+          <div class="panel-collapse"><i class="fa fa-angle-left"></i></div>
+        </div>
+      </div>
+
       <div class="osf-panel-body-flex file-page reset-height">
         <div id="grid">
           <div class="spinner-loading-wrapper">
             <div class="logo-spin text-center"><img src="/static/img/logo_spin.png" alt="loader"> </div>
             <p class="m-t-sm fg-load-message"> Loading files...  </p>
           </div>
->>>>>>> c552c1c5
         </div>
       </div>
     </div>
@@ -195,16 +167,8 @@
             path: '${file_path | js_str}',
             provider: '${provider | js_str}',
             safeName: '${file_name | h,js_str}',
-<<<<<<< HEAD
+            materializedPath: '${materialized_path | js_str}',
             id: '${file_id | js_str}'
-        },
-        node: {
-          urls: {
-            files: '${files_url | js_str}'
-          },
-          hasComments: ${json.dumps(node['has_comments'])}
-=======
-            materializedPath: '${materialized_path | js_str}',
           urls: {
         %if error is None:
               render: '${urls['render']}',
@@ -223,8 +187,8 @@
         node: {
           urls: {
             files: '${urls['files'] | js_str}'
-          }
->>>>>>> c552c1c5
+          },
+          hasComments: ${json.dumps(node['has_comments'])}
         },
         panelsUsed: ['edit', 'view'],
         currentUser: {
