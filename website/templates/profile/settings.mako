<%inherit file="base.mako"/>
<%def name="title()">Settings</%def>
<%def name="content()">
<% from website import settings %>
<h2 class="page-header">Profile Information</h2>

## TODO: Review and un-comment
##<div class="row">
##    <div class="col-sm-6">
##        <div class="panel panel-default">
##            <div class="panel-heading"><h3 class="panel-title">Merge Accounts</h3></div>
##            <div class="panel-body">
##                <a href="/user/merge/">Merge with duplicate account</a>
##            </div>
##        </div>
##    </div>
##</div>

<div id="profileSettings" class="row">

<<<<<<< HEAD
    <div class="col-sm-3 affix-parent">
        <div class="osf-affix profile-affix" data-spy="affix" data-offset-top="70" data-offset-bottom="268">
            <ul class="nav nav-stacked nav-pills">
                <li class="active"><a href="#">Profile Information</a></li>
                <li><a href="${ web_url_for('user_account') }">Account Settings</a></li>
                <li><a href="${ web_url_for('user_addons') }">Configure Add-on Accounts</a></li>
                <li><a href="${ web_url_for('user_notifications') }">Notifications</a></li>
            </ul>
        </div><!-- end sidebar -->
=======
    <div class="col-sm-3">
      <%include file="include/profile/settings_navpanel.mako" args="current_page='profile'"/>
>>>>>>> 94cf3f6d
    </div>

    <div class="col-sm-9 col-md-7">

        <div id="userProfile">

            <ul class="nav nav-tabs">
                <li class="active"><a href="#names" data-toggle="tab">Name</a></li>
                <li><a href="#social" data-toggle="tab">Social</a></li>
                <li><a href="#jobs" data-toggle="tab">Employment</a></li>
                <li><a href="#schools" data-toggle="tab">Education</a></li>
            </ul>

            <div class="tab-content" id="containDrag">

                <div class="m-t-md tab-pane active" id="names">
                    <div data-bind="template: {name: 'profileName'}"></div>
                </div>

                <div class="m-t-md tab-pane" id="social">
                    <div data-bind="template: {name: 'profileSocial'}"></div>
                </div>

                <div class="m-t-md tab-pane" id="jobs">
                    <div data-bind="template: {name: 'profileJobs'}"></div>
                </div>

                <div class="m-t-md tab-pane" id="schools">
                    <div data-bind="template: {name: 'profileSchools'}"></div>
                </div>

            </div>

        </div>

    </div>

</div>

## TODO: Review and un-comment
##<div mod-meta='{
##        "tpl": "util/render_keys.mako",
##        "uri": "/api/v1/settings/keys/",
##        "replace": true,
##        "kwargs" : {
##            "route": "/settings/"}
##        }'></div>

<%include file="include/profile/names.mako" />
<%include file="include/profile/social.mako" />
<%include file="include/profile/jobs.mako" />
<%include file="include/profile/schools.mako" />
</%def>

<%def name="javascript_bottom()">
<script type="text/javascript">
    ## Store mako variables on window so they are accessible from JS
    ## modules. Not sure if this is a good idea.
    window.contextVars = window.contextVars || {};
    window.contextVars.nameUrls = {
        crud: '${ api_url_for('serialize_names') }',
        impute: '${ api_url_for('impute_names') }'
    };
    window.contextVars.socialUrls = {
        crud: '${ api_url_for('serialize_social') }'
    };
    window.contextVars.jobsUrls = {
        crud: '${ api_url_for('serialize_jobs') }'
    };
    window.contextVars.schoolsUrls = {
        crud: '${ api_url_for('serialize_schools') }'
    };
</script>
<script src=${"/static/public/js/profile-settings-page.js" | webpack_asset}></script>
</%def><|MERGE_RESOLUTION|>--- conflicted
+++ resolved
@@ -18,20 +18,8 @@
 
 <div id="profileSettings" class="row">
 
-<<<<<<< HEAD
     <div class="col-sm-3 affix-parent">
-        <div class="osf-affix profile-affix" data-spy="affix" data-offset-top="70" data-offset-bottom="268">
-            <ul class="nav nav-stacked nav-pills">
-                <li class="active"><a href="#">Profile Information</a></li>
-                <li><a href="${ web_url_for('user_account') }">Account Settings</a></li>
-                <li><a href="${ web_url_for('user_addons') }">Configure Add-on Accounts</a></li>
-                <li><a href="${ web_url_for('user_notifications') }">Notifications</a></li>
-            </ul>
-        </div><!-- end sidebar -->
-=======
-    <div class="col-sm-3">
       <%include file="include/profile/settings_navpanel.mako" args="current_page='profile'"/>
->>>>>>> 94cf3f6d
     </div>
 
     <div class="col-sm-9 col-md-7">
