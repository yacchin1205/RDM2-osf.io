--- conflicted
+++ resolved
@@ -5,16 +5,10 @@
 <% from website import settings%>
 <h2 class="page-header">Notifications</h2>
 
-<<<<<<< HEAD
 <div id="notificationSettings" class="row">
 
     <div class="col-md-3 affix-parent">
-        <div id="affix-nav" data-spy="affix" data-offset-top="70" data-offset-bottom="268">
-=======
-<div class="row affix-menu">
-    <div class="col-sm-3 affix-parent">
-        <div class="panel panel-default profile-panel profile" data-spy="affix" data-offset-top="100" data-offset-bottom="268">
->>>>>>> 1fddefe6
+        <div class="osf-affix profile-affix" data-spy="affix" data-offset-top="70" data-offset-bottom="268">
             <ul class="nav nav-stacked nav-pills">
                 <li><a href="${ web_url_for('user_profile') }">Profile Information</a></li>
                 <li><a href="${ web_url_for('user_account') }">Account Settings</a></li>
@@ -23,7 +17,6 @@
             </ul>
         </div><!-- end sidebar -->
     </div>
-
 
     <div class="col-md-6">
         <div class="panel panel-default scripted" id="selectLists">
