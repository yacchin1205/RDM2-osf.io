--- conflicted
+++ resolved
@@ -18,28 +18,15 @@
 <h2 class="page-header">Configure Add-on Accounts</h2>
 
 
-<<<<<<< HEAD
 <div id="addonSettings" class="row">
-
     <div class="col-sm-3 affix-parent">
-        <div class="osf-affix profile-affix" data-spy="affix" data-offset-top="70" data-offset-bottom="268">
-            <ul class="nav nav-stacked nav-pills">
-                <li><a href="${ web_url_for('user_profile') }">Profile Information</a></li>
-                <li><a href="${ web_url_for('user_account') }">Account Settings</a></li>
-                <li class="active"><a href="#">Configure Add-on Accounts</a></li>
-                <li><a href="${ web_url_for('user_notifications') }">Notifications</a></li>
-            </ul>
-        </div><!-- end sidebar -->
-=======
-    <div class="col-sm-3">
-      <%include file="include/profile/settings_navpanel.mako" args="current_page='addons'"/>
->>>>>>> 94cf3f6d
+        <%include file="include/profile/settings_navpanel.mako" args="current_page='addons'"/>
     </div>
 
     <div class="col-sm-9 col-md-7">
-      <div id="configureAddons" class="panel panel-default">
-        <div class="panel-heading clearfix"><h3 class="panel-title">Configure Add-on Accounts</h3></div>
-        <div class="panel-body">
+        <div id="configureAddons" class="panel panel-default">
+          <div class="panel-heading clearfix"><h3 class="panel-title">Configure Add-on Accounts</h3></div>
+          <div class="panel-body">
           % for addon in addon_settings:
             ${render_user_settings(addon) }
           % if not loop.last:
@@ -47,10 +34,10 @@
           % endif
 
           % endfor
-        </div>
-      </div>
-    </div>
-</div>
+        </div><!-- end panel-body-->
+        </div><!-- end panel -->
+    </div><!-- end-col -->
+</div><!-- end row -->
 
 
 % for name, capabilities in addon_capabilities.iteritems():
