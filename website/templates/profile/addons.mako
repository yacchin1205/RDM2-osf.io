--- conflicted
+++ resolved
@@ -16,21 +16,6 @@
 
 <% from website import settings %>
 <h2 class="page-header">Configure Add-on Accounts</h2>
-
-<<<<<<< HEAD
-        <div class="panel panel-default">
-            <ul class="nav nav-stacked nav-pills">
-                <li><a href="${ web_url_for('user_profile') }">Profile Information</a></li>
-                <li><a href="${ web_url_for('user_account') }">Account Settings</a></li>
-                <li><a href="#">Configure Add-ons</a></li>
-                <li><a href="${ web_url_for('user_notifications') }">Notifications</a></li>
-                % if dev_mode:
-                    <li><a href="${ web_url_for('oauth_application_list') }">Developer apps</a> </li>
-                %endif
-            </ul>
-        </div><!-- end sidebar -->
-=======
->>>>>>> 48c852bd
 
 <div id="addonSettings" class="row">
     <div class="col-sm-3 affix-parent">
