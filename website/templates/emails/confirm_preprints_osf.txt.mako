--- conflicted
+++ resolved
@@ -6,14 +6,10 @@
 
 
 Sincerely,
-<<<<<<< HEAD
-From the team at the Center for Open Science
+Open Science Framework Robot
 
 Center for Open Science
 210 Ridge McIntire Road
 Suite 500
 Charlottesville, VA 22903-5083
-Privacy Policy: https://github.com/CenterForOpenScience/cos.io/blob/master/PRIVACY_POLICY.md
-=======
-Open Science Framework Robot
->>>>>>> 13365488
+Privacy Policy: https://github.com/CenterForOpenScience/cos.io/blob/master/PRIVACY_POLICY.md