--- conflicted
+++ resolved
@@ -39,15 +39,11 @@
                     <td>
                         Now that you've shared your ${reviewable.provider.preprint_word}, take advantage of more GakuNin RDM features:
                         <ul>
-<<<<<<< HEAD
-                            <li>Upload supplemental, materials, data, and code to the GakuNin RDM project associated with your ${reviewable.provider.preprint_word}.
-=======
                             % if has_psyarxiv_chronos_text:
                                 <li>Submit your preprint to an APA-published journal. <a href="https://help.osf.io/hc/en-us/articles/360044820913-Submit-to-APA-Journals-via-PsyArXiv">Learn more</a></li>
                             % endif
 
-                            <li>Upload supplemental, materials, data, and code to the OSF project associated with your ${reviewable.provider.preprint_word}.
->>>>>>> 8cd8f127
+                            <li>Upload supplemental, materials, data, and code to the GakuNin RDM project associated with your ${reviewable.provider.preprint_word}.
                                 <a href="https://openscience.zendesk.com/hc/en-us/articles/360019930533-Upload-a-Preprint#add-supplemental-materials" target="_blank">Learn how</a></li>
                             <li>Preregister your next study. <a href="https://openscience.zendesk.com/hc/en-us/articles/360019930893-Register-Your-Project">Read more</a></li>
                             <li>Or share on social media: Tell your friends through:
