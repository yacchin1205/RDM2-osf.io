--- conflicted
+++ resolved
@@ -28,12 +28,8 @@
                 <li class="dropdown">
                     <a href="#" class="dropdown-toggle" data-toggle="dropdown">Explore <b class="caret"></b></a>
                     <ul class="dropdown-menu">
-<<<<<<< HEAD
-=======
                         <li><a href="/search/?q=*&filter=registration">Registry</a></li>
->>>>>>> a1246d2c
                         <li><a href="/explore/activity">Public Activity</a></li>
-                        <li><a href="/explore">Collaborator Network</a></li>
                     </ul><!-- end dropdown-menu -->
                 </li><!-- end dropdown -->
                 <li class="dropdown">
