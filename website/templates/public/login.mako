--- conflicted
+++ resolved
@@ -229,11 +229,7 @@
     <script type="text/javascript">
         window.contextVars = $.extend(true, {}, window.contextVars, {
             'campaign': ${campaign or '' | sjson, n},
-<<<<<<< HEAD
-            'redirect_url': ${redirect_url or '' | sjson, n}
-=======
             'institution_redirect': ${institution_redirect or '' | sjson, n}
->>>>>>> dd303337
         });
     </script>
     <script src=${"/static/public/js/login-page.js" | webpack_asset}></script>
