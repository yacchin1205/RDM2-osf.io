--- conflicted
+++ resolved
@@ -90,8 +90,6 @@
                             <td><h3>Create a free OSF account to contribute to AgriXiv</h3></td>
                         </tr>
                     </table>
-<<<<<<< HEAD
-=======
                 %elif campaign == "bitss-preprints":
                     <table style="border-collapse: separate; border-spacing: 30px 0; margin-top: 20px;  margin-bottom: 10px;">
                         <tr>
@@ -99,7 +97,6 @@
                             <td><h3>Create a free OSF account to contribute to BITSS</h3></td>
                         </tr>
                     </table>
->>>>>>> 2e614d2a
                 %else:
                     <h3 class="m-b-lg"> Create a free account </h3>
                 %endif
