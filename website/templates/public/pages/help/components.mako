--- conflicted
+++ resolved
@@ -1,24 +1,14 @@
-<<<<<<< HEAD
-<div class="col-md-12 col-sm-12">
-    <span id="components" class="anchor"></span>
-    <h4 class="m-t-lg f-w-lg">Components</h4>
-    <p>Components are like sub-projects that help you organize different parts of your research. Components have their own privacy settings, contributors, wiki, add-ons, and files.</p>
-    <div class="col-md-8 col-md-offset-2 col-sm-12">
-        <div class="gs-video embed-responsive embed-responsive-16by9">
-            <div class="embed-responsive-item youtube-loader" id="kotF8Pnurpw"></div>
+<div class="row">
+    <div class="col-sm-12">
+        <span id="components" class="anchor"></span>
+        <h4 class="m-t-lg f-w-lg">Components</h4>
+        <p>Components are like sub-projects that help you organize different parts of your research. Components have their own privacy settings, contributors, wiki, add-ons, and files.</p>
+        <div class="col-md-8 col-md-offset-2 col-sm-12">
+            <div class="gs-video embed-responsive embed-responsive-16by9">
+                <div class="embed-responsive-item youtube-loader" id="kotF8Pnurpw"></div>
+            </div>
         </div>
     </div>
-=======
-<span id="components" class="anchor"></span>
-<h4>Components</h4>
-<p>Components are like sub-projects that help you organize different parts of your research. Components have their own privacy settings, contributors, wiki, add-ons, and files.</p>
-<div class="row">
-	<div class="col-md-8 col-md-offset-2 col-sm-12">
-	    <div class="gs-video embed-responsive embed-responsive-16by9">
-	        <div class="embed-responsive-item youtube-loader" id="kotF8Pnurpw"></div>
-	    </div>
-	</div>
->>>>>>> e0de5776
 </div>
 <p>To delete a component or project, visit its page and go to "Settings" in the grey navigation bar under the component's title. This will also delete that component's wiki.</p>
 <p>A particular project and component structure that is useful for multiple projects can be used as a template when creating new projects.</p>
@@ -29,5 +19,4 @@
             <div class="embed-responsive-item youtube-loader" id="N1Jk7ax2UHs"></div>
         </div>
     </div>
-
 </div>