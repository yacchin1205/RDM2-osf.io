--- conflicted
+++ resolved
@@ -1,5 +1,4 @@
-<<<<<<< HEAD
-<div class="col-md-12 col-sm-12">
+<div class="col-sm-12">
     <span id="forks" class="anchor"></span>
     <h4 class="m-t-lg f-w-lg">Forks</h4>
     <p>Forking a project means you have created a copy of it into your dashboard, and can change that copy
@@ -14,28 +13,11 @@
         linking to someone else's project but would now like to edit it and make your own version, from the project
         overview page, find the linked project from the and hit the small fork button. There will now be a version you
         can edit in addition to the original.</p>
-    <div class="col-md-8 col-md-offset-2 col-sm-12">
-=======
-<span id="forks" class="anchor"></span>
-<h4>Forks</h4>
-<p>Forking a project means you have created a copy of it into your dashboard, and can change that copy
-    for your own purposes. You will be the only contributor to the forked project until you add others.</p>
-<p>Forks will automatically reference the original project as a functional citation. Over time, the network of
-    forks trace the evolution of project materials.</p>
-<p>To fork a project, visit the project and click the button at the top right of the page. This will give you
-    several options on how you can duplicate a project. Click "Fork" and a fork will be created. It is
-    important to note that the fork will contain only public components, or those for which you are a
-    contributor. Private components that you do not have access to will not be forked.</p>
-<p>A <a href="#links">linked</a> project can also easily be turned into a fork. If you were originally
-    linking to someone else's project but would now like to edit it to make your own version, find the linked project
-    on the project overview page and hit the small fork button. There will now be a version you
-    can edit in addition to the original.</p>
-
-<div class="row">
-    <div class="col-md-8 col-md-offset-2">
->>>>>>> e0de5776
-        <div class="gs-video embed-responsive embed-responsive-16by9">
-            <div class="embed-responsive-item youtube-loader" id="RVFTg0iT2gg"></div>
+    <div class="row">
+        <div class="col-md-8 col-md-offset-2 col-sm-12">
+            <div class="gs-video embed-responsive embed-responsive-16by9">
+                <div class="embed-responsive-item youtube-loader" id="RVFTg0iT2gg"></div>
+            </div>
         </div>
     </div>
 </div>