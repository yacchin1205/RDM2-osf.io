--- conflicted
+++ resolved
@@ -1,5 +1,4 @@
-<<<<<<< HEAD
-<div class="col-md-12 col-sm-12">
+<div class="col-sm-12">
     <span id="dashboards" class="anchor"></span>
     <h4 class="m-t-lg f-w-lg">Dashboards</h4>
     <p>The Dashboard displays all of your projects and their components in the Project Organizer, and is
@@ -10,24 +9,11 @@
     <p>You can shrink or expand each project to display nested components by clicking the + or - to the
         left of the projects name. A more detailed description of how to use the
         <a href="#organizer">Project Organizer</a> is below.</p>
-    <div class="col-md-8 col-md-offset-2 col-sm-12">
-=======
-<span id="dashboards" class="anchor"></span>
-<h4>Dashboards</h4>
-<p>The Dashboard displays all of your projects and their components in the Project Organizer, and is
-    linked in the black navigation bar at the top of the page. From the Project Organizer, you can
-    open any of your projects or components by clicking on the "open" icon to the right of the project's name.
-    To the right of your project organizer you will find a set of widgets that make it easy to create,
-    register, and add files to your projects</p>
-<p>You can shrink or expand each project to display nested components by clicking the + or - to the
-    left of the projects name. A more detailed description of how to use the
-    <a href="#organizer">Project Organizer</a> is below.</p>
-
-<div class="row">
-    <div class="col-md-8 col-md-offset-2">
->>>>>>> e0de5776
-        <div class="gs-video embed-responsive embed-responsive-16by9">
-            <div class="embed-responsive-item youtube-loader" id="CiwtT70rafU"></div>
+    <div class="row">
+        <div class="col-md-8 col-md-offset-2 col-sm-12">
+            <div class="gs-video embed-responsive embed-responsive-16by9">
+                <div class="embed-responsive-item youtube-loader" id="CiwtT70rafU"></div>
+            </div>
         </div>
     </div>
 </div>