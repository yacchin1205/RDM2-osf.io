<%inherit file="base.mako"/>

<%def name="title()">Meetings</%def>
<%def name="stylesheets()">
    ${parent.stylesheets()}
    <link rel="stylesheet" href="/static/css/pages/meeting-landing-page.css">
</%def>

<%def name="content_wrap()">
    <div class="watermarked">
            % if status:
                <%include file="alert.mako" args="extra_css='alert-front text-center'"/>
            % endif
            ${self.content()}
    </div><!-- end watermarked -->
</%def>

<%def name="content()">
    <div class="osf-meeting-header-img">
        <div class="osf-meeting-header">
            <div class="container ">
            <div class="text-center m-b-lg">
                <h1>OSF for Meetings</h1>
                <h3>A <strong>free poster and presentation sharing service</strong> for academic meetings and conferences</h3>
            </div>
                <div class="network-img"> </div>
            <div class="row">
                <div class="col-md-6 col-lg-5 col-xl-4 text-center m-b-lg" >
                    <i class="fa fa-users m-v-sm"></i>
                    <h3 class="f-w-xl"> For Conference Organizers </h3>
                    <div class="text-left">
                        <p class="osf-meeting-p">Register your event to broaden its impact.  Events get a dedicated page, an easy submission process, and persistent links.</p>
                    </div>
                    <div class="p-v-md">
                        <button class="btn btn-success btn-lg" type="button" data-toggle="collapse" data-target="#osf-meeting-register" aria-expanded="false" aria-controls="collapseExample">
                            Register
                        </button>
                    </div>
                    <div class="collapse" id="osf-meeting-register">
                        <div class="m-lg osf-box-lt p-md text-left">
                            <p>OSF for Meetings is a product that we offer to academic conferences at no cost. To request poster and talk hosting for a conference:</p>
                                <p class="text-center"><strong> Email us at <a href="mailto:contact@cos.io">contact@cos.io</a> </strong></p>
                             <p>We'll review and add your conference within one business day.</p>
                        </div>
                    </div>
                </div>
                <div class="col-md-6 col-lg-5 col-lg-offset-2 col-xl-4 col-xl-offset-4 text-center m-b-lg">
                    <i class="fa fa-cloud-upload m-v-sm"></i>
                    <h3 class="f-w-xl"> For Conference Participants </h3>
                    <div class="text-left">
                        <p class="osf-meeting-p">Share your posters and presentations along with any supporting data and materials. Get persistent links and usage analytics.</p></div>
                    <div class="p-v-md">
                        <button class="btn btn-success btn-lg" type="button" data-toggle="collapse" data-target="#osf-meeting-upload" aria-expanded="false" aria-controls="collapseExample">
                            Upload
                        </button>
                    </div>
                    <div class="collapse" id="osf-meeting-upload">
                        <div class="m-lg osf-box-lt p-md text-left">
                            <p>The OSF can host posters and talks for scholarly meetings.
                                Submitting a presentation is easy:</p>

                            <ul>
                                <li>Find the email address for your conference by clicking on its name in the list below</li>
                                <li>Send your materials to the OSF for Meetings email address for your conference</li>
                            </ul>

                            <p> We’ll create an OSF project for you. You'll get a permanent link to your presentation, plus analytics about who has viewed and downloaded your work.</p>
                        </div>

                    </div>
                </div>
            </div>
        </div>
        </div>
    </div>

<<<<<<< HEAD
            <div role="tabpanel">
                <!-- Nav tabs -->
                <ul class="nav nav-tabs m-b-md" role="tablist">
                    <li role="presentation" class="active">
                        <a href="#meetings" aria-controls="meetings" role="tab" data-toggle="tab">All meetings</a>
                    </li>
                    <li role="presentation">
                        <a href="#submissions" aria-controls="submissions" role="tab" data-toggle="tab">All submissions</a>
                    </li>
                </ul>
                <!-- Tab panes -->
                <div class="tab-content">
                    <div role="tabpanel" class="tab-pane active" id="meetings">
                        <p>
                            <small>Only conferences with at least five submissions are displayed here.</small>
                        </p>
                        <div id="meetings-grid"></div>
=======
    <div class="container grey-background">
        <div class="row m-v-lg">
            <div class="col-md-12">
                <div role="tabpanel">
                    <!-- Nav tabs -->
                    <ul class="nav nav-tabs m-b-md" role="tablist">
                        <li role="presentation" class="active">
                            <a href="#meetings" aria-controls="meetings" role="tab" data-toggle="tab">All Meetings</a>
                        </li>
                        <li role="presentation">
                            <a href="#submissions" aria-controls="submissions" role="tab" data-toggle="tab">All Submissions</a>
                        </li>
                    </ul>
                    <!-- Tab panes -->
                    <div class="tab-content">
                        <div role="tabpanel" class="tab-pane active" id="meetings">
                            <p>
                                <small>Only conferences with at least five submissions are displayed.</small>
                            </p>
                            <div id="meetings-grid"></div>
                        </div>
                        <div role="tabpanel" class="tab-pane" id="submissions">
                            <div id="submissions-grid"></div>
                        </div>
>>>>>>> 40ade187
                    </div>
                </div>

            </div>
        </div>

        <div class="row icon-bar m-v-lg">
            <div class="col-md-4 col-sm-4 text-center ">
                <div class="p-v-md m-t-xl m-h-md">
                    <i class="fa fa-eye fa-custom-7x icon-circle blue-icon"></i>
                    <h3>Discover</h3>
                    <div class="p-h-lg">
                        <p class="osf-meeting-p">Explore posters and presentations from events long after they're over.</p></div>
                </div>
            </div>
            <div class="col-md-4 col-sm-4 text-center">
                <div class=" p-v-md  m-t-xl m-h-md">
                    <i class="fa fa-share-alt fa-custom-7x icon-circle  blue-icon"></i>
                    <h3>Share</h3>
                    <div class="p-h-lg">
                        <p class="osf-meeting-p">Get persistent links to your content and increase your impact.</p>
                    </div>
                </div>
            </div>
            <div class="col-md-4 col-sm-4 text-center">
                <div class="p-v-md  m-t-xl m-h-md">
                    <i class="fa fa-magic fa-custom-7x icon-circle blue-icon"></i>
                    <h3>Enhance</h3>
                    <div class="p-h-lg">
                        <p class="osf-meeting-p">Add supplementary data and materials to your submission to make your work more transparent.</p>
                    </div>
                </div>
            </div>
        </div>

        <div class="row text-center m-b-md">
            <h2> Who uses OSF for Meetings?</h2>
        </div>
        <div class="row org-logo m-b-lg">
            <div class="col-sm-3 col-xs-6  text-center">
                <a href="http://www.psychologicalscience.org/"><img src="/static/img/meeting-page/APS.jpg" alt="Logo for American Physiological Society (APS)" class="img-responsive"></a>
            </div>
            <div class="col-sm-3 col-xs-6 text-center">
                <a href="http://www.bitss.org/"><img src="/static/img/meeting-page/BITSS.png" alt="Logo for Berkeley Initiative for Transparency in the Social Sciences (BITSS)" class="img-responsive"></a>
            </div>
            <div class="col-sm-3 col-xs-6 text-center">
                <a href="http://www.nrao.edu/"><img src="/static/img/meeting-page/NRAO.jpg" alt="Logo for National Radio Astronomy Observatory (NRAO)" class="img-responsive"></a>
            </div>
            <div class="col-sm-3 col-xs-6 text-center">
                <a href="http://www.spsp.org/"><img src="/static/img/meeting-page/SPSP.jpg" alt="Logo for Society for Personality and Social Psychology (SPSP)" class="img-responsive"></a>
            </div>
        </div>
    </div>

</%def>

<%def name="javascript_bottom()">
    ${parent.javascript_bottom()}
    <script type="text/javascript">
        window.contextVars = window.contextVars || {};
        window.contextVars.meetings = ${meetings | sjson, n};
        window.contextVars.submissions = ${submissions | sjson, n};
    </script>
    <script src=${"/static/public/js/meetings-page.js" | webpack_asset}></script>
</%def><|MERGE_RESOLUTION|>--- conflicted
+++ resolved
@@ -74,25 +74,6 @@
         </div>
     </div>
 
-<<<<<<< HEAD
-            <div role="tabpanel">
-                <!-- Nav tabs -->
-                <ul class="nav nav-tabs m-b-md" role="tablist">
-                    <li role="presentation" class="active">
-                        <a href="#meetings" aria-controls="meetings" role="tab" data-toggle="tab">All meetings</a>
-                    </li>
-                    <li role="presentation">
-                        <a href="#submissions" aria-controls="submissions" role="tab" data-toggle="tab">All submissions</a>
-                    </li>
-                </ul>
-                <!-- Tab panes -->
-                <div class="tab-content">
-                    <div role="tabpanel" class="tab-pane active" id="meetings">
-                        <p>
-                            <small>Only conferences with at least five submissions are displayed here.</small>
-                        </p>
-                        <div id="meetings-grid"></div>
-=======
     <div class="container grey-background">
         <div class="row m-v-lg">
             <div class="col-md-12">
@@ -100,10 +81,10 @@
                     <!-- Nav tabs -->
                     <ul class="nav nav-tabs m-b-md" role="tablist">
                         <li role="presentation" class="active">
-                            <a href="#meetings" aria-controls="meetings" role="tab" data-toggle="tab">All Meetings</a>
+                            <a href="#meetings" aria-controls="meetings" role="tab" data-toggle="tab">All meetings</a>
                         </li>
                         <li role="presentation">
-                            <a href="#submissions" aria-controls="submissions" role="tab" data-toggle="tab">All Submissions</a>
+                            <a href="#submissions" aria-controls="submissions" role="tab" data-toggle="tab">All submissions</a>
                         </li>
                     </ul>
                     <!-- Tab panes -->
@@ -117,7 +98,6 @@
                         <div role="tabpanel" class="tab-pane" id="submissions">
                             <div id="submissions-grid"></div>
                         </div>
->>>>>>> 40ade187
                     </div>
                 </div>
 
