<%inherit file="base.mako"/>
<%def name="title()">Search</%def>
<%def name="stylesheets()">
    ${parent.stylesheets()}
    <link rel="stylesheet" href="/static/css/pages/search-page.css">
</%def>

<%def name="content()">
    <div id="searchControls" class="scripted">
        <%include file='./search_bar.mako' />
        <div class="row">
            <div class="col-md-12">
                <div class="row m-t-md">
                    <!-- ko if: allCategories().length > 0-->
                    <div class="col-md-3">
                        <div class="row">
                            <div class="col-md-12">
                                <ul class="nav nav-pills nav-stacked" data-bind="foreach: allCategories">

                                    <!-- ko if: $parent.category().name === name -->
                                        <li class="active"> <!-- TODO: simplify markup; only the active class really needs to be conditional -->
                                            <a data-bind="click: $parent.filter.bind($data)"><span data-bind="text: display"></span><span class="badge pull-right" data-bind="text: count"></span></a>
                                        </li>
                                    <!-- /ko -->
                                    <!-- ko if: $parent.category().name !== name -->
                                        <li>
                                            <a data-bind="click: $parent.filter.bind($data)"><span data-bind="text: display"></span><span class="badge pull-right" data-bind="text: count"></span></a>
                                        </li>
                                    <!-- /ko -->
                                </ul>
                            </div>
                        </div>
                        <!-- ko if: tags().length -->
                        <div class="row">
                            <div class="col-md-12">
                                <h4> Improve your search:</h4>
                                <span class="tag-cloud" data-bind="foreach: {data: tags, as: 'tag'}">
                                    <!-- ko if: count === $parent.tagMaxCount() && count > $parent.tagMaxCount()/2  -->
                                    <span class="tag tag-big tag-container"
                                          data-bind="click: $root.addTag.bind($parentContext, tag.name)">
                                        <span class="cloud-text" data-bind="text: name"></span>
                                        <i class="fa fa-times-circle remove-tag big"
                                           data-bind="click: $root.removeTag.bind($parentContext, tag.name)"></i>
                                    </span>
                                    <!-- /ko -->
                                    <!-- ko if: count < $parent.tagMaxCount() && count > $parent.tagMaxCount()/2 -->
                                    <span class="tag tag-med tag-container"
                                          data-bind="click: $root.addTag.bind($parentContext, tag.name)">
                                        <span class="cloud-text" data-bind="text: name"></span>
                                        <i class="fa fa-times-circle remove-tag med"
                                           data-bind="click: $root.removeTag.bind($parentContext, tag.name)"></i>
                                    </span>
                                    <!-- /ko -->
                                    <!-- ko if: count <= $parent.tagMaxCount()/2-->
                                    <span class="tag tag-sm tag-container"
                                          data-bind="click: $root.addTag.bind($parentContext, tag.name)">
                                        <span class="cloud-text" data-bind="text: name"></span>
                                        <i class="fa fa-times-circle remove-tag"
                                           data-bind="click: $root.removeTag.bind($parentContext, tag.name)"></i>
                                    </span>
                                    <!-- /ko -->
                                </span>
                            </div>
                        </div>
                        <br />
                        <!-- /ko -->
                        <div class="row" class="hidden-xs" data-bind="if: showLicenses" class="row">
                            <div class="col-md-12">
                                <h4> Filter by license:</h4>
                                <span data-bind="if: licenses">
                                <ul class="nav nav-pills nav-stacked"
                                    data-bind="foreach: {data: licenses, as: 'license'}">
                                  <li data-bind="css: {'active': license.active(), 'disabled': !license.count()}">
                                    <a data-bind="click: license.toggleActive">
                                      <span style="display: inline-block; max-width: 85%;" data-bind="text: license.name"></span>
                                      <span data-bind="text: license.count" class="badge pull-right"></span>
                                    </a>
                                  </li>
                                </ul>
                                </span>
                            </div>
                        </div>
                        <br />
                    </div>
                    <!-- /ko -->
                    <div class="col-md-9">
                        <!-- ko if: searchStarted() && !totalCount() -->
                        <div class="search-results hidden" data-bind="css: {hidden: totalCount() }">No results found.</div>
                        <!-- /ko -->
                        <!-- ko if: totalCount() -->
                        <div data-bind="foreach: results">
                            <div class="search-result" data-bind="template: { name: category, data: $data}"></div>
                        </div>
                        <ul class="pager">
                            <li data-bind="css: {disabled: !prevPageExists()}">
                                <a href="#" data-bind="click: pagePrev">Previous Page </a>
                            </li>
                            <span data-bind="visible: totalPages() > 0">
                                <span data-bind="text: navLocation"></span>
                            </span>
                            <li data-bind="css: {disabled: !nextPageExists()}">
                                <a href="#" data-bind="click: pageNext"> Next Page</a>
                            </li>
                        </ul>
                        <!-- /ko -->
                        <div class="buffer"></div>
                    </div><!--col-->
                </div><!--row-->
            </div><!--col-->
        </div><!--row-->
    </div>

    <script type="text/html" id="SHARE">
        <!-- ko if: $data.links -->
            <h4><a data-bind="attr: {href: links[0].url}, text: title"></a></h4>
        <!-- /ko -->

        <!-- ko ifnot: $data.links -->
            <h4><a data-bind="attr: {href: id.url}, text: title"></a></h4>
        <!-- /ko -->

        <!-- TODO: Add a "trimText" filter to replace the one we're losing from KO.punches; this display value should be a 500 char max limit-->
        <h5>Description: <small data-bind="fitText: {text: description || 'No Description', length: 500}"></small></h5>

        <!-- ko if: contributors.length > 0 -->
        <h5>
            Contributors: <small data-bind="foreach: contributors">
                <span data-bind="text: $data.given + ' ' + $data.family"></span>
            <!-- ko if: ($index()+1) < ($parent.contributors.length) -->&nbsp;- <!-- /ko -->
            </small>
        </h5>
        <!-- /ko -->

        <!-- ko if: $data.source -->
        <h5>Source: <small data-bind="text: source"></small></h5>
        <!-- /ko -->

        <!-- ko if: $data.isResource -->
        <button class="btn btn-primary pull-right" data-bind="click: $parents[1].claim.bind($data, _id)">Curate This</button>
        <br>
        <!-- /ko -->
    </script>
    <script type="text/html" id="file">
        <h4><a data-bind="attr: {href: deep_url}, text: name"></a> (<span data-bind="if: is_registration">Registration </span>File)</h4>
        <h5>
            <!-- ko if: parent_url --> From: <a data-bind="attr: {href: parent_url}, text: parent_title || '' + ' /'"></a> <!-- /ko -->
            <!-- ko if: !parent_url --> From: <span data-bind="if: parent_title"><span data-bind="text: parent_title"></span> /</span> <!-- /ko -->
            <a data-bind="attr: {href: node_url}, text: node_title"></a>
        </h5>
        <!-- ko if: tags.length > 0 --> <div data-bind="template: 'tag-cloud'"></div> <!-- /ko -->
    </script>
    <script type="text/html" id="user">

        <div class="row">
            <div class="col-md-2">
                <img class="social-gravatar" data-bind="visible: gravatarUrl(), attr: {src: gravatarUrl()}">
            </div>
            <div class="col-md-10">
                <h4><a data-bind="attr: {href: url}, text: user"></a></h4>
                <p>
                    <span data-bind="visible: job_title, text: job_title"></span><!-- ko if: job_title && job --> at <!-- /ko -->
                    <span data-bind="visible: job, text: job"></span><!-- ko if: job_title || job --><br /><!-- /ko -->
                    <span data-bind="visible: degree, text: degree"></span><!-- ko if: degree && school --> from <!-- /ko -->
                    <span data-bind="visible: school, text: school"></span><!-- ko if: degree || school --><br /><!-- /ko -->
                </p>
                <!-- ko if: social -->
                <ul class="list-inline">
                    <li data-bind="visible: social.personal">
                        <a data-bind="attr: {href: social.personal}">
                            <i class="fa fa-globe social-icons" data-toggle="tooltip" title="Personal Website"></i>
                        </a>
                    </li>

                    <li data-bind="visible: social.twitter">
                        <a data-bind="attr: {href: social.twitter}">
                            <i class="fa fa-twitter social-icons" data-toggle="tooltip" title="Twitter"></i>
                        </a>
                    </li>
                    <li data-bind="visible: social.github">
                        <a data-bind="attr: {href: social.github}">
                            <i class="fa fa-github-alt social-icons" data-toggle="tooltip" title="Github"></i>
                        </a>
                    </li>
                    <li data-bind="visible: social.linkedIn">
                        <a data-bind="attr: {href: social.linkedIn}">
                            <i class="fa fa-linkedin social-icons" data-toggle="tooltip" title="LinkedIn"></i>
                        </a>
                    </li>
                    <li data-bind="visible: social.scholar">
                        <a data-bind="attr: {href: social.scholar}">
                            <img class="social-icons" src="/static/img/googlescholar.png"data-toggle="tooltip" title="Google Scholar">
                        </a>
                    </li>
                    <li data-bind="visible: social.impactStory">
                        <a data-bind="attr: {href: social.impactStory}">
                            <i class="fa fa-info-circle social-icons" data-toggle="tooltip" title="ImpactStory"></i>
                        </a>
                    </li>
                    <li data-bind="visible: social.orcid">
                        <a data-bind="attr: {href: social.orcid}">
                            <i class="fa social-icons" data-toggle="tooltip" title="ORCiD">iD</i>
                        </a>
                    </li>
                    <li data-bind="visible: social.researcherId">
                        <a data-bind="attr: {href: social.researcherId}">
                            <i class="fa social-icons" data-toggle="tooltip" title="ResearcherID">R</i>
                        </a>
                    </li>
                    <li data-bind="visible: social.researchGate">
                        <a data-bind="attr: {href: social.researchGate}">
                            <img class="social-icons" src="/static/img/researchgate.jpg" style="PADDING-BOTTOM: 7px" data-toggle="tooltip" title="ResearchGate"></i>
                        </a>
                    </li>
                    <li data-bind="visible: social.academiaInstitution + social.academiaProfileID">
                        <a data-bind="attr: {href: social.academiaInstitution + social.academiaProfileID}">
                            <i class="fa social-icons" data-toggle="tooltip" title="Academia">A</i>
                        </a>
                    </li>
                    <li data-bind="visible: social.baiduScholar">
                        <a data-bind="attr: {href: social.baiduScholar}">
                            <img class="social-icons" src="/static/img/baiduscholar.png"data-toggle="tooltip" style="PADDING-BOTTOM: 5px" title="Baidu Scholar">
                        </a>
                    </li>
                </ul>
                <!-- /ko -->
            </div>
        </div>

    </script>
    <script type="text/html" id="node">
      <!-- ko if: parent_url -->
      <h4><a data-bind="attr: {href: parent_url}, text: parent_title"></a> / <a data-bind="attr: {href: url}, text: title"></a></h4>
        <!-- /ko -->
        <!-- ko if: !parent_url -->
        <h4><span data-bind="if: parent_title"><span data-bind="text: parent_title"></span> /</span> <a data-bind="attr: {href: url}, text: title"></a></h4>
        <!-- /ko -->

        <p data-bind="visible: description"><strong>Description:</strong> <span data-bind="fitText: {text: description, length: 500}"></span></p>

        <!-- ko if: contributors.length > 0 -->
        <p>
            <strong>Contributors:</strong> <span data-bind="foreach: contributors">
                <!-- ko if: url -->
                    <a data-bind="attr: {href: url}, text: fullname"></a>
                <!-- /ko-->
                <!-- ko ifnot: url -->
                    <span data-bind="text: fullname"></span>
                <!-- /ko -->
            <!-- ko if: ($index()+1) < ($parent.contributors.length) -->&nbsp;- <!-- /ko -->
            </span>
        </p>
        <!-- /ko -->
      <!-- ko if: primary_institution -->
        <p><strong>Primary institution:</strong> {{ primary_institution }} </p>
        <!-- /ko -->
        <!-- ko if: tags.length > 0 -->
        <div data-bind="template: 'tag-cloud'"></div>
        <!-- /ko -->
        <p><strong>Jump to:</strong>
            <!-- ko if: n_wikis > 0 -->
            <a data-bind="attr: {href: wikiUrl}">Wiki</a> -
            <!-- /ko -->
            <a data-bind="attr: {href: filesUrl}">Files</a>
        </p>
    </script>
    <script type="text/html" id="project">
      <div data-bind="template: {name: 'node', data: $data}"></div>
    </script>
    <script type="text/html" id="component">
      <div data-bind="template: {name: 'node', data: $data}"></div>
    </script>
    <script type="text/html" id="registration">
        <!-- ko if: parent_url -->
<<<<<<< HEAD
        <h4><a data-bind="attr.href: parent_url">{{ parent_title}}</a> / <a data-bind="attr.href: url">{{ title }}</a>  (<span class="text-danger" data-bind="if: is_retracted">Withdrawn </span>Registration)</h4>
        <!-- /ko -->
        <!-- ko if: !parent_url -->
        <h4><span data-bind="if: parent_title">{{ parent_title }} /</span> <a data-bind="attr.href: url">{{ title }}</a>  (<span class="text-danger" data-bind="if: is_retracted">Withdrawn </span>Registration)</h4>
=======
        <h4><a data-bind="attr: {href: parent_url}, text: parent_title"></a> / <a data-bind="attr: {href: url}, text: title"></a>  (<span class="text-danger" data-bind="if: is_retracted">Retracted </span>Registration)</h4>
        <!-- /ko -->
        <!-- ko if: !parent_url -->
        <h4><span data-bind="if: parent_title"><span data-bind="text: parent_title"></span> /</span> <a data-bind="attr: {href: url}, text: title"></a>  (<span class="text-danger" data-bind="if: is_retracted">Retracted </span>Registration)</h4>
>>>>>>> 10b0ad6d
        <!-- /ko -->
        <strong><span data-bind="text: 'Date Registered: ' + dateRegistered['local'], tooltip: {title: dateRegistered['utc']}"></span></strong>

        <p data-bind="visible: description"><strong>Description:</strong> <span data-bind="fitText: {text: description, length: 500}"></span></p>

        <!-- ko if: contributors.length > 0 -->
        <p>
            <strong>Contributors:</strong> <span data-bind="foreach: contributors">
                <!-- ko if: url -->
                    <a data-bind="attr: {href: url}, text: fullname"></a>
                <!-- /ko-->
                <!-- ko ifnot: url -->
                    <span data-bind="text: fullname"></span>
                <!-- /ko -->


            <!-- ko if: ($index()+1) < ($parent.contributors.length) -->&nbsp;- <!-- /ko -->
            </span>
        </p>
        <!-- /ko -->
        <!-- ko if: tags.length > 0 -->
        <div data-bind="template: 'tag-cloud'"></div>
        <!-- /ko -->
        <p><strong>Jump to:</strong>
            <!-- ko if: n_wikis > 0 -->
            <a data-bind="attr: {href: wikiUrl}">Wiki</a> -
            <!-- /ko -->
            <a data-bind="attr: {href: filesUrl}">Files</a>
        </p>
    </script>
    <script id="tag-cloud" type="text/html">
        <p data-bind="visible: tags.length"><strong>Tags:</strong>
            <div data-bind="foreach: tags">
                <span class="tag pointer tag-container"
                      data-bind="click: $root.addTag.bind($parentContext, $data)">
                    <span class="tag-text" data-bind="text: $data"></span>
                    <i class="fa fa-times-circle remove-tag"
                       data-bind="click: $root.removeTag.bind($parentContext, $data)"></i>
                </span>
            </div>
        </p>
    </script>
</%def>

<%def name="javascript_bottom()">
    <script type="text/javascript">
        window.contextVars = $.extend(true, {}, window.contextVars, {
            search:true
        });
    </script>

    <script src=${"/static/public/js/search-page.js" | webpack_asset}></script>


</%def><|MERGE_RESOLUTION|>--- conflicted
+++ resolved
@@ -271,17 +271,10 @@
     </script>
     <script type="text/html" id="registration">
         <!-- ko if: parent_url -->
-<<<<<<< HEAD
-        <h4><a data-bind="attr.href: parent_url">{{ parent_title}}</a> / <a data-bind="attr.href: url">{{ title }}</a>  (<span class="text-danger" data-bind="if: is_retracted">Withdrawn </span>Registration)</h4>
+        <h4><a data-bind="attr: {href: parent_url}, text: parent_title"></a> / <a data-bind="attr: {href: url}, text: title"></a>  (<span class="text-danger" data-bind="if: is_retracted">Withdrawn </span>Registration)</h4>
         <!-- /ko -->
         <!-- ko if: !parent_url -->
-        <h4><span data-bind="if: parent_title">{{ parent_title }} /</span> <a data-bind="attr.href: url">{{ title }}</a>  (<span class="text-danger" data-bind="if: is_retracted">Withdrawn </span>Registration)</h4>
-=======
-        <h4><a data-bind="attr: {href: parent_url}, text: parent_title"></a> / <a data-bind="attr: {href: url}, text: title"></a>  (<span class="text-danger" data-bind="if: is_retracted">Retracted </span>Registration)</h4>
-        <!-- /ko -->
-        <!-- ko if: !parent_url -->
-        <h4><span data-bind="if: parent_title"><span data-bind="text: parent_title"></span> /</span> <a data-bind="attr: {href: url}, text: title"></a>  (<span class="text-danger" data-bind="if: is_retracted">Retracted </span>Registration)</h4>
->>>>>>> 10b0ad6d
+        <h4><span data-bind="if: parent_title"><span data-bind="text: parent_title"></span> /</span> <a data-bind="attr: {href: url}, text: title"></a>  (<span class="text-danger" data-bind="if: is_retracted">Withdrawn </span>Registration)</h4>
         <!-- /ko -->
         <strong><span data-bind="text: 'Date Registered: ' + dateRegistered['local'], tooltip: {title: dateRegistered['utc']}"></span></strong>
 
