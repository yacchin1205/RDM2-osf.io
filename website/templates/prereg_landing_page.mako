<%inherit file="base.mako"/>

<<<<<<< HEAD

<%def name="title()">GakuNin RDM Prereg Challenge</%def>

=======
<%def name="title()">
    %if waffle.switch_is_active(features.OSF_PREREGISTRATION):
        OSF Preregistration
    %else:
        OSF Prereg Challenge
    %endif
</%def>
>>>>>>> 9746676e
<%def name="stylesheets()">
    ${ parent.stylesheets() }
    <link rel="stylesheet" href="/static/css/registration_landing.css">
</%def>

<%def name="javascript_bottom()">
    ${ parent.javascript_bottom() }
    <script src=${"/static/public/js/reg-landing-page.js" | webpack_asset}></script>
</%def>

<%def name="newPrereg(size='')">
<div id="newPrereg${size}" class="prereg-new-prereg p-md osf-box box-round clearfix m-b-lg" style="display:none">
  <p class="reg-landing-page-text-left">Please provide a title for your project: </p>
  <input type="text" class="new-project-title form-control" placeholder="Title">
  <button type="submit" id="newProject${size}" class="btn btn-primary pull-right m-t-md">Continue</button>
</div>
</%def>

<%def name="existingDraft(size='')">
<div id="existingDraft${size}" class="prereg-existing-prereg p-md osf-box box-round clearfix m-b-lg" style="display:none; width: 100%;">
  <p class="reg-landing-page-text-left">Go to an existing preregistration:</p>
    <input id="regDraftSearch${size}" class="form-control"></input>
    <div class="p-xs"><a href="#" class="regDraftButton btn btn-primary m-t-sm disabled pull-right">Preregister</a></div>
</div>
</%def>

<%def name="existingProject(size='')">
<% size = size or '' %>
<div id="existingProject${size}" class="prereg-existing-project p-md osf-box box-round clearfix m-b-lg" style="display:none">
  <p class="reg-landing-page-text-left">Preregister an existing project:</p>
  <input id="projectSearch${size}" class="form-control" ></input>
  <div class="p-xs"><a href="#" class="projectRegButton btn btn-primary disabled m-t-sm pull-right">Preregister</a></div>
</div>
</%def>

<%def name="content()">
<div class="prereg-container">
    <h1 class="m-t-xl m-b-lg text-center">
        %if waffle.switch_is_active(features.OSF_PREREGISTRATION):
            <img class="reg-landing-page-logo" src="/static/img/registries/osf-prereg-red.png" alt="preregistration_logo">
        %else:
            <img class="reg-landing-page-logo" src="/static/img/registries/osf-prereg-challenge-black.png" alt="preregistration_logo">
        %endif
    </h1>
    %if waffle.switch_is_active(features.OSF_PREREGISTRATION):
        <p>Improve your research with <a target='_blank' href='http://www.cos.io/prereg/'>preregistration</a>. By writing out specific details such as data collection methods, analysis plans, and rules for data exclusion, you can make important decisions early on and have a clear record of these choices. This can help reduce biases that occur once the data are in front of you.</p>
        <p>Use <a target='_blank' href='https://osf.io/registries/'>OSF Registries</a> to discover previously registered work.</p>
    %else:
        <p><strong> Articles must be published by an <a target='_blank' href='http://cos.io/our-services/prereg-more-information/'>approved</a> journal by December 31, 2018, to be eligible for a prize. Please use this this helpful workflow to preregister, even if you are not seeking a prize. </strong></p>
        <p> Improve your research with preregistration. The process of creating a <a href='http://www.cos.io/prereg'> preregistration</a> is beneficial to both the scientific field and to you, the scientist. By writing out detailed data collection methods, analysis plans, and rules for excluding or missing data, you can make important decisions that affect your workflow earlier, without the biases that occur once the data are in front of you.</p>
    %endif
    <div class="col-md-12 visible-xs">
      %if is_logged_in:
      <div class="row">
        <div class="reg-landing-page-button-xs reg-landing-page-button reg-button-qtoggle m-b-md p-md osf-box-lt p-md box-round prereg" data-qtoggle-group="prereg" data-qtoggle-target="#newPreregXS">Start a new preregistration</div>
        <div class="prereg-button-content-xs">
          ${newPrereg('XS')}
        </div>
      </div>
      %else:
      <a href="${domain}login/?campaign=prereg">
          <div class="reg-landing-page-button-xs reg-landing-page-button m-b-md p-md osf-box-lt p-md box-round">Preregister</div>
      </a>
      %endif
      %if has_draft_registrations:
      <div class="row">
        <div class="reg-landing-page-button-xs reg-landing-page-button reg-button-qtoggle m-b-md p-md osf-box-lt p-md box-round" data-qtoggle-group="prereg" data-qtoggle-target="#existingDraftXS">Continue working on an existing draft preregistration</div>
        <div class="prereg-button-content-xs">
          ${existingDraft('XS')}
        </div>
      </div>
      %endif
      %if has_projects:
      <div class="row">
<<<<<<< HEAD
        <div class="reg-landing-page-button-xs reg-landing-page-button reg-button-qtoggle m-b-md p-md osf-box-lt p-md box-round" data-qtoggle-group="prereg" data-qtoggle-target="#existingProjectXS">Preregister a project you already have on the GakuNin RDM
=======
        <div class="reg-landing-page-button-xs reg-landing-page-button reg-button-qtoggle m-b-md p-md osf-box-lt p-md box-round" data-qtoggle-group="prereg" data-qtoggle-target="#existingProjectXS">Preregister a project you already have on OSF
>>>>>>> 9746676e
        </div>
        <div class="reg-button-content-xs">
          ${existingProject('XS')}
        </div>
      </div>
      %endif
    </div>
    <div class="row hidden-xs">
      <%
          if has_draft_registrations and has_projects:
              # all three buttons
              num_cols = 3
          elif has_draft_registrations or has_projects:
              # two buttons
              num_cols = 2
          else:
              # one button
              num_cols = 1
      %>
      <table class="reg-landing-page-button-row">
        <tbody>
          <tr>
            %if is_logged_in:
            <div>
            <td class="col-sm-${ num_cols } reg-landing-page-button-col">
              <div class="reg-landing-page-button reg-button-qtoggle m-b-md p-md osf-box-lt p-md box-round prereg" data-qtoggle-group="prereg" data-qtoggle-target="#newPrereg">Start a new preregistration</div>
            </td>
            %else:
            <td class="col-sm-${ num_cols } reg-landing-page-button-col">
              <a href="${domain}login/?campaign=prereg">
                <div class="reg-landing-page-button m-b-md p-md osf-box-lt p-md box-round">Preregister</div>
              </a>
            </td>
            %endif
            %if has_draft_registrations:
            <td class="col-sm-${ num_cols } reg-landing-page-button-col">
              <div class="reg-landing-page-button reg-button-qtoggle m-b-md p-md osf-box-lt p-md box-round" data-qtoggle-group="prereg" data-qtoggle-target="#existingDraft">Continue working on an existing draft preregistration</div>
            </td>
            %endif
            %if has_projects:
            <td class="col-sm-${ num_cols } reg-landing-page-button-col">
<<<<<<< HEAD
              <div class="reg-landing-page-button reg-button-qtoggle m-b-md p-md osf-box-lt p-md box-round" data-qtoggle-group="prereg" data-qtoggle-target="#existingProject">Preregister a project you already have on the GakuNin RDM</div>
=======
              <div class="reg-landing-page-button reg-button-qtoggle m-b-md p-md osf-box-lt p-md box-round" data-qtoggle-group="prereg" data-qtoggle-target="#existingProject">Preregister a project you already have on OSF</div>
>>>>>>> 9746676e
            </td>
            %endif
          </tr>
          <tr>
            ## Always displayed
            <td class="col-sm-${ num_cols } reg-landing-page-button-contents">
              <div class="reg-landing-page-action">
                ${newPrereg()}
              </div>
            </td>
            %if has_draft_registrations:
            <td class="col-sm-${ num_cols } reg-landing-page-button-contents">
              <div class="reg-landing-page-action">
                ${existingDraft()}
              </div>
            </td>
            %endif
            %if has_projects:
            <td class="col-sm-${ num_cols } reg-landing-page-button-contents">
              <div class="reg-landing-page-action">
                ${existingProject()}
              </div>
            </td>
            %endif
          </tr>
        </tbody>
      </table>
    </div>
</div>
<%include file="components/autocomplete.mako"/>
<script type="text/javascript">
  window.contextVars = window.contextVars || {};
  window.contextVars.campaign = ${campaign_short | sjson};
</script>
</%def><|MERGE_RESOLUTION|>--- conflicted
+++ resolved
@@ -1,18 +1,12 @@
 <%inherit file="base.mako"/>
 
-<<<<<<< HEAD
-
-<%def name="title()">GakuNin RDM Prereg Challenge</%def>
-
-=======
 <%def name="title()">
     %if waffle.switch_is_active(features.OSF_PREREGISTRATION):
-        OSF Preregistration
+        GakuNin RDM Preregistration
     %else:
-        OSF Prereg Challenge
+        GakuNin RDM Prereg Challenge
     %endif
 </%def>
->>>>>>> 9746676e
 <%def name="stylesheets()">
     ${ parent.stylesheets() }
     <link rel="stylesheet" href="/static/css/registration_landing.css">
@@ -87,11 +81,7 @@
       %endif
       %if has_projects:
       <div class="row">
-<<<<<<< HEAD
         <div class="reg-landing-page-button-xs reg-landing-page-button reg-button-qtoggle m-b-md p-md osf-box-lt p-md box-round" data-qtoggle-group="prereg" data-qtoggle-target="#existingProjectXS">Preregister a project you already have on the GakuNin RDM
-=======
-        <div class="reg-landing-page-button-xs reg-landing-page-button reg-button-qtoggle m-b-md p-md osf-box-lt p-md box-round" data-qtoggle-group="prereg" data-qtoggle-target="#existingProjectXS">Preregister a project you already have on OSF
->>>>>>> 9746676e
         </div>
         <div class="reg-button-content-xs">
           ${existingProject('XS')}
@@ -133,11 +123,7 @@
             %endif
             %if has_projects:
             <td class="col-sm-${ num_cols } reg-landing-page-button-col">
-<<<<<<< HEAD
               <div class="reg-landing-page-button reg-button-qtoggle m-b-md p-md osf-box-lt p-md box-round" data-qtoggle-group="prereg" data-qtoggle-target="#existingProject">Preregister a project you already have on the GakuNin RDM</div>
-=======
-              <div class="reg-landing-page-button reg-button-qtoggle m-b-md p-md osf-box-lt p-md box-round" data-qtoggle-group="prereg" data-qtoggle-target="#existingProject">Preregister a project you already have on OSF</div>
->>>>>>> 9746676e
             </td>
             %endif
           </tr>
