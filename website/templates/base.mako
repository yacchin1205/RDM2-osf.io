<% from website import settings %>

<!DOCTYPE html>
<html lang="en">
<head>
    <meta charset="utf-8">
    <title>OSF | ${self.title()}</title>
    % if settings.GOOGLE_SITE_VERIFICATION:
        <meta name="google-site-verification" content="${settings.GOOGLE_SITE_VERIFICATION}" />
    % endif
    <meta name="viewport" content="width=device-width, initial-scale=1.0">
    <meta name="description" content="${self.description()}">
    <meta http-equiv="X-UA-Compatible" content="IE=edge">
    <meta name="fragment" content="!">

    % if sentry_dsn_js:
    <script src="/static/vendor/bower_components/raven-js/dist/raven.min.js"></script>
    <script>
        Raven.config(${ sentry_dsn_js | sjson, n }, {}).install();
    </script>
    % else:
    <script>
        window.Raven = {};
        Raven.captureMessage = function(msg, context) {
            console.error('=== Mock Raven.captureMessage called with: ===');
            console.log('Message: ' + msg);
            console.log(context);
        };
        Raven.captureException = function(err, context) {
            console.error('=== Mock Raven.captureException called with: ===');
            console.log('Error: ' + err);
            console.log(context);
        };
    </script>
    % endif

    <!-- Facebook display -->
    <meta name="og:image" content="http://centerforopenscience.org/static/img/cos_center_logo_small.png"/>
    <meta name="og:title" content="${self.title()}"/>
    <meta name="og:ttl" content="3"/>
    <meta name="og:description" content="${self.og_description()}"/>

    ${includes_top()}
    ${self.stylesheets()}
    <script src="${"/static/public/js/base-page.js" | webpack_asset}"></script>
    ${self.javascript()}

    <link href='//fonts.googleapis.com/css?family=Carrois+Gothic|Inika|Patua+One' rel='stylesheet' type='text/css'>
    <link href='https://fonts.googleapis.com/css?family=Open+Sans:400,600,300,700' rel='stylesheet' type='text/css'>

</head>
<body data-spy="scroll" data-target=".scrollspy">

    % if dev_mode:
    <style>
        #devmode {
            position:fixed;
            bottom:0;
            left:0;
            border-top-right-radius:8px;
            background-color:red;
            color:white;
            padding:.5em;
        }
    </style>
    <div id='devmode'><strong>WARNING</strong>: This site is running in development mode.</div>
    % endif

    <%include file="nav.mako"/>
     ## TODO: shouldn't always have the watermark class
    ${self.content_wrap()}

% if not user_id:
<div id="footerSlideIn">
    <div class="container">
        <div class="row">
            <div class='col-sm-2 hidden-xs'>
                <img class="logo" src="/static/img/circle_logo.png">
            </div>
            <div class='col-sm-10 col-xs-12'>
                <a data-bind="click: dismiss" class="close" href="#">&times;</a>
                <h1>Start managing your projects on the OSF today.</h1>
                <p>Free and easy to use, the Open Science Framework supports the entire research lifecycle: planning, execution, reporting, archiving, and discovery.</p>
                <div>
                    <a data-bind="click: trackClick.bind($data, 'Create Account')" class="btn btn-primary" href="${web_url_for('index')}#signUp">Create an Account</a>

                    <a data-bind="click: trackClick.bind($data, 'Learn More')" class="btn btn-primary" href="/getting-started/">Learn More</a>
                    <a data-bind="click: dismiss">Hide this message</a>
                </div>
            </div>
        </div>
    </div>
</div>
% endif


    ${self.footer()}
    <%include file="copyright.mako"/>
        % if settings.PINGDOM_ID:
            <script>
            var _prum = [['id', ${ settings.PINGDOM_ID | sjson, n }],
                            ['mark', 'firstbyte', (new Date()).getTime()]];
            (function() {
                var s = document.getElementsByTagName('script')[0]
                    , p = document.createElement('script');
                p.async = 'async';
                p.src = '//rum-static.pingdom.net/prum.min.js';
                s.parentNode.insertBefore(p, s);
            })();
            </script>
        % endif

        <%!
            import hashlib

            def user_hash(user_id):
                token = hashlib.md5()
                token.update(user_id)
                return token.hexdigest()
        %>

        <%!
            import datetime
            def create_timestamp():
                return str(datetime.datetime.utcnow())
        %>

        % if settings.GOOGLE_ANALYTICS_ID:
            <script>
            (function(i,s,o,g,r,a,m){i['GoogleAnalyticsObject']=r;i[r]=i[r]||function(){
            (i[r].q=i[r].q||[]).push(arguments)},i[r].l=1*new Date();a=s.createElement(o),
            m=s.getElementsByTagName(o)[0];a.async=1;a.src=g;m.parentNode.insertBefore(a,m)
            })(window,document,'script','//www.google-analytics.com/analytics.js','ga');

            ga('create', ${ settings.GOOGLE_ANALYTICS_ID | sjson, n }, 'auto', {'allowLinker': true});
            ga('require', 'linker');
            ga('linker:autoLink', ['centerforopenscience.org'] );
            ga('set', 'dimension1', ${user_hash(user_id) | sjson, n});
            ga('set', 'dimension2', ${create_timestamp() | sjson, n});
            ga('send', 'pageview');
            </script>
            
        % else:
            <script>
                window.ga = function(source) {
                        console.error('=== Mock ga event called: ===');
                        console.log('event: ga(' +
                                    arguments[0] + ', ' +
                                    arguments[1] + ', ' +
                                    arguments[2] + ', ' +
                                    arguments[3] + ')'
                        );
                };
          </script>
        % endif

        % if piwik_host:
            <script src="${ piwik_host }piwik.js" type="text/javascript"></script>
        % endif

        <script>
            // Mako variables accessible globally
            window.contextVars = $.extend(true, {}, window.contextVars, {
                waterbutlerURL: ${ waterbutler_url if waterbutler_url.endswith('/') else waterbutler_url + '/' | sjson, n },
                cookieName: ${ cookie_name | sjson, n },
                apiV2Prefix: ${ api_v2_base | sjson, n },
                registerUrl: ${ api_url_for('register_user') | sjson, n},
<<<<<<< HEAD
                currentUser: {
                    id: ${ user_id | sjson, n }
                }
=======
                popular: ${ popular_links_node | sjson, n},
                newAndNoteworthy: ${ noteworthy_links_node | sjson, n}
>>>>>>> d0428537
            });
        </script>

        % if piwik_host:
            <% is_public = node.get('is_public', 'ERROR') if node else True %>
            <script type="text/javascript">

                $(function() {
                    var cvars = [];
                    % if user_id:
                        cvars.push([1, "User ID", ${ user_id | sjson, n }, "visit"]);
                        cvars.push([2, "User Name", ${ user_full_name | sjson, n }, "visit"]);
                    % endif
                    % if node:
                        <% parent_project = parent_node.get('id') or node.get('id') %>
                        cvars.push([2, "Project ID", ${ parent_project | sjson, n }, "page"]);
                        cvars.push([3, "Node ID", ${ node.get('id') | sjson, n }, "page"]);
                        cvars.push([4, "Tags", ${ ','.join(node.get('tags', [])) | sjson , n }, "page"]);
                    % endif
                    // Note: Use cookies for global site ID; only one cookie
                    // will be used, so this won't overflow uwsgi header
                    // buffer.
                    $.osf.trackPiwik(${ piwik_host | sjson, n}, ${ piwik_site_id | sjson, n }, cvars, true);
                });
            </script>
        % endif

        %if keen_project_id:
            <script>
                window.contextVars = $.extend(true, {}, window.contextVars, {
                    keenProjectId: ${keen_project_id | sjson, n},
                    keenWriteKey: ${keen_write_key | sjson, n}
                })
            </script>
        %endif


        ${self.javascript_bottom()}
    </body>
</html>


###### Base template functions #####

<%def name="title()">
    ### The page title ###
</%def>

<%def name="container_class()">
    ### CSS classes to apply to the "content" div ###
</%def>

<%def name="description()">
    ### The page description ###
</%def>

<%def name="og_description()">
    Hosted on the Open Science Framework
</%def>

<%def name="stylesheets()">
    ### Extra css for this page. ###
</%def>

<%def name="javascript()">
    ### Additional javascript, loaded at the top of the page ###
</%def>

<%def name="content()">
    ### The body content. ###
</%def>

<%def name="javascript_bottom()">
    ### Javascript loaded at the bottom of the page ###
</%def>

<%def name="footer()">
    <%include file="footer.mako"/>
</%def>

<%def name="alert()">
    <%include file="alert.mako"/>
</%def>

<%def name="content_wrap()">
    <div class="watermarked">
        <div class="container ${self.container_class()}">
            % if status:
                ${self.alert()}
            % endif

            ${self.content()}
        </div><!-- end container -->
    </div><!-- end watermarked -->
</%def>


<%def name="includes_top()">

    <!-- HTML5 shim and Respond.js for IE8 support of HTML5 elements and media queries -->
    <!-- WARNING: Respond.js doesn't work if you view the page via file:// -->
    <!--[if lt IE 9]>
      <script src="https://oss.maxcdn.com/html5shiv/3.7.2/html5shiv.min.js"></script>
      <script src="https://oss.maxcdn.com/respond/1.4.2/respond.min.js"></script>
      <script src="//cdnjs.cloudflare.com/ajax/libs/es5-shim/4.0.3/es5-shim.min.js"></script>
      <script src="//cdnjs.cloudflare.com/ajax/libs/es5-shim/4.0.3/es5-sham.min.js"></script>
    <![endif]-->

    <!-- Le styles -->
    ## TODO: Get fontawesome and select2 to play nicely with webpack
    <link rel="stylesheet" href="/static/vendor/bower_components/bootstrap/dist/css/bootstrap.min.css">
    <link rel="stylesheet" href="/static/vendor/bower_components/select2/select2.css">
    <link rel="stylesheet" href="/static/vendor/bower_components/osf-style/css/base.css">
    <link rel="stylesheet" href="/static/css/style.css">

    % if settings.USE_CDN_FOR_CLIENT_LIBS:
        <script src="//code.jquery.com/jquery-1.11.2.min.js"></script>
        <script>window.jQuery || document.write('<script src="/static/vendor/bower_components/jquery/dist/jquery.min.js">\x3C/script>')</script>
        <script src="//code.jquery.com/ui/1.10.3/jquery-ui.min.js"></script>
        <script>window.jQuery.ui || document.write('<script src="/static/vendor/bower_components/jquery-ui/ui/minified/jquery-ui.min.js">\x3C/script>')</script>
    % else:
        <script src="/static/vendor/bower_components/jquery/dist/jquery.min.js"></script>
        <script src="/static/vendor/bower_components/jquery-ui/ui/minified/jquery-ui.min.js"></script>
    % endif
    <!-- JQuery 3 for IE Patching -->
    <script type="text/javascript" src="/static/vendor/jquery-compat-git/jquery-compat-git.js"></script>
    <script type="text/javascript">
        var $3 = jQuery.noConflict(true);
    </script>
    ## NOTE: We load vendor bundle  at the top of the page because contains
    ## the webpack runtime and a number of necessary stylesheets which should be loaded before the user sees
    ## content.
    <script src="${'/static/public/js/vendor.js' | webpack_asset}"></script>

</%def><|MERGE_RESOLUTION|>--- conflicted
+++ resolved
@@ -139,7 +139,7 @@
             ga('set', 'dimension2', ${create_timestamp() | sjson, n});
             ga('send', 'pageview');
             </script>
-            
+
         % else:
             <script>
                 window.ga = function(source) {
@@ -165,14 +165,11 @@
                 cookieName: ${ cookie_name | sjson, n },
                 apiV2Prefix: ${ api_v2_base | sjson, n },
                 registerUrl: ${ api_url_for('register_user') | sjson, n},
-<<<<<<< HEAD
                 currentUser: {
                     id: ${ user_id | sjson, n }
-                }
-=======
+                },
                 popular: ${ popular_links_node | sjson, n},
                 newAndNoteworthy: ${ noteworthy_links_node | sjson, n}
->>>>>>> d0428537
             });
         </script>
 
