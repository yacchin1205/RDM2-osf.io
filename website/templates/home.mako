--- conflicted
+++ resolved
@@ -1,7 +1,6 @@
 <%inherit file="base.mako"/>
 <%def name="title()">Home</%def>
 <%def name="content()">
-<<<<<<< HEAD
     <div>
         <div id="addQuickProjectSearchWrap"></div>
     </div>
@@ -15,6 +14,8 @@
             </p>
         </div>
     </div>
+    <div id="newAndNoteworthyWrap"></div>
+    <div id="hostingAMeetingWrap"></div>
 </%def>
 
 <%def name="stylesheets()">
@@ -26,15 +27,6 @@
 <%def name="javascript_bottom()">
     ${parent.javascript_bottom()}
     <script src=${"/static/public/js/home-page.js" | webpack_asset}></script>
-=======
-    <script src=${"/static/public/js/home-page.js" | webpack_asset}></script>
-     <div>
-            <div id="addQuickProjectSearchWrap"></div>
-            <div id="newAndNoteworthyWrap"></div>
-            <div id="hostingAMeetingWrap"></div>
-     </div>
-
->>>>>>> 7096bc38
 </%def>
 
 
