--- conflicted
+++ resolved
@@ -22,11 +22,7 @@
 import logging
 
 from mako.lookup import TemplateLookup, Template
-<<<<<<< HEAD
-from framework.email.tasks import send_email
-=======
 from framework.email import tasks
->>>>>>> d0b9ad1d
 from website import settings
 
 
@@ -85,22 +81,14 @@
     :param str to_addr: The recipient's email address
     :param Mail mail: The mail object
     :param str mimetype: Either 'plain' or 'html'
-<<<<<<< HEAD
-    :param function callback: function to be executed after send_mail completes
-=======
     :param function callback: celery task to execute after send_mail completes
->>>>>>> d0b9ad1d
     :param **context: Context vars for the message template
 
     .. note:
          Uses celery if available
     """
     from_addr = from_addr or settings.FROM_EMAIL
-<<<<<<< HEAD
-    mailer = mailer or send_email
-=======
     mailer = mailer or tasks.send_email
->>>>>>> d0b9ad1d
     subject = mail.subject(**context)
     message = mail.text(**context) if mimetype in ('plain', 'txt') else mail.html(**context)
     # Don't use ttls and login in DEBUG_MODE
@@ -154,9 +142,6 @@
     'conference_failed',
     subject='Open Science Framework Error: No files attached',
 )
-<<<<<<< HEAD
-=======
 
->>>>>>> d0b9ad1d
 DIGEST = Mail('digest', subject='OSF Email Digest')
 TRANSACTIONAL = Mail('transactional', subject='OSF: ${subject}')