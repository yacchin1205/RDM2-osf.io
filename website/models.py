# -*- coding: utf-8 -*-
"""Consolidates all necessary models from the framework and website packages.
"""

from framework.auth.core import User
from framework.guid.model import Guid, BlacklistGuid
from framework.sessions.model import Session

from website.project.model import (
    Node, NodeLog,
    Tag, WatchConfig, MetaSchema, Pointer,
    Comment, PrivateLink, MetaData,
    Retraction, Embargo, RegistrationApproval,
    Sanction, AlternativeCitation,
    DraftRegistrationApproval, DraftRegistration,
)
from website.oauth.models import ApiOAuth2Application, ExternalAccount, ApiOAuth2PersonalToken
from website.identifiers.model import Identifier
from website.citations.models import CitationStyle

from website.mails import QueuedMail
from website.files.models.base import FileVersion
from website.files.models.base import StoredFileNode
from website.files.models.base import TrashedFileNode
from website.conferences.model import Conference, MailRecord
from website.notifications.model import NotificationDigest
from website.notifications.model import NotificationSubscription
from website.archiver.model import ArchiveJob, ArchiveTarget
from website.project.licenses import NodeLicense, NodeLicenseRecord

# All models
MODELS = (
    User, ApiOAuth2Application, ApiOAuth2PersonalToken, Node,
    NodeLog, StoredFileNode, TrashedFileNode, FileVersion,
    Tag, WatchConfig, Session, Guid, MetaSchema, Pointer,
    MailRecord, Comment, PrivateLink, MetaData, Conference,
    NotificationSubscription, NotificationDigest, CitationStyle,
    CitationStyle, ExternalAccount, Identifier,
    Embargo, Retraction, RegistrationApproval,
<<<<<<< HEAD
    ArchiveJob, ArchiveTarget, BlacklistGuid, Sanction,
    QueuedMail, AlternativeCitation,
=======
    ArchiveJob, ArchiveTarget, BlacklistGuid,
    QueuedMail,
>>>>>>> a03e3a90
    DraftRegistration, DraftRegistrationApproval,
    NodeLicense, NodeLicenseRecord
)

GUID_MODELS = (User, Node, Comment, MetaData)<|MERGE_RESOLUTION|>--- conflicted
+++ resolved
@@ -11,7 +11,7 @@
     Tag, WatchConfig, MetaSchema, Pointer,
     Comment, PrivateLink, MetaData,
     Retraction, Embargo, RegistrationApproval,
-    Sanction, AlternativeCitation,
+    AlternativeCitation,
     DraftRegistrationApproval, DraftRegistration,
 )
 from website.oauth.models import ApiOAuth2Application, ExternalAccount, ApiOAuth2PersonalToken
@@ -37,13 +37,8 @@
     NotificationSubscription, NotificationDigest, CitationStyle,
     CitationStyle, ExternalAccount, Identifier,
     Embargo, Retraction, RegistrationApproval,
-<<<<<<< HEAD
-    ArchiveJob, ArchiveTarget, BlacklistGuid, Sanction,
+    ArchiveJob, ArchiveTarget, BlacklistGuid,
     QueuedMail, AlternativeCitation,
-=======
-    ArchiveJob, ArchiveTarget, BlacklistGuid,
-    QueuedMail,
->>>>>>> a03e3a90
     DraftRegistration, DraftRegistrationApproval,
     NodeLicense, NodeLicenseRecord
 )
