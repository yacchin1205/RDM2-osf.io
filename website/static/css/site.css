/* Body and structure
-------------------------------------------------- */

/*CSS Johanna added for front page*/
.verticalline {
border-left:  thin solid #D9E8F4;
}

#carousel-control-left-blue{
/* IE10 Consumer Preview */
background-image: -ms-linear-gradient(right, #FFFFFF 50%, #D9E8F4 100%);

/* Mozilla Firefox */
background-image: -moz-linear-gradient(right, #FFFFFF 50%, #D9E8F4 100%);

/* Opera */
background-image: -o-linear-gradient(right, #FFFFFF 50%, #D9E8F4 100%);

/* Webkit (Safari/Chrome 10) */
background-image: -webkit-gradient(linear, right top, left top, color-stop(.50, #FFFFFF), color-stop(1, #D9E8F4));

/* Webkit (Chrome 11+) */
background-image: -webkit-linear-gradient(right, #FFFFFF 50%, #D9E8F4 100%);

/* W3C Markup, IE10 Release Preview */
background-image: linear-gradient(to left, #FFFFFF 50%, #D9E8F4 100%);

}

#carousel-control-right-blue{
/* IE10 Consumer Preview */
background-image: -ms-linear-gradient(left, #FFFFFF 50%, #D9E8F4 100%);

/* Mozilla Firefox */
background-image: -moz-linear-gradient(left, #FFFFFF 50%, #D9E8F4 100%);

/* Opera */
background-image: -o-linear-gradient(left, #FFFFFF 50%, #D9E8F4 100%);

/* Webkit (Safari/Chrome 10) */
background-image: -webkit-gradient(linear, right top, left top, color-stop(.50, #FFFFFF), color-stop(1, #D9E8F4));

/* Webkit (Chrome 11+) */
background-image: -webkit-linear-gradient(left, #FFFFFF 50%, #D9E8F4 100%);

/* W3C Markup, IE10 Release Preview */
background-image: linear-gradient(to right, #FFFFFF 50%, #D9E8F4 100%);
}

.FP_Header {
color: #b4b4b4;
font-weight: bold;

}

.FP_Question{
color: #b4b4b4;
font-weight: bold;
font-size:500%
}

.FP_Center {
text-align: center;
}

#FP_great {
color: #b4b4b4;
}

.video_header {
background-color: #D9E8F4;
opacity:.3;

}

#video_font_head {
color: #428bca;
font-weight: bold;
}

.hrBlue {
  margin-top: 20px;
  margin-bottom: 20px;
  border: 0;
  border-top: 1px solid #D9E8F4;
}

/*End Johanna's CSS*/

/*
'Modern Business' HTML Theme. Licensed under Apache 2.0.
*/

/* Global Styles */

#addPointer td {
    vertical-align: middle;
}

/* Add-on styles */

.dropdown-scroll {
    height: auto;
    max-height: 200px;
    overflow-x: hidden;
}

.comment-container {
    margin-top: 10px;
    margin-bottom: 10px;
}

.comment-body {
    padding: 5px;
    background-color: white;
}

.comment-author {
    color: #999999;
}

.edit-comment {
    background-color: #F3F3F3;
    cursor: pointer;
}

.comment-body i {
    cursor: pointer;
    padding-right: 5px;
}

.comment-handle-icon {
    color: white;
    vertical-align: middle;
    line-height: 50px;
    cursor: pointer;
}

/* Make embedded iframes responsive */
.addon-widget-container iframe {
    max-width: 100%;
}

.comment-error {
    color: #a94442;
}

.addon-widget-container:first-of-type h1,
.addon-widget-container:first-of-type h2,
.addon-widget-container:first-of-type h3 {
    margin-top: 0;
}

/* Make wiki images responsive */
.wiki img,
.addon-widget-container img {
  vertical-align: middle;
  display: block;
  max-width: 100%;
  height: auto;
}

img.hg-addon-icon {
    width: 16px;
    display: inline;
    vertical-align: middle;
}

/* End add-on styles */

html, body {
    height:100%;
}

body {
    padding-top: 70px; /* body padding for fixed top nav */
}

.img-home-portfolio,
.img-customer,
.portfolio-item {
    margin-bottom: 30px;
    position: relative;
    padding-top: 60px;
    background-color: #fff;
}

a.disabled {
    color: grey;
    cursor: default;
}

.citation-label {
    font-weight: bold;
}

.citation-list {
    display: none;
}

.citation-text {
    text-indent: -3em;
    margin-left: 3em;
}

.disabled {
    cursor: default !important;
    pointer-events: none;
}

.editing .display,
.edit {
    display: none;
}
.editing .edit {
    display: block;
}

h4 {
    padding-bottom: 10px;
}

.social img {
    padding: 0px 0px 10px 0px;
}

.social {
    padding-right: 60px;
}


/* Navbar */
.navbar .search-query {
    width:190px
}

.tab-pane {
    margin-top: 15px;
}


/* Page Sections */
.section,
.section-colored {
    padding: 50px 0;
}

.section-colored {
    background-color: #e1e1e1; /* change this to change the background color of a colored section */
}

.sidebar {
    margin-top: 40px;
}

.sidebar ul {
    border-radius: 5px;
    padding: 5px;
    border: 1px solid #cccccc;
}


/* Half Page Height Carousel Customization */


.carousel {
    height: 50%;
}

.item,
.carousel-inner {
    height: 100%;
}

.fill {
    width: 100%;
    height: 100%;
    background-position: center;
    background-size: cover;
}

/* Social Icons Styles */
.list-social-icons {
    margin-bottom: 45px;
}

.tooltip-social a {
    text-decoration: none;
    color: inherit;
}

.facebook-link a:hover {
    color: #3b5998;
}

.linkedin-link a:hover {
    color: #007fb1;
}

.twitter-link a:hover {
    color: #39a9e0;
}

.google-plus-link a:hover {
    color: #d14836;
}

/* Service Page Styles */
.service-icon {
    font-size: 50px;
}

/* 404 Page Styles */
.error-404 {
    font-size: 8em;
}

/* Pricing Page Styles */
.price {
    font-size: 4em;
}

.price-cents {
    vertical-align: super;
    font-size: 50%;
}

.price-month {
    font-size: 35%;
    font-style: italic;
}

/* End Modern Biz theme */

.content {
    padding-top: 30px;
}

/* Footer Styles */


.footer a i {
    color: #666666;
}

.header-image {
    background: url(http://placehold.it/200x300) repeat;/* Use a tiling background image or a full width image - if you're using full width you will need to change no-repeat center center cover  */
    background-position: top;
    height: auto;
    display: block;
    width: 100%;
    text-align: center;
}

.headline {
    padding: 20px 0;
}

.tagline {
    color: #7e7e7e;
}

.headline > .container > h1 {
    font-size: 130px;
    background: #ffffff;
    background: rgba(255, 255, 255, 0.9);
}

.headline > .container > h2 {
    font-size: 70px;
    background: #ffffff;
    background: rgba(255, 255, 255, 0.9);
}

.featurette-divider {
    margin: 80px 0;
}
.featurette {
    overflow: hidden;
}

.featurette-image.pull-left {
    margin-right: 40px;
}
.featurette-image.pull-right {
    margin-left: 40px;
}

.featurette-heading {
    font-size: 50px;
}


/* RESPONSIVE CSS */

@media (max-width: 1200px) {

.headline > .container > h1 {font-size: 140px;}
.headline > .container > h2 {font-size: 63px;}
.featurette-divider {margin: 50px 0;}
.featurette-image.pull-left {margin-right: 20px;}
.featurette-image.pull-right {margin-left: 20px;}
.featurette-heading {font-size: 35px;}

}

@media (max-width: 991px) {

.headline > .container > h1 {font-size: 105px;}
.headline > .container > h2 {font-size: 50px;}
.featurette-divider {margin: 40px 0;}
.featurette-image {max-width: 50%;}
.featurette-image.pull-left {margin-right: 10px;}
.featurette-image.pull-right {margin-left: 10px;}
.featurette-heading {font-size: 30px;}

}

@media (max-width: 768px) {

.container {margin: 0 15px;}
.featurette-divider {margin: 40px 0;}
.featurette-heading {font-size: 25px;}

}


@media (max-width: 668px) {

.headline > .container > h1 {font-size: 70px;}
.headline > .container > h2 {font-size: 32px;}
.featurette-divider {margin: 30px 0;}

}

@media (max-width: 640px) {

.headline {padding: 75px 0 25px 0;}
.headline > .container > h1 {font-size: 60px;}
.headline > .container > h2 {font-size: 30px;}

}

@media (max-width: 375px) {

.featurette-divider {margin: 10px 0;}
.featurette-image {max-width: 100%;}
.featurette-image.pull-left {margin-right: 0; margin-bottom: 10px;}
.featurette-image.pull-right {margin-left: 0; margin-bottom: 10px;}

}

/* Make wiki and mfr images responsive */
.wiki img, .mfr img {
  vertical-align: middle;
  display: block;
  max-width: 100%;
  height: auto;
}



/* Jumbotrons
-------------------------------------------------- */
.jumbotron {
  position: relative;
  background-color: #fff;
}
.jumbotron h1 {
  margin-bottom: 9px;
  font-size: 50px;
  letter-spacing: -1px;
  line-height: 1;
}
.jumbotron p {
  margin-bottom: 18px;
  font-weight: 300;
}
.jumbotron .btn-large {
  font-size: 20px;
  font-weight: normal;
  padding: 14px 24px;
  margin-right: 10px;
  -webkit-border-radius: 6px;
     -moz-border-radius: 6px;
          border-radius: 6px;
}

/* Masthead (docs home) */
.masthead {
  padding-top: 36px;
  margin-bottom: 72px;
}
.masthead h1,
.masthead p {
  text-align: center;
}
.masthead h1 {
  margin-bottom: 18px;
}
.masthead p {
  margin-left: 5%;
  margin-right: 5%;
  font-size: 30px;
  line-height: 36px;
}

/* Universal
-------------------------------------------------- */

.centered{
    float: none;
    margin: 0 auto;
}

.btn-xl {
padding: 10px 16px;
font-size: 40px;
line-height: 1.33;
border-radius: 6px;
}

.brand-version {
    font-size: 8px;
}


/* Profile gravatar
-------------------------------------------------- */
.profile-gravatar{
    border-radius: 4px;
    -webkit-border-radius: 4px;
}

/* Data Vis
-------------------------------------------------- */
/* Activity meters (user profile) */
.ua_meter_legend ul{
    list-style:none;
}
.ua_meter_legend li{
    display:inline;
    float:left;
}
.user-activity-meter{
    height: 10px;
    margin: 8px 0px;
}
.user-activity-meter ul{
    height:100%;
    list-style:none;
    padding-left: 0px;
}
.user-activity-meter ul li{
    display:inline;
    float:left;
    height:100%;
}

.pa-meter{
    background:#4572A7;
}
.ua-meter{
    background:#89A54E;
}
.pa-meter-label{
    margin: -4px 0 0 5px;
    font-size: 11px;
}


/* Footer
-------------------------------------------------- */
.footer {
  margin-top: 45px;
  padding: 25px 0 35px;
  background-color: #eee;
  text-shadow: 0 1px 0 #fff;
  border-top: 1px solid #e5e5e5;
  border-bottom: 1px solid #e5e5e5;
  min-width: 940px;
  color: #555;
}

.footer h4{}

.footer ul, .footer li {
    padding: 0;
    margin: 0;
    list-style-type: none;
}

/* Copyright
-------------------------------------------------- */
.copyright{
    padding-top: 10px;
    text-align: center;
}

/*****************************************************/
table.table.table-plain th, table.table.table-plain td {
  padding: 8px;
  line-height: 10px;
  text-align: left;
  border-top: 0px solid #ddd;
}

ul#projects-list{
    list-style-image:url('/static/img/folder.gif');
    width:210px;
}

input.ui-autocomplete-input{
    border: 0px solid;
    outline:0;
    background-color:#ffffff;
    color:#404040;
    text-shadow:none;
    border:0;
    padding:5px 10px;
    -webkit-box-shadow:none;
    -moz-box-shadow:none;
    box-shadow:none;
}

/*****************************************************/

li.list-group-item-node {
    margin-bottom: 10px;
}
li.pointer {
    border-style: dashed;
}

li .project-meta {
    position: absolute;
    top: 10px;
    right: 10px;
    font-weight: normal;
    font-style: italic;
}

/*****************************************************/

li.node{
    margin:0;
    margin-bottom:10px;
    padding:0;
    list-style-type:none;
    -webkit-border-radius:6px;
    -moz-border-radius:6px;
    border-radius:6px;
    border: 1px solid #DDD;
}

li.node h3{
    line-height:10px;
    font-size:14px;
    background-color:white;
    padding:10px;
    -webkit-border-radius:6px;
    -webkit-border-bottom-left-radius:0px;
    -webkit-border-bottom-right-radius:0px;
    -moz-border-radius:6px;
    -moz-border-bottom-left-radius:0px;
    -moz-border-bottom-left-radius:0px;
    border-radius:6px;
    border-bottom-left-radius:0px;
    border-bottom-left-radius:0px;
}

li.node div.body{
    border-top: 1px solid #EEE;
    padding: 10px;
}

li.node p.description{
    color: black;
}
li.node p.date{
    color: #888;
}

/***********/

h1.node-title, h1.node-parent-title {
  line-height: 36px;
  border-bottom: none;
  margin-top: 0.3em;
}

.btn-toolbar.node-control {
    margin-top: 0.9em;
}

.editable {
    border-bottom: none;
}

.editable:hover{
  background-color:#F3F3F3;
}

/* File list tables */

table tbody.files td {
    vertical-align:middle;
}

/* Custom icons */

.icon-fork {
    background-position: 0 -144px;
}

/* Modal forms */
div.modal form {
    margin:0;
}

.modal-subheader {
    font-size: 30px;
    margin-right: 10px;
}

div.modal div.modal-header h3.img-add {
    height:30px;
    padding-left:40px;
    background: url(/static/img/add_48.png) no-repeat;
    background-size: 30px;
    line-height:30px;
}

form.form-horizontal.form-horizontal-narrow .controls {
    margin-left: 50px;
}

form.form-horizontal.form-horizontal-narrow .control-group {
    padding-left:55px;
}


/* Static pages */
.staticpage img {
    border:2px solid black;
}
.staticpage p { font-size: 14px; }

/* Subnav */
.subnav {
  width: 100%;
  height: 36px;
  margin-bottom: 15px;
  background-color: #eeeeee; /* Old browsers */
  background-repeat: repeat-x; /* Repeat the gradient */
  background-image: -moz-linear-gradient(top, #f5f5f5 0%, #eeeeee 100%); /* FF3.6+ */
  background-image: -webkit-gradient(linear, left top, left bottom, color-stop(0%,#f5f5f5), color-stop(100%,#eeeeee)); /* Chrome,Safari4+ */
  background-image: -webkit-linear-gradient(top, #f5f5f5 0%,#eeeeee 100%); /* Chrome 10+,Safari 5.1+ */
  background-image: -ms-linear-gradient(top, #f5f5f5 0%,#eeeeee 100%); /* IE10+ */
  background-image: -o-linear-gradient(top, #f5f5f5 0%,#eeeeee 100%); /* Opera 11.10+ */
  filter: progid:DXImageTransform.Microsoft.gradient( startColorstr='#f5f5f5', endColorstr='#eeeeee',GradientType=0 ); /* IE6-9 */
  background-image: linear-gradient(top, #f5f5f5 0%,#eeeeee 100%); /* W3C */
  border: 1px solid #e5e5e5;
  -webkit-border-radius: 4px;
     -moz-border-radius: 4px;
          border-radius: 4px;
}
.subnav .nav {
  margin-bottom: 0;
}
.subnav .nav > li > a {
  margin: 0;
  padding-top:    11px;
  padding-bottom: 11px;
  border-left: 1px solid #f5f5f5;
  border-right: 1px solid #e5e5e5;
  -webkit-border-radius: 0;
     -moz-border-radius: 0;
          border-radius: 0;
}
.subnav .nav > .active > a,
.subnav .nav > .active > a:hover {
  padding-left: 13px;
  color: #777;
  background-color: #e9e9e9;
  border-right-color: #ddd;
  border-left: 0;
  -webkit-box-shadow: inset 0 3px 5px rgba(0,0,0,.05);
     -moz-box-shadow: inset 0 3px 5px rgba(0,0,0,.05);
          box-shadow: inset 0 3px 5px rgba(0,0,0,.05);
}
.subnav .nav > .active > a .caret,
.subnav .nav > .active > a:hover .caret {
  border-top-color: #777;
}
.subnav .nav > li:first-child > a,
.subnav .nav > li:first-child > a:hover {
  border-left: 0;
  padding-left: 12px;
  -webkit-border-radius: 4px 0 0 4px;
     -moz-border-radius: 4px 0 0 4px;
          border-radius: 4px 0 0 4px;
}
.subnav .nav > li:last-child > a {
  border-right: 0;
}
.subnav .dropdown-menu {
  -webkit-border-radius: 0 0 4px 4px;
     -moz-border-radius: 0 0 4px 4px;
          border-radius: 0 0 4px 4px;
}

/* Fixed subnav on scroll, but only for 980px and up (sorry IE!) */
@media (min-width: 980px) {
  .subnav-fixed {
    position: fixed;
    top: 40px;
    left: 0;
    right: 0;
    z-index: 1030;
    border-color: #d5d5d5;
    border-width: 0 0 1px; /* drop the border on the fixed edges */
    -webkit-border-radius: 0;
       -moz-border-radius: 0;
            border-radius: 0;
    -webkit-box-shadow: inset 0 1px 0 #fff, 0 1px 5px rgba(0,0,0,.1);
       -moz-box-shadow: inset 0 1px 0 #fff, 0 1px 5px rgba(0,0,0,.1);
            box-shadow: inset 0 1px 0 #fff, 0 1px 5px rgba(0,0,0,.1);
  }
  .subnav-fixed .nav {
    width: 938px;
    margin: 0 auto;
    padding: 0 1px;
  }
  .subnav .nav > li:first-child > a,
  .subnav .nav > li:first-child > a:hover {
    -webkit-border-radius: 0;
       -moz-border-radius: 0;
            border-radius: 0;
  }
}

/* Project page */


#addContributors table {
    border-collapse: separate;
    border-spacing: 5px;
}

table#manageContributors td {
    vertical-align: middle;
}

#addContributors .error {
    color: red;
}

#node-tags_tagsinput {
    margin-bottom: 20px;
}

li.unavailable {
    border-style: dashed;
}

h1.unavailable {
    font-style: italic;
}

/* Search */
.nested
    {
        padding-left: 25px;
    }
.navigate
    {
        padding:25px;
        font-size: 18px;
    }

/* Searh Contributors */

.search-contributor-result td {
    padding-right: 10px;
}

/* Markdown editing */

.wmd-panel
{
    width: 100%;
}

.wmd-button-bar
{
    width: 100%;
    background-color: Silver;
}

.wmd-input
{
    border: 1px solid DarkGray;
}


.wmd-button-row
{
    position: relative;
    margin-left: 5px;
    margin-right: 5px;
    margin-bottom: 5px;
    margin-top: 10px;
    padding: 0px;
    height: 20px;
}

.wmd-spacer
{
    width: 1px;
    height: 20px;
    margin-left: 14px;

    position: absolute;
    background-color: Silver;
    display: inline-block;
    list-style: none;
}

.wmd-button {
    width: 20px;
    height: 20px;
    padding-left: 2px;
    padding-right: 3px;
    position: absolute;
    display: inline-block;
    list-style: none;
    cursor: pointer;
}

.wmd-button > span {
    background-image: url(../vendor/pagedown/wmd-buttons.png);
    background-repeat: no-repeat;
    background-position: 0px 0px;
    width: 20px;
    height: 20px;
    display: inline-block;
}

.wmd-spacer1
{
    left: 50px;
}
.wmd-spacer2
{
    left: 175px;
}
.wmd-spacer3
{
    left: 300px;
}

.wmd-prompt-background
{
    background-color: Black;
}

.wmd-prompt-dialog
{
    border: 1px solid #999999;
    background-color: #F5F5F5;
}

.wmd-prompt-dialog > div {
    font-size: 0.8em;
    font-family: arial, helvetica, sans-serif;
}


.wmd-prompt-dialog > form > input[type="text"] {
    border: 1px solid #999999;
    color: black;
}

.wmd-prompt-dialog > form > input[type="button"]{
    border: 1px solid #888888;
    font-family: trebuchet MS, helvetica, sans-serif;
    font-size: 0.8em;
    font-weight: bold;
}

/* Sidenav */
.osf-sidenav.affix {
  position: static;
}

/* First level of nav */
.bs-sidenav {
  margin-top: 30px;
  margin-bottom: 30px;
  padding-top:    10px;
  padding-bottom: 10px;
  text-shadow: 0 1px 0 #fff;
  background-color: #f7f5fa;
  border-radius: 5px;
}

/* All levels of nav */
.osf-sidenav .nav > li > a {
  display: block;
  /*color: #716b7a;*/
  color: #006699;
  padding: 5px 20px;
  font-weight: bold;
}
.osf-sidenav .nav > li > a:hover,
.osf-sidenav .nav > li > a:focus {
  text-decoration: none;
  background-color: #e5e3e9;
  border-right: 1px solid #dbd8e0;
}
.osf-sidenav .nav > .active > a,
.osf-sidenav .nav > .active:hover > a,
.osf-sidenav .nav > .active:focus > a {
  font-weight: bold;
  color: #563d7c;
  background-color: transparent;
  border-right: 1px solid #563d7c;
}

/* Nav: second level (shown on .active) */
.osf-sidenav .nav .nav {
  display: none; /* Hide by default, but at >768px, show it */
  margin-bottom: 8px;
}
.osf-sidenav .nav .nav > li > a {
  padding-top:    3px;
  padding-bottom: 3px;
  padding-left: 30px;
  font-size: 90%;
}

/* Show and affix the side nav when space allows it */
@media (min-width: 992px) {
  .osf-sidenav .nav > .active > ul {
    display: block;
  }
  /* Widen the fixed sidebar */
  .osf-sidenav.affix,
  .osf-sidenav.affix-bottom {
    width: 213px;
  }
  .osf-sidenav.affix {
    position: fixed; /* Undo the static from mobile first approach */
    top: 80px;
  }
  .osf-sidenav.affix-bottom {
    position: absolute; /* Undo the static from mobile first approach */
  }
  .osf-sidenav.affix-bottom .bs-sidenav,
  .osf-sidenav.affix .bs-sidenav {
    margin-top: 0;
    margin-bottom: 0;
  }
}
@media (min-width: 1200px) {
  /* Widen the fixed sidebar again */
  .osf-sidenav.affix-bottom,
  .osf-sidenav.affix {
    width: 263px;
  }
}

/* Logs */

.log-file-link {
    cursor: pointer;
}

.log-date {
    font-size: 13px;
}

.alert a.alert-link {
    text-decoration: underline;
}

.overflow {
    word-wrap: break-word;
    max-width: 100%;
}

.preview-overflow{
    overflow:hidden;
    width:100%;
}

<<<<<<< HEAD
div#logScope a.moreLogs{
    margin-left:50px;
=======
/* COntributor page */
li.contributor-list-item a.remove-contributor{
    margin-top:23px;
    margin-right:20px;
    float:right;
}

li.contributor-list-item img{
    margin-left:25px;
}

li.contributor-list-item a.name{
    margin-left:30px;
}

.add-contributor{
    padding: 6px 18px;
}

.contributorTitle{
    font-size:150%;
}

.selectControl{
    font-size:95%;
}

.break{
    margin-bottom:20px;
}

button.sort{
    margin-left: 6%;
}

button.cancel{
    margin-left: 5%;
}

button.save{
    padding: 6px 17px;
>>>>>>> bdc338d7
}

/* Modular File Renderer */
.mfr-slickgrid {
    width: 750px;
    height: 503px;
    overflow: auto;
}

.mfr-pdf-button {
    height: 500px;
    width: 25px;
    display:inline-block;
    background: #F5F5F5;
    -moz-user-select: none;
    -khtml-user-select: none;
    -webkit-user-select: none;
    border-style:none;
    -webkit-box-shadow: none;
    -webkit-box-shadow: none;
    box-shadow: none;
    padding: 0;

}

.mfr-pdf-button.active {
    background: #D0D0D0;
}

.mfr-pdf-arrow.disabled {
    /*background: white;*/
    visibility:hidden;
}

.mfr-ipynb-body {
  vertical-align: middle;
  display: block;
  max-width: 100%;
  height: auto;
}


.editable {
  cursor: pointer;
}

a {
  cursor: pointer;
}

.btn-remove-contrib {
  cursor: pointer;
}
<|MERGE_RESOLUTION|>--- conflicted
+++ resolved
@@ -1095,10 +1095,11 @@
     width:100%;
 }
 
-<<<<<<< HEAD
+
 div#logScope a.moreLogs{
     margin-left:50px;
-=======
+}
+
 /* COntributor page */
 li.contributor-list-item a.remove-contributor{
     margin-top:23px;
@@ -1140,7 +1141,6 @@
 
 button.save{
     padding: 6px 17px;
->>>>>>> bdc338d7
 }
 
 /* Modular File Renderer */
