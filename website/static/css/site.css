/* Body and structure
-------------------------------------------------- */

/*CSS Johanna added for front page*/
.verticalline {
border-left:  thin solid #D9E8F4;
}

#carousel-control-left-blue{
/* IE10 Consumer Preview */
background-image: -ms-linear-gradient(right, #FFFFFF 50%, #D9E8F4 100%);

/* Mozilla Firefox */
background-image: -moz-linear-gradient(right, #FFFFFF 50%, #D9E8F4 100%);

/* Opera */
background-image: -o-linear-gradient(right, #FFFFFF 50%, #D9E8F4 100%);

/* Webkit (Safari/Chrome 10) */
background-image: -webkit-gradient(linear, right top, left top, color-stop(.50, #FFFFFF), color-stop(1, #D9E8F4));

/* Webkit (Chrome 11+) */
background-image: -webkit-linear-gradient(right, #FFFFFF 50%, #D9E8F4 100%);

/* W3C Markup, IE10 Release Preview */
background-image: linear-gradient(to left, #FFFFFF 50%, #D9E8F4 100%);

}

#carousel-control-right-blue{
/* IE10 Consumer Preview */
background-image: -ms-linear-gradient(left, #FFFFFF 50%, #D9E8F4 100%);

/* Mozilla Firefox */
background-image: -moz-linear-gradient(left, #FFFFFF 50%, #D9E8F4 100%);

/* Opera */
background-image: -o-linear-gradient(left, #FFFFFF 50%, #D9E8F4 100%);

/* Webkit (Safari/Chrome 10) */
background-image: -webkit-gradient(linear, right top, left top, color-stop(.50, #FFFFFF), color-stop(1, #D9E8F4));

/* Webkit (Chrome 11+) */
background-image: -webkit-linear-gradient(left, #FFFFFF 50%, #D9E8F4 100%);

/* W3C Markup, IE10 Release Preview */
background-image: linear-gradient(to right, #FFFFFF 50%, #D9E8F4 100%);
}

.FP_Header {
color: #b4b4b4;
font-weight: bold;

}

.FP_Question{
color: #b4b4b4;
font-weight: bold;
font-size:500%
}

.FP_Center {
text-align: center;
}

#FP_great {
color: #b4b4b4;
}

.video_header {
background-color: #D9E8F4;
opacity:.3;

}

#video_font_head {
color: #428bca;
font-weight: bold;
}

.hrBlue {
  margin-top: 20px;
  margin-bottom: 20px;
  border: 0;
  border-top: 1px solid #D9E8F4;
}

/*End Johanna's CSS*/

/*
'Modern Business' HTML Theme. Licensed under Apache 2.0.
*/

/* Global Styles */

#addPointer td {
    vertical-align: middle;
}

/* Add-on styles */

.dropdown-scroll {
    height: auto;
    max-height: 200px;
    overflow-x: hidden;
}

.comment-container {
    margin-top: 10px;
    margin-bottom: 10px;
}

.comment-body {
    padding: 5px;
    background-color: white;
}

.comment-author {
    color: #999999;
}

.edit-comment {
    background-color: #F3F3F3;
    cursor: pointer;
}

.comment-body i {
    cursor: pointer;
    padding-right: 5px;
}

.comment-handle-icon {
    color: white;
    vertical-align: middle;
    line-height: 50px;
    cursor: pointer;
}

/* Make embedded iframes responsive */
.addon-widget-container iframe {
    max-width: 100%;
}

.comment-error {
    color: #a94442;
}

.addon-widget-container:first-of-type h1,
.addon-widget-container:first-of-type h2,
.addon-widget-container:first-of-type h3 {
    margin-top: 0;
}

/* Make wiki images responsive */
.wiki img,
.addon-widget-container img {
  vertical-align: middle;
  display: block;
  max-width: 100%;
  height: auto;
}

img.hg-addon-icon {
    width: 16px;
    display: inline;
    vertical-align: middle;
}

/* End add-on styles */

html, body {
    height:100%;
}

body {
    padding-top: 70px; /* body padding for fixed top nav */
}

.img-home-portfolio,
.img-customer,
.portfolio-item {
    margin-bottom: 30px;
    position: relative;
    padding-top: 60px;
    background-color: #fff;
}

a.disabled {
    color: grey;
    cursor: default;
}

.citation-label {
    font-weight: bold;
}

.citation-list {
    display: none;
}

.citation-text {
    text-indent: -3em;
    margin-left: 3em;
}

.disabled {
    cursor: default !important;
    pointer-events: none;
}

.editing .display,
.edit {
    display: none;
}
.editing .edit {
    display: block;
}

h4 {
    padding-bottom: 10px;
}

.social img {
    padding: 0px 0px 10px 0px;
}

.social {
    padding-right: 60px;
}


/* Navbar */
.navbar .search-query {
    width:190px
}

.tab-pane {
    margin-top: 15px;
}


/* Page Sections */
.section,
.section-colored {
    padding: 50px 0;
}

.section-colored {
    background-color: #e1e1e1; /* change this to change the background color of a colored section */
}

.sidebar {
    margin-top: 40px;
}

.sidebar ul {
    border-radius: 5px;
    padding: 5px;
    border: 1px solid #cccccc;
}


/* Half Page Height Carousel Customization */


.carousel {
    height: 50%;
}

.item,
.carousel-inner {
    height: 100%;
}

.fill {
    width: 100%;
    height: 100%;
    background-position: center;
    background-size: cover;
}

/* Social Icons Styles */
.list-social-icons {
    margin-bottom: 45px;
}

.tooltip-social a {
    text-decoration: none;
    color: inherit;
}

.facebook-link a:hover {
    color: #3b5998;
}

.linkedin-link a:hover {
    color: #007fb1;
}

.twitter-link a:hover {
    color: #39a9e0;
}

.google-plus-link a:hover {
    color: #d14836;
}

/* Service Page Styles */
.service-icon {
    font-size: 50px;
}

/* 404 Page Styles */
.error-404 {
    font-size: 8em;
}

/* Pricing Page Styles */
.price {
    font-size: 4em;
}

.price-cents {
    vertical-align: super;
    font-size: 50%;
}

.price-month {
    font-size: 35%;
    font-style: italic;
}

/* End Modern Biz theme */

.content {
    padding-top: 30px;
}

/* Footer Styles */


.footer a i {
    color: #666666;
}

.header-image {
    background: url(http://placehold.it/200x300) repeat;/* Use a tiling background image or a full width image - if you're using full width you will need to change no-repeat center center cover  */
    background-position: top;
    height: auto;
    display: block;
    width: 100%;
    text-align: center;
}

.headline {
    padding: 20px 0;
}

.tagline {
    color: #7e7e7e;
}

.headline > .container > h1 {
    font-size: 130px;
    background: #ffffff;
    background: rgba(255, 255, 255, 0.9);
}

.headline > .container > h2 {
    font-size: 70px;
    background: #ffffff;
    background: rgba(255, 255, 255, 0.9);
}

.featurette-divider {
    margin: 80px 0;
}
.featurette {
    overflow: hidden;
}

.featurette-image.pull-left {
    margin-right: 40px;
}
.featurette-image.pull-right {
    margin-left: 40px;
}

.featurette-heading {
    font-size: 50px;
}


/* RESPONSIVE CSS */

@media (max-width: 1200px) {

.headline > .container > h1 {font-size: 140px;}
.headline > .container > h2 {font-size: 63px;}
.featurette-divider {margin: 50px 0;}
.featurette-image.pull-left {margin-right: 20px;}
.featurette-image.pull-right {margin-left: 20px;}
.featurette-heading {font-size: 35px;}

}

@media (max-width: 991px) {

.headline > .container > h1 {font-size: 105px;}
.headline > .container > h2 {font-size: 50px;}
.featurette-divider {margin: 40px 0;}
.featurette-image {max-width: 50%;}
.featurette-image.pull-left {margin-right: 10px;}
.featurette-image.pull-right {margin-left: 10px;}
.featurette-heading {font-size: 30px;}

}

@media (max-width: 768px) {

.container {margin: 0 15px;}
.featurette-divider {margin: 40px 0;}
.featurette-heading {font-size: 25px;}

}


@media (max-width: 668px) {

.headline > .container > h1 {font-size: 70px;}
.headline > .container > h2 {font-size: 32px;}
.featurette-divider {margin: 30px 0;}

}

@media (max-width: 640px) {

.headline {padding: 75px 0 25px 0;}
.headline > .container > h1 {font-size: 60px;}
.headline > .container > h2 {font-size: 30px;}

}

@media (max-width: 375px) {

.featurette-divider {margin: 10px 0;}
.featurette-image {max-width: 100%;}
.featurette-image.pull-left {margin-right: 0; margin-bottom: 10px;}
.featurette-image.pull-right {margin-left: 0; margin-bottom: 10px;}

}

/* Make wiki and mfr images responsive */
.wiki img, .mfr img {
  vertical-align: middle;
  display: block;
  max-width: 100%;
  height: auto;
}



/* Jumbotrons
-------------------------------------------------- */
.jumbotron {
  position: relative;
  background-color: #fff;
}
.jumbotron h1 {
  margin-bottom: 9px;
  font-size: 50px;
  letter-spacing: -1px;
  line-height: 1;
}
.jumbotron p {
  margin-bottom: 18px;
  font-weight: 300;
}
.jumbotron .btn-large {
  font-size: 20px;
  font-weight: normal;
  padding: 14px 24px;
  margin-right: 10px;
  -webkit-border-radius: 6px;
     -moz-border-radius: 6px;
          border-radius: 6px;
}

/* Masthead (docs home) */
.masthead {
  padding-top: 36px;
  margin-bottom: 72px;
}
.masthead h1,
.masthead p {
  text-align: center;
}
.masthead h1 {
  margin-bottom: 18px;
}
.masthead p {
  margin-left: 5%;
  margin-right: 5%;
  font-size: 30px;
  line-height: 36px;
}

/* Universal
-------------------------------------------------- */

.centered{
    float: none;
    margin: 0 auto;
}

.btn-xl {
padding: 10px 16px;
font-size: 40px;
line-height: 1.33;
border-radius: 6px;
}

.brand-version {
    font-size: 8px;
}


/* Profile gravatar
-------------------------------------------------- */
.profile-gravatar{
    border-radius: 4px;
    -webkit-border-radius: 4px;
}

/* Data Vis
-------------------------------------------------- */
/* Activity meters (user profile) */
.ua_meter_legend ul{
    list-style:none;
}
.ua_meter_legend li{
    display:inline;
    float:left;
}
.user-activity-meter{
    height: 10px;
    margin: 8px 0px;
}
.user-activity-meter ul{
    height:100%;
    list-style:none;
    padding-left: 0px;
}
.user-activity-meter ul li{
    display:inline;
    float:left;
    height:100%;
}

.pa-meter{
    background:#4572A7;
}
.ua-meter{
    background:#89A54E;
}
.pa-meter-label{
    margin: -4px 0 0 5px;
    font-size: 11px;
}


/* Footer
-------------------------------------------------- */
.footer {
  margin-top: 45px;
  padding: 25px 0 35px;
  background-color: #eee;
  text-shadow: 0 1px 0 #fff;
  border-top: 1px solid #e5e5e5;
  border-bottom: 1px solid #e5e5e5;
  min-width: 940px;
  color: #555;
}

.footer h4{}

.footer ul, .footer li {
    padding: 0;
    margin: 0;
    list-style-type: none;
}

/* Copyright
-------------------------------------------------- */
.copyright{
    padding-top: 10px;
    text-align: center;
}

/*****************************************************/
table.table.table-plain th, table.table.table-plain td {
  padding: 8px;
  line-height: 10px;
  text-align: left;
  border-top: 0px solid #ddd;
}

ul#projects-list{
    list-style-image:url('/static/img/folder.gif');
    width:210px;
}

input.ui-autocomplete-input{
    border: 0px solid;
    outline:0;
    background-color:#ffffff;
    color:#404040;
    text-shadow:none;
    border:0;
    padding:5px 10px;
    -webkit-box-shadow:none;
    -moz-box-shadow:none;
    box-shadow:none;
}

/*****************************************************/

li.list-group-item-node {
    margin-bottom: 10px;
}
li.pointer {
    border-style: dashed;
}

li .project-meta {
    position: absolute;
    top: 10px;
    right: 10px;
    font-weight: normal;
    font-style: italic;
}

/*****************************************************/

li.node{
    margin:0;
    margin-bottom:10px;
    padding:0;
    list-style-type:none;
    -webkit-border-radius:6px;
    -moz-border-radius:6px;
    border-radius:6px;
    border: 1px solid #DDD;
}

li.node h3{
    line-height:10px;
    font-size:14px;
    background-color:white;
    padding:10px;
    -webkit-border-radius:6px;
    -webkit-border-bottom-left-radius:0px;
    -webkit-border-bottom-right-radius:0px;
    -moz-border-radius:6px;
    -moz-border-bottom-left-radius:0px;
    -moz-border-bottom-left-radius:0px;
    border-radius:6px;
    border-bottom-left-radius:0px;
    border-bottom-left-radius:0px;
}

li.node div.body{
    border-top: 1px solid #EEE;
    padding: 10px;
}

li.node p.description{
    color: black;
}
li.node p.date{
    color: #888;
}

/***********/

h1.node-title, h1.node-parent-title {
  line-height: 36px;
  border-bottom: none;
  margin-top: 0.3em;
}

.btn-toolbar.node-control {
    margin-top: 0.9em;
}

.editable {
    border-bottom: none;
}

.editable:hover{
  background-color:#F3F3F3;
}

/* File list tables */

table tbody.files td {
    vertical-align:middle;
}

/* Custom icons */

.icon-fork {
    background-position: 0 -144px;
}

/* Modal forms */
div.modal form {
    margin:0;
}

.modal-subheader {
    font-size: 30px;
    margin-right: 10px;
}

div.modal div.modal-header h3.img-add {
    height:30px;
    padding-left:40px;
    background: url(/static/img/add_48.png) no-repeat;
    background-size: 30px;
    line-height:30px;
}

form.form-horizontal.form-horizontal-narrow .controls {
    margin-left: 50px;
}

form.form-horizontal.form-horizontal-narrow .control-group {
    padding-left:55px;
}


/* Static pages */
.staticpage img {
    border:2px solid black;
}
.staticpage p { font-size: 14px; }

/* Subnav */
.subnav {
  width: 100%;
  height: 36px;
  margin-bottom: 15px;
  background-color: #eeeeee; /* Old browsers */
  background-repeat: repeat-x; /* Repeat the gradient */
  background-image: -moz-linear-gradient(top, #f5f5f5 0%, #eeeeee 100%); /* FF3.6+ */
  background-image: -webkit-gradient(linear, left top, left bottom, color-stop(0%,#f5f5f5), color-stop(100%,#eeeeee)); /* Chrome,Safari4+ */
  background-image: -webkit-linear-gradient(top, #f5f5f5 0%,#eeeeee 100%); /* Chrome 10+,Safari 5.1+ */
  background-image: -ms-linear-gradient(top, #f5f5f5 0%,#eeeeee 100%); /* IE10+ */
  background-image: -o-linear-gradient(top, #f5f5f5 0%,#eeeeee 100%); /* Opera 11.10+ */
  filter: progid:DXImageTransform.Microsoft.gradient( startColorstr='#f5f5f5', endColorstr='#eeeeee',GradientType=0 ); /* IE6-9 */
  background-image: linear-gradient(top, #f5f5f5 0%,#eeeeee 100%); /* W3C */
  border: 1px solid #e5e5e5;
  -webkit-border-radius: 4px;
     -moz-border-radius: 4px;
          border-radius: 4px;
}
.subnav .nav {
  margin-bottom: 0;
}
.subnav .nav > li > a {
  margin: 0;
  padding-top:    11px;
  padding-bottom: 11px;
  border-left: 1px solid #f5f5f5;
  border-right: 1px solid #e5e5e5;
  -webkit-border-radius: 0;
     -moz-border-radius: 0;
          border-radius: 0;
}
.subnav .nav > .active > a,
.subnav .nav > .active > a:hover {
  padding-left: 13px;
  color: #777;
  background-color: #e9e9e9;
  border-right-color: #ddd;
  border-left: 0;
  -webkit-box-shadow: inset 0 3px 5px rgba(0,0,0,.05);
     -moz-box-shadow: inset 0 3px 5px rgba(0,0,0,.05);
          box-shadow: inset 0 3px 5px rgba(0,0,0,.05);
}
.subnav .nav > .active > a .caret,
.subnav .nav > .active > a:hover .caret {
  border-top-color: #777;
}
.subnav .nav > li:first-child > a,
.subnav .nav > li:first-child > a:hover {
  border-left: 0;
  padding-left: 12px;
  -webkit-border-radius: 4px 0 0 4px;
     -moz-border-radius: 4px 0 0 4px;
          border-radius: 4px 0 0 4px;
}
.subnav .nav > li:last-child > a {
  border-right: 0;
}
.subnav .dropdown-menu {
  -webkit-border-radius: 0 0 4px 4px;
     -moz-border-radius: 0 0 4px 4px;
          border-radius: 0 0 4px 4px;
}

/* Fixed subnav on scroll, but only for 980px and up (sorry IE!) */
@media (min-width: 980px) {
  .subnav-fixed {
    position: fixed;
    top: 40px;
    left: 0;
    right: 0;
    z-index: 1030;
    border-color: #d5d5d5;
    border-width: 0 0 1px; /* drop the border on the fixed edges */
    -webkit-border-radius: 0;
       -moz-border-radius: 0;
            border-radius: 0;
    -webkit-box-shadow: inset 0 1px 0 #fff, 0 1px 5px rgba(0,0,0,.1);
       -moz-box-shadow: inset 0 1px 0 #fff, 0 1px 5px rgba(0,0,0,.1);
            box-shadow: inset 0 1px 0 #fff, 0 1px 5px rgba(0,0,0,.1);
  }
  .subnav-fixed .nav {
    width: 938px;
    margin: 0 auto;
    padding: 0 1px;
  }
  .subnav .nav > li:first-child > a,
  .subnav .nav > li:first-child > a:hover {
    -webkit-border-radius: 0;
       -moz-border-radius: 0;
            border-radius: 0;
  }
}

/* Project page */


#addContributors table {
    border-collapse: separate;
    border-spacing: 5px;
}

table#manageContributors td {
    vertical-align: middle;
}

#addContributors .error {
    color: red;
}

#node-tags_tagsinput {
    margin-bottom: 20px;
}

li.unavailable {
    border-style: dashed;
}

h1.unavailable {
    font-style: italic;
}

/* Search */
.nested
    {
        padding-left: 25px;
    }
.navigate
    {
        padding:25px;
        font-size: 18px;
    }

/* Searh Contributors */

.search-contributor-result td {
    padding-right: 10px;
}

/* Markdown editing */

.wmd-panel
{
    width: 100%;
}

.wmd-button-bar
{
    width: 100%;
    background-color: Silver;
}

.wmd-input
{
    border: 1px solid DarkGray;
}


.wmd-button-row
{
    position: relative;
    margin-left: 5px;
    margin-right: 5px;
    margin-bottom: 5px;
    margin-top: 10px;
    padding: 0px;
    height: 20px;
}

.wmd-spacer
{
    width: 1px;
    height: 20px;
    margin-left: 14px;

    position: absolute;
    background-color: Silver;
    display: inline-block;
    list-style: none;
}

.wmd-button {
    width: 20px;
    height: 20px;
    padding-left: 2px;
    padding-right: 3px;
    position: absolute;
    display: inline-block;
    list-style: none;
    cursor: pointer;
}

.wmd-button > span {
    background-image: url(../vendor/pagedown/wmd-buttons.png);
    background-repeat: no-repeat;
    background-position: 0px 0px;
    width: 20px;
    height: 20px;
    display: inline-block;
}

.wmd-spacer1
{
    left: 50px;
}
.wmd-spacer2
{
    left: 175px;
}
.wmd-spacer3
{
    left: 300px;
}

.wmd-prompt-background
{
    background-color: Black;
}

.wmd-prompt-dialog
{
    border: 1px solid #999999;
    background-color: #F5F5F5;
}

.wmd-prompt-dialog > div {
    font-size: 0.8em;
    font-family: arial, helvetica, sans-serif;
}


.wmd-prompt-dialog > form > input[type="text"] {
    border: 1px solid #999999;
    color: black;
}

.wmd-prompt-dialog > form > input[type="button"]{
    border: 1px solid #888888;
    font-family: trebuchet MS, helvetica, sans-serif;
    font-size: 0.8em;
    font-weight: bold;
}

/* Sidenav */
.osf-sidenav.affix {
  position: static;
}

/* First level of nav */
.bs-sidenav {
  margin-top: 30px;
  margin-bottom: 30px;
  padding-top:    10px;
  padding-bottom: 10px;
  text-shadow: 0 1px 0 #fff;
  background-color: #f7f5fa;
  border-radius: 5px;
}

/* All levels of nav */
.osf-sidenav .nav > li > a {
  display: block;
  /*color: #716b7a;*/
  color: #006699;
  padding: 5px 20px;
  font-weight: bold;
}
.osf-sidenav .nav > li > a:hover,
.osf-sidenav .nav > li > a:focus {
  text-decoration: none;
  background-color: #e5e3e9;
  border-right: 1px solid #dbd8e0;
}
.osf-sidenav .nav > .active > a,
.osf-sidenav .nav > .active:hover > a,
.osf-sidenav .nav > .active:focus > a {
  font-weight: bold;
  color: #563d7c;
  background-color: transparent;
  border-right: 1px solid #563d7c;
}

/* Nav: second level (shown on .active) */
.osf-sidenav .nav .nav {
  display: none; /* Hide by default, but at >768px, show it */
  margin-bottom: 8px;
}
.osf-sidenav .nav .nav > li > a {
  padding-top:    3px;
  padding-bottom: 3px;
  padding-left: 30px;
  font-size: 90%;
}

/* Show and affix the side nav when space allows it */
@media (min-width: 992px) {
  .osf-sidenav .nav > .active > ul {
    display: block;
  }
  /* Widen the fixed sidebar */
  .osf-sidenav.affix,
  .osf-sidenav.affix-bottom {
    width: 213px;
  }
  .osf-sidenav.affix {
    position: fixed; /* Undo the static from mobile first approach */
    top: 80px;
  }
  .osf-sidenav.affix-bottom {
    position: absolute; /* Undo the static from mobile first approach */
  }
  .osf-sidenav.affix-bottom .bs-sidenav,
  .osf-sidenav.affix .bs-sidenav {
    margin-top: 0;
    margin-bottom: 0;
  }
}
@media (min-width: 1200px) {
  /* Widen the fixed sidebar again */
  .osf-sidenav.affix-bottom,
  .osf-sidenav.affix {
    width: 263px;
  }
}

/* Logs */

.log-file-link {
    cursor: pointer;
}

.log-date {
    font-size: 13px;
}

.alert a.alert-link {
    text-decoration: underline;
}

.overflow {
    word-wrap: break-word;
    max-width: 100%;
}

.preview-overflow{
    overflow:hidden;
    width:100%;
}

<<<<<<< HEAD
/* private_link*/
.link-name{
    margin-left: 10px;
}

.private-link{
    padding: 6px;
=======
/* COntributor page */
li.contributor-list-item a.remove-contributor{
    margin-top:23px;
    margin-right:20px;
    float:right;
}

li.contributor-list-item img{
    margin-left:25px;
}

li.contributor-list-item a.name{
    margin-left:30px;
}

.add-contributor{
    padding: 6px 18px;
}

.contributorTitle{
    font-size:150%;
}

.selectControl{
    font-size:95%;
}

.break{
    margin-bottom:20px;
}

button.sort{
    margin-left: 6%;
}

button.cancel{
    margin-left: 5%;
}

button.save{
    padding: 6px 17px;
>>>>>>> bdc338d7
}

/* Modular File Renderer */
.mfr-slickgrid {
    width: 750px;
    height: 503px;
    overflow: auto;
}

.mfr-pdf-button {
    height: 500px;
    width: 25px;
    display:inline-block;
    background: #F5F5F5;
    -moz-user-select: none;
    -khtml-user-select: none;
    -webkit-user-select: none;
    border-style:none;
    -webkit-box-shadow: none;
    -webkit-box-shadow: none;
    box-shadow: none;
    padding: 0;

}

.mfr-pdf-button.active {
    background: #D0D0D0;
}

.mfr-pdf-arrow.disabled {
    /*background: white;*/
    visibility:hidden;
}
.mfr-ipynb-body {
  vertical-align: middle;
  display: block;
  max-width: 100%;
  height: auto;
}


.editable {
  cursor: pointer;
}

a {
  cursor: pointer;
}

.btn-remove-contrib {
  cursor: pointer;
}
<|MERGE_RESOLUTION|>--- conflicted
+++ resolved
@@ -1095,7 +1095,6 @@
     width:100%;
 }
 
-<<<<<<< HEAD
 /* private_link*/
 .link-name{
     margin-left: 10px;
@@ -1103,7 +1102,8 @@
 
 .private-link{
     padding: 6px;
-=======
+}
+
 /* COntributor page */
 li.contributor-list-item a.remove-contributor{
     margin-top:23px;
@@ -1145,7 +1145,6 @@
 
 button.save{
     padding: 6px 17px;
->>>>>>> bdc338d7
 }
 
 /* Modular File Renderer */
