--- conflicted
+++ resolved
@@ -2103,7 +2103,12 @@
     font-size: 18px;
     color: #555;
 }
-<<<<<<< HEAD
+.break-word {
+    word-wrap: break-word;
+}
+.modal-backdrop {
+    position: fixed;
+}
 
 /* Treebeard in Configure Notifications, project settings page */
 #notificationSettings #tb-tbody {
@@ -2132,11 +2137,4 @@
 }
 .tb-no-icon .tb-expand-icon-holder {
     width : 0;
-=======
-.break-word {
-    word-wrap: break-word;
-}
-.modal-backdrop {
-    position: fixed;
->>>>>>> 071bda9d
 }