--- conflicted
+++ resolved
@@ -313,7 +313,6 @@
 
 #addPointer td {
     vertical-align: middle;
-    word-break: break-all;
 }
 
 li.pointer {
@@ -1784,12 +1783,6 @@
     bottom: 0;
 }
 
-<<<<<<< HEAD
-span#profileFullname{
-    position: absolute;
-    bottom: 0;
-    margin-bottom: 20px;
-=======
 .avatar-div {
     display: table-cell;
     vertical-align: middle;
@@ -1801,7 +1794,6 @@
     padding-left: 10px;
     margin-bottom: 10px;
     word-break: break-all;
->>>>>>> f9337b1f
 }
 
 .scripted {display: none;}
@@ -2103,14 +2095,8 @@
         margin-top: 0px !important;
     }
 
-<<<<<<< HEAD
-    span#profileFullname {
-        font-size: 20px;
-        margin-bottom: 30px;
-=======
     .name-div {
         font-size: 20px;
->>>>>>> f9337b1f
     }
 
 }
