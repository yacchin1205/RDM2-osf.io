.po-hover-multiselect { 
    background : lightgoldenrodyellow;
}

/* @override http://localhost:5000/static/css/projectorganizer.css */

span.project-smart-folder.smart-folder{
    font-style: italic;
}

/* Project organizer icons */
span.project-organizer-icon-folder {
    display: inline-block;
    width: 16px;
    height: 16px;
    vertical-align: middle;
    background-image: url('/static/img/hgrid/folder.png');
    background-repeat: no-repeat;
}

span.project-organizer-icon-smart-folder {
    display: inline-block;
    width: 16px;
    height: 16px;
    vertical-align: middle;
    background-image: url('/static/img/hgrid/smart-folder.png');
    background-repeat: no-repeat;
}

span.project-organizer-icon-project {
    display: inline-block;
    width: 16px;
    height: 16px;
    vertical-align: middle;
    background-image: url('/static/img/hgrid/project.png');
    background-repeat: no-repeat;
}

span.project-organizer-icon-project:hover {
    display: inline-block;
    width: 16px;
    height: 16px;
    vertical-align: middle;
    background-image: url('/static/img/hgrid/project-hover.png');
    background-repeat: no-repeat;
}

span.project-organizer-icon-component {
    display: inline-block;
    width: 16px;
    height: 16px;
    vertical-align: middle;
    background-image: url('/static/img/hgrid/component.png');
    background-repeat: no-repeat;
}

span.project-organizer-icon-component:hover {
    display: inline-block;
    width: 16px;
    height: 16px;
    vertical-align: middle;
    background-image: url('/static/img/hgrid/component-hover.png');
    background-repeat: no-repeat;
}

span.project-organizer-icon-pointer {
    display: inline-block;
    width: 16px;
    height: 16px;
    vertical-align: middle;
    background-image: url('/static/img/hgrid/pointer.png');
    background-repeat: no-repeat;
}

span.project-organizer-icon-reg-pointer {
    display: inline-block;
    width: 16px;
    height: 16px;
    vertical-align: middle;
    background-image: url('/static/img/hgrid/reg-pointer.png');
    background-repeat: no-repeat;
}


span.project-organizer-icon-reg-pointer:hover {
    background-image: url('/static/img/hgrid/pointer-hover.png');
    background-repeat: no-repeat;
}

span.project-organizer-icon-pointer:hover {
    display: inline-block;
    width: 16px;
    height: 16px;
    vertical-align: middle;
    background-image: url('/static/img/hgrid/pointer-hover.png');
    background-repeat: no-repeat;
}

span.project-organizer-icon-reg-project {
    display: inline-block;
    width: 16px;
    height: 16px;
    vertical-align: middle;
    background-image: url('/static/img/hgrid/reg-project.png');
    background-repeat: no-repeat;
}

span.project-organizer-icon-reg-project:hover {
    display: inline-block;
    width: 16px;
    height: 16px;
    vertical-align: middle;
    background-image: url('/static/img/hgrid/reg-project-hover.png');
    background-repeat: no-repeat;
}

span.project-organizer-icon-reg-component {
    display: inline-block;
    width: 16px;
    height: 16px;
    vertical-align: middle;
    background-image: url('/static/img/hgrid/reg-component.png');
    background-repeat: no-repeat;
}

span.project-organizer-icon-reg-component:hover {
    display: inline-block;
    width: 16px;
    height: 16px;
    vertical-align: middle;
    background-image: url('/static/img/hgrid/reg-component-hover.png');
    background-repeat: no-repeat;
}

button.project-organizer-icon-info {
    width: 20px;
    height: 20px;
    background-image: url('/static/img/hgrid/info.png');
    background-repeat: no-repeat;
}

button.project-organizer-icon-visit {
    width: 20px;
    height: 20px;
    background-image: url('/static/img/hgrid/visit.png');
    background-repeat: no-repeat;
}

button.hg-btn {
    background-color: transparent;
    border: 0px;
}


/* Preventing folders that are HGrid leaves from showing underlines when hovered over */

.project-folder:hover {
    text-decoration: none !important;
}

span.project-folder {
    text-decoration: none;
}

.hg-item-name:hover {
    text-decoration: none !important;
    cursor: default;
}

/* Controls above the HGrid */

div.project-grid-menu {
    text-align: right;
    margin-top: -20px;
}

div.project-grid-menu span.pg-expand-all {
    color: #468cc8;
    text-decoration: underline;
    cursor: pointer;
    margin-right: 10px;
}

div.project-grid-menu span.pg-collapse-all {
    color: #468cc8;
    text-decoration: underline;
    cursor: pointer;
    margin-right: 7px;
}

.page-header .btn {
    margin-right: 5px;
}

/* Project details box  */
span.project-details {
    visibility: hidden;
}


span.add-link-warning {
    color: #808080;
}

div.add-folder-container {
    display: none;

}

span.rename-container{
    display: none;
}

div.project-details span.title {
    display: inline;
    overflow-x: hidden;
    font-size: 15px;
    overflow-x: hidden;
}


.project-action-icons img {
    margin-right: 4px;
    cursor:pointer;cursor:hand
}

div.project-details {
    display: inline-block;
    width: 100%;
    background-color: #EEE;
    padding: 7px;
    margin-bottom: 10px;
}

div.contributors {
    overflow-x: hidden;
}

.organize-project-controls {
    z-index: 11;
}

div.organize-project-controls {
    display: block;
    position: relative;
    bottom: 0;
    width: 100%;
    text-align: right;
}

.organize-project-controls .organizeBtn.btn.btn-default {
    display: block;
    margin-right: 10px;
    float: left;
    margin-bottom: 10px;
}

/* Typeahead autocomplete box */

<<<<<<< HEAD
input.typeahead{
    width: 100%;
    margin-bottom: 5px;
}
=======

>>>>>>> f93c4f7e

.organize-project-controls span.twitter-typeahead {
    width: 100%;
}

/* Typeahead scaffolding */
/* ----------- */

.tt-dropdown-menu,
.gist {
    text-align: left;
    overflow-x: hidden;
}

/* Typeahead base styles */
/* ----------- */

.typeahead,
.tt-query {
    width: 100%;
    height: 30px;
    font-size: 16px;
    border: 1px solid rgb(204, 204, 204);
    -webkit-border-radius: 4px;
    -moz-border-radius: 4px;
    border-radius: 4px;
    outline: none;
}
input.typeahead.tt-input { 
height: 32px ;
}

.typeahead {
    background-color: #fff;
}

.typeahead:focus {
    -webkit-box-shadow: rgba(102, 175, 232, 0.576471) 0px 0px 7.668470859527588px 0px;
    -moz-box-shadow: rgba(102, 175, 232, 0.576471) 0px 0px 7.668470859527588px 0px;
    box-shadow: rgba(102, 175, 232, 0.576471) 0px 0px 7.668470859527588px 0px;
}

.tt-query {
    -webkit-box-shadow: inset 0 1px 1px rgba(0, 0, 0, 0.075);
    -moz-box-shadow: inset 0 1px 1px rgba(0, 0, 0, 0.075);
    box-shadow: inset 0 1px 1px rgba(0, 0, 0, 0.075);
}
/* rgb of glow 106 176 232
*/
<<<<<<< HEAD
=======
.tt-input, .typeahead {
    padding: 0 12px;
}

>>>>>>> f93c4f7e
.tt-hint {
    color: #999;
    padding: 2px 12px 0px 13px;
}
h3.category {
    font-size: 18px;
    margin-top: 4px;
    margin-left: 5px;
}
.tt-dropdown-menu {
    width: 422px;
    padding: 8px 0;
    background-color: #fff;
    border: 1px solid #ccc;
    border: 1px solid rgba(0, 0, 0, 0.2);
    -webkit-border-radius: 5px;
    -moz-border-radius: 5px;
    border-radius: 5px;
    -webkit-box-shadow: 0 5px 10px rgba(0, 0, 0, .2);
    -moz-box-shadow: 0 5px 10px rgba(0, 0, 0, .2);
    box-shadow: 0 5px 10px rgba(0, 0, 0, .2);
    margin-top: 6px;
}

.tt-suggestion {
    padding: 3px 5px;
    font-size: 12px;
    line-height: 14px;
}

.tt-suggestion.tt-cursor {
    color: #fff;
    background-color: #0097cf;

}

<<<<<<< HEAD
.tt-suggestion p {
=======
/*.tt-suggestion p {
>>>>>>> f93c4f7e
    margin: 0;
}*/

.gist {
    font-size: 14px;
}
.tb-row {
    font-size: 13px;
<<<<<<< HEAD
}
=======
}

.po-hover {
    background : #F4F5DF;
}

.tb-td {
    height: inherit;
    padding-top: 4px;
}

/* Project Toolbar New Additions and Changes */

.po-placeholder {
    line-height: 30px; 
}

#project-grid {
    margin-bottom: 5px;
}

.organizer-legend {
    font-size: 13px;
    padding-left: 4px;
}

.organizer-legend img {
    vertical-align: bottom;
    margin-right: 4px;
}






















>>>>>>> f93c4f7e
<|MERGE_RESOLUTION|>--- conflicted
+++ resolved
@@ -257,14 +257,7 @@
 
 /* Typeahead autocomplete box */
 
-<<<<<<< HEAD
-input.typeahead{
-    width: 100%;
-    margin-bottom: 5px;
-}
-=======
-
->>>>>>> f93c4f7e
+
 
 .organize-project-controls span.twitter-typeahead {
     width: 100%;
@@ -314,13 +307,10 @@
 }
 /* rgb of glow 106 176 232
 */
-<<<<<<< HEAD
-=======
 .tt-input, .typeahead {
     padding: 0 12px;
 }
 
->>>>>>> f93c4f7e
 .tt-hint {
     color: #999;
     padding: 2px 12px 0px 13px;
@@ -357,11 +347,7 @@
 
 }
 
-<<<<<<< HEAD
-.tt-suggestion p {
-=======
 /*.tt-suggestion p {
->>>>>>> f93c4f7e
     margin: 0;
 }*/
 
@@ -370,9 +356,6 @@
 }
 .tb-row {
     font-size: 13px;
-<<<<<<< HEAD
-}
-=======
 }
 
 .po-hover {
@@ -425,4 +408,3 @@
 
 
 
->>>>>>> f93c4f7e
