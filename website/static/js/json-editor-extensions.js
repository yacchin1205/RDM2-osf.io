var jedit = require('json-editor'); //TODO webpackify
var FilesWidget = require('js/FilesWidget');
var Fangorn = require('js/fangorn');
var $osf = require('js/osfHelpers');
var $ = require('jquery');
var URI = require('URIjs');

require('json-editor');

var curentUser = window.contextVars.currentUser || {
    pk: null,
    name: 'Anonymous'
};

//######### Commentable ###########

var Comments = function($element) {
    var self = this;

    self.comments = [];

    var $commentsDiv = $('<div>');
<<<<<<< HEAD
    var $commentsList = $('<ul>', {
		'class': 'list-group'
	});
    self.$commentsList = $commentsList;    
=======
    var $commentsList = $('<ul>');
    self.$commentsList = $commentsList;
>>>>>>> e73f7ca9
    $commentsDiv.append($commentsList);
    $commentsDiv.append($('<button>', {
        'class': 'btn btn-primary btn-xs',
        html: 'Add comment',
        click: self.add.bind(self)
    }));
    $element.append($commentsDiv);

    self.add();
};
Comments.prototype.Comment = function(value) {
    var self = this;

    value = value || '';

    self.user = {
        pk: curentUser.id,
        name: curentUser.fullname
    };

    self.editable = true;

<<<<<<< HEAD
    self.$input = $('<input>',
                    {
                        'class': 'form-control',
                        type: 'text',
                        placeholder: 'Comments or questions...',
                        html: value
                    }
                   );
    
    self.$element = $('<li>', {
		'class': 'list-group-item'
	});
=======
    self.$input = $('<input>', {
        'class': 'form-control',
        type: 'text',
        placeholder: 'Comments or questions...',
        html: value
    });

    self.$element = $('<li>');
>>>>>>> e73f7ca9
    var $row = $('<div>', {
        'class': 'row'
    });
    $row.append($('<div>', {
        'class': 'col-md-6'
    }).append(self.$input));
    var $control = $('<div>', {
        'class': 'col-md-3'
    });
    $control.append($('<a>', {
        'class': 'btn fa fa-check',
        click: function() {
			//if(window.contextVars.currentUser === Comments.Comment.user) {
				self.editable = false;
				$(this).addClass('disabled');
				self.$input.addClass('disabled');
			// } else {
			// 	console.log('Only the author may edit this comment');
			// }
        }
    }));
	$control.append($('<a>', {
		'class': 'btn fa fa-pencil',
		click: function() {
			$(this).removeClass('disabled');
			self.$input.toggleClass('disabled');
			//if (window.contextVars.currentUser === this.comments.user) {
				console.log('u rite');
			//}
		}
	}));
    $row.append($control);

    self.$element.append($row);
};
Comments.prototype.add = function() {
    var self = this;

    var comment = new self.Comment();
    self.comments.push(comment);
    self.$commentsList.append(comment.$element);
};

JSONEditor.defaults.editors.commentableString = JSONEditor.defaults.editors.string.extend({
    build: function() {
        var self = this;
        this._super();

        var $element = $('<div>');
        $(this.input).after($element);
        this.comments = new Comments($element);        
    },
    getValue: function() {
        if (this.comments) {
            var comments = $.map(this.comments.comments, function(comment) {
                return {
                    value: comment.$input.val(),
                    user: comment.user
                };
            });
            var val = {
                value: this._super(),
                comments: comments
            };
            return val;
        } else {
            return this._super();
        }
    }

});

///////////////////////////////

JSONEditor.defaults.options.upload = function(type, file, cbs) {
    // TODO may want to change this
    var nodeApiUrl = window.contextVars.node.urls.api;

    var tb = this;
    var redir = new URI(file.nodeUrl);
    redir.segment('files').segment(file.provider).segmentCoded(file.path.substring(1));
    var fileurl = redir.toString() + '/';

    if (type === 'root.upload_fail') cbs.failure('Upload failed');
    else {
        var tick = 0;
        var tickFunction = function() {
            tick += 1;
            if (tick < 100) {
                cbs.updateProgress(tick);
                window.setTimeout(tickFunction, 50);
            } else if (tick == 100) {
                cbs.updateProgress();
                window.setTimeout(tickFunction, 500);
            } else {
                cbs.success('/project' + fileurl);
            }
        };
        window.setTimeout(tickFunction);
    }
};

JSONEditor.defaults.resolvers.unshift(function(schema) {
    if (schema.type === 'string' && schema.format === 'url' && schema.options && schema.options.upload === true) {
        if (window.FileReader) {
            return 'myUpload';
        }
    }
});

JSONEditor.defaults.editors.myUpload = JSONEditor.defaults.editors.upload.extend({
    build: function() {
        var self = this;
        this.title = this.header = this.label = this.theme.getFormInputLabel(this.getTitle());

        // Input that holds the base64 string
        this.input = this.theme.getFormInputField('hidden');
        this.container.appendChild(this.input);

        // Don't show uploader if this is readonly
        if (!this.schema.readOnly && !this.schema.readonly) {

            if (!this.jsoneditor.options.upload) {
                throw 'Upload handler required for upload editor';
            }

            // File uploader
            this.uploader = document.createElement('div');

            $(this.uploader).attr('id', 'registrationFilesGrid');

            this.uploader.addEventListener('click', function(e) {
                e.preventDefault();
                e.stopPropagation();
                folder = $(this).find($(event.target).attr('data-id'));
                if (!self.preview_value) {
                    self.refreshPreview();
                } else if (self.preview_value.kind === 'file') {
                    self.refreshPreview();
                    self.onChange(true);
                } else {
                    self.preview_value = undefined;
                    self.refreshPreview();
                }

            });
        }
        var description = this.schema.description;
        if (!description) {
            description = '';
        }

        this.preview = this.theme.getFormInputDescription(description);
        this.container.appendChild(this.preview);

        this.control = this.theme.getFormControl(this.label, this.uploader || this.input, this.preview);
        this.container.appendChild(this.control);

        var nodeApiUrl = window.contextVars.node.urls.api;
        var fangornOpts = {
            onselectrow: function(row, event) {
                self.preview_value = row.data;
                this.path = row.data.path;
                self.files = row.data;

                var tb = this;
                var redir = new URI(row.data.nodeUrl);
                redir.segment('files').segment(row.data.provider).segmentCoded(row.data.path.substring(1));
                var fileurl = redir.toString() + '/';
            }
        };

        var filesWidget = new FilesWidget('registrationFilesGrid', nodeApiUrl + 'files/grid/', fangornOpts);
        filesWidget.init();

    },
    refreshPreview: function() {
        if (this.last_preview === this.preview_value) return;
        this.last_preview = this.preview_value;

        this.preview.innerHTML = '';

        if (!this.preview_value) return;

        var self = this;

        var mime = this.preview_value.name.match(/^data:([^;,]+)[;,]/);
        if (mime) {
            mime = mime[1];
        }
        else {
            mime = 'unknown';
        }

        var file = this.files;

        this.preview.innerHTML = '<strong>Type:</strong> ' + mime + ', <strong>Size:</strong> ' + file.size + ' bytes';
        if (mime.substr(0, 5) === 'image') {
            this.preview.innerHTML += '<br>';
            var img = document.createElement('img');
            img.style.maxWidth = '100%';
            img.style.maxHeight = '100px';
            img.src = this.preview_value;
            this.preview.appendChild(img);
        }

        this.preview.innerHTML += '<br>';
        var uploadButton = this.getButton('Upload', 'upload', 'Upload');
        this.preview.appendChild(uploadButton);
        uploadButton.addEventListener('click', function(event) {
            event.preventDefault();

            uploadButton.setAttribute("disabled", "disabled");
            self.theme.removeInputError(self.uploader);

            if (self.theme.getProgressBar) {
                self.progressBar = self.theme.getProgressBar();
                self.preview.appendChild(self.progressBar);
            }

            self.jsoneditor.options.upload(self.path, file, {
                success: function(url) {
                    self.setValue(url);

                    if (self.parent) {
                        self.parent.onChildEditorChange(self);
                    }
                    else {
                        self.jsoneditor.onChange();
                    }

                    if (self.progressBar) {
                        self.preview.removeChild(self.progressBar);
                    }
                    uploadButton.removeAttribute('disabled');
                },
                failure: function(error) {
                    self.theme.addInputError(self.uploader, error);
                    if (self.progressBar) {
                        self.preview.removeChild(self.progressBar);
                    }
                    uploadButton.removeAttribute('disabled');
                },
                updateProgress: function(progress) {
                    if (self.progressBar) {
                        if (progress) {
                            self.theme.updateProgressBar(self.progressBar, progress);
                        }
                        else {
                            self.theme.updateProgressBarUnknown(self.progressBar);
                        }
                    }
                }
            });
        });
    }
});

// add for single select of check boxes
JSONEditor.defaults.resolvers.unshift(function(schema) {
    if (schema.type === "array" && schema.items && !(Array.isArray(schema.items)) && schema.uniqueItems && schema.items["enum"] && ['string', 'number', 'integer'].indexOf(schema.items.type) >= 0) {
        return "singleselect";
    }
});
JSONEditor.defaults.editors.singleselect = JSONEditor.defaults.editors.multiselect.extend({
    build: function() {

        var self = this,
            i;
        if (!this.options.compact) this.header = this.label = this.theme.getFormInputLabel(this.getTitle());
        if (this.schema.description) this.description = this.theme.getFormInputDescription(this.schema.description);

        if ((!this.schema.format && this.option_keys.length < 8) || this.schema.format === "checkbox") {
            this.input_type = 'checkboxes';

            this.inputs = {};
            this.controls = {};
            for (i = 0; i < this.option_keys.length; i++) {
                this.inputs[this.option_keys[i]] = this.theme.getCheckbox();
                this.select_options[this.option_keys[i]] = this.inputs[this.option_keys[i]];
                var label = this.theme.getCheckboxLabel(this.option_keys[i]);
                this.controls[this.option_keys[i]] = this.theme.getFormControl(label, this.inputs[this.option_keys[i]]);
            }

            this.control = this.theme.getMultiCheckboxHolder(this.controls, this.label, this.description);
        } else {
            this.input_type = 'select';
            this.input = this.theme.getSelectInput(this.option_keys);
            this.input.multiple = true;
            this.input.size = Math.min(10, this.option_keys.length);

            for (i = 0; i < this.option_keys.length; i++) {
                this.select_options[this.option_keys[i]] = this.input.children[i];
            }

            if (this.schema.readOnly || this.schema.readonly) {
                this.always_disabled = true;
                this.input.disabled = true;
            }

            this.control = this.theme.getFormControl(this.label, this.input, this.description);
        }

        this.container.appendChild(this.control);

        var previous;
        this.control.addEventListener("mouseover", function(e) {
            var new_value = [];
            for (i = 0; i < self.option_keys.length; i++) {
                if (self.select_options[self.option_keys[i]].selected || self.select_options[self.option_keys[i]].checked) {
                    new_value.push(self.select_values[self.option_keys[i]]);
                }
            }
            previous = new_value;

        });
        this.control.addEventListener('change', function(e) {
            e.preventDefault();
            e.stopPropagation();

            // delete older one using previous
            var new_value = [];
            for (i = 0; i < self.option_keys.length; i++) {
                if (self.select_options[self.option_keys[i]].selected || self.select_options[self.option_keys[i]].checked) {

                    var str = '"' + self.select_values[self.option_keys[i]] + '"';
                    var blah = self.select_values[self.option_keys[i]];
                    if (previous.indexOf(blah) != -1) {
                        self.select_options[self.option_keys[i]].checked = false;
                    } else {
                        new_value.push(self.select_values[self.option_keys[i]]);
                    }
                }
            }
            self.updateValue(new_value);
            self.onChange(true);
        });
    }
});
//##########################

JSONEditor.defaults.options.upload = function(type, file, cbs) {
    // TODO may want to change this
    var nodeApiUrl = window.contextVars.node.urls.api;

    var tb = this;
    var redir = new URI(file.nodeUrl);
    redir.segment('files').segment(file.provider).segmentCoded(file.path.substring(1));
    var fileurl = redir.toString() + '/';

    if (type === 'root.upload_fail') cbs.failure('Upload failed');
    else {
        var tick = 0;
        var tickFunction = function() {
            tick += 1;
            if (tick < 100) {
                cbs.updateProgress(tick);
                window.setTimeout(tickFunction, 50);
            } else if (tick == 100) {
                cbs.updateProgress();
                window.setTimeout(tickFunction, 500);
            } else {
                cbs.success('/project' + fileurl);
            }
        };
        window.setTimeout(tickFunction);
    }
};

JSONEditor.defaults.resolvers.unshift(function(schema) {
    if (schema.type === 'string' && schema.format === 'url' && schema.options && schema.options.upload === true) {
        if (window.FileReader) {
            return 'myUpload';
        }
    }
});

JSONEditor.defaults.editors.myUpload = JSONEditor.defaults.editors.upload.extend({
    build: function() {
        var self = this;
        this.title = this.header = this.label = this.theme.getFormInputLabel(this.getTitle());

        // Input that holds the base64 string
        this.input = this.theme.getFormInputField('hidden');
        this.container.appendChild(this.input);

        // Don't show uploader if this is readonly
        if (!this.schema.readOnly && !this.schema.readonly) {

            if (!this.jsoneditor.options.upload) {
                throw 'Upload handler required for upload editor';
            }

            // File uploader
            this.uploader = document.createElement('div');

            $(this.uploader).attr('id', 'registrationFilesGrid');

            this.uploader.addEventListener('click', function(e) {
                e.preventDefault();
                e.stopPropagation();
                folder = $(this).find($(event.target).attr('data-id'));
                if (!self.preview_value) {
                    self.refreshPreview();
                } else if (self.preview_value.kind === 'file') {
                    self.refreshPreview();
                    self.onChange(true);
                } else {
                    self.preview_value = undefined;
                    self.refreshPreview();
                }

            });
        }
        var description = this.schema.description;
        if (!description) {
            description = '';
        }

        this.preview = this.theme.getFormInputDescription(description);
        this.container.appendChild(this.preview);

        this.control = this.theme.getFormControl(this.label, this.uploader || this.input, this.preview);
        this.container.appendChild(this.control);

        var nodeApiUrl = window.contextVars.node.urls.api;
        var fangornOpts = {
            onselectrow: function(row, event) {
                self.preview_value = row.data;
                this.path = row.data.path;
                self.files = row.data;

                var tb = this;
                var redir = new URI(row.data.nodeUrl);
                redir.segment('files').segment(row.data.provider).segmentCoded(row.data.path.substring(1));
                var fileurl = redir.toString() + '/';
            }
        };

        var filesWidget = new FilesWidget('registrationFilesGrid', nodeApiUrl + 'files/grid/', fangornOpts);
        filesWidget.init();

    },
    refreshPreview: function() {
        if (this.last_preview === this.preview_value) return;
        this.last_preview = this.preview_value;

        this.preview.innerHTML = '';

        if (!this.preview_value) return;

        var self = this;

        var mime = this.preview_value.name.match(/^data:([^;,]+)[;,]/);
        if (mime) {
            mime = mime[1];
        }
        else {
            mime = 'unknown';
        }

        var file = this.files;

        this.preview.innerHTML = '<strong>Type:</strong> ' + mime + ', <strong>Size:</strong> ' + file.size + ' bytes';
        if (mime.substr(0, 5) === 'image') {
            this.preview.innerHTML += '<br>';
            var img = document.createElement('img');
            img.style.maxWidth = '100%';
            img.style.maxHeight = '100px';
            img.src = this.preview_value;
            this.preview.appendChild(img);
        }

        this.preview.innerHTML += '<br>';
        var uploadButton = this.getButton('Upload', 'upload', 'Upload');
        this.preview.appendChild(uploadButton);
        uploadButton.addEventListener('click', function(event) {
            event.preventDefault();

            uploadButton.setAttribute("disabled", "disabled");
            self.theme.removeInputError(self.uploader);

            if (self.theme.getProgressBar) {
                self.progressBar = self.theme.getProgressBar();
                self.preview.appendChild(self.progressBar);
            }

            self.jsoneditor.options.upload(self.path, file, {
                success: function(url) {
                    self.setValue(url);

                    if (self.parent) {
                        self.parent.onChildEditorChange(self);
                    }
                    else {
                        self.jsoneditor.onChange();
                    }

                    if (self.progressBar) {
                        self.preview.removeChild(self.progressBar);
                    }
                    uploadButton.removeAttribute('disabled');
                },
                failure: function(error) {
                    self.theme.addInputError(self.uploader, error);
                    if (self.progressBar) {
                        self.preview.removeChild(self.progressBar);
                    }
                    uploadButton.removeAttribute('disabled');
                },
                updateProgress: function(progress) {
                    if (self.progressBar) {
                        if (progress) {
                            self.theme.updateProgressBar(self.progressBar, progress);
                        }
                        else {
                            self.theme.updateProgressBarUnknown(self.progressBar);
                        }
                    }
                }
            });
        });
    }
});

// add for single select of check boxes
JSONEditor.defaults.resolvers.unshift(function(schema) {
    if (schema.type === "array" && schema.items && !(Array.isArray(schema.items)) && schema.uniqueItems && schema.items["enum"] && ['string', 'number', 'integer'].indexOf(schema.items.type) >= 0) {
        return "singleselect";
    }
});
JSONEditor.defaults.editors.singleselect = JSONEditor.defaults.editors.multiselect.extend({
    build: function() {

        var self = this,
            i;
        if (!this.options.compact) this.header = this.label = this.theme.getFormInputLabel(this.getTitle());
        if (this.schema.description) this.description = this.theme.getFormInputDescription(this.schema.description);

        if ((!this.schema.format && this.option_keys.length < 8) || this.schema.format === "checkbox") {
            this.input_type = 'checkboxes';

            this.inputs = {};
            this.controls = {};
            for (i = 0; i < this.option_keys.length; i++) {
                this.inputs[this.option_keys[i]] = this.theme.getCheckbox();
                this.select_options[this.option_keys[i]] = this.inputs[this.option_keys[i]];
                var label = this.theme.getCheckboxLabel(this.option_keys[i]);
                this.controls[this.option_keys[i]] = this.theme.getFormControl(label, this.inputs[this.option_keys[i]]);
            }

            this.control = this.theme.getMultiCheckboxHolder(this.controls, this.label, this.description);
        } else {
            this.input_type = 'select';
            this.input = this.theme.getSelectInput(this.option_keys);
            this.input.multiple = true;
            this.input.size = Math.min(10, this.option_keys.length);

            for (i = 0; i < this.option_keys.length; i++) {
                this.select_options[this.option_keys[i]] = this.input.children[i];
            }

            if (this.schema.readOnly || this.schema.readonly) {
                this.always_disabled = true;
                this.input.disabled = true;
            }

            this.control = this.theme.getFormControl(this.label, this.input, this.description);
        }

        this.container.appendChild(this.control);

        var previous;
        this.control.addEventListener("mouseover", function(e) {
            var new_value = [];
            for (i = 0; i < self.option_keys.length; i++) {
                if (self.select_options[self.option_keys[i]].selected || self.select_options[self.option_keys[i]].checked) {
                    new_value.push(self.select_values[self.option_keys[i]]);
                }
            }
            previous = new_value;

        });
        this.control.addEventListener('change', function(e) {
            e.preventDefault();
            e.stopPropagation();

            // delete older one using previous
            var new_value = [];
            for (i = 0; i < self.option_keys.length; i++) {
                if (self.select_options[self.option_keys[i]].selected || self.select_options[self.option_keys[i]].checked) {

                    var str = '"' + self.select_values[self.option_keys[i]] + '"';
                    var blah = self.select_values[self.option_keys[i]];
                    if (previous.indexOf(blah) != -1) {
                        self.select_options[self.option_keys[i]].checked = false;
                    } else {
                        new_value.push(self.select_values[self.option_keys[i]]);
                    }
                }
            }
            self.updateValue(new_value);
            self.onChange(true);
        });
    }
});<|MERGE_RESOLUTION|>--- conflicted
+++ resolved
@@ -20,15 +20,10 @@
     self.comments = [];
 
     var $commentsDiv = $('<div>');
-<<<<<<< HEAD
     var $commentsList = $('<ul>', {
 		'class': 'list-group'
 	});
     self.$commentsList = $commentsList;    
-=======
-    var $commentsList = $('<ul>');
-    self.$commentsList = $commentsList;
->>>>>>> e73f7ca9
     $commentsDiv.append($commentsList);
     $commentsDiv.append($('<button>', {
         'class': 'btn btn-primary btn-xs',
@@ -51,7 +46,6 @@
 
     self.editable = true;
 
-<<<<<<< HEAD
     self.$input = $('<input>',
                     {
                         'class': 'form-control',
@@ -64,16 +58,6 @@
     self.$element = $('<li>', {
 		'class': 'list-group-item'
 	});
-=======
-    self.$input = $('<input>', {
-        'class': 'form-control',
-        type: 'text',
-        placeholder: 'Comments or questions...',
-        html: value
-    });
-
-    self.$element = $('<li>');
->>>>>>> e73f7ca9
     var $row = $('<div>', {
         'class': 'row'
     });
@@ -83,28 +67,30 @@
     var $control = $('<div>', {
         'class': 'col-md-3'
     });
-    $control.append($('<a>', {
+	self.$check = $('<a>', {
         'class': 'btn fa fa-check',
         click: function() {
 			//if(window.contextVars.currentUser === Comments.Comment.user) {
-				self.editable = false;
-				$(this).addClass('disabled');
-				self.$input.addClass('disabled');
+			self.editable = false;
+			$(this).addClass('disabled');
+			self.$input.addClass('disabled');
+			self.$edit.removeClass('disabled');
 			// } else {
 			// 	console.log('Only the author may edit this comment');
 			// }
         }
-    }));
-	$control.append($('<a>', {
+    });
+	self.$edit = $('<a>', {
 		'class': 'btn fa fa-pencil',
 		click: function() {
-			$(this).removeClass('disabled');
-			self.$input.toggleClass('disabled');
-			//if (window.contextVars.currentUser === this.comments.user) {
-				console.log('u rite');
-			//}
+			self.editable = true;
+			$(this).addClass('disabled');
+			self.$input.removeClass('disabled');
+			self.$check.removeClass('disabled');
 		}
-	}));
+	});
+	$control.append(self.$check);
+	$control.append(self.$edit);
     $row.append($control);
 
     self.$element.append($row);
