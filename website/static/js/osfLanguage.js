var SUPPORT_EMAIL = 'support@osf.io';
var SUPPORT_LINK = '<a href="mailto:' + SUPPORT_EMAIL + '">' + SUPPORT_EMAIL +'</a>';

var REFRESH_OR_SUPPORT = 'Please refresh the page and try again or contact ' + SUPPORT_LINK + ' if the problem persists.';

module.exports = {
    REFRESH_OR_SUPPORT: REFRESH_OR_SUPPORT,
    SUPPORT_LINK: SUPPORT_LINK,
    // TODO
    makePublic: null,
    makePrivate: null,
    registrations: {
        registrationFailed: 'Registration failed. If this problem persists, please contact ' + SUPPORT_EMAIL + '.',
        invalidEmbargoTitle: 'Invalid embargo end date',
        invalidEmbargoMessage: 'Please choose a date more than two days, but less than four years, from today.',
        registerConfirm: 'Before you continue...',
        registerSkipAddons: 'If you choose to continue with the registration at this time we will exclude the contents of any addons that are not copyable. These files will not appear in the final registration.',
        registerFail: 'There was a problem completing your registration. Please try again later. If this should not have occurred and the issue persists, please report it to ' + SUPPORT_LINK + '.',
        submitForReviewFail: 'There was a problem submitting this draft for review right now. Please try again later. If this should not have occurred and the issue persists, please report it to ' + SUPPORT_LINK + '.',
        beforeEditIsApproved: 'This draft registration is currently approved. Please note that if you make any changes (excluding comments) this approval status will be revoked and you will need to submit for approval again.',
        beforeEditIsPendingReview: 'This draft registration is currently pending review. Please note that if you make any changes (excluding comments) this request will be cancelled and you will need to submit for approval again.',
        loadDraftsFail: 'There was a problem loading draft registrations at this time. ' + REFRESH_OR_SUPPORT,
        deleteDraftFail: 'There was a problem deleting this draft. ' + REFRESH_OR_SUPPORT,
        loadMetaSchemaFail: 'There was a problem loading registration templates at this time. ' + REFRESH_OR_SUPPORT
    },
    Addons: {
        dataverse: {
            userSettingsError: 'Could not retrieve settings. Please refresh the page or ' +
                'contact ' + SUPPORT_LINK + ' if the problem persists.',
            confirmUserDeauth: 'Are you sure you want to unlink your Dataverse ' +
                'Account? This will revoke access to Dataverse for all ' +
                'projects you have authorized.',
            confirmNodeDeauth: 'Are you sure you want to unlink this Dataverse Account? This will ' +
                'revoke the ability to view, download, modify, and upload files ' +
                'to studies on the Dataverse from the OSF. This will not remove your ' +
                'Dataverse authorization from your <a href="/settings/addons/">user settings</a> ' +
                'page.',
            deauthError: 'Could not disconnect the Dataverse Account at this time.',
            deauthSuccess: 'Succesfully disconnected the connected Dataverse Account.',
            authError: 'Sorry, but there was a problem connecting to that instance of Dataverse. It ' +
                'is likely that the instance hasn\'t been upgraded to Dataverse 4.0. If you ' +
                'have any questions or believe this to be an error, please contact ' +
                'support@osf.io.',
            authInvalid: 'Your Dataverse API token is invalid.',
            authSuccess: 'Your Dataverse account was linked.',
            datasetDeaccessioned: 'This dataset has already been deaccessioned on the Dataverse ' +
                'and cannot be connected to the OSF.',
            forbiddenCharacters: 'This dataset cannot be connected due to forbidden characters ' +
                'in one or more of the dataset\'s file names. This issue has been forwarded to our ' +
                'development team.',
            setDatasetError: 'Could not connect to this dataset.',
            widgetInvalid: 'The credentials associated with this Dataverse account ' +
                'appear to be invalid.',
            widgetError: 'There was a problem connecting to the Dataverse.'
        },
        dropbox: {
            // Shown on clicking "Delete Access Token" for dropbox
            confirmDeauth: 'Are you sure you want to disconnect the Dropbox account? ' +
                'This will revoke access to Dropbox for all projects you have ' +
                'associated with this account.',
            deauthError: 'Could not disconnect Dropbox account at this time',
        },
        figshare: {
            confirmDeauth: 'Are you sure you want to disconnect the figshare account? ' +
                'This will revoke access to figshare for all projects you have ' +
                'associated with this account.',
        },
        // TODO
        github: {
            confirmDeauth: 'Are you sure you want to disconnect the GitHub account? ' +
                'This will revoke access to GitHub for all projects you have ' +
                'associated with this account.',
        },
        s3:{
            authError: 'Could not connect to Amazon S3 at this time. Please try again later.',
            userSettingsError: 'Could not retrieve settings. Please refresh the page or ' +
                'contact ' + SUPPORT_LINK + ' if the problem persists.',
        },
<<<<<<< HEAD
        swift:{
            authError: 'Could not connect to NII Swift at this time. Please try again later.',
=======
        azureblobstorage:{
            authError: 'Could not connect to Azure Blob Storage at this time. Please try again later.',
>>>>>>> 730bc925
            userSettingsError: 'Could not retrieve settings. Please refresh the page or ' +
                'contact ' + SUPPORT_LINK + ' if the problem persists.',
        },
        googledrive: {
          // Shown on clicking "Delete Access Token" for googledrive
            confirmDeauth: 'Are you sure you want to disconnect the Google Drive account? ' +
                'This will revoke access to Google Drive for all projects you have ' +
                'associated with this account.',
            deauthError: 'Could not disconnect the Google Drive account at this time',
        },
        owncloud: {
            authError: 'Invalid ownCloud server',
            authInvalid: 'Invalid credentials. Please enter a valid username and password.',
            userSettingsError: 'Could not retrieve settings. Please refresh the page or ' +
                'contact ' + SUPPORT_LINK + ' if the problem persists.',
            confirmAuth : 'Are you sure you want to authorize this project with your ownCloud credentials?',
            updateAccountsError : 'Could not retrieve ownCloud account list at ' +
                        'this time. Please refresh the page. If the problem persists, email ' +
                        '<a href="mailto:support@osf.io">support@osf.io</a>.',
            submitSettingsSuccess : 'Folder Successfully linked',
        },
    },
    apiOauth2Application: {
        discardUnchanged: 'Are you sure you want to discard your unsaved changes?',
        deactivateConfirm: 'Are you sure you want to deactivate this application for all users and revoke all access tokens? This cannot be reversed.',
        deactivateError: 'Could not deactivate application. Please wait a few minutes and try again, or contact ' + SUPPORT_LINK + ' if the problem persists.',
        dataFetchError: 'Data not loaded. ' + REFRESH_OR_SUPPORT,
        dataListFetchError: 'Could not load list of developer applications at this time. ' + REFRESH_OR_SUPPORT,
        dataSendError: 'Error sending data to the server. Check that all fields are valid, or contact ' + SUPPORT_LINK + ' if the problem persists.',
        creationSuccess: 'Successfully registered new application',
        dataUpdated: 'Application data updated',
        resetSecretConfirm: 'Are you sure you want to reset the client secret? This cannot be reversed. Your application will be unusable until it is updated with the new client secret, and all users must reauthorize access. Previously issued access tokens will no longer work.',
        resetSecretError: 'Could not reset client secret. Please wait a few minutes and try again, or contact ' + SUPPORT_LINK + 'if the problem persists.',
    },
    apiOauth2Token: {
        discardUnchanged: 'Are you sure you want to discard your unsaved changes?',
        deactivateConfirm: 'Are you sure you want to deactivate this token? This cannot be reversed.',
        deactivateError: 'Could not deactivate token. Please wait a few minutes and try again, or contact ' + SUPPORT_LINK + ' if the problem persists.',
        dataFetchError: 'Data not loaded. ' + REFRESH_OR_SUPPORT,
        dataListFetchError: 'Could not load list of personal access tokens at this time. ' + REFRESH_OR_SUPPORT,
        dataSendError: 'Error sending data to the server: check that all fields are valid, or contact ' + SUPPORT_LINK + ' if the problem persists.',
        creationSuccess: 'Successfully generated new personal access token. This token will never expire. This token should never be shared with others. If it is accidentally revealed publicly, it should be deactivated immediately.',
        dataUpdated: 'Token data updated'
    },
    projectSettings: {
        updateSuccessMessage: 'Successfully updated project settings.',
        updateErrorMessage400: 'Error updating project settings. Check that all fields are valid.',
        updateErrorMessage: 'Could not update project settings. ' + REFRESH_OR_SUPPORT,
        instantiationErrorMessage: 'Trying to instantiate ProjectSettings view model without an update URL'
    }
};<|MERGE_RESOLUTION|>--- conflicted
+++ resolved
@@ -76,13 +76,13 @@
             userSettingsError: 'Could not retrieve settings. Please refresh the page or ' +
                 'contact ' + SUPPORT_LINK + ' if the problem persists.',
         },
-<<<<<<< HEAD
         swift:{
             authError: 'Could not connect to NII Swift at this time. Please try again later.',
-=======
+            userSettingsError: 'Could not retrieve settings. Please refresh the page or ' +
+                'contact ' + SUPPORT_LINK + ' if the problem persists.',
+        },
         azureblobstorage:{
             authError: 'Could not connect to Azure Blob Storage at this time. Please try again later.',
->>>>>>> 730bc925
             userSettingsError: 'Could not retrieve settings. Please refresh the page or ' +
                 'contact ' + SUPPORT_LINK + ' if the problem persists.',
         },
