var SUPPORT_EMAIL = 'support@osf.io';
var SUPPORT_LINK = '<a href="mailto: ' + SUPPORT_EMAIL + '">' + SUPPORT_EMAIL + '</a>';

var REFRESH_OR_SUPPORT = 'Please refresh the page and try again or contact ' + SUPPORT_LINK + ' if the problem persists.';

module.exports = {
    // TODO
    makePublic: null,
    makePrivate: null,
    registrations: {
        registrationFailed: 'Registration failed. If this problem persists, please contact ' + SUPPORT_EMAIL + '.',
        invalidEmbargoTitle: 'Invalid embargo end date',
        invalidEmbargoMessage: 'Please choose a date more than two days, but less than four years, from today.',
        registerConfirm: 'Are you sure you want to register this project?',
        registerSkipAddons: 'If you choose to continue with the registration at this time we will exclude the contents of any addons that are not copyable. These files will not appear in the final registration.'
    },
    Addons: {
        dataverse: {
            userSettingsError: 'Could not retrieve settings. Please refresh the page or ' +
                'contact <a href="mailto: ' + SUPPORT_EMAIL + '">' + SUPPORT_EMAIL + '</a> if the ' +
                'problem persists.',
            deauthError: 'Could not disconnect the Dataverse account at this time.',
            authError: 'Sorry, but there was a problem connecting to that instance of Dataverse. It ' +
                'is likely that the instance hasn\'t been upgraded to Dataverse 4.0. If you ' +
                'have any questions or believe this to be an error, please contact ' +
                'support@osf.io.',
            authInvalid: 'Your Dataverse API token is invalid.',
            authSuccess: 'Your Dataverse account was linked.',
            datasetDeaccessioned: 'This dataset has already been deaccessioned on the Dataverse ' +
                'and cannot be connected to the OSF.',
            forbiddenCharacters: 'This dataset cannot be connected due to forbidden characters ' +
                'in one or more of the dataset\'s file names. This issue has been forwarded to our ' +
                'development team.',
            setDatasetError: 'Could not connect to this dataset.',
            widgetInvalid: 'The credentials associated with this Dataverse account ' +
                'appear to be invalid.',
            widgetError: 'There was a problem connecting to the Dataverse.'
        },
        dropbox: {
            // Shown on clicking "Delete Access Token" for dropbox
            confirmDeauth: 'Are you sure you want to disconnect the Dropbox account? ' +
                'This will revoke access to Dropbox for all projects you have ' +
                'associated with this account.',
            deauthError: 'Could not disconnect Dropbox account at this time',
        },
        figshare: {
            confirmDeauth: 'Are you sure you want to disconnect the figshare account? ' +
                'This will revoke access to figshare for all projects you have ' +
                'associated with this account.',
        },
        // TODO
        github: {
            confirmDeauth: 'Are you sure you want to disconnect the GitHub account? ' +
                'This will revoke access to GitHub for all projects you have ' +
                'associated with this account.',
        },
        s3: {
            confirmDeauth: 'Are you sure you want to disconnect the S3 account? ' +
                'This will revoke access to S3 for all projects you have ' +
                'associated with this account.',
        },
        googledrive: {
          // Shown on clicking "Delete Access Token" for googledrive
            confirmDeauth: 'Are you sure you want to disconnect the Google Drive account? ' +
                'This will revoke access to Google Drive for all projects you have ' +
                'associated with this account.',
            deauthError: 'Could not disconnect the Google Drive account at this time',
        }
    },
    apiOauth2Application: {
        discardUnchanged: 'Are you sure you want to discard your unsaved changes?',
        deactivateConfirm: 'Are you sure you want to deactivate this application for all users and revoke all access tokens? This cannot be reversed.',
        deactivateError: 'Could not deactivate application. Please wait a few minutes and try again, or contact ' + SUPPORT_LINK + ' if the problem persists.',
        dataFetchError: 'Data not loaded. ' + REFRESH_OR_SUPPORT,
        dataListFetchError: 'Could not load list of developer applications at this time. ' + REFRESH_OR_SUPPORT,
        dataSendError: 'Error sending data to the server. Check that all fields are valid, or contact ' + SUPPORT_LINK + ' if the problem persists.',
        creationSuccess: 'Successfully registered new application',
        dataUpdated: 'Application data updated'
    },
<<<<<<< HEAD
    apiOauth2Token: {
        discardUnchanged: 'Are you sure you want to discard your unsaved changes?',
        deactivateConfirm: 'Are you sure you want to deactivate this token? This cannot be reversed.',
        deactivateError: 'Could not deactivate token. Please wait a few minutes and try again, or contact ' + SUPPORT_LINK + ' if the problem persists.',
        dataFetchError: 'Data not loaded. ' + REFRESH_OR_SUPPORT,
        dataListFetchError: 'Could not load list of personal access tokens at this time. ' + REFRESH_OR_SUPPORT,
        dataSendError: 'Error sending data to the server: check that all fields are valid, or contact ' + SUPPORT_LINK + ' if the problem persists.',
        creationSuccess: 'Successfully generated new personal access token. This token will never expire. This token should never be shared with others. If it is accidentally revealed publicly, it should be deactivated immediately',
        dataUpdated: 'Token data updated'
=======
    projectSettings: {
        updateSuccessMessage: 'Successfully updated project settings.',
        updateErrorMessage400: 'Error updating project settings. Check that all fields are valid.',
        updateErrorMessage: 'Could not update project settings. ' + REFRESH_OR_SUPPORT,
        instantiationErrorMessage: 'Trying to instantiate ProjectSettings view model without an update URL'
>>>>>>> c33dfa12
    }
};<|MERGE_RESOLUTION|>--- conflicted
+++ resolved
@@ -77,7 +77,6 @@
         creationSuccess: 'Successfully registered new application',
         dataUpdated: 'Application data updated'
     },
-<<<<<<< HEAD
     apiOauth2Token: {
         discardUnchanged: 'Are you sure you want to discard your unsaved changes?',
         deactivateConfirm: 'Are you sure you want to deactivate this token? This cannot be reversed.',
@@ -85,14 +84,13 @@
         dataFetchError: 'Data not loaded. ' + REFRESH_OR_SUPPORT,
         dataListFetchError: 'Could not load list of personal access tokens at this time. ' + REFRESH_OR_SUPPORT,
         dataSendError: 'Error sending data to the server: check that all fields are valid, or contact ' + SUPPORT_LINK + ' if the problem persists.',
-        creationSuccess: 'Successfully generated new personal access token. This token will never expire. This token should never be shared with others. If it is accidentally revealed publicly, it should be deactivated immediately',
+        creationSuccess: 'Successfully generated new personal access token. This token will never expire. This token should never be shared with others. If it is accidentally revealed publicly, it should be deactivated immediately.',
         dataUpdated: 'Token data updated'
-=======
+    },
     projectSettings: {
         updateSuccessMessage: 'Successfully updated project settings.',
         updateErrorMessage400: 'Error updating project settings. Check that all fields are valid.',
         updateErrorMessage: 'Could not update project settings. ' + REFRESH_OR_SUPPORT,
         instantiationErrorMessage: 'Trying to instantiate ProjectSettings view model without an update URL'
->>>>>>> c33dfa12
-    }
+    },
 };