--- conflicted
+++ resolved
@@ -1,10 +1,7 @@
 var SUPPORT_EMAIL = 'support@osf.io';
 var SUPPORT_EMAIL_MAILTO = '<a href="mailto:' + SUPPORT_EMAIL + '">' + SUPPORT_EMAIL +'</a>';
-<<<<<<< HEAD
-=======
 
 var REFRESH_OR_SUPPORT = 'Please refresh the page and try again or contact ' + SUPPORT_EMAIL_MAILTO + ' if the problem persists.';
->>>>>>> bad6651d
 
 module.exports = {
     // TODO
