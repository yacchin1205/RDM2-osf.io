--- conflicted
+++ resolved
@@ -14,7 +14,7 @@
         moviePath: '/static/vendor/bower_components/zeroclipboard/ZeroClipboard.swf'}
     );
 
-    var DEFAULT_LINK_CUTOFF = 2;
+    var LINK_CUTOFF = 2;
 
     var updateClipboard = function(target) {
 
@@ -52,24 +52,21 @@
 
         self.$root = $root;
         $.extend(self, data);
-<<<<<<< HEAD
 
-        self.collapse = 'Collapse';
-=======
         self.collapse = "Collapse";
         self.linkName = "Link Name";
         self.readonly = "readonly";
         self.selectText = "this.setSelectionRange(0, this.value.length);";
->>>>>>> 73de81d6
+
         self.collapseNode = ko.observable(false);
         self.dateCreated = new $.osf.FormattableDate(data.date_created);
-        self.linkUrl = ko.computed(function(){
+        self.linkUrl = ko.computed(function() {
             return self.$root.nodeUrl() + '?view_only=' + data.key;
         });
-        self.nodesList = ko.observableArray(data.nodes.slice(0, DEFAULT_LINK_CUTOFF));
-        self.moreNode = ko.observable(data.nodes.length > DEFAULT_LINK_CUTOFF);
+        self.nodesList = ko.observableArray(data.nodes.slice(0, LINK_CUTOFF));
+        self.moreNode = ko.observable(data.nodes.length > LINK_CUTOFF);
         self.hasMoreText = ko.computed(function(){
-            return 'Show ' + (data.nodes.length - DEFAULT_LINK_CUTOFF).toString() + ' more...';
+            return 'Show ' + (data.nodes.length - LINK_CUTOFF).toString() + ' more...';
         });
 
         self.displayAllNodes = function() {
@@ -78,15 +75,10 @@
             self.collapseNode(true);
         };
         self.displayDefaultNodes = function() {
-            self.nodesList(data.nodes.slice(0, DEFAULT_LINK_CUTOFF));
+            self.nodesList(data.nodes.slice(0, LINK_CUTOFF));
             self.moreNode(true);
             self.collapseNode(false);
-<<<<<<< HEAD
         };
-=======
-        }
-
->>>>>>> 73de81d6
     }
 
     function ViewModel(url) {
