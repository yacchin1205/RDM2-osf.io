--- conflicted
+++ resolved
@@ -22,20 +22,17 @@
     researchGate: /researchgate\.net\/profile\/(\w+)/i,
     academia: /(\w+)\.academia\.edu\/(\w+)/i,
     baiduScholar: /xueshu\.baidu\.com\/scholarID\/(\w+)/i,
-<<<<<<< HEAD
     ssrn: /papers\.ssrn\.com\/sol3\/cf\_dev\/AbsByAuth\.cfm\?per\_id=(\w+)/i,
-    url: '^(https?:\\/\\/)?'+ // protocol
-            '((([a-z\\d]([a-z\\d-]*[a-z\\d])*)\\.)+[a-z]{2,}|'+ // domain name
-            '((\\d{1,3}\\.){3}\\d{1,3}))'+ // OR ip (v4) address
-            '(\\:\\d+)?(\\/[-a-z\\d%_.~+]*)*'+ // port and path
-=======
+    //url: '^(https?:\\/\\/)?'+ // protocol
+    //        '((([a-z\\d]([a-z\\d-]*[a-z\\d])*)\\.)+[a-z]{2,}|'+ // domain name
+    //        '((\\d{1,3}\\.){3}\\d{1,3}))'+ // OR ip (v4) address
+    //        '(\\:\\d+)?(\\/[-a-z\\d%_.~+]*)*'+ // port and path
     url: '^((https?|ftp):\\/\\/)?'+ // protocol
             '(\\S+(?::\\S*)?@)?'+ // # user:passauthentication
             '((([a-zA-Z\\d\\u00a1-\\uffff][-a-zA-Z\\d\\u00a1-\\uffff]{0,61}[a-zA-Z\\d\\u00a1-\\uffff]?\\.){1,2}([\\u00a1-\\uffffa-zA-Z0-9]{2,}))|'+ // domain...
             'localhost|'+ // or localhost...
             '(((25[0-5]|2[0-4][0-9]|[1]?[0-9]?[0-9])\\.){3}(25[0-5]|2[0-4][0-9]|[1]?[0-9]?[0-9]))|'+ // OR ip (v4) address
             '(\\[?[A-F0-9]*:[A-F0-9:]+\\]?))'+ // or ip (v6) address...
->>>>>>> 7fc26551
             '(\\?[;&a-z\\d%_.~+=-]*)?'+ // query string
             '(:\\d{2,5})?(\\/[-a-z\\u00a1-\\uffff\\d%_.~+]*)*'+ // port and path
             '(\\/|\\/\\S+)*$'
@@ -1083,4 +1080,4 @@
     _NameViewModel: NameViewModel,
     SocialViewModel: SocialViewModel,
     BaseViewModel: BaseViewModel
-};
+};