--- conflicted
+++ resolved
@@ -10,9 +10,7 @@
 ko.punches.enableAll();
 require('knockout-sortable');
 
-
-var koHelpers = require('./koHelpers.js');
-var osfHelpers = require('./osf-helpers.js');
+var $osf = require('osf-helpers');
 
 var socialRules = {
     orcid: /orcid\.org\/([-\d]+)/i,
@@ -309,13 +307,17 @@
                 }
             }
         });
+    } else {
+        if ($.inArray('view', self.modes) !== -1) {
+            self.mode('view');
+        }
     }
 
 };
 
 BaseViewModel.prototype.submit = function() {
     if (this.hasValidProperty() && this.isValid()) {
-        osfHelpers.putJSON(
+        $osf.putJSON(
             this.urls.crud,
             this.serialize()
         ).done(
@@ -337,13 +339,13 @@
     BaseViewModel.call(self, urls, modes);
     TrackedMixin.call(self);
 
-    self.full = koHelpers.sanitizedObservable().extend({
+    self.full = $osf.ko.sanitizedObservable().extend({
         required: true
     });
-    self.given = koHelpers.sanitizedObservable();
-    self.middle = koHelpers.sanitizedObservable();
-    self.family = koHelpers.sanitizedObservable();
-    self.suffix = koHelpers.sanitizedObservable();
+    self.given = $osf.ko.sanitizedObservable();
+    self.middle = $osf.ko.sanitizedObservable();
+    self.family = $osf.ko.sanitizedObservable();
+    self.suffix = $osf.ko.sanitizedObservable();
 
     self.trackedProperties = [
         self.full,
@@ -403,35 +405,11 @@
         return suffix;
     };
 
-<<<<<<< HEAD
     self.citeApa = ko.computed(function() {
         var cite = self.family();
         var given = $.trim(self.given() + ' ' + self.middle());
         if (given) {
             cite = cite + ', ' + initials(given);
-=======
-    BaseViewModel.prototype.cancel = function(data, event) {
-        var self = this;
-        event && event.preventDefault();
-
-        if (this.dirty()) {
-            bootbox.confirm({
-                title: 'Discard changes?',
-                message: 'Are you sure you want to discard your unsaved changes?',
-                callback: function(confirmed) {
-                    if (confirmed) {
-                        self.restoreOriginal();
-                        if ($.inArray('view', self.modes) !== -1) {
-                            self.mode('view');
-                        }
-                    }
-                }
-            });
-        } else {
-            if ($.inArray('view', self.modes) !== -1) {
-                self.mode('view');
-            }
->>>>>>> 6089b7aa
         }
         if (self.suffix()) {
             cite = cite + ', ' + suffix(self.suffix());
@@ -781,22 +759,25 @@
 
 var Names = function(selector, urls, modes) {
     this.viewModel = new NameViewModel(urls, modes);
-    osfHelpers.applyBindings(this.viewModel, selector);
+    $osf.applyBindings(this.viewModel, selector);
+    window.nameModel = this.viewModel;
 };
 
 var Social = function(selector, urls, modes) {
     this.viewModel = new SocialViewModel(urls, modes);
-    osfHelpers.applyBindings(this.viewModel, selector);
+    $osf.applyBindings(this.viewModel, selector);
+    window.social = this.viewModel;
 };
 
 var Jobs = function(selector, urls, modes) {
     this.viewModel = new JobsViewModel(urls, modes);
-    osfHelpers.applyBindings(this.viewModel, selector);
+    $osf.applyBindings(this.viewModel, selector);
+    window.jobsModel = this.viewModel;
 };
 
 var Schools = function(selector, urls, modes) {
     this.viewModel = new SchoolsViewModel(urls, modes);
-    osfHelpers.applyBindings(this.viewModel, selector);
+    $osf.applyBindings(this.viewModel, selector);
 };
 
 module.exports = {
