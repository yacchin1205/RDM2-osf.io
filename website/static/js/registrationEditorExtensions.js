var $ = require('jquery');
var ko = require('knockout');
var m = require('mithril');
var bootbox = require('bootbox');

var FilesWidget = require('js/filesWidget');
var Fangorn = require('js/fangorn');
var $osf = require('js/osfHelpers');
var waterbutler = require('js/waterbutler');
var ContribAdder = require('js/contribAdder');

var node = window.contextVars.node;

var NO_FILE = 'No file selected';

var limitContents = function(item) {
    if (item.data.provider !== undefined && item.data.provider !== 'osfstorage' || item.data.isPointer) {
        item.open = false;
        item.load = false;
        item.css = 'text-muted';
        item.data.permissions = item.data.permissions || {};
        item.data.permissions.edit = false;
        item.data.permissions.view = false;
        if (item.data.isPointer) {
            if (item.data.name.indexOf(' (Linked content is not allowed.)') === -1) {
                item.data.name = item.data.name + ' (Linked content is not allowed.)';
            }
        }
        else if (item.data.name.indexOf(' (Only OSF Storage supported to ensure accurate versioning.)') === -1) {
            item.data.name = item.data.name + ' (Only OSF Storage supported to ensure accurate versioning.)';
        }
    }
};

var filePicker;
var osfUploader = function(element, valueAccessor, allBindings, viewModel, bindingContext) {
    viewModel.showUploader(true);
    viewModel.toggleUploader = function() {
        this.showUploader(!this.showUploader());
    };


    var $root = bindingContext.$root;
    $root.currentPage.subscribe(function(question) {
        if (filePicker) {
            // A hack to flush the old mithril controller.
            // It's unclear to me exactly why this is happening (after 3hrs), but seems
            // to be a KO-mithril interaction. We're programattically changing the div
            // containing mithril mountings, and for some reason old controllers (and
            // their bound settings) are persisting and being reused. This call
            // explicity removes the old controller.
            // see: http://lhorie.github.io/mithril/mithril.component.html#unloading-components
            m.mount(document.getElementById(filePicker.fangornOpts.divID), null);

            filePicker.destroy();
            filePicker = null;
        }
    }, null, 'beforeChange');


    var onSelectRow = function(item) {
        if (item.kind === 'file') {
            viewModel.selectedFile(item);
            item.css = 'fangorn-selected';
        } else {
            viewModel.selectedFile(null);
        }
    };
    var fw = new FilesWidget(
        element.id,
        node.urls.api + 'files/grid/', {
            dropzone: {
                url: function(files) {
                    return files[0].url;
                },
                clickable: '#' + element.id,
                addRemoveLinks: false,
                previewTemplate: '<div></div>',
                parallelUploads: 1,
                acceptDirectories: false
            },
            dropzoneEvents: $.extend(
                {},
                Fangorn.DefaultOptions.dropzoneEvents,
                {
                    complete: function(tb, file, response) {
                        var fileMeta = JSON.parse(file.xhr.response);
                        fileMeta.nodeId = file.treebeardParent.data.nodeId;
                        onSelectRow({
                            kind: 'file',
                            data: fileMeta
                        });

                    }
                }
            ),
            onselectrow: onSelectRow,
            resolveRows: function(item) {
                var tb = this;

                item.css = '';

                limitContents(item);

                if (viewModel.value()) {
                    if (item.data.path === viewModel.value()) {
                        item.css = 'fangorn-selected';
                    }
                }

                var defaultColumns = [{
                    data: 'name',
                    folderIcons: true,
                    filter: true,
                    custom: Fangorn.DefaultColumns._fangornTitleColumn
                }];
                if (item.parentID) {
                    item.data.permissions = item.data.permissions || item.parent().data.permissions;
                    if (item.data.kind === 'folder') {
                        item.data.accept = item.data.accept || item.parent().data.accept;
                    }
                }

                var configOption = Fangorn.Utils.resolveconfigOption.call(this, item, 'resolveRows', [item]);
                return configOption || defaultColumns;
            },
            lazyLoadOnLoad: function(tree, event) {
                if (tree.data.provider === 'osfstorage' && tree.data.nodeId === window.contextVars.node.id) {
                    this.multiselected([tree]);
                }

                tree.children.forEach(function(item) {
                    limitContents(item);

                    if (viewModel.value() !== null) {
                        if (item.data.path === viewModel.value()) {
                            item.css = 'fangorn-selected';
                            item.data.nodeId = tree.data.nodeId;
                            viewModel.selectedFile(item);
                        }
                    }
                    Fangorn.Utils.inheritFromParent(item, tree);
                });
                Fangorn.Utils.resolveconfigOption.call(this, tree, 'lazyLoadOnLoad', [tree, event]);
                Fangorn.Utils.reapplyTooltips();

                if (tree.depth > 1) {
                    Fangorn.Utils.orderFolder.call(this, tree);
                }
            },
            links: false
        });
    filePicker = fw;
    fw.init().then(function() {
        viewModel.showUploader(false);
    });
};

ko.bindingHandlers.osfUploader = {
    init: osfUploader
};


var uploaderCount = 0;
var Uploader = function(question) {

    var self = this;

    question.showUploader = ko.observable(false);
    question.uid = 'uploader_' + uploaderCount;
    uploaderCount++;
    self.selectedFile = ko.observable({});
    self.selectedFile.subscribe(function(file) {
        if (file) {
            question.extra({
                selectedFileName: file.data.name,
                nodeId: file.data.nodeId,
                viewUrl: '/project/' + file.data.nodeId + '/files/osfstorage' + file.data.path,
                sha256: file.data.extra.hashes.sha256,
                hasSelectedFile: true
            });
            question.value(file.data.name);
        }
        else {
            question.extra({
                selectedFileName: NO_FILE
            });
            question.value(NO_FILE);
        }
    });
    self.hasSelectedFile = ko.computed(function() {
        return !!(question.extra().viewUrl);
    });
    self.unselectFile = function() {
        self.selectedFile(null);
        question.extra({
            selectedFileName: NO_FILE
        });
    };

    self.filePicker = null;

    self.preview = function() {
        var value = question.value();
        if (!value || value === NO_FILE) {
            return 'no file selected';
        }
        else {
            var extra = question.extra();
            return $('<a target="_blank" href="' + extra.viewUrl + '">' + $osf.htmlEscape(extra.selectedFileName) + '</a>');
        }
    };

    $.extend(self, question);
};

var AuthorImport = function(data, $root, preview) {
    var self = this;
    self.question = data;
<<<<<<< HEAD
    self.contributors = ko.observable();

    /**
     * Makes ajax request for a project's contributors
     */
    self.makeContributorsRequest = function() {
        var contributorsUrl = window.contextVars.node.urls.api + 'get_contributors/';
        return $.getJSON(contributorsUrl);
    };
    /**
     * Returns the `user_fullname` of each contributor attached to a node.
     **/
    self.getContributors = function() {
        return self.makeContributorsRequest()
            .then(function(data) {
                return $.map(data.contributors, function(c) { return c.fullname; });
            }).fail(function(xhr, status, error) {
                Raven.captureMessage('Could not GET contributors', {
                    url: window.contextVars.node.urls.api + 'get_contributors/',
                    textStatus: status,
                    error: error
                });
                $osf.growl('Could not retrieve contributors.', osfLanguage.REFRESH_OR_SUPPORT);
            });
    };

    if (!preview) {
        self.getContributors().done(function(data) {
            self.contributors(data);
        });
    }
=======
>>>>>>> 5e90b4c0

    self.serializeContributors = function(data) {
        return $.map(data.contributors, function(c) {
            return c.fullname;
        }).join(', ');
    };
    self.makeContributorsRequest = function() {
        var self = this;
        var contributorsUrl = window.contextVars.node.urls.api + 'get_contributors/';
        return $.getJSON(contributorsUrl);
    };
    self.getContributors = function() {
        var self = this;
        return self.makeContributorsRequest()
            .then(function(data) {
                return self.serializeContributors(data);
            }).fail(function() {
                $osf.growl('Could not retrieve contributors.', 'Please refresh the page or ' +
                           'contact <a href="mailto: support@cos.io">support@cos.io</a> if the ' +
                           'problem persists.');
            });
    };
    self.getContributors().done(function(data) {
        self.question.value(data);
    });
    self.preview = function() {
        return self.value();
    };
    var callback = function(data) {
        self.value(self.serializeContributors(data));
    };

    ko.cleanNode($('#addContributors')[0]);
    var adder = new ContribAdder(
        '#addContributors',
        node.title,
        node.id,
        null,
        null,
        {async: true, callback: callback}
    );

    $.extend(self, data);
};

module.exports = {
    AuthorImport: AuthorImport,
    Uploader: Uploader,
    osfUploader: osfUploader,
    limitContents: limitContents
};<|MERGE_RESOLUTION|>--- conflicted
+++ resolved
@@ -217,7 +217,6 @@
 var AuthorImport = function(data, $root, preview) {
     var self = this;
     self.question = data;
-<<<<<<< HEAD
     self.contributors = ko.observable();
 
     /**
@@ -249,8 +248,6 @@
             self.contributors(data);
         });
     }
-=======
->>>>>>> 5e90b4c0
 
     self.serializeContributors = function(data) {
         return $.map(data.contributors, function(c) {
