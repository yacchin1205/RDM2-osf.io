/**
* Controller for the Add Contributor modal.
*/

<<<<<<< HEAD
var $ = require('jquery');
var ko = require('knockout');
var $osf = require('osf-helpers');
var bootbox = require('bootbox');
require('bootstrap-editable');
=======
    NODE_OFFSET = 25;
    // Max number of recent/common contributors to show
    var MAX_RECENT = 5;
>>>>>>> 6089b7aa

NODE_OFFSET = 25;

/**
    * The add contributor VM, scoped to the add contributor modal dialog.
    */
var AddContributorViewModel = function(title, parentId, parentTitle) {

    var self = this;

    self.permissions = ['read', 'write', 'admin'];

    self.title = title;
    self.parentId = parentId;
    self.parentTitle = parentTitle;

    self.page = ko.observable('whom');
    self.pageTitle = ko.computed(function() {
        return {
            whom: 'Add Contributors',
            which: 'Select Components',
            invite: 'Add Unregistered Contributor'
        }[self.page()];
    });
    self.query = ko.observable();
    self.results = ko.observableArray([]);
    self.selection = ko.observableArray();
    self.notification = ko.observable('');
    self.inviteError = ko.observable('');
    self.numberOfPages = ko.observable(0);
    self.currentPage = ko.observable(0);

    self.paginators = ko.observableArray([]);
    self.nodes = ko.observableArray([]);
    self.nodesToChange = ko.observableArray();
    $.getJSON(
        nodeApiUrl + 'get_editable_children/',
        {},
        function(result) {
            $.each(result.children || [], function(idx, child) {
                child.margin = NODE_OFFSET + child.indent * NODE_OFFSET + 'px';
            });
            self.nodes(result.children);
        }
    );

    self.foundResults = ko.computed(function() {
        return self.query() && self.results().length;
    });

    self.noResults = ko.computed(function() {
        return self.query() && !self.results().length;
    });

    self.inviteName = ko.observable();
    self.inviteEmail = ko.observable();

    self.selectWhom = function() {
        self.page('whom');
    };
    self.selectWhich = function() {
        self.page('which');
    };

    self.gotoInvite = function() {
        self.inviteName(self.query());
        self.inviteError('');
        self.inviteEmail('');
        self.page('invite');
    };

    self.goToPage = function(page) {
        self.page(page);
    };

    /**
        * A simple Contributor model that receives data from the
        * contributor search endpoint. Adds an addiitonal displayProjectsinCommon
        * attribute which is the human-readable display of the number of projects the
        * currently logged-in user has in common with the contributor.
        */
    function Contributor(data) {
        $.extend(this, data);
        if (data.n_projects_in_common === 1) {
            this.displayProjectsInCommon = data.n_projects_in_common + ' project in common';
        } else if (data.n_projects_in_common !== 0) {
            this.displayProjectsInCommon = data.n_projects_in_common + ' projects in common';
        } else {
            this.displayProjectsInCommon = '';
        }
    }

    self.startSearch = function() {
        self.currentPage(0);
        self.search();
    };

    self.search = function() {
        self.notification(false);
        if (self.query()) {
            $.getJSON(
                '/api/v1/user/search/',
                {
                    query: self.query(),
                    excludeNode: nodeId,
                    page: self.currentPage
                },
                function(result) {
                    var contributors = result.users.map(function(userData) {
                        return new Contributor(userData);
                    });
                    self.results(contributors);
                    self.currentPage(result.page);
                    self.numberOfPages(result.pages);
                    self.addNewPaginators();
                }
            );
        } else {
            self.results([]);
            self.currentPage(0);
            self.totalPages(0);
        }
    };

    var MAX_PAGES_ON_PAGINATOR = 7;
    var MAX_PAGES_ON_PAGINATOR_SIDE = 5;

    self.addNewPaginators = function() {
        self.paginators.removeAll();
        if (self.numberOfPages() > 1) {
            self.paginators.push({
                style: (self.currentPage() === 0)? 'disabled' : '',
                handler: self.previousPage,
                text: '&lt;'
            });
            self.paginators.push({
                style: (self.currentPage() === 0)? 'active' : '',
                text: '1',
                handler: function () {
                    self.currentPage(0);
                    self.search();
                }
            });
            if (self.numberOfPages() <= MAX_PAGES_ON_PAGINATOR) {
                for (var i = 1; i < self.numberOfPages() - 1; i++) {
                    self.paginators.push({
                        style: (self.currentPage() === i)? 'active' : '',
                        text: i + 1,
                        handler: function () {
                            self.currentPage(parseInt(this.text) - 1);
                            self.search();
                        }
                    });
                }
            } else if (self.currentPage() < MAX_PAGES_ON_PAGINATOR_SIDE - 1) { // One ellipse at the end
                for (var i = 1; i < MAX_PAGES_ON_PAGINATOR_SIDE; i++) {
                    self.paginators.push({
                        style: (self.currentPage() === i)? 'active' : '',
                        text: i + 1,
                        handler: function () {
                            self.currentPage(parseInt(this.text) - 1);
                            self.search();
                        }
                    });
                }
                self.paginators.push({
                    style: 'disabled',
                    text: '...',
                    handler: function () {}
                });
            } else if (self.currentPage() > self.numberOfPages() - MAX_PAGES_ON_PAGINATOR_SIDE) { // one ellipses at the beginning
                self.paginators.push({
                    style: 'disabled',
                    text: '...',
                    handler: function () {}
                });
                for (var i = self.numberOfPages() - MAX_PAGES_ON_PAGINATOR_SIDE; i < self.numberOfPages() - 1; i++) {
                    self.paginators.push({
                        style: (self.currentPage() === i)? 'active' : '',
                        text: i + 1,
                        handler: function () {
                            self.currentPage(parseInt(this.text) - 1);
                            self.search();
                        }
                    });
                }
            } else { // two ellipses
                self.paginators.push({
                    style: 'disabled',
                    text: '...',
                    handler: function () {}
                });
                for (var i = self.currentPage() - 1; i <= self.currentPage() + 1; i++) {
                    self.paginators.push({
                        style: (self.currentPage() === i)? 'active' : '',
                        text: i + 1,
                        handler: function () {
                            self.currentPage(parseInt(this.text) - 1);
                            self.search();
                        }
                    });
                }
                self.paginators.push({
                    style: 'disabled',
                    text: '...',
                    handler: function () {}
                });
            }
            self.paginators.push({
                style: (self.currentPage() === self.numberOfPages() - 1)? 'active' : '',
                text: self.numberOfPages(),
                handler: function () {
                    self.currentPage(self.numberOfPages() - 1);
                    self.search();
                }
            });
            self.paginators.push({
                style: (self.currentPage() === self.numberOfPages() - 1)? 'disabled' : '',
                handler: self.nextPage,
                text: '&gt;'
            });
        }
    };

    self.nextPage = function() {
        self.currentPage(self.currentPage() + 1);
        self.search();
    };

    self.previousPage = function() {
        self.currentPage(self.currentPage() - 1);
        self.search();
    };

    self.importFromParent = function() {
        self.notification(false);
        $.getJSON(
            nodeApiUrl + 'get_contributors_from_parent/',
            {},
            function(result) {
                if (!result.contributors.length) {
                    self.notification({
                        'message': 'All contributors from parent already included.',
                        'level': 'info'
                    });
                }
                self.results(result.contributors);
            }
        );
    };

<<<<<<< HEAD
    self.recentlyAdded = function() {
        self.notification(false);
        $.getJSON(
            nodeApiUrl + 'get_recently_added_contributors/',
            {},
            function(result) {
                if (!result.contributors.length) {
                    self.notification({
                        'message': 'All recent collaborators already included.',
                        'level': 'info'
                    });
                }
                var contribs = [];
                for (var i=0; i< result.contributors.length; i++) {
                    contribs.push(new Contributor(result.contributors[i]));
=======
        self.recentlyAdded = function() {
            self.notification(false);
            var url = nodeApiUrl + 'get_recently_added_contributors/?max=' + MAX_RECENT.toString();
            $.getJSON(
                url,
                {},
                function(result) {
                    if (!result.contributors.length) {
                        self.notification({
                            'message': 'All recent collaborators already included.',
                            'level': 'info'
                        });
                    }
                    var contribs = [];
                    var numToDisplay = result.contributors.length;
                    for (var i=0; i< numToDisplay; i++) {
                        contribs.push(new Contributor(result.contributors[i]));
                    }
                    self.results(contribs);
                    self.numberOfPages(1);
                }
            ).fail(function (xhr, textStatus, error) {
                self.notification({
                    'message':
                        'OSF was unable to resolve your request. If this issue persists, ' +
                        'please report it to <a href="mailto:support@osf.io">support@osf.io</a>.',
                    'level': 'warning'
                });
                Raven.captureMessage('Could not GET recentlyAdded contributors.', {
                    url: url,
                    textStatus: textStatus,
                    error: error
                });
            });
        };

        self.mostInCommon = function() {
            self.notification(false);
            var url = nodeApiUrl + 'get_most_in_common_contributors/?max=' + MAX_RECENT.toString();
            $.getJSON(
                url,
                {},
                function(result) {
                    if (!result.contributors.length) {
                        self.notification({
                            'message': 'All frequent collaborators already included.',
                            'level': 'info'
                        });
                    }
                    var contribs = [];
                    var numToDisplay = result.contributors.length;
                    for (var i=0; i< numToDisplay; i++) {
                        contribs.push(new Contributor(result.contributors[i]));
                    }
                    self.results(contribs);
                    self.numberOfPages(1);
>>>>>>> 6089b7aa
                }
                self.results(contribs);
            }
        ).fail(function (xhr, textStatus, error) {
            self.notification({
                'message':
                    'OSF was unable to resolve your request. If this issue persists, ' +
                    'please report it to <a href="mailto:support@osf.io">support@osf.io</a>.',
                'level': 'warning'
            });
            Raven.captureMessage('Could not GET recentlyAdded contributors.', {
                url: url,
                textStatus: textStatus,
                error: error
            });
        });
    };

    self.mostInCommon = function() {
        self.notification(false);
        var url = nodeApiUrl + 'get_most_in_common_contributors/';
        $.getJSON(
            url,
            {},
            function(result) {
                if (!result.contributors.length) {
                    self.notification({
                        'message': 'All frequent collaborators already included.',
                        'level': 'info'
                    });
                }
                var contribs = [];
                for (var i=0; i< result.contributors.length; i++) {
                    contribs.push(new Contributor(result.contributors[i]));
                }
                self.results(contribs);
            }
        ).fail(function (xhr, textStatus, error) {
            self.notification({
                'message':
                    'OSF was unable to resolve your request. If this issue persists, ' +
                    'please report it to <a href="mailto:support@osf.io">support@osf.io</a>.',
                'level': 'warning'
            });
            Raven.captureMessage('Could not GET mostInCommon contributors.', {
                url: url,
                textStatus: textStatus,
                error: error
            });
        });
    };

    self.addTips = function(elements) {
        elements.forEach(function(element) {
            $(element).find('.contrib-button').tooltip();
        });
    };

    self.setupEditable = function(elm, data) {
        var $elm = $(elm);
        var $editable = $elm.find('.permission-editable');
        $editable.editable({
            showbuttons: false,
            value: 'admin',
            source: [
                {value: 'read', text: 'Read'},
                {value: 'write', text: 'Read + Write'},
                {value: 'admin', text: 'Administrator'}
            ],
            success: function(response, value) {
                data.permission(value);
            }
        });
    };

    self.afterRender = function(elm, data) {
        self.addTips(elm, data);
        self.setupEditable(elm, data);
    };

    function postInviteRequest(fullname, email) {
        $osf.postJSON(
            nodeApiUrl + 'invite_contributor/',
            {'fullname': fullname, 'email': email}
        ).done(
            onInviteSuccess
        ).fail(
            onInviteError
        );
    }

    function onInviteSuccess(result) {
        self.query('');
        self.results([]);
        self.page('whom');
        self.add(result.contributor);
    }

    function onInviteError(xhr) {
        var response = JSON.parse(xhr.responseText);
        // Update error message
        self.inviteError(response.message);
    }

    /** Validate the invite form. Returns a string error message or
    *   true if validation succeeds.
    */
    self.validateInviteForm = function (){
        // Make sure Full Name is not blank
        if (!self.inviteName().trim().length) {
            return 'Full Name is required.';
        }
        if (self.inviteEmail() && !$osf.isEmail(self.inviteEmail())) {
            return 'Not a valid email address.';
        }
        // Make sure that entered email is not already in selection
        for (var i=0, contrib; contrib = self.selection()[i]; ++i){
            var contribEmail = contrib.email.toLowerCase().trim();
            if (contribEmail === self.inviteEmail().toLowerCase().trim()) {
                return self.inviteEmail() + ' is already in queue.';
            }
        }
        return true;
    };

    self.postInvite = function() {
        self.inviteError('');
        var validated = self.validateInviteForm();
        if (typeof validated === 'string') {
            self.inviteError(validated);
            return false;
        }
        return postInviteRequest(self.inviteName(), self.inviteEmail());
    };

    self.add = function(data) {
        data.permission = ko.observable('admin');
        // All manually added contributors are visible
        data.visible = true;
        self.selection.push(data);
        // Hack: Hide and refresh tooltips
        $('.tooltip').hide();
        $('.contrib-button').tooltip();
    };


    self.remove = function(data) {
        self.selection.splice(
            self.selection.indexOf(data), 1
        );
        // Hack: Hide and refresh tooltips
        $('.tooltip').hide();
        $('.contrib-button').tooltip();
    };

    self.addAll = function() {
        $.each(self.results(), function(idx, result) {
            if (self.selection().indexOf(result) === -1) {
                self.add(result);
            }
        });
    };

    self.removeAll = function() {
        $.each(self.selection(), function(idx, selected) {
            self.remove(selected);
        });
    };

    self.cantSelectNodes = function() {
        return self.nodesToChange().length === self.nodes().length;
    };
    self.cantDeselectNodes = function() {
        return self.nodesToChange().length === 0;
    };

    self.selectNodes = function() {
        self.nodesToChange($osf.mapByProperty(self.nodes(), 'id'));
    };
    self.deselectNodes = function() {
        self.nodesToChange([]);
    };

    self.selected = function(data) {
        for (var idx=0; idx < self.selection().length; idx++) {
            if (data.id === self.selection()[idx].id){
                return true;
            }
        }
        return false;
    };


    self.addingSummary = ko.computed(function() {
        var names = $.map(self.selection(), function(result) {
            return result.fullname;
        });
        return names.join(', ');
    });

    self.submit = function() {
        $osf.block();
        $('.modal').modal('hide');
        $osf.postJSON(
            nodeApiUrl + 'contributors/',
            {
                users: self.selection().map(function(user) {
                    return ko.toJS(user);
                }),
                node_ids: self.nodesToChange()
            }
        ).done(function() {
            window.location.reload();
        }).fail(function() {
            $osf.unblock();
            bootbox.alert('Add contributor failed.');
        });
    };

    self.clear = function() {
        self.page('whom');
        self.query('');
        self.results([]);
        self.selection([]);
        self.nodesToChange([]);
        self.notification(false);
    };

};

////////////////
// Public API //
////////////////

function ContribAdder (selector, nodeTitle, nodeId, parentTitle) {
    var self = this;
    self.selector = selector;
    self.$element = $(selector);
    self.nodeTitle = nodeTitle;
    self.nodeId = nodeId;
    self.parentTitle = parentTitle;
    self.viewModel = new AddContributorViewModel(self.nodeTitle,
        self.nodeId, self.parentTitle);
    self.init();
}

ContribAdder.prototype.init = function() {
    var self = this;
    ko.applyBindings(self.viewModel, self.$element[0]);
    // Clear popovers on dismiss start
    self.$element.on('hide.bs.modal', function() {
        self.$element.find('.popover').popover('hide');
    });
    // Clear user search modal when dismissed; catches dismiss by escape key
    // or cancel button.
    self.$element.on('hidden.bs.modal', function() {
        self.viewModel.clear();
    });
    // Load recently added contributors every time the modal is activated.
    self.$element.on('shown.bs.modal', function() {
        self.viewModel.recentlyAdded();
    });
};

module.exports = ContribAdder;<|MERGE_RESOLUTION|>--- conflicted
+++ resolved
@@ -1,20 +1,15 @@
 /**
 * Controller for the Add Contributor modal.
 */
-
-<<<<<<< HEAD
 var $ = require('jquery');
 var ko = require('knockout');
 var $osf = require('osf-helpers');
 var bootbox = require('bootbox');
 require('bootstrap-editable');
-=======
-    NODE_OFFSET = 25;
-    // Max number of recent/common contributors to show
-    var MAX_RECENT = 5;
->>>>>>> 6089b7aa
 
 NODE_OFFSET = 25;
+// Max number of recent/common contributors to show
+var MAX_RECENT = 5;
 
 /**
     * The add contributor VM, scoped to the add contributor modal dialog.
@@ -264,11 +259,11 @@
         );
     };
 
-<<<<<<< HEAD
     self.recentlyAdded = function() {
         self.notification(false);
+        var url = nodeApiUrl + 'get_recently_added_contributors/?max=' + MAX_RECENT.toString();
         $.getJSON(
-            nodeApiUrl + 'get_recently_added_contributors/',
+            url,
             {},
             function(result) {
                 if (!result.contributors.length) {
@@ -278,68 +273,12 @@
                     });
                 }
                 var contribs = [];
-                for (var i=0; i< result.contributors.length; i++) {
+                var numToDisplay = result.contributors.length;
+                for (var i=0; i< numToDisplay; i++) {
                     contribs.push(new Contributor(result.contributors[i]));
-=======
-        self.recentlyAdded = function() {
-            self.notification(false);
-            var url = nodeApiUrl + 'get_recently_added_contributors/?max=' + MAX_RECENT.toString();
-            $.getJSON(
-                url,
-                {},
-                function(result) {
-                    if (!result.contributors.length) {
-                        self.notification({
-                            'message': 'All recent collaborators already included.',
-                            'level': 'info'
-                        });
-                    }
-                    var contribs = [];
-                    var numToDisplay = result.contributors.length;
-                    for (var i=0; i< numToDisplay; i++) {
-                        contribs.push(new Contributor(result.contributors[i]));
-                    }
-                    self.results(contribs);
-                    self.numberOfPages(1);
-                }
-            ).fail(function (xhr, textStatus, error) {
-                self.notification({
-                    'message':
-                        'OSF was unable to resolve your request. If this issue persists, ' +
-                        'please report it to <a href="mailto:support@osf.io">support@osf.io</a>.',
-                    'level': 'warning'
-                });
-                Raven.captureMessage('Could not GET recentlyAdded contributors.', {
-                    url: url,
-                    textStatus: textStatus,
-                    error: error
-                });
-            });
-        };
-
-        self.mostInCommon = function() {
-            self.notification(false);
-            var url = nodeApiUrl + 'get_most_in_common_contributors/?max=' + MAX_RECENT.toString();
-            $.getJSON(
-                url,
-                {},
-                function(result) {
-                    if (!result.contributors.length) {
-                        self.notification({
-                            'message': 'All frequent collaborators already included.',
-                            'level': 'info'
-                        });
-                    }
-                    var contribs = [];
-                    var numToDisplay = result.contributors.length;
-                    for (var i=0; i< numToDisplay; i++) {
-                        contribs.push(new Contributor(result.contributors[i]));
-                    }
-                    self.results(contribs);
-                    self.numberOfPages(1);
->>>>>>> 6089b7aa
                 }
                 self.results(contribs);
+                self.numberOfPages(1);
             }
         ).fail(function (xhr, textStatus, error) {
             self.notification({
@@ -358,7 +297,7 @@
 
     self.mostInCommon = function() {
         self.notification(false);
-        var url = nodeApiUrl + 'get_most_in_common_contributors/';
+        var url = nodeApiUrl + 'get_most_in_common_contributors/?max=' + MAX_RECENT.toString();
         $.getJSON(
             url,
             {},
@@ -370,10 +309,12 @@
                     });
                 }
                 var contribs = [];
-                for (var i=0; i< result.contributors.length; i++) {
+                var numToDisplay = result.contributors.length;
+                for (var i=0; i< numToDisplay; i++) {
                     contribs.push(new Contributor(result.contributors[i]));
                 }
                 self.results(contribs);
+                self.numberOfPages(1);
             }
         ).fail(function (xhr, textStatus, error) {
             self.notification({
