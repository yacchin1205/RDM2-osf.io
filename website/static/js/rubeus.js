--- conflicted
+++ resolved
@@ -84,22 +84,18 @@
 		    action: 'delete',
 		    cssClass: 'btn btn-link btn-mini btn-delete'
 		});
+	    }	    
+            if (item.permissions.edit) {
+		var deleteTip = genTooltipMarkup('Delete ' + item.name);
+		buttonDefs.push({
+		    text: '&nbsp;<i class="icon-remove"' + deleteTip + '></i>',
+		    action: 'delete',
+		    cssClass: 'btn btn-link btn-mini btn-delete'
+		});
 	    }
 	}
-<<<<<<< HEAD
-	return HGrid.Fmt.buttons(buttonDefs);
-=======
-        if (item.permissions && item.permissions.edit) {
-            var deleteTip = genTooltipMarkup('Delete ' + item.name);
-            buttonDefs.push({
-              text: '&nbsp;<i class="icon-remove"' + deleteTip + '></i>',
-              action: 'delete',
-              cssClass: 'btn btn-link btn-mini btn-delete'
-            });
-      }
-      return ['<span class="rubeus-buttons">', HGrid.Fmt.buttons(buttonDefs),
+	return ['<span class="rubeus-buttons">', HGrid.Fmt.buttons(buttonDefs),
                 '</span><span data-status></span>'].join('');
->>>>>>> 5d88aa8f
     };
 
     /** Remove the 'Project: ' text from the beginning of a folder name. */
