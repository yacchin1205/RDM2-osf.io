--- conflicted
+++ resolved
@@ -270,18 +270,15 @@
             window.location = '/search/?q=(tags:' + $(e.target).text().toString().trim()+ ')';
         });
 
-<<<<<<< HEAD
         $('.citation-toggle').on('click', function() {
             $(this).closest('.citations').find('.citation-list').slideToggle();
             return false;
         });
-=======
+
+    });
 //    $('.citation-toggle').on('click', function(evt) {
 //        $(this).closest('.citations').find('.citation-list').slideToggle();
 //        return false;
 //    });
->>>>>>> ba599be7
-
-    });
 
 }));
