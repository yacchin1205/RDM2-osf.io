--- conflicted
+++ resolved
@@ -17,6 +17,8 @@
 
 
 var EDITORS = {'text': FileEditor};
+
+window.m = m;
 
 
 var FileViewPage = {
@@ -102,13 +104,6 @@
         };
 
         self.panels = [
-<<<<<<< HEAD
-            Panel('Tree', treeHeader, FileTree, [self.node.urls.api], true),
-=======
-            mime.lookup(self.file.name) && mime.lookup(self.file.name).split('/')[0] in EDITORS ?
-                Panel('Edit', editHeader, EDITORS[mime.lookup(self.file.name).split('/')[0]], [self.file.urls.content, self.file.urls.sharejs, self.editorMeta, self.reloadFile]) :
-                false,
->>>>>>> e42f041e
             Panel('View', viewHeader, FileRenderer, [self.file.urls.render], true),
             Panel('Revisions', revisionsHeader, FileRevisionsTable, [self.file, self.node, self.enableEditing]),
         ];
