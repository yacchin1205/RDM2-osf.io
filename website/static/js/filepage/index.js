--- conflicted
+++ resolved
@@ -199,11 +199,7 @@
         $('.file-view-panels').removeClass().addClass('file-view-panels').addClass(fileViewPanelsLayout);
 
         m.render(document.getElementById('toggleBar'), m('.btn-toolbar.m-t-md', [
-<<<<<<< HEAD
-            ctrl.canEdit() ? m('.btn-group', {style: 'margin-left: 0;'}, [
-=======
             ctrl.canEdit() ? m('.btn-group.m-l-xs.m-t-xs', [
->>>>>>> fc828794
                 m('.btn.btn-sm.btn-danger.file-delete', {onclick: $(document).trigger.bind($(document), 'fileviewpage:delete')}, 'Delete')
             ]) : '',
             m('.btn-group.m-t-xs', [
