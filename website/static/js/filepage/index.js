--- conflicted
+++ resolved
@@ -59,17 +59,10 @@
                     m('.tab-content', [
                         m('.tab-pane.active#share', [
                             m('.input-group', [
-<<<<<<< HEAD
-                                CopyButton.view(ctrl, {link: link, height: copyButtonHeight}), //workaround to allow button to show up on first click
-                                m('input.form-control[readonly][type="text"][value="'+ link +'"]')
-                            ]),
-                            SocialShare.ShareButtons.view(ctrl, {title: window.contextVars.file.name, url: link})
-=======
                                 CopyButton.view(ctrl, {link: renderLink, height: copyButtonHeight}), //workaround to allow button to show up on first click
                                 m('input.form-control[readonly][type="text"][value="'+ renderLink +'"]')
                             ]),
                             SocialShare.ShareButtons.view(ctrl, {title: window.contextVars.file.name, url: fileLink})
->>>>>>> db474283
                         ]),
                         m('.tab-pane#embed', [
                             m('p', 'Dynamically render iframe with JavaScript'),
@@ -403,10 +396,7 @@
         }
 
         function changeVersionHeader(){
-<<<<<<< HEAD
-=======
             document.getElementById('versionLink').style.display = 'inline';
->>>>>>> db474283
             m.render(document.getElementById('versionLink'), m('a', {onclick: toggleRevisions}, document.getElementById('versionLink').innerHTML));
         }
 
@@ -421,13 +411,9 @@
            }
         }
 
-<<<<<<< HEAD
-        changeVersionHeader();
-=======
         if(self.file.provider === 'osfstorage'){
             changeVersionHeader();
         }
->>>>>>> db474283
 
     },
     view: function(ctrl) {
