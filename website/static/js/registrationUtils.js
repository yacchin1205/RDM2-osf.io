require('css/registrations.css');

var $ = require('jquery');
var ko = require('knockout');
var bootbox = require('bootbox');
var moment = require('moment');
var URI = require('URIjs');

var $osf = require('js/osfHelpers');
var oop = require('js/oop');

var editorExtensions = require('js/registrationEditorExtensions');

var formattedDate = function(dateString) {
    if (!dateString) {
        return 'never';
    }
    var d = new Date(dateString);
    return moment(dateString).fromNow() + ' (' + d.toGMTString() + ')';
};

var currentUser = window.contextVars.currentUser || {
    id: null,
    name: 'Anonymous'
};


/**
 * @class Comment
 * Model for storing/editing/deleting comments on form fields
 *
 * @param {Object} data: optional data to instatiate model with
 * @param {User} data.user
 * @param {Date} data.lastModified
 * @param {String} data.value
 *
 * @type User
 * @property {String} id
 * @property {String} name
 **/
function Comment(data) {
    var self = this;

    self.saved = ko.observable(data ? true : false);

    data = data || {};
    self.user = data.user || currentUser;
    self.lastModified = new Date(data.lastModified)|| new Date();
    self.value = ko.observable(data.value || '');

    /**
     * Returns 'You' if the current user is the commenter, else the commenter's name
     **/
    self.author = ko.pureComputed(function() {
        if (self.user.id === currentUser.id) {
            return 'You';
        }
        else {
            return self.user.name;
        }
    });

    /**
     * Returns true if the current user is the comment creator
     **/
    self.canDelete = ko.pureComputed(function() {
        return self.user.id === currentUser.id;
    });
    /**
     * Returns true if the comment is saved and the current user is the comment creator
     **/
    self.canEdit = ko.pureComputed(function() {
        return self.saved() && self.user.id === currentUser.id;
    });
}
// Let ENTER keypresses add a comment if comment <input> is in focus
$(document).keydown(function(e) {
    if (e.keyCode === 13) {
        $target = $(e.target);
        if ($target.hasClass('registration-editor-comment')) {
            var $button = $target.siblings('span').find('button');
            if(!$button.is(':disabled')) {
                $button.click();
            }
        }
    }
});

var not = function(any) {
    return function() {
        try {
            return !any.apply(this, arguments);
        }
        catch(err) {
            return !any;
        }
    };
};

var validate = function(checks, value) {
    var valid = true;
    $.each(checks, function(i, check) {
        valid = valid && check(value);
    });
    return valid;
};

var validators = {
    string: validate.bind(null, [not($osf.isBlank)]),
    number: validate.bind(null, [not($osf.isBlank), not(isNaN.bind(parseFloat))])
};

/**
 * @class Question
 * Model for schema questions
 *
 * @param {Object} data: optional instantiation values
 * @param {String} data.title
 * @param {String} data.nav: short version of title
 * @param {String} data.type: 'string' | 'number' | 'choose' | 'object'; data type
 * @param {String} data.format: 'text' | 'textarea' | 'list'; format corresponding with data.type
 * @param {String} data.description
 * @param {String} data.help
 * @param {String[]} data.options: array of options for 'choose' types
 * @param {Object[]} data.properties: object of sub-Question properties for 'object' types
 * @param {String} id: unique identifier
 **/
var Question = function(data, id) {
    var self = this;

    self.id = id || -1;

    self.value = ko.observable(data.value || null);
    self.setValue = function(val) {
        self.value(val);
    };

    self.title = data.title || 'Untitled';
    self.nav = data.nav || 'Untitled';
    self.type = data.type || 'string';
    self.format = data.format || 'text';
    self.description = data.description || '';
    self.help = data.help || 'no help text provided';
    self.options = data.options || [];
    self.properties = data.properties || {};
    self.match = data.match || '';

    self.showExample = ko.observable(false);
    self.showUploader = ko.observable(false);

    self.comments = ko.observableArray(
        $.map(data.comments || [], function(comment) {
            return new Comment(comment);
        })
    );
    self.nextComment = ko.observable('');
    /**
     * @returns {Boolean} true if the nextComment <input> is not blank
     **/
    self.allowAddNext = ko.computed(function() {
        return !$osf.isBlank(self.nextComment());
    });

    /**
     * @returns {Boolean} true if the value <input> is not blank
     **/
    self.isComplete = ko.computed(function() {
        return !$osf.isBlank(self.value());
    });

    /**
     * @returns {Boolean} true if the validator matching the question's type returns true,
     * if no validator matches also return true
     **/
    self.valid = ko.computed(function() {
        var value = self.value();
        var isValid = validators[self.type] || function(){ return true; };
        return isValid(value);
    });

    self.init();
};
/**
 * Maps 'object' type Questions's properties to sub-Questions
 **/
Question.prototype.init = function() {
    var self = this;
    if (self.type === 'object') {
        $.each(self.properties, function(prop, field) {
            self.properties[prop] = new Question(field, prop);
        });
    }
};
/**
 * Creates a new comment from the current value of Question.nextComment and clears nextComment
 **/
Question.prototype.addComment = function() {
    var self = this;

    var comment = new Comment({
        value: self.nextComment()
    });
    self.nextComment('');
    self.comments.push(comment);
};
/**
 * Shows/hides the Question example
 **/
Question.prototype.toggleExample = function(){
    this.showExample(!this.showExample());
};

/**
 * Shows/hides the Question uploader
 **/
Question.prototype.toggleUploader = function(){
    this.showUploader(!this.showUploader());
};

/**
 * Model for MetaSchema instances
 *
 * @param {Object} params: instantiation values
 * @param {String} params.schema_name
 * @param {Integer} params.schema_version
 * @param {String} params.title: display title of schema
 * @param {Schema} params.schema
 *
 * @type Schema
 * @property {String} title
 * @property {Integer} version
 * @property {String} description
 * @property {String[]} fulfills: array of requirements/goals that this schema fulfills
 * @property {Page[]} pages
 *
 * @type Page
 * @property {String} id
 * @property {String} title
 * @property {Question[]} questions
 **/
var MetaSchema = function(params) {
    var self = this;

    self.name = params.schema_name;
    self.version = params.schema_version;
    self.title = params.title || params.schema.title;
    self.schema = params.schema || {};
    self.id = [self.name, self.version].join('_');

    $.each(self.schema.pages, function(i, page) {
        var mapped = {};
        $.each(page.questions, function(qid, question) {
            mapped[qid]  = new Question(question, qid);
        });
        self.schema.pages[i].questions = mapped;
    });
};
/**
 * @returns {Question[]} a flat list of the schema's questions
 **/
MetaSchema.prototype.flatQuestions = function() {
    var self = this;

    var flat = [];
    
    $.each(self.schema.pages, function(i, page) {
        $.each(page.questions, function(qid, question) {
            flat.push(question);
        });
    });
    return flat;
};

/** 
 * @class Draft 
 * Model for DraftRegistrations
 *
 * @param {Object} params
 * @param {String} params.pk: primary key of Draft
 * @param {Object} params.registration_schema: data to be passed to MetaSchema constructor
 * @param {Object} params.registration_metadata: saved Draft data
 * @param {User} params.initiator
 * @param {Date} params.initated
 * @param {Date} params.updated
 * @property {Float} completion: percent completion of schema
 **/
var Draft = function(params, metaSchema) {
    var self = this;

    self.pk = params.pk;
    self.metaSchema = metaSchema || new MetaSchema(params.registration_schema);
    self.schema = ko.pureComputed(function() {
        return self.metaSchema.schema;
    });
    self.schemaData = params.registration_metadata || {};

    self.initiator = params.initiator;
    self.initiated = new Date(params.initiated);
    self.updated = new Date(params.updated);
    self.fulfills = params.fulfills || [];
    self.is_pending_review = params.is_pending_review || false;
    self.approved = params.approved || true;
    self.completion = ko.computed(function() {
        var total = 0;
        var complete = 0;
        if (self.schemaData) {
            var schema = self.schema();
            $.each(schema.pages, function(i, page) {
                $.each(page.questions, function(qid, question) {
                    var q = self.schemaData[qid];
                    if(q && !$osf.isBlank(q.value)) {
                        complete++;
                    }
                    total++;
                });
            });
			return Math.ceil(100 * (complete / total));
        }
        return 0;
    });
};

/**
 * @class RegistrationEditor
 *
 * @param {Object} urls
 * @param {String} urls.update: endpoint to update a draft instance
 * @param {String} editorID: id of editor DOM node
 * @property {ko.observable[Boolean]} readonly
 * @property {ko.observable[Draft]} draft
 * @property {ko.observable[Question]} currentQuestion
 * @property {Object} extensions: mapping of extenstion names to their view models
 *
 * Notes:
 * - The editor can be extended by calling #extendEditor with a type and it's associated ViewModel.
 *   When the context for that type's schema template is built (see #context), that type's ViewModel
 *   is instantiated with the current scope's data as an argument
 **/
var RegistrationEditor = function(urls, editorId) {

    var self = this;

    self.urls = urls;

    self.readonly = ko.observable(false);

    self.draft = ko.observable();

    self.currentQuestion = ko.observable();
<<<<<<< HEAD
    self.currentQuestion.subscribe(function() {
        ko.cleanNode(document.getElementById(editorId));
    });
=======

    self.filePicker = undefined;

>>>>>>> 9ef3eeeb
    self.currentPages = ko.computed(function() {
        var draft = self.draft();
        if(!draft){
            return [];
        }
        var schema = draft.schema();
        if(!schema) {
            return [];
        }
        return schema.pages;
    });

    self.lastSaveTime = ko.computed(function() {
        if(!self.draft()) {
            return null;
        }
        return self.draft().updated;
    });
    self.formattedDate = formattedDate;

    self.iterObject = $osf.iterObject;

    self.extensions = {
        'osf-upload': editorExtensions.Uploader
    };
};
/**
 * Load draft data into the editor
 *
 * @param {Draft} draft
 **/
RegistrationEditor.prototype.init = function(draft) {
    var self = this;

    self.draft(draft);
    var metaSchema = draft.metaSchema;

    var schemaData = {};
    if(draft) {
        schemaData = draft.schemaData || {};
    }

    var questions = self.flatQuestions();
    $.each(questions, function(i, question) {
        var val = schemaData[question.id];
        if(val) {
            if(question.type === 'object') {
                $.each(question.properties, function(prop, subQuestion) {
                    val = schemaData[question.id][prop];
                    if(val) {
                        subQuestion.value(val.value);
                        subQuestion.comments($.map(val.comments, function(data) {
                            return new Comment(data);
                        }));
                    }
                });
            }
            else {
                question.value(val.value);
                question.comments($.map(val.comments, function(data) {
                    return new Comment(data);
                }));
            }
        }
    });
    self.currentQuestion(questions.shift());
};
/**
 * @returns {Question[]} flat list of the current schema's questions
 **/
RegistrationEditor.prototype.flatQuestions = function() {
    var self = this;
    
    return self.draft().metaSchema.flatQuestions();
};
/**
 * Creates a template context for editor type subtemplates. Looks for the data type
 * in the extension map, and if found instantiates that type's ViewModel. Otherwise
 * return the bare data Object
 *
 * @param {Object} data: data in current editor template scope
 * @returns {Object|ViewModel}
 **/
RegistrationEditor.prototype.context = function(data) {
    $.extend(data, {
        save: this.save.bind(this),
        readonly: this.readonly
    });

    if (this.extensions[data.type]) {
        return new this.extensions[data.type](data);
    }
    return data;
};
/**
 * Extend the editor's recognized types
 *
 * @param {String} type: unique type
 * @param {Constructor} ViewModel
 **/
RegistrationEditor.prototype.extendEditor = function(type, ViewModel) {
    this.extensions[type] = ViewModel;
};
RegistrationEditor.prototype.lastSaved = function() {
    var self = this;

    var t = self.lastSaveTime();
    if (t) {
        return t.toGMTString();
    } else {
        return 'never';
    }
};
RegistrationEditor.prototype.nextPage = function() {
    var self = this;

    var currentQuestion = self.currentQuestion();

    var questions = self.flatQuestions();
    var index = $osf.indexOf(questions, function(q){
        return q.id === currentQuestion.id;
    });
    if(index + 1 === questions.length) {
        self.currentQuestion(questions.shift());
    }
    else {
        self.currentQuestion(questions[index + 1]);
    }
};
RegistrationEditor.prototype.previousPage = function() {
    var self = this;

    var currentQuestion = self.currentQuestion();

    var questions = self.flatQuestions();
    var index = $osf.indexOf(questions, function(q){
        return q.id === currentQuestion.id;
    });
    if(index - 1 < 0){
        self.currentQuestion(questions.pop());
    }
    else {
        self.currentQuestion(questions[index - 1]);
    }
};
RegistrationEditor.prototype.selectPage = function(page) {
    var self = this;

	var firstQuestion = page.questions[Object.keys(page.questions)[0]];
    self.currentQuestion(firstQuestion);
};
RegistrationEditor.prototype.updateData = function(response) {
    var self = this;

    var draft = self.draft();
    draft.pk = response.pk;
    draft.updated = new Date(response.updated);
    self.draft(draft);
};
RegistrationEditor.prototype.create = function(schemaData) {
    var self = this;

    var metaSchema = self.draft().metaSchema;

    return $osf.postJSON(self.urls.create, {
        schema_name: metaSchema.name,
        schema_version: metaSchema.version,
        schema_data: schemaData
    }).then(self.updateData.bind(self));
};
RegistrationEditor.prototype.submit = function() {
    var self = this;

    var currentNode = window.contextVars.node
    var currentUser = window.contextVars.currentUser

	bootbox.confirm(function(){
		ko.renderTemplate("preSubmission", {}, {}, this, "replaceNode")
	}, function(result) {
		if(result) {
			$osf.postJSON(self.urls.submit.replace('{draft_pk}', self.draft().pk), {
				node: currentNode,
				auth: currentUser
			}).then(
				bootbox.dialog({
					message: function() {
						ko.renderTemplate("postSubmission", {}, {}, this, "replaceNode");
					},
					title: "Pre-Registration Prize Submission",
					buttons: {
						dashboard: {
							label: "Go to your OSF Dashboard",
							className: "btn-primary pull-right",
							callback: function() {
								window.location.href = '/';
							}
						},
						info: {
							label: "Go to Prereg Prize info page",
							className: "btn-primary pull-left",
							callback: function() {
								window.location.href = 'http://centerforopenscience.org/prereg/';

							}
						}
					}
				})
			);
		}
	});
};
RegistrationEditor.prototype.save = function() {
    var self = this;

    var metaSchema = self.draft().metaSchema;
    var schema = metaSchema.schema;
    var data = {};
    $.each(schema.pages, function(i, page) {
        $.each(page.questions, function(qid, question) {
            if(question.type === 'object'){
                var value = {};
                $.each(question.properties, function(prop, subQuestion) {
                    value[prop] = {
                        value: subQuestion.value(),
                        comments: ko.toJS(subQuestion.comments())
                    };
                });
                data[qid] = value;
            }
            else {
                data[qid] = {
                    value: question.value(),
                    comments: ko.toJS(question.comments())
                };
            }
        });
    });

    if (!self.draft().pk){
        return self.create(data);
    }

    return $osf.putJSON(self.urls.update.replace('{draft_pk}', self.draft().pk), {
        schema_name: metaSchema.name,
        schema_version: metaSchema.version,
        schema_data: data
    }).then(self.updateData.bind(self));
};

var RegistrationManager = function(node, draftsSelector, editorSelector, controls) {
    var self = this;

    self.node = node;
    self.draftsSelector = draftsSelector;
    self.editorSelector = editorSelector;
    self.controls = controls;

    self.urls = {
        list: node.urls.api + 'draft/',
		submit: node.urls.api + 'draft/submit/{draft_pk}/',
        get: node.urls.api + 'draft/{draft_pk}/',
        delete: node.urls.api + 'draft/{draft_pk}/',
        schemas: '/api/v1/project/schema/',
        edit: node.urls.web + 'draft/{draft_pk}/'
    };

    self.schemas = ko.observableArray();
    self.selectedSchema = ko.observable({
        description: ''
    });

    // TODO: convert existing registration UI to frontend impl.
    // self.registrations = ko.observable([]);
    self.drafts = ko.observableArray();

    self.loading = ko.observable(true);

    self.preview = ko.observable(false);

    // bound functions
    self.formattedDate = formattedDate;
    self.getDraftRegistrations = $.getJSON.bind(null, self.urls.list);
    self.getSchemas = $.getJSON.bind(null, self.urls.schemas);

    self.sortedDrafts = ko.computed(function() {
        return self.drafts().sort(function(a, b) {
            return a.initiated > b.initiated;
        });
    });

    self.previewSchema = ko.computed(function() {
        var schema = self.selectedSchema();
        return {
            schema: schema.schema,
            readonly: true
        };
    });

    self.controls.showManager();
};
RegistrationManager.prototype.init = function() {
    var self = this;
    
    $osf.applyBindings(self, self.draftsSelector);

    var getSchemas = self.getSchemas();

    getSchemas.then(function(response) {
        self.schemas(
            $.map(response.meta_schemas, function(schema) {
                return new MetaSchema(schema);
            })
        );
    });

    var getDraftRegistrations = self.getDraftRegistrations();

    getDraftRegistrations.then(function(response) {
        self.drafts(
            $.map(response.drafts, function(draft) {
                return new Draft(draft);
            })
        );
    });

    $.when(getSchemas, getDraftRegistrations).then(function() {
        self.loading(false);
    });
};
RegistrationManager.prototype.refresh = function() {
    var self = this;

    var getSchemas = self.getSchemas();

    getSchemas.then(function(response) {
        self.schemas(
            $.map(response.meta_schemas, function(schema) {
                return new MetaSchema(schema);
            })
        );
    });

    var getDraftRegistrations = self.getDraftRegistrations();

    getDraftRegistrations.then(function(response) {
        self.drafts(
            $.map(response.drafts, function(draft) {
                return new Draft(draft);
            })
        );
    });

    $.when(getSchemas, getDraftRegistrations).then(function() {
        self.loading(false);
    });
};
RegistrationManager.prototype.blankDraft = function(metaSchema) {
    return new Draft({}, metaSchema);
};
RegistrationManager.prototype.launchEditor = function(draft) {
    var self = this;
    var node = self.node;

    bootbox.hideAll();
    self.controls.showEditor();

    var newDraft;
    if (self.regEditor) {
        //self.regEditor.destroy();
        newDraft = self.regEditor.init(draft);
    }
    else {
        self.regEditor = new RegistrationEditor({
            schemas: '/api/v1/project/schema/',
            create: node.urls.api + 'draft/',
            update: node.urls.api + 'draft/{draft_pk}/',
            get: node.urls.api + 'draft/{draft_pk}/',
			submit: node.urls.api + 'draft/submit/{draft_pk}/',
        }, 'registrationEditor');
        newDraft = self.regEditor.init(draft);
        $osf.applyBindings(self.regEditor, self.editorSelector);
    }
};
RegistrationManager.prototype.editDraft = function(draft) {
    window.location = this.urls.edit.replace('{draft_pk}', draft.pk);
};
RegistrationManager.prototype.deleteDraft = function(draft) {
    var self = this;

    bootbox.confirm('Are you sure you want to delete this draft registration?', function(confirmed) {
        if(confirmed) {
            $.ajax({
                url: self.urls.delete.replace('{draft_pk}', draft.pk),
                method: 'DELETE'
            }).then(function() {
                self.drafts.remove(function(item) {
                    return item.pk === draft.pk;
                });
            });
        }
    });
};
RegistrationManager.prototype.beforeCreateDraft = function() {
    var self = this;

    var node = self.node;

    self.selectedSchema(self.schemas()[0]);
    self.preview(true);
};
RegistrationManager.prototype.createDraft = function() {
    var self = this;

    var node = self.node;

    var schema = self.selectedSchema();
    $osf.postJSON(node.urls.web + 'draft/', {
        schema_name: schema.name,
        schema_version: schema.version
    });
};

module.exports = {
    utilities: {
        not: not,
        validators: validators,
        validate: validate
    },
    Comment: Comment,
    Question: Question,
    MetaSchema: MetaSchema,
    Draft: Draft,
    RegistrationEditor: RegistrationEditor,
    RegistrationManager: RegistrationManager
};<|MERGE_RESOLUTION|>--- conflicted
+++ resolved
@@ -347,15 +347,9 @@
     self.draft = ko.observable();
 
     self.currentQuestion = ko.observable();
-<<<<<<< HEAD
-    self.currentQuestion.subscribe(function() {
-        ko.cleanNode(document.getElementById(editorId));
-    });
-=======
 
     self.filePicker = undefined;
 
->>>>>>> 9ef3eeeb
     self.currentPages = ko.computed(function() {
         var draft = self.draft();
         if(!draft){
@@ -375,7 +369,7 @@
         return self.draft().updated;
     });
     self.formattedDate = formattedDate;
-
+    
     self.iterObject = $osf.iterObject;
 
     self.extensions = {
