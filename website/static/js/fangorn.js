--- conflicted
+++ resolved
@@ -60,7 +60,7 @@
             search : { on : true, template : searchIcon },
             info : { on : true, template : infoIcon },
             cancelUploads : { on : false, template : cancelUploadsIcon },
-            deleteMultiple : { on : false, template :  deleteMultipleIcon }           
+            deleteMultiple : { on : false, template :  deleteMultipleIcon }
         },
         rowIcons : [{}]
 
@@ -896,7 +896,7 @@
     });
     // $(".title-text [data-toggle=tooltip]").mouseout(function(event){
     //     $('.tooltip').remove();
-    // });    
+    // });
 }
 
 /**
@@ -963,14 +963,10 @@
     if (window.File && window.FileReader && item.kind === 'folder' && item.data.provider && item.data.permissions && item.data.permissions.edit) {
         buttons.push({ name : 'uploadFiles', template : function(){
             return m('.fangorn-toolbar-icon.text-success', {
-<<<<<<< HEAD
-                    onclick : function(event) { _uploadEvent.call(self, event, item); }
-=======
                     'data-toggle' : 'tooltip',
                     'title':  'Select files to upload from your computer.',
                     'data-placement' : 'bottom',
-                    onclick : function(event) { _uploadEvent.call(self, event, item); } 
->>>>>>> fc5d1852
+                    onclick : function(event) { _uploadEvent.call(self, event, item); }
                 },[
                 m('i.fa.fa-upload'),
                 m('span.hidden-xs','Upload')
@@ -978,17 +974,13 @@
         }},
         { name : 'createFolder', template : function(){
                 return m('.fangorn-toolbar-icon.text-info', {
-<<<<<<< HEAD
-                        onclick : function(event) { Fangorn.ButtonEvents.createFolder.call(self, event, item); }
-=======
                     'data-toggle' : 'tooltip',
                     'title':  'Create a new folder inside curently selected folder.',
                     'data-placement' : 'bottom',
-                        onclick : function(event) { 
+                        onclick : function(event) {
                             self.options.iconState.mode = 'createFolder';
-                            //Fangorn.ButtonEvents.createFolder.call(self, event, item); 
-                        } 
->>>>>>> fc5d1852
+                            Fangorn.ButtonEvents.createFolder.call(self, event, item);
+                        }
                     },[
                     m('span.osf-fa-stack', [ m('i.fa.fa-folder.osf-fa-stack-bottom.fa-stack-1x'),m('i.fa.fa-plus.fa-stack-1x.osf-fa-stack-top.text-white')]),
                     m('span.hidden-xs','Create Folder')
@@ -997,14 +989,10 @@
         if(item.data.path) {
             buttons.push({ name : 'deleteFolder', template : function(){
                 return m('.fangorn-toolbar-icon.text-danger', {
-<<<<<<< HEAD
-                        onclick : function(event) { _removeEvent.call(self, event, [item]); }
-=======
                     'data-toggle' : 'tooltip',
                     'title':  'Delete this folder and all its contents.',
                     'data-placement' : 'bottom',
-                        onclick : function(event) { _removeEvent.call(self, event, [item]); } 
->>>>>>> fc5d1852
+                        onclick : function(event) { _removeEvent.call(self, event, [item]); }
                     },[
                     m('i.fa.fa-trash'),
                     m('span.hidden-xs','Delete Folder')
@@ -1028,14 +1016,10 @@
         if (item.data.permissions && item.data.permissions.edit) {
             buttons.push({ name : 'deleteSingle', template : function(){
                 return m('.fangorn-toolbar-icon.text-danger', {
-<<<<<<< HEAD
-                        onclick : function(event) { _removeEvent.call(self, event, [item]); }
-=======
                     'data-toggle' : 'tooltip',
                     'title':  'Permanently delete this file.',
                     'data-placement' : 'bottom',
-                        onclick : function(event) { _removeEvent.call(self, event, [item]); } 
->>>>>>> fc5d1852
+                        onclick : function(event) { _removeEvent.call(self, event, [item]); }
                     }, [
                     m('i.fa.fa-times'),
                     m('span.hidden-xs','Delete')
@@ -1043,7 +1027,6 @@
             }});
         }
     }
-<<<<<<< HEAD
     if(item.data.provider && !item.data.isAddonRoot && item.data.permissions && item.data.permissions.edit) {
         buttons.push(
             { name : 'renameItem', template : function(){
@@ -1061,29 +1044,8 @@
         }});
     }
 
-=======
-    // Coming in a future implementation 
-    // if(item.data.provider && !item.data.isAddonRoot && item.data.permissions && item.data.permissions.edit) {
-    //     buttons.push(
-    //         { name : 'renameItem', template : function(){
-    //         return m('.fangorn-toolbar-icon.text-primary', {
-    //                 'data-toggle' : 'tooltip',
-    //                 'title':  'Change the name of the Collection or project',
-    //                 'data-placement' : 'bottom',
-    //                 onclick : function(event) {  
-    //                     self.options.iconState.mode = 'rename';
-    //                 }
-    //             }, [
-    //             m('i.fa.fa-font'),
-    //             m('span','Rename')
-    //         ]);
-    //     }});
-    // }
-    
->>>>>>> fc5d1852
     item.icons = buttons;
-        $('.fangorn-toolbar-icon').tooltip();
-
+    $('.fangorn-toolbar-icon').tooltip();
 }
 
 /**
@@ -1346,25 +1308,16 @@
     if (generalIcons.search.on) {
         generalButtons.push(generalIcons.search.template.call(tb));
     }
-<<<<<<< HEAD
+    generalButtons.push(generalIcons.info.template.call(tb));
+    if(tb.multiselected.length > 0){
+        rowMessage = '';
+    }
     if (tb.options.iconState.mode === 'bar'){
         return m('.row.tb-header-row', { 'data-mode' : 'bar'}, [
                 m('.col-xs-12', [
-                        m('i.m-r-sm','Select rows for further actions.'),
+                        rowMessage,
                         m('.fangorn-toolbar.pull-right',
                             [
-=======
-    generalButtons.push(generalIcons.info.template.call(tb));
-    if(tb.multiselected.length > 0){
-        rowMessage = '';
-    }
-    if (tb.options.iconState.mode === 'bar'){                   
-        return m('.row.tb-header-row', { 'data-mode' : 'bar'}, [
-                m('.col-xs-12', [   
-                        rowMessage,
-                        m('.fangorn-toolbar.pull-right', 
-                            [   
->>>>>>> fc5d1852
                                 tb.options.iconState.rowIcons.map(function(icon){
                                     if(icon.template){
                                         return icon.template.call(tb);
@@ -1403,13 +1356,6 @@
                     ])
             ]);
     }
-<<<<<<< HEAD
-
-}
-
-/**
- * Toolbar icon templates
-=======
     if(tb.options.iconState.mode === 'createFolder'){
         return m('.row.tb-header-row', [
                 m('', [
@@ -1417,8 +1363,8 @@
                             m('input#createFolderInput.tb-header-input', { placeholder : 'Folder name' }),
                             m('#createFolderError.text-danger', { style : "display: none"})
                             ]),
-                        m('.col-xs-3.tb-buttons-col', 
-                            m('.fangorn-toolbar.pull-right', 
+                        m('.col-xs-3.tb-buttons-col',
+                            m('.fangorn-toolbar.pull-right',
                                 [
                                 createFolderButton.call(tb),
                                 toolbarDismissIcon.call(tb)
@@ -1426,21 +1372,20 @@
                             )
                         )
                     ])
-            ]);  
-    }
-} 
+            ]);
+    }
+}
 
 
 function _fangornResetToolbar () {
     var tb = this;
     tb.options.iconState.mode === 'bar';
-    tb.options.iconState = _defaultIconState(); 
-    m.redraw(); 
-}
-
-/** 
- * Toolbar icon templates 
->>>>>>> fc5d1852
+    tb.options.iconState = _defaultIconState();
+    m.redraw();
+}
+
+/**
+ * Toolbar icon templates
  *
  */
 function toolbarDismissIcon (){
@@ -1453,14 +1398,10 @@
 }
  function searchIcon (){
     var tb = this;
-<<<<<<< HEAD
     return m('.fangorn-toolbar-icon.text-info', {
-=======
-    return m('.fangorn-toolbar-icon.text-info', { 
             'data-toggle' : 'tooltip',
             'title':  'Switch to search view.',
             'data-placement' : 'bottom',
->>>>>>> fc5d1852
             onclick : function () { tb.options.iconState.mode = 'search'; }
         }, [
         m('i.fa.fa-search'),
@@ -1472,8 +1413,8 @@
     return m('.fangorn-toolbar-icon.text-info', {
             'data-toggle' : 'tooltip',
             'title':  'Learn more about how to use the file browser.',
-            'data-placement' : 'bottom', 
-            onclick : function () { 
+            'data-placement' : 'bottom',
+            onclick : function () {
                 var mithrilContent = m('div', [
                         m('h3.break-word', 'How to Use the File Browser'),
                         m('p', 'Select Multiple Files: Use command or shift keys to select multiple files.'),
@@ -1493,15 +1434,10 @@
  }
  function cancelUploadsIcon (){
     var tb = this;
-<<<<<<< HEAD
     return m('.fangorn-toolbar-icon.text-warning', {
-=======
-    return m('.fangorn-toolbar-icon.text-warning', { 
             'data-toggle' : 'tooltip',
             'title':  'Cancel currently pending downloads.',
             'data-placement' : 'bottom',
-
->>>>>>> fc5d1852
             onclick : function () {cancelUploads.call(tb); }
         }, [
         m('i.fa.fa-times-circle'),
@@ -1510,17 +1446,12 @@
  }
  function deleteMultipleIcon (){
     var tb = this;
-<<<<<<< HEAD
     return m('.fangorn-toolbar-icon.text-danger', {
-            onclick : function (event) {
-=======
-    return m('.fangorn-toolbar-icon.text-danger', { 
             'data-toggle' : 'tooltip',
             'title':  'Delete all of the currently selected items.',
             'data-placement' : 'bottom',
-            onclick : function (event) { 
->>>>>>> fc5d1852
-                    var configOption = resolveconfigOption.call(tb, tb.multiselected[0], 'removeEvent', [event, tb.multiselected]); // jshint ignore:line
+            onclick : function (event) {
+                var configOption = resolveconfigOption.call(tb, tb.multiselected[0], 'removeEvent', [event, tb.multiselected]); // jshint ignore:line
                 if(!configOption){ _removeEvent.call(tb, null, tb.multiselected); }
 
             }
@@ -1532,16 +1463,11 @@
 
  function renameButton (){
     var tb = this;
-<<<<<<< HEAD
     return m('.fangorn-toolbar-icon.text-info', {
-            onclick : function () {
-=======
-    return m('.fangorn-toolbar-icon.text-info', { 
             'data-toggle' : 'tooltip',
             'title':  'Rename the currently selected file or folder',
             'data-placement' : 'bottom',
-            onclick : function () { 
->>>>>>> fc5d1852
+            onclick : function () {
                 _renameEvent.call(tb);
             }
         }, [
@@ -1552,8 +1478,8 @@
 
  function createFolderButton (){
     var tb = this;
-    return m('.fangorn-toolbar-icon.text-success', { 
-            onclick : function (event) { 
+    return m('.fangorn-toolbar-icon.text-success', {
+            onclick : function (event) {
                 _createFolder.call(tb, event, parent);
             }
         }, [
@@ -1643,21 +1569,17 @@
             tb.select('#tb-tbody').addClass('unselectable');
     }
     tb.redraw();
-<<<<<<< HEAD
-}
-=======
     if(tb.pressedKey === 'toggle') {
         tb.pressedKey = undefined;
     }
     reapplyTooltips();
-}   
->>>>>>> fc5d1852
-
-/**
- * Runs before multiselect handle in Treebeard does its logic to set special cases. 
- * @this Treebeard.controller
- * @param {Object} event jQuery click event. 
- * @param {Object} row A Treebeard _item object. 
+}
+
+/**
+ * Runs before multiselect handle in Treebeard does its logic to set special cases.
+ * @this Treebeard.controller
+ * @param {Object} event jQuery click event.
+ * @param {Object} row A Treebeard _item object.
  * @private
  */
 
@@ -1670,7 +1592,7 @@
             tb.removeMultiselected(row.id);
         } else {
         // otherwise add to multiselect.
-            tb.multiselected.push(row);            
+            tb.multiselected.push(row);
         }
     }
 }
@@ -1980,20 +1902,7 @@
     },
     headerTemplate : _fangornToolbar,
     // Not treebeard options, specific to Fangorn
-<<<<<<< HEAD
-    iconState : {
-        mode : 'bar',
-        generalIcons : {
-            search : { on : true, template : searchIcon },
-            cancelUploads : { on : false, template : cancelUploadsIcon },
-            deleteMultiple : { on : false, template :  deleteMultipleIcon }
-        },
-        rowIcons : [{}]
-
-    },
-=======
     iconState : _defaultIconState(),
->>>>>>> fc5d1852
     defineToolbar : _fangornDefineToolbar,
     onselectrow : function(row) {
         console.log(row);
