--- conflicted
+++ resolved
@@ -640,21 +640,56 @@
         this.options.iconState.generalIcons.deleteMultiple.on = false;
     }
 
-<<<<<<< HEAD
+    function doDelete() {
+        var folder = items[0];
+        if (folder.data.permissions.edit) {
+
+            if (folder.children.length > 0) {
+                tb.modal.update(m('div', [
+                        m('h3.break-word', '"' + folder.data.name + '" must be empty to be deleted.')
+                    ]),
+                    m('button.btn.btn-default', {onclick: function(){cancelDelete.call(tb);}}, 'OK')
+                );
+                tb.modal.update(mithrilContent, mithrilButtons);
+            } else {
+                var mithrilContent = m('div', [
+                        m('h3.break-word', 'Delete "' + folder.data.name+ '"?'),
+                        m('p', 'This action is irreversible.')
+                    ]);
+                var mithrilButtons = m('div', [
+                        m('button', { 'class' : 'btn btn-default m-r-md', onclick : function() { cancelDelete.call(tb); } }, 'Cancel'),
+                        m('button', { 'class' : 'btn btn-success', onclick : function() { runDelete.call(tb); }  }, 'OK')
+                    ]);
+                tb.modal.update(mithrilContent, mithrilButtons);
+            }
+        } else {
+            folder.notify.update('You don\'t have permission to delete this file.', 'info', undefined, 3000);
+        }
+    }
+
     // If there is only one item being deleted, don't complicate the issue:
     if(items.length === 1) {
-        var mithrilContentSingle = m('div', [
-            m('h3.break-word', 'Delete "' + items[0].data.name + '"'),
-            m('p', 'This action is irreversible.')
-        ]);
-        var mithrilButtonsSingle = m('div', [
-            m('span.tb-modal-btn', { 'class' : 'text-primary', onclick : function() { cancelDelete(); } }, 'Cancel'),
-            m('span.tb-modal-btn', { 'class' : 'text-danger', onclick : function() { runDelete(items[0]); }  }, 'OK')
-        ]);
-        // This is already being checked before this step but will keep this edit permission check
-        if(items[0].data.permissions.edit){
-            tb.modal.update(mithrilContentSingle, mithrilButtonsSingle);
-        }
+        if(items[0].kind !== 'folder'){
+            var mithrilContentSingle = m('div', [
+                m('h3.break-word', 'Delete "' + items[0].data.name + '"'),
+                m('p', 'This action is irreversible.')
+            ]);
+            var mithrilButtonsSingle = m('div', [
+                m('span.tb-modal-btn', { 'class' : 'text-primary', onclick : function() { cancelDelete(); } }, 'Cancel'),
+                m('span.tb-modal-btn', { 'class' : 'text-danger', onclick : function() { runDelete(items[0]); }  }, 'OK')
+            ]);
+            // This is already being checked before this step but will keep this edit permission check
+            if(items[0].data.permissions.edit){
+                tb.modal.update(mithrilContentSingle, mithrilButtonsSingle);
+            } 
+        }
+        if(items[0].kind === 'folder') {
+            if (!items[0].open) {
+                tb.updateFolder(null, items[0], doDelete);
+            } else {
+                doDelete();        
+            }
+        }           
     } else {
         // Check if all items can be deleted
         var canDelete = true;
@@ -700,39 +735,9 @@
                 ]);    
         }
         tb.modal.update(mithrilContentMultiple, mithrilButtonsMultiple); 
-=======
-    function doDelete() {
-        if (item.data.permissions.edit) {
-
-            if (item.children.length > 0) {
-                tb.modal.update(m('div', [
-                        m('h3.break-word', '"' + item.data.name + '" must be empty to be deleted.')
-                    ]),
-                    m('button.btn.btn-default', {onclick: function(){cancelDelete.call(tb);}}, 'OK')
-                );
-                tb.modal.update(mithrilContent, mithrilButtons);
-            } else {
-                var mithrilContent = m('div', [
-                        m('h3.break-word', 'Delete "' + item.data.name+ '"?'),
-                        m('p', 'This action is irreversible.')
-                    ]);
-                var mithrilButtons = m('div', [
-                        m('button', { 'class' : 'btn btn-default m-r-md', onclick : function() { cancelDelete.call(tb); } }, 'Cancel'),
-                        m('button', { 'class' : 'btn btn-success', onclick : function() { runDelete.call(tb); }  }, 'OK')
-                    ]);
-                tb.modal.update(mithrilContent, mithrilButtons);
-            }
-        } else {
-            item.notify.update('You don\'t have permission to delete this file.', 'info', undefined, 3000);
-        }
-    }
-
-    if (!item.open) {
-        tb.updateFolder(null, item, doDelete);
-    } else {
-        doDelete();
->>>>>>> 6fb095f8
-    }
+    }
+
+
 }
 
 /**
@@ -858,7 +863,6 @@
         buttons = [];
     // Upload button if this is a folder
     // If File and FileRead are not defined dropzone is not supported and neither is uploads
-<<<<<<< HEAD
     if (window.File && window.FileReader && item.kind === 'folder' && item.data.provider && item.data.permissions && item.data.permissions.edit) {
         buttons.push({ name : 'uploadFiles', template : function(){
             return m('.fangorn-toolbar-icon.text-success', {
@@ -867,43 +871,32 @@
                 m('i.fa.fa-upload'),
                 m('span.hidden-xs','Upload')
             ]);
-        } });
-=======
-    if (window.File && window.FileReader && item.kind === 'folder' && item.data.provider && item.data.permissions.edit) {
-        buttons.push({
-            name: '',
-            icon: 'fa fa-upload',
-            'tooltip' : 'Upload files',
-
-            css: 'fangorn-clickable btn btn-default btn-xs',
-            onclick: _uploadEvent
-        });
-        buttons.push({
-            name: '',
-            icon: 'fa fa-plus',
-            'tooltip' : 'New folder',
-
-            css: 'fangorn-clickable btn btn-default btn-xs',
-            onclick: createFolder
-        });
-
-        if (item.data.path) {
-            buttons.push({
-                'name' : '',
-                'tooltip' : 'Delete',
-                'icon' : 'fa fa-times',
-                'css' : 'm-l-xs text-danger fg-hover-hide',
-                'style' : 'display:none',
-                'onclick' : _removeEvent
-            });
-        }
->>>>>>> 6fb095f8
+        }},
+        { name : 'createFolder', template : function(){
+                return m('.fangorn-toolbar-icon.text-info', {
+                        onclick : function(event) { Fangorn.ButtonEvents.createFolder.call(self, event, item); } 
+                    },[
+                    m('i.fa.fa-plus'),
+                    m('span.hidden-xs','Create Folder')
+                ]);
+            }});
+
+        if(item.data.path) {
+            buttons.push({ name : 'deleteFolder', template : function(){
+                return m('.fangorn-toolbar-icon.text-danger', {
+                        onclick : function(event) { _removeEvent.call(self, event, [item]); } 
+                    },[
+                    m('i.fa.fa-trash'),
+                    m('span.hidden-xs','Delete Folder')
+                ]);
+            }});
+        }
     }
     //Download button if this is an item
     if (item.kind === 'file') {
         buttons.push({ name : 'downloadSingle', template : function(){
             return m('.fangorn-toolbar-icon.text-primary', {
-                    onclick : function(event) { _downloadEvent.call(self, event, item); }
+                    onclick : function(event) { _downloadEvent.call(self, event, [item]); }
                 }, [
                 m('i.fa.fa-download'),
                 m('span.hidden-xs','Download')
@@ -934,8 +927,7 @@
                 m('i.fa.fa-font'),
                 m('span','Rename')
             ]);
-        }}
-        )
+        }});
     }
     
     item.icons = buttons;
