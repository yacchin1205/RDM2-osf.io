--- conflicted
+++ resolved
@@ -53,11 +53,7 @@
     gsheet: 'xlsx'
 });
 
-<<<<<<< HEAD
-var _defaultIconState = function (){
-=======
 var _defaultIconState = function () {
->>>>>>> a88df874
     return {
         mode : 'bar',
         generalIcons : {
@@ -447,15 +443,10 @@
         _send.call(xhr, file);
     };
     var filesArr = treebeard.dropzone.getQueuedFiles();
-<<<<<<< HEAD
-    if (filesArr.length  > 1) {
-        treebeard.options.iconState.generalIcons.cancelUploads.on = true;
-=======
     if (filesArr.length  > 0) {
         treebeard.options.iconState.generalIcons.cancelUploads.on = true;
     } else {
         treebeard.options.iconState.generalIcons.cancelUploads.on = false;
->>>>>>> a88df874
     }
     var configOption = resolveconfigOption.call(treebeard, parent, 'uploadSending', [file, xhr, formData]);
     return configOption || null;
@@ -616,11 +607,7 @@
     } else {
         msgText = DEFAULT_ERROR_MESSAGE;
     }
-<<<<<<< HEAD
     var parent = file.treebeardParent || treebeardParent.dropzoneItemCache;
-=======
-    var parent = file.treebeardParent || tb.dropzoneItemCache;
->>>>>>> a88df874
     // Parent may be undefined, e.g. in Chrome, where file is an entry object
     var item;
     var child;
@@ -631,20 +618,11 @@
             continue;
         }
         if (child.data.tmpID === file.tmpID) {
-<<<<<<< HEAD
             child.removeSelf();
         }
     }
     $osf.growl('Error', msgText);
     treebeardParent.options.uploadInProgress = false;
-=======
-            item = child;
-            tb.deleteNode(parent.id, item.id);
-        }
-    }
-    $osf.growl('Error', msgText);
-    tb.options.uploadInProgress = false;
->>>>>>> a88df874
 }
 
 /**
@@ -689,15 +667,9 @@
     var tb = this;
     var val = $.trim(tb.select('#createFolderInput').val());
     var parent = tb.multiselected[0];
-<<<<<<< HEAD
-    // if (!parent.open) {
-    //     self.updateFolder(null, parent);
-    // }
-=======
     if (!parent.open) {
          tb.updateFolder(null, parent);
     }
->>>>>>> a88df874
 
     // event.preventDefault();
     if (val.length < 1) {
@@ -714,11 +686,7 @@
     m.request({
         method: 'POST',
         background: true,
-<<<<<<< HEAD
-        url: waterbutler.buildCreateFolderUrl(path, parent.data.provider, parent.data.nodeId),
-=======
         url: waterbutler.buildCreateFolderUrl(path, parent.data.provider, parent.data.nodeId)
->>>>>>> a88df874
     }).then(function(item) {
         inheritFromParent({data: item}, parent);
         item = tb.createItem(item, parent.id);
@@ -831,11 +799,7 @@
             } else {
                 deleteList.push(item);
             }
-<<<<<<< HEAD
-            if(item.kind === 'folder') {
-=======
             if(item.kind === 'folder' && deleteMessage.length === 1) {
->>>>>>> a88df874
                 deleteMessage.push(m('p', 'Some items in this list are folders. This will delete all their content.'))
             }
         });
@@ -846,19 +810,11 @@
                     deleteMessage,
                     deleteList.map(function(n){
                         if(n.kind === 'folder'){
-<<<<<<< HEAD
-                            return m('.fangorn-canDelete.text-success', [
-                                m('i.fa.fa-folder'),m('b', ' ' + n.data.name)
-                                ]);
-                        }
-                        return m('.fangorn-canDelete.text-success', n.data.name);
-=======
                             return m('.fangorn-canDelete.text-success.break-word', [
                                 m('i.fa.fa-folder'),m('b', ' ' + n.data.name)
                                 ]);
                         }
                         return m('.fangorn-canDelete.text-success.break-word', n.data.name);
->>>>>>> a88df874
                     })
                 ]);
             mithrilButtonsMultiple =  m('div', [
@@ -871,16 +827,6 @@
                     m('p', 'Some of these files can\'t be deleted but you can delete the ones highlighted with green. This action is irreversible.'),
                     deleteList.map(function(n){
                         if(n.kind === 'folder'){
-<<<<<<< HEAD
-                            return m('.fangorn-canDelete.text-success', [
-                                m('i.fa.fa-folder'),m('b', ' ' + n.data.name)
-                                ]);
-                        }
-                        return m('.fangorn-canDelete.text-success', n.data.name);
-                    }),
-                    noDeleteList.map(function(n){
-                        return m('.fangorn-noDelete.text-warning', n.data.name);
-=======
                             return m('.fangorn-canDelete.text-success.break-word', [
                                 m('i.fa.fa-folder'),m('b', ' ' + n.data.name)
                                 ]);
@@ -889,7 +835,6 @@
                     }),
                     noDeleteList.map(function(n){
                         return m('.fangorn-noDelete.text-warning.break-word', n.data.name);
->>>>>>> a88df874
                     })
                 ]);
             mithrilButtonsMultiple =  m('div', [
@@ -1091,7 +1036,6 @@
             }});
         }
     }
-<<<<<<< HEAD
     if(item.data.provider && !item.data.isAddonRoot && item.data.permissions && item.data.permissions.edit) {
         buttons.push(
             { name : 'renameItem', template : function(){
@@ -1108,25 +1052,6 @@
             ]);
         }});
     }
-=======
-    // Coming in a future implementation
-    // if(item.data.provider && !item.data.isAddonRoot && item.data.permissions && item.data.permissions.edit) {
-    //     buttons.push(
-    //         { name : 'renameItem', template : function(){
-    //         return m('.fangorn-toolbar-icon.text-primary', {
-    //                 'data-toggle' : 'tooltip',
-    //                 'title':  'Change the name of the Collection or project',
-    //                 'data-placement' : 'bottom',
-    //                 onclick : function(event) {
-    //                     tb.options.iconState.mode = 'rename';
-    //                 }
-    //             }, [
-    //             m('i.fa.fa-font'),
-    //             m('span','Rename')
-    //         ]);
-    //     }});
-    // }
->>>>>>> a88df874
 
     item.icons = buttons;
     $('.fangorn-toolbar-icon').tooltip();
@@ -1183,7 +1108,6 @@
     if(item.data.tmpID){
         return [
         {
-<<<<<<< HEAD
             data : '',  // Data field name
             css : 't-a-c',
             custom : function(){ return m('span.text-muted', [m('span', ' Uploading:' + item.data.name), m('span', cancelUploadTemplate.call(this, item))]); }
@@ -1204,17 +1128,6 @@
             data : '',
             custom : function(){ return m('span.text-muted', STATE_MAP[item.data.status].display); }
         }];
-=======
-            data : '',  // Data field name
-            css : 't-a-c',
-            custom : function(){ return m('span.text-muted', [m('span', ' Uploading:' + item.data.name), m('span', cancelUploadTemplate.call(this, item))]); }
-        },
-        {
-            data : '',  // Data field name
-            custom : function(){ return '';}
-        }
-        ];
->>>>>>> a88df874
     }
 
     if (item.parentID) {
@@ -1371,8 +1284,6 @@
     var titleContent = tb.options.title();
     var generalButtons = [];
     var rowMessage = m('i.m-r-sm','Select rows for further actions.');
-<<<<<<< HEAD
-=======
     var rowButtons = function(){
         if(tb.multiselected.length > 1) {
             return '';
@@ -1383,7 +1294,6 @@
             }
         });
     }
->>>>>>> a88df874
     var generalIcons = tb.options.iconState.generalIcons;
     if (generalIcons.deleteMultiple.on) {
         generalButtons.push(generalIcons.deleteMultiple.template.call(tb));
@@ -1404,15 +1314,7 @@
                         rowMessage,
                         m('.fangorn-toolbar.pull-right',
                             [
-<<<<<<< HEAD
-                                tb.options.iconState.rowIcons.map(function(icon){
-                                    if(icon.template){
-                                        return icon.template.call(tb);
-                                    }
-                                }),
-=======
                                 rowButtons(),
->>>>>>> a88df874
                                 generalButtons
                             ]
                         )
@@ -1421,11 +1323,7 @@
     }
     if(tb.options.iconState.mode === 'search'){
         return m('.row.tb-header-row', { 'data-mode' : 'search'},  [
-<<<<<<< HEAD
-                m('', [
-=======
             m('#searchRow', { config : function () { $('#searchRow input').focus(); }}, [
->>>>>>> a88df874
                         m('.col-xs-11',{ style : 'width: 90%'}, tb.options.filterTemplate.call(tb)),
                         m('.col-xs-1',
                             m('.fangorn-toolbar.pull-right',
@@ -1437,11 +1335,7 @@
     }
     if(tb.options.iconState.mode === 'rename'){
         return m('.row.tb-header-row', [
-<<<<<<< HEAD
-                m('', [
-=======
             m('#renameRow', { config : function () { $('#renameRow input').focus(); }}, [
->>>>>>> a88df874
                         m('.col-xs-9', m('input#renameInput.tb-header-input', { value : tb.multiselected[0].data.name })),
                         m('.col-xs-3.tb-buttons-col',
                             m('.fangorn-toolbar.pull-right',
@@ -1456,13 +1350,9 @@
     }
     if(tb.options.iconState.mode === 'createFolder'){
         return m('.row.tb-header-row', [
-<<<<<<< HEAD
-                m('', [
-=======
             m('#folderRow', { config : function () {
                 $('#folderRow input').focus();
             }}, [
->>>>>>> a88df874
                         m('.col-xs-9', [
                             m('input#createFolderInput.tb-header-input', { placeholder : 'Folder name' }),
                             m('#createFolderError.text-danger', { style : "display: none"})
@@ -1483,16 +1373,11 @@
 
 function _fangornResetToolbar () {
     var tb = this;
-<<<<<<< HEAD
-    tb.options.iconState.mode === 'bar';
-    tb.options.iconState = _defaultIconState();
-=======
     if (tb.options.iconState.mode === 'search') {
         tb.options.iconState = _defaultIconState();
     }
     tb.options.iconState.mode = 'bar';
     tb.resetFilter();
->>>>>>> a88df874
     m.redraw();
 }
 
@@ -1503,13 +1388,9 @@
 function toolbarDismissIcon (){
     var tb = this;
     return m('.fangorn-toolbar-icon', {
-<<<<<<< HEAD
-            onclick : function () { tb.options.iconState.mode = 'bar'; tb.resetFilter(); }
-=======
             onclick : function () {
                 _fangornResetToolbar.call(tb);
             }
->>>>>>> a88df874
         },
         m('i.fa.fa-times')
     );
@@ -1524,11 +1405,7 @@
                 tb.options.iconState.mode = 'search';
                 tb.filterText('');
                 m.redraw(true);
-<<<<<<< HEAD
-
-=======
                 tb.clearMultiselect();
->>>>>>> a88df874
             }
         }, [
         m('i.fa.fa-search'),
@@ -1543,18 +1420,10 @@
             'data-placement' : 'bottom',
             onclick : function () {
                 var mithrilContent = m('div', [
-<<<<<<< HEAD
-                        m('h3.break-word', 'How to Use the File Browser'),
-                        m('p', 'Select Multiple Files: Use command or shift keys to select multiple files.'),
-                        m('p', 'Go to Files: Double click a file name to go to the file.'),
-                        m('p', 'Open Files in New Tab: Command + click a file name to open it in a new tab.'),
-
-=======
                         m('h3.break-word.m-b-lg', 'How to Use the File Browser'),
                         m('p', [ m('b', 'Select Multiple Files:'), m('span', ' Use command or shift keys to select multiple files.')]),
                         m('p', [ m('b', 'Open Files:'), m('span', ' Double click a file name to go to the file.')]),
                         m('p', [ m('b', 'Open Files in New Tab:'), m('span',  ' Press Command (or Ctrl in Windows) and click a file name to open it in a new tab.')]),
->>>>>>> a88df874
                     ]);
                 var mithrilButtons = m('div', [
                         m('span.tb-modal-btn', { 'class' : 'text-primary', onclick : function() { tb.modal.dismiss(); } }, 'Close'),
@@ -1572,10 +1441,6 @@
             'data-toggle' : 'tooltip',
             'title':  'Cancel currently pending downloads.',
             'data-placement' : 'bottom',
-<<<<<<< HEAD
-=======
-
->>>>>>> a88df874
             onclick : function () {cancelUploads.call(tb); }
         }, [
         m('i.fa.fa-times-circle'),
@@ -1589,11 +1454,7 @@
             'title':  'Delete all of the currently selected items.',
             'data-placement' : 'bottom',
             onclick : function (event) {
-<<<<<<< HEAD
                 var configOption = resolveconfigOption.call(tb, tb.multiselected[0], 'removeEvent', [event, tb.multiselected]); // jshint ignore:line
-=======
-                    var configOption = resolveconfigOption.call(tb, tb.multiselected[0], 'removeEvent', [event, tb.multiselected]); // jshint ignore:line
->>>>>>> a88df874
                 if(!configOption){ _removeEvent.call(tb, null, tb.multiselected); }
 
             }
@@ -1605,11 +1466,7 @@
 
  function renameButton (){
     var tb = this;
-<<<<<<< HEAD
-    return m('.fangorn-toolbar-icon.text-info', {
-=======
     return m('#renameButton.fangorn-toolbar-icon.text-info', {
->>>>>>> a88df874
             'data-toggle' : 'tooltip',
             'title':  'Rename the currently selected file or folder',
             'data-placement' : 'bottom',
@@ -1624,11 +1481,7 @@
 
  function createFolderButton (){
     var tb = this;
-<<<<<<< HEAD
-    return m('.fangorn-toolbar-icon.text-success', {
-=======
     return m('#createFolderButton.fangorn-toolbar-icon.text-success', {
->>>>>>> a88df874
             onclick : function (event) {
                 _createFolder.call(tb, event, parent);
             }
@@ -1640,7 +1493,6 @@
 
  function _renameEvent () {
     var tb = this;
-<<<<<<< HEAD
     var item = tb.multiselected[0];
     var val = $.trim($('#renameInput').val());
     var folder = item.parent();
@@ -1648,17 +1500,10 @@
     checkConflicts(tb, item, folder, doItemOp.bind(tb, true, folder, item, val));
     tb.options.iconState.mode = 'bar';
     //
-=======
-    // var val = $.trim($('#renameInput').val());
->>>>>>> a88df874
     // if(tb.multiselected.length !== 1 || val.length < 1){
     //     tb.options.iconState.mode = 'bar';
     //     return;
     // }
-<<<<<<< HEAD
-=======
-    // var item = tb.multiselected[0];
->>>>>>> a88df874
     // var theItem = item.data;
     // //var url = needs url here
     // postAction = $osf.postJSON(url, postData);
@@ -1711,14 +1556,7 @@
  function _fangornMultiselect (event, row) {
     var tb = this;
     var selectedRows = filterRowsNotInParent.call(tb, tb.multiselected);
-<<<<<<< HEAD
-    // if on search bring back the bar and reset filter and redo icons.
-    tb.options.iconState.mode = 'bar';
-    tb.resetFilter();
-    tb.options.iconState.rowIcons = [];
-=======
     _fangornResetToolbar.call(tb);
->>>>>>> a88df874
 
     if(tb.multiselected.length === 1){
         // empty row icons and assign row icons from item information
@@ -1816,7 +1654,6 @@
  */
 function _dropLogic(event, items, folder) {
     var tb = this;
-<<<<<<< HEAD
 
     if (items.length < 1) return;
     if (items.indexOf(folder) > -1) return;
@@ -1830,8 +1667,6 @@
     $.each(items, function(index, item) {
         checkConflicts(tb, item, folder, doItemOp.bind(tb, copyMode === 'move', folder, item, undefined));
     });
-=======
->>>>>>> a88df874
 }
 
 /**
@@ -1849,14 +1684,11 @@
         isSelf = false,
         isParent  = false,
         dragGhost = $('.tb-drag-ghost');
-<<<<<<< HEAD
 
     if (items[0].data.kind == 'folder' && ['github', 'figshare', 'dataverse'].indexOf(folder.data.provider) != -1) {
         copyMode = 'forbidden';
     }
 
-=======
->>>>>>> a88df874
     items.forEach(function (item) {
         if (!isSelf) {
             isSelf = item.id === folder.id;
@@ -1981,9 +1813,6 @@
                 _resizeHeight.call(tb);
             })
         }
-<<<<<<< HEAD
-
-=======
         $(window).on('keydown', function(event){
             if (event.keyCode === 27) {
                 _fangornResetToolbar.call(tb);
@@ -1994,7 +1823,6 @@
                 _createFolder.call(tb);
             }
         });
->>>>>>> a88df874
     },
     createcheck : function (item, parent) {
         return true;
@@ -2090,12 +1918,8 @@
         var tb = this;
         var item = tb.find(row.id);
         _fangornMultiselect.call(tb,null,item);
-<<<<<<< HEAD
-    }
-=======
     },
     hScroll : 400
->>>>>>> a88df874
 };
 
 /**
