--- conflicted
+++ resolved
@@ -1061,16 +1061,8 @@
         item.css = 'fangorn-selected';
     }
 
-<<<<<<< HEAD
-    if(item.data.tmpID){
-        return [{
-            data : '',  // Data field name
-            css : 't-a-c',
-            custom : function(){ return m('span.text-muted', [m('span', cancelUploadTemplate.call(this, item)), m('span', item.data.name.slice(0,25) + '... : ' + 'Upload pending.')]); }
-        }, {
-            data : '',  // Data field name
-            custom : function(){ return '';}
-        }];
+    if(item.data.uploadState && (item.data.uploadState() === 'pending' || item.data.uploadState() === 'uploading')){
+        return uploadRowTemplate.call(tb, item);
     }
 
     if(item.data.status) {
@@ -1082,12 +1074,7 @@
             data : '',  // Data field name
             custom : function(){ return '';}
         }];
-=======
-    if(item.data.uploadState && (item.data.uploadState() === 'pending' || item.data.uploadState() === 'uploading')){
-        return uploadRowTemplate.call(tb, item);
->>>>>>> 0dbf2466
-    }
-
+    }
     if (item.parentID) {
         item.data.permissions = item.data.permissions || item.parent().data.permissions;
         if (item.data.kind === 'folder') {
@@ -1250,6 +1237,7 @@
     checkConflictsRename(tb, item, val, doItemOp.bind(tb, OPERATIONS.RENAME, folder, item, val));
     tb.toolbarMode(toolbarModes.DEFAULT);
 }
+
 var toolbarModes = {
     'DEFAULT' : 'bar',
     'SEARCH' : 'search',
