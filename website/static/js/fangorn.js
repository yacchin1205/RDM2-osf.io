--- conflicted
+++ resolved
@@ -1367,53 +1367,28 @@
         custom : _fangornTitleColumn
     });
 
-<<<<<<< HEAD
-    if (item.data.kind === 'file') {
-        defaultColumns.push(
-        {
-            data : 'size',  // Data field name
-            filter : true,
-            custom : function() {return item.data.size ? $osf.humanFileSize(item.data.size, true) : '';}
-        });
-        if (item.data.provider === 'osfstorage') {
-            defaultColumns.push({
-                data : 'downloads',
-                sortInclude : false,
-                filter : false,
-                custom: function() { return item.data.extra ? item.data.extra.downloads.toString() : ''; }
-            });
-        } else {
-            defaultColumns.push({
-                data : 'downloads',
-                sortInclude : false,
-                filter : false,
-                custom : function() { return m(''); }
-            });
-        }
-=======
-    default_columns.push({
+    defaultColumns.push({
         data : 'size',  // Data field name
         sortInclude : false,
         filter : false,
         custom : function() {return item.data.size ? $osf.humanFileSize(item.data.size, true) : '';}
     });
     if (item.data.provider === 'osfstorage') {
-        default_columns.push({
+        defaultColumns.push({
             data : 'downloads',
             sortInclude : false,
             filter : false,
             custom: function() { return lodashGet(item, 'data.extra.downloads', '').toString(); }
         });
     } else {
-        default_columns.push({
+        defaultColumns.push({
             data : 'downloads',
             sortInclude : false,
             filter : false,
             custom : function() { return m(''); }
         });
->>>>>>> 4251dace
-    }
-    default_columns.push(
+    }
+    defaultColumns.push(
     {
         data : 'modified',  // Data field name
         filter : false,
