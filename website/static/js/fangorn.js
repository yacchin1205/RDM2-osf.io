--- conflicted
+++ resolved
@@ -75,27 +75,20 @@
         var privateFolder = m('img', { src : "/static/img/hgrid/fatcowicons/folder_delete.png" }),
             pointerFolder = m('i.icon-hand-right', ' '),
             openFolder  = m('i.icon-folder-open-alt', ' '),
-            closedFolder = m('i.icon-folder-close-alt', ' ');
+            closedFolder = m('i.icon-folder-close-alt', ' '),
+            cfgOption = resolveCfgOption.call(this, item, 'folderIcon', [item]);
+
         if (item.kind === 'folder') {
-<<<<<<< HEAD
             if (!item.data.permissions.view) {
                 return privateFolder; 
             }
             if (item.data.isPointer){
                 return pointerFolder; 
             }
-            if (item.open) { 
-                return openFolder; 
-            }
-            return closedFolder; 
-=======
             if (item.open) {
-                var cfgOption = resolveCfgOption.call(this, item, 'folderIcon', [item]);
-                return cfgOption || m('i.icon-folder-open-alt', ' ');
-            }
-            var cfgOption = resolveCfgOption.call(this, item, 'folderIcon', [item]);
-            return cfgOption || m('i.icon-folder-close-alt', ' ');
->>>>>>> 75173ae7
+                return cfgOption || openFolder;
+            }
+            return cfgOption || closedFolder;
         }
         if (item.data.icon) {
             return m('i.fa.' + item.data.icon, ' ');
@@ -156,7 +149,6 @@
         return '';
     }
 
-<<<<<<< HEAD
     function _fangornToggleCheck (item) {
         if (item.data.permissions.view) {
             return true;
@@ -164,14 +156,9 @@
         _fangornRowAlert (item, "warning", "You don't have permission to view the contents of this folder.", "overlay");
         return false;
     }
-
-    function _fangornResolveUploadUrl (item) {  
-        return item.data.urls.upload;
-=======
     function _fangornResolveUploadUrl (item) {
         var cfgOption = resolveCfgOption.call(this, item, 'uploadUrl', [item]);
         return cfgOption || item.data.urls.upload;
->>>>>>> 75173ae7
     }  
 
     function _fangornMouseOverRow (item, event) {
@@ -209,7 +196,6 @@
         var id  = element.attr('data-id');
         var item = treebeard.find(id);
         item.data = response;
-<<<<<<< HEAD
         m.render(element.find('.action-col').get(0), _fangornActionColumn.call(treebeard, item, _fangornColumns[1]));
         m.redraw();
     }
@@ -221,12 +207,6 @@
         var item = treebeard.find(id);
         _fangornRowAlert.call(treebeard, item, 'danger', file.name + " did't upload: " + message.message_short, "replace");
         //treebeard.deleteNode(item.parentID, item.id);
-
-=======
-
-        m.render(element.find('.action-col').get(0), _fangornActionColumn.call(treebeard, item, _fangornResolveRows()[1]));
-        treebeard.redraw();
->>>>>>> 75173ae7
     }
 
     function _uploadEvent (event, item, col){
