--- conflicted
+++ resolved
@@ -53,11 +53,7 @@
     gsheet: 'xlsx'
 });
 
-<<<<<<< HEAD
-var _defaultIconState = function (){
-=======
 var _defaultIconState = function () {
->>>>>>> 6d77f9cd
     return {
         mode : 'bar',
         generalIcons : {
@@ -71,12 +67,9 @@
     };
 };
 
-<<<<<<< HEAD
-=======
 // Cross browser key codes for the Command key
 var commandKeys = [224, 17, 91, 93];
 
->>>>>>> 6d77f9cd
 var ICON_PATH = '/static/img/hgrid/fatcowicons/';
 
 var getExtensionIconClass = function(name) {
@@ -450,15 +443,10 @@
         _send.call(xhr, file);
     };
     var filesArr = treebeard.dropzone.getQueuedFiles();
-<<<<<<< HEAD
-    if (filesArr.length  > 1) {
-        treebeard.options.iconState.generalIcons.cancelUploads.on = true;
-=======
     if (filesArr.length  > 0) {
         treebeard.options.iconState.generalIcons.cancelUploads.on = true;
     } else {
         treebeard.options.iconState.generalIcons.cancelUploads.on = false;
->>>>>>> 6d77f9cd
     }
     var configOption = resolveconfigOption.call(treebeard, parent, 'uploadSending', [file, xhr, formData]);
     return configOption || null;
@@ -619,11 +607,7 @@
     } else {
         msgText = DEFAULT_ERROR_MESSAGE;
     }
-<<<<<<< HEAD
-    var parent = file.treebeardParent || tb.dropzoneItemCache;
-=======
     var parent = file.treebeardParent || treebeardParent.dropzoneItemCache;
->>>>>>> 6d77f9cd
     // Parent may be undefined, e.g. in Chrome, where file is an entry object
     var item;
     var child;
@@ -634,20 +618,11 @@
             continue;
         }
         if (child.data.tmpID === file.tmpID) {
-<<<<<<< HEAD
-            item = child;
-            tb.deleteNode(parent.id, item.id);
-        }
-    }
-    $osf.growl('Error', msgText);
-    tb.options.uploadInProgress = false;
-=======
             child.removeSelf();
         }
     }
     $osf.growl('Error', msgText);
     treebeardParent.options.uploadInProgress = false;
->>>>>>> 6d77f9cd
 }
 
 /**
@@ -692,15 +667,9 @@
     var tb = this;
     var val = $.trim(tb.select('#createFolderInput').val());
     var parent = tb.multiselected[0];
-<<<<<<< HEAD
-    // if (!parent.open) {
-    //     self.updateFolder(null, parent);
-    // }
-=======
     if (!parent.open) {
          tb.updateFolder(null, parent);
     }
->>>>>>> 6d77f9cd
 
     // event.preventDefault();
     if (val.length < 1) {
@@ -717,11 +686,7 @@
     m.request({
         method: 'POST',
         background: true,
-<<<<<<< HEAD
-        url: waterbutler.buildCreateFolderUrl(path, parent.data.provider, parent.data.nodeId),
-=======
         url: waterbutler.buildCreateFolderUrl(path, parent.data.provider, parent.data.nodeId)
->>>>>>> 6d77f9cd
     }).then(function(item) {
         inheritFromParent({data: item}, parent);
         item = tb.createItem(item, parent.id);
@@ -752,11 +717,7 @@
         tb.modal.dismiss();
     }
     function runDelete(item) {
-<<<<<<< HEAD
-        $('.tb-modal-footer .btn-success').html('<i> Deleting...</i>').attr('disabled', 'disabled');
-=======
         tb.select('.tb-modal-footer .text-danger').html('<i> Deleting...</i>').css('color', 'grey');
->>>>>>> 6d77f9cd
         // delete from server, if successful delete from view
         var url = resolveconfigOption.call(this, item, 'resolveDeleteUrl', [item]);
         url = url || waterbutler.buildTreeBeardDelete(item);
@@ -792,11 +753,7 @@
                     ]);
                 var mithrilButtons = m('div', [
                         m('span.tb-modal-btn', { 'class' : 'text-primary', onclick : function() { cancelDelete.call(tb); } }, 'Cancel'),
-<<<<<<< HEAD
-                        m('span.tb-modal-btn', { 'class' : 'text-danger', onclick : function() { runDelete(folder); }  }, 'OK')
-=======
                         m('span.tb-modal-btn', { 'class' : 'text-danger', onclick : function() { runDelete(folder); }  }, 'Delete')
->>>>>>> 6d77f9cd
                     ]);
                 tb.modal.update(mithrilContent, mithrilButtons);
         } else {
@@ -813,11 +770,7 @@
             ]);
             var mithrilButtonsSingle = m('div', [
                 m('span.tb-modal-btn', { 'class' : 'text-primary', onclick : function() { cancelDelete(); } }, 'Cancel'),
-<<<<<<< HEAD
-                m('span.tb-modal-btn', { 'class' : 'text-danger', onclick : function() { runDelete(items[0]); }  }, 'OK')
-=======
                 m('span.tb-modal-btn', { 'class' : 'text-danger', onclick : function() { runDelete(items[0]); }  }, 'Delete')
->>>>>>> 6d77f9cd
             ]);
             // This is already being checked before this step but will keep this edit permission check
             if(items[0].data.permissions.edit){
@@ -846,11 +799,7 @@
             } else {
                 deleteList.push(item);
             }
-<<<<<<< HEAD
-            if(item.kind === 'folder') {
-=======
             if(item.kind === 'folder' && deleteMessage.length === 1) {
->>>>>>> 6d77f9cd
                 deleteMessage.push(m('p', 'Some items in this list are folders. This will delete all their content.'))
             }
         });
@@ -861,19 +810,11 @@
                     deleteMessage,
                     deleteList.map(function(n){
                         if(n.kind === 'folder'){
-<<<<<<< HEAD
-                            return m('.fangorn-canDelete.text-success', [
-                                m('i.fa.fa-folder'),m('b', ' ' + n.data.name)
-                                ]);
-                        }
-                        return m('.fangorn-canDelete.text-success', n.data.name);
-=======
                             return m('.fangorn-canDelete.text-success.break-word', [
                                 m('i.fa.fa-folder'),m('b', ' ' + n.data.name)
                                 ]);
                         }
                         return m('.fangorn-canDelete.text-success.break-word', n.data.name);
->>>>>>> 6d77f9cd
                     })
                 ]);
             mithrilButtonsMultiple =  m('div', [
@@ -886,16 +827,6 @@
                     m('p', 'Some of these files can\'t be deleted but you can delete the ones highlighted with green. This action is irreversible.'),
                     deleteList.map(function(n){
                         if(n.kind === 'folder'){
-<<<<<<< HEAD
-                            return m('.fangorn-canDelete.text-success', [
-                                m('i.fa.fa-folder'),m('b', ' ' + n.data.name)
-                                ]);
-                        }
-                        return m('.fangorn-canDelete.text-success', n.data.name);
-                    }),
-                    noDeleteList.map(function(n){
-                        return m('.fangorn-noDelete.text-warning', n.data.name);
-=======
                             return m('.fangorn-canDelete.text-success.break-word', [
                                 m('i.fa.fa-folder'),m('b', ' ' + n.data.name)
                                 ]);
@@ -904,7 +835,6 @@
                     }),
                     noDeleteList.map(function(n){
                         return m('.fangorn-noDelete.text-warning.break-word', n.data.name);
->>>>>>> 6d77f9cd
                     })
                 ]);
             mithrilButtonsMultiple =  m('div', [
@@ -976,16 +906,6 @@
  */
 function reapplyTooltips () {
     $('[data-toggle="tooltip"]').tooltip({container: 'body', 'animation' : false});
-<<<<<<< HEAD
-    $(".title-text [data-toggle=tooltip]").hover(function(event){
-        var mousePosition = event.pageX - 400;
-        $('.tooltip').css('margin-left', mousePosition + 'px');
-    });
-    // $(".title-text [data-toggle=tooltip]").mouseout(function(event){
-    //     $('.tooltip').remove();
-    // });
-=======
->>>>>>> 6d77f9cd
 }
 
 /**
@@ -1043,11 +963,7 @@
  * @private
  */
 function _fangornDefineToolbar (item) {
-<<<<<<< HEAD
-    var self = this,
-=======
     var tb = this,
->>>>>>> 6d77f9cd
         buttons = [];
     $('.fangorn-toolbar-icon').tooltip('destroy');
 
@@ -1059,11 +975,7 @@
                     'data-toggle' : 'tooltip',
                     'title':  'Select files to upload from your computer.',
                     'data-placement' : 'bottom',
-<<<<<<< HEAD
-                    onclick : function(event) { _uploadEvent.call(self, event, item); }
-=======
                     onclick : function(event) { _uploadEvent.call(tb, event, item); }
->>>>>>> 6d77f9cd
                 },[
                 m('i.fa.fa-upload'),
                 m('span.hidden-xs','Upload')
@@ -1075,13 +987,8 @@
                     'title':  'Create a new folder inside curently selected folder.',
                     'data-placement' : 'bottom',
                         onclick : function(event) {
-<<<<<<< HEAD
-                            self.options.iconState.mode = 'createFolder';
-                            Fangorn.ButtonEvents.createFolder.call(self, event, item);
-=======
                             tb.options.iconState.mode = 'createFolder';
                             m.redraw(true);
->>>>>>> 6d77f9cd
                         }
                     },[
                     m('span.osf-fa-stack', [ m('i.fa.fa-folder.osf-fa-stack-bottom.fa-stack-1x'),m('i.fa.fa-plus.fa-stack-1x.osf-fa-stack-top.text-white')]),
@@ -1094,11 +1001,7 @@
                     'data-toggle' : 'tooltip',
                     'title':  'Delete this folder and all its contents.',
                     'data-placement' : 'bottom',
-<<<<<<< HEAD
-                        onclick : function(event) { _removeEvent.call(self, event, [item]); }
-=======
                         onclick : function(event) { _removeEvent.call(tb, event, [item]); }
->>>>>>> 6d77f9cd
                     },[
                     m('i.fa.fa-trash'),
                     m('span.hidden-xs','Delete Folder')
@@ -1113,11 +1016,7 @@
                     'data-toggle' : 'tooltip',
                     'title':  'Download this file to your computer.',
                     'data-placement' : 'bottom',
-<<<<<<< HEAD
-                    onclick : function(event) { _downloadEvent.call(self, event, [item]); }
-=======
                     onclick : function(event) { _downloadEvent.call(tb, event, [item]); }
->>>>>>> 6d77f9cd
                 }, [
                 m('i.fa.fa-download'),
                 m('span.hidden-xs','Download')
@@ -1129,11 +1028,7 @@
                     'data-toggle' : 'tooltip',
                     'title':  'Permanently delete this file.',
                     'data-placement' : 'bottom',
-<<<<<<< HEAD
-                        onclick : function(event) { _removeEvent.call(self, event, [item]); }
-=======
                         onclick : function(event) { _removeEvent.call(tb, event, [item]); }
->>>>>>> 6d77f9cd
                     }, [
                     m('i.fa.fa-times'),
                     m('span.hidden-xs','Delete')
@@ -1149,11 +1044,7 @@
                     'title':  'Change the name of the Collection or project',
                     'data-placement' : 'bottom',
                     onclick : function(event) {
-<<<<<<< HEAD
-                        self.options.iconState.mode = 'rename';
-=======
                         tb.options.iconState.mode = 'rename';
->>>>>>> 6d77f9cd
                     }
                 }, [
                 m('i.fa.fa-font'),
@@ -1214,40 +1105,10 @@
         _fangornDefineToolbar.call(this, item);
     }
 
-<<<<<<< HEAD
-
-    // Column that does the toggles :
-    var toggleTemplate = {
-        data : null,
-        folderIcons: false,
-        filter : false,
-        custom : function(){
-            if(this.isMultiselected(item.id)) {
-                return m('div.fangorn-select-toggle', { style : 'color: white'},m('i.fa.fa-check-square-o'));
-            }
-            return m('div.fangorn-select-toggle', m('i.fa.fa-square-o'));
-        }
-    };
-=======
->>>>>>> 6d77f9cd
     if(item.data.tmpID){
         return [
         {
             data : '',  // Data field name
-<<<<<<< HEAD
-            custom : function(){ return m('span', ''); }
-        },
-        {
-            data : '',  // Data field name
-            css : 't-a-c',
-            custom : function(){ return m('span.text-muted', [m('span', ' Uploading:' + item.data.name), m('span', cancelUploadTemplate.call(this, item))]); }
-        },
-        {
-            data : '',  // Data field name
-            custom : function(){ return '';}
-        }
-        ];
-=======
             css : 't-a-c',
             custom : function(){ return m('span.text-muted', [m('span', ' Uploading:' + item.data.name), m('span', cancelUploadTemplate.call(this, item))]); }
         },
@@ -1267,23 +1128,6 @@
             data : '',
             custom : function(){ return m('span.text-muted', STATE_MAP[item.data.status].display); }
         }];
->>>>>>> 6d77f9cd
-    }
-    if(item.data.status) {
-        return [{
-            data : 'name',
-            folderIcons : true,
-            filter : true,
-            custom : function(){ return m('span.text-muted', item.data.name); }
-        },
-        {
-            data : '',
-            custom : function(){ return m('span.text-muted', STATE_MAP[item.data.status].display); }
-        },
-        {
-            data : '',
-            custom : function(){ return m('span', ''); }
-        }];
     }
 
     if (item.parentID) {
@@ -1293,10 +1137,6 @@
         }
     }
     default_columns.push(
-<<<<<<< HEAD
-    toggleTemplate,
-=======
->>>>>>> 6d77f9cd
     {
         data : 'name',  // Data field name
         folderIcons : true,
@@ -1332,18 +1172,8 @@
     var columns = [];
     columns.push(
     {
-<<<<<<< HEAD
-        title : '',
-        width: '5%',
-        sort: false
-    },
-    {
-        title: 'Name',
-        width : '85%',
-=======
         title: 'Name',
         width : '90%',
->>>>>>> 6d77f9cd
         sort : true,
         sortType : 'text'
     }, {
@@ -1454,8 +1284,6 @@
     var titleContent = tb.options.title();
     var generalButtons = [];
     var rowMessage = m('i.m-r-sm','Select rows for further actions.');
-<<<<<<< HEAD
-=======
     var rowButtons = function(){
         if(tb.multiselected.length > 1) {
             return '';
@@ -1466,7 +1294,6 @@
             }
         });
     }
->>>>>>> 6d77f9cd
     var generalIcons = tb.options.iconState.generalIcons;
     if (generalIcons.deleteMultiple.on) {
         generalButtons.push(generalIcons.deleteMultiple.template.call(tb));
@@ -1487,15 +1314,7 @@
                         rowMessage,
                         m('.fangorn-toolbar.pull-right',
                             [
-<<<<<<< HEAD
-                                tb.options.iconState.rowIcons.map(function(icon){
-                                    if(icon.template){
-                                        return icon.template.call(tb);
-                                    }
-                                }),
-=======
                                 rowButtons(),
->>>>>>> 6d77f9cd
                                 generalButtons
                             ]
                         )
@@ -1504,11 +1323,7 @@
     }
     if(tb.options.iconState.mode === 'search'){
         return m('.row.tb-header-row', { 'data-mode' : 'search'},  [
-<<<<<<< HEAD
-                m('', [
-=======
             m('#searchRow', { config : function () { $('#searchRow input').focus(); }}, [
->>>>>>> 6d77f9cd
                         m('.col-xs-11',{ style : 'width: 90%'}, tb.options.filterTemplate.call(tb)),
                         m('.col-xs-1',
                             m('.fangorn-toolbar.pull-right',
@@ -1520,11 +1335,7 @@
     }
     if(tb.options.iconState.mode === 'rename'){
         return m('.row.tb-header-row', [
-<<<<<<< HEAD
-                m('', [
-=======
             m('#renameRow', { config : function () { $('#renameRow input').focus(); }}, [
->>>>>>> 6d77f9cd
                         m('.col-xs-9', m('input#renameInput.tb-header-input', { value : tb.multiselected[0].data.name })),
                         m('.col-xs-3.tb-buttons-col',
                             m('.fangorn-toolbar.pull-right',
@@ -1539,13 +1350,9 @@
     }
     if(tb.options.iconState.mode === 'createFolder'){
         return m('.row.tb-header-row', [
-<<<<<<< HEAD
-                m('', [
-=======
             m('#folderRow', { config : function () {
                 $('#folderRow input').focus();
             }}, [
->>>>>>> 6d77f9cd
                         m('.col-xs-9', [
                             m('input#createFolderInput.tb-header-input', { placeholder : 'Folder name' }),
                             m('#createFolderError.text-danger', { style : "display: none"})
@@ -1566,16 +1373,11 @@
 
 function _fangornResetToolbar () {
     var tb = this;
-<<<<<<< HEAD
-    tb.options.iconState.mode === 'bar';
-    tb.options.iconState = _defaultIconState();
-=======
     if (tb.options.iconState.mode === 'search') {
         tb.options.iconState = _defaultIconState();
     }
     tb.options.iconState.mode = 'bar';
     tb.resetFilter();
->>>>>>> 6d77f9cd
     m.redraw();
 }
 
@@ -1586,13 +1388,9 @@
 function toolbarDismissIcon (){
     var tb = this;
     return m('.fangorn-toolbar-icon', {
-<<<<<<< HEAD
-            onclick : function () { tb.options.iconState.mode = 'bar'; tb.resetFilter(); }
-=======
             onclick : function () {
                 _fangornResetToolbar.call(tb);
             }
->>>>>>> 6d77f9cd
         },
         m('i.fa.fa-times')
     );
@@ -1603,16 +1401,12 @@
             'data-toggle' : 'tooltip',
             'title':  'Switch to search view.',
             'data-placement' : 'bottom',
-<<<<<<< HEAD
-            onclick : function () { tb.options.iconState.mode = 'search'; }
-=======
             onclick : function () {
                 tb.options.iconState.mode = 'search';
                 tb.filterText('');
                 m.redraw(true);
                 tb.clearMultiselect();
             }
->>>>>>> 6d77f9cd
         }, [
         m('i.fa.fa-search'),
         m('span.hidden-xs', 'Search')
@@ -1626,18 +1420,10 @@
             'data-placement' : 'bottom',
             onclick : function () {
                 var mithrilContent = m('div', [
-<<<<<<< HEAD
-                        m('h3.break-word', 'How to Use the File Browser'),
-                        m('p', 'Select Multiple Files: Use command or shift keys to select multiple files.'),
-                        m('p', 'Go to Files: Double click a file name to go to the file.'),
-                        m('p', 'Open Files in New Tab: Command + click a file name to open it in a new tab.'),
-
-=======
                         m('h3.break-word.m-b-lg', 'How to Use the File Browser'),
                         m('p', [ m('b', 'Select Multiple Files:'), m('span', ' Use command or shift keys to select multiple files.')]),
                         m('p', [ m('b', 'Open Files:'), m('span', ' Double click a file name to go to the file.')]),
                         m('p', [ m('b', 'Open Files in New Tab:'), m('span',  ' Press Command (or Ctrl in Windows) and click a file name to open it in a new tab.')]),
->>>>>>> 6d77f9cd
                     ]);
                 var mithrilButtons = m('div', [
                         m('span.tb-modal-btn', { 'class' : 'text-primary', onclick : function() { tb.modal.dismiss(); } }, 'Close'),
@@ -1680,11 +1466,7 @@
 
  function renameButton (){
     var tb = this;
-<<<<<<< HEAD
-    return m('.fangorn-toolbar-icon.text-info', {
-=======
     return m('#renameButton.fangorn-toolbar-icon.text-info', {
->>>>>>> 6d77f9cd
             'data-toggle' : 'tooltip',
             'title':  'Rename the currently selected file or folder',
             'data-placement' : 'bottom',
@@ -1699,11 +1481,7 @@
 
  function createFolderButton (){
     var tb = this;
-<<<<<<< HEAD
-    return m('.fangorn-toolbar-icon.text-success', {
-=======
     return m('#createFolderButton.fangorn-toolbar-icon.text-success', {
->>>>>>> 6d77f9cd
             onclick : function (event) {
                 _createFolder.call(tb, event, parent);
             }
@@ -1733,10 +1511,7 @@
     //     tb.updateFolder(null, tb.find(1));
     //     // Also update every
     // }).fail($osf.handleJSONError);
-<<<<<<< HEAD
-=======
     // tb.options.iconState.mode = 'bar';
->>>>>>> 6d77f9cd
 }
 
 
@@ -1781,13 +1556,8 @@
  function _fangornMultiselect (event, row) {
     var tb = this;
     var selectedRows = filterRowsNotInParent.call(tb, tb.multiselected);
-<<<<<<< HEAD
-    tb.options.iconState.mode = 'bar';
-    tb.options.iconState.rowIcons = [];
-=======
     _fangornResetToolbar.call(tb);
 
->>>>>>> 6d77f9cd
     if(tb.multiselected.length === 1){
         // empty row icons and assign row icons from item information
         tb.options.iconState.rowIcons = row.icons;
@@ -1809,32 +1579,6 @@
     reapplyTooltips();
 }
 
-<<<<<<< HEAD
-/**
- * Runs before multiselect handle in Treebeard does its logic to set special cases.
- * @this Treebeard.controller
- * @param {Object} event jQuery click event.
- * @param {Object} row A Treebeard _item object.
- * @private
- */
-
-function _fangornBeforeMultiselect (event, row) {
-    var tb = this;
-    if( !tb.pressedKey && $(event.target).parents('.tb-col-0').length > 0 ) {
-        tb.pressedKey = 'toggle';
-        // if already toggled take it out of multiselect
-        if($(event.target).parents('.tb-row').first().hasClass('fangorn-selected')) {
-            tb.removeMultiselected(row.id);
-        } else {
-        // otherwise add to multiselect.
-            tb.multiselected.push(row);
-        }
-    }
-}
-
-
-=======
->>>>>>> 6d77f9cd
 /* MOVE */
 // copyMode can be 'copy', 'move', 'forbidden', or null.
 // This is set at draglogic and is used as global within this module
@@ -1914,15 +1658,10 @@
     if (items.length < 1) return;
     if (items.indexOf(folder) > -1) return;
 
-<<<<<<< HEAD
-    if (!folder.open) {
-        tb.updateFolder(null, folder, onItemDrop.apply(tb, arguments));
-=======
     if (items[0].data.kind == 'folder' && ['github', 'figshare', 'dataverse'].indexOf(folder.data.provider) != -1) return;
 
     if (!folder.open) {
         return tb.updateFolder(null, folder, _dropLogic.bind(tb, event, items, folder));
->>>>>>> 6d77f9cd
     }
 
     $.each(items, function(index, item) {
@@ -1945,14 +1684,11 @@
         isSelf = false,
         isParent  = false,
         dragGhost = $('.tb-drag-ghost');
-<<<<<<< HEAD
-=======
 
     if (items[0].data.kind == 'folder' && ['github', 'figshare', 'dataverse'].indexOf(folder.data.provider) != -1) {
         copyMode = 'forbidden';
     }
 
->>>>>>> 6d77f9cd
     items.forEach(function (item) {
         if (!isSelf) {
             isSelf = item.id === folder.id;
@@ -2069,8 +1805,6 @@
         $(window).on('beforeunload', function() {
             if(tb.dropzone && tb.dropzone.getUploadingFiles().length) {
                 return 'You have pending uploads, if you leave this page they may not complete.';
-<<<<<<< HEAD
-=======
             }
         });
         if(tb.options.placement === 'project-files') {
@@ -2087,16 +1821,8 @@
         $(document).on('keypress', '#createFolderInput', function () {
             if (tb.pressedKey === 13) {
                 _createFolder.call(tb);
->>>>>>> 6d77f9cd
             }
         });
-        if(tb.options.placement === 'project-files') {
-            _resizeHeight.call(tb);
-            $(window).resize(function(){
-                _resizeHeight.call(tb);
-            })
-        }
-
     },
     createcheck : function (item, parent) {
         return true;
@@ -2134,10 +1860,6 @@
         reapplyTooltips();
     },
     onmultiselect : _fangornMultiselect,
-<<<<<<< HEAD
-    onbeforemultiselect : _fangornBeforeMultiselect,
-=======
->>>>>>> 6d77f9cd
     filterPlaceholder : 'Search',
     onmouseoverrow : _fangornMouseOverRow,
     sortDepth : 2,
@@ -2192,15 +1914,12 @@
         drop : _fangornDrop,
         over : _fangornOver
     },
-<<<<<<< HEAD
-=======
     onafterselectwitharrow : function(row, direction) {
         var tb = this;
         var item = tb.find(row.id);
         _fangornMultiselect.call(tb,null,item);
     },
     hScroll : 400
->>>>>>> 6d77f9cd
 };
 
 /**
