var Fangorn = require('fangorn');

// Don't show dropped content if user drags outside grid
window.ondragover = function(e) { e.preventDefault(); };
window.ondrop = function(e) { e.preventDefault(); };

var nodeApiUrl = window.contextVars.node.urls.api;

$(document).ready(function(){
	// Fangorn load 	
	 $.ajax({
      url:  nodeApiUrl + 'files/grid/'
    })
    .done(function( data ) {
<<<<<<< HEAD
            console.log("data", data);
=======
>>>>>>> f93c4f7e
            var fangornOpts = {
                placement : 'project-files',
                divID: 'treeGrid',
                filesData: data.data
            };
<<<<<<< HEAD
            console.log("fangorn", Fangorn);
=======
>>>>>>> f93c4f7e
            var filebrowser = new Fangorn(fangornOpts);
        });

})<|MERGE_RESOLUTION|>--- conflicted
+++ resolved
@@ -12,19 +12,11 @@
       url:  nodeApiUrl + 'files/grid/'
     })
     .done(function( data ) {
-<<<<<<< HEAD
-            console.log("data", data);
-=======
->>>>>>> f93c4f7e
             var fangornOpts = {
                 placement : 'project-files',
                 divID: 'treeGrid',
                 filesData: data.data
             };
-<<<<<<< HEAD
-            console.log("fangorn", Fangorn);
-=======
->>>>>>> f93c4f7e
             var filebrowser = new Fangorn(fangornOpts);
         });
 
