--- conflicted
+++ resolved
@@ -57,16 +57,10 @@
 }
 
 $(document).ready(function() {
-    var self = this;
     // Apply KO bindings for Project Settings
-<<<<<<< HEAD
-    new InstitutionProjectSettings('#institutionSettings');
-
-=======
     if ($('#institutionSettings').length) {
         new InstitutionProjectSettings('#institutionSettings', window.contextVars);
     }
->>>>>>> e3eda387
     var categoryOptions = [];
     var keys = Object.keys(window.contextVars.nodeCategories);
     for (var i = 0; i < keys.length; i++) {
