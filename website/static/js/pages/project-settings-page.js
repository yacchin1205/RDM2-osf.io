'use strict';
require('js/affix-menu');


var $ = require('jquery');
var bootbox = require('bootbox');
var Raven = require('raven-js');
var ko = require('knockout');

var ProjectSettings = require('js/projectSettings.js');

var $osf = require('js/osfHelpers');
require('css/addonsettings.css');

var ctx = window.contextVars;

// Initialize treebeard grid
var ProjectNotifications = require('js/notificationsTreebeard.js');
var $notificationsMsg = $('#configureNotificationsMessage');
var notificationsURL = ctx.node.urls.api  + 'subscriptions/';
$.ajax({
    url: notificationsURL,
    type: 'GET',
    dataType: 'json'
}).done(function(response) {
    new ProjectNotifications(response);
}).fail(function(xhr, status, error) {
    $notificationsMsg.addClass('text-danger');
    $notificationsMsg.text('Could not retrieve notification settings.');
    Raven.captureMessage('Could not GET notification settings', {
        url: notificationsURL, status: status, error: error
    });
});

$(document).ready(function() {

    // Apply KO bindings for Node Category Settings
    var categories = [];
    var keys = Object.keys(window.contextVars.nodeCategories);
    for (var i = 0; i < keys.length; i++) {
        categories.push({
            label: window.contextVars.nodeCategories[keys[i]],
            value: keys[i]
        });
    }
    var disableCategory = !window.contextVars.node.parentExists;
    var categorySettingsVM = new ProjectSettings.NodeCategorySettings(
        window.contextVars.node.category,
        categories,
        window.contextVars.node.urls.update,
        disableCategory
    );
    ko.applyBindings(categorySettingsVM, $('#nodeCategorySettings')[0]);

<<<<<<< HEAD
    $(window).resize(function (){ fixAffixWidth(); });
    $('.scrollspy').on('affixed.bs.affix', function(){ fixAffixWidth(); });

=======
>>>>>>> 1fddefe6
    $('#deleteNode').on('click', function() {
        ProjectSettings.getConfirmationCode(ctx.node.nodeType);
    });

    // TODO: Knockout-ify me
    $('#commentSettings').on('submit', function() {
        var $commentMsg = $('#configureCommentingMessage');

        var $this = $(this);
        var commentLevel = $this.find('input[name="commentLevel"]:checked').val();

        $osf.postJSON(
            ctx.node.urls.api + 'settings/comments/',
            {commentLevel: commentLevel}
        ).done(function() {
            $commentMsg.addClass('text-success');
            $commentMsg.text('Successfully updated settings.');
            window.location.reload();
        }).fail(function() {
            bootbox.alert('Could not set commenting configuration. Please try again.');
        });

        return false;

    });


    // Set up submission for addon selection form
    $('#selectAddonsForm').on('submit', function() {

        var formData = {};
        $('#selectAddonsForm').find('input').each(function(idx, elm) {
            var $elm = $(elm);
            formData[$elm.attr('name')] = $elm.is(':checked');
        });
        var msgElm = $(this).find('.addon-settings-message');
        $.ajax({
            url: ctx.node.urls.api + 'settings/addons/',
            data: JSON.stringify(formData),
            type: 'POST',
            contentType: 'application/json',
            dataType: 'json',
            success: function() {
                msgElm.text('Settings updated').fadeIn();
                window.location.reload();
            }
        });

        return false;

    });

    // Show capabilities modal on selecting an addon; unselect if user
    // rejects terms
    $('.addon-select').on('change', function() {
        var that = this,
            $that = $(that);
        if ($that.is(':checked')) {
            var name = $that.attr('name');
            var capabilities = $('#capabilities-' + name).html();
            if (capabilities) {
                bootbox.confirm(
                    capabilities,
                    function(result) {
                        if (!result) {
                            $(that).attr('checked', false);
                        }
                    }
                );
            }
        }
    });

});<|MERGE_RESOLUTION|>--- conflicted
+++ resolved
@@ -1,6 +1,4 @@
 'use strict';
-require('js/affix-menu');
-
 
 var $ = require('jquery');
 var bootbox = require('bootbox');
@@ -52,12 +50,8 @@
     );
     ko.applyBindings(categorySettingsVM, $('#nodeCategorySettings')[0]);
 
-<<<<<<< HEAD
-    $(window).resize(function (){ fixAffixWidth(); });
-    $('.scrollspy').on('affixed.bs.affix', function(){ fixAffixWidth(); });
+    $osf.initializeResponsiveAffix();
 
-=======
->>>>>>> 1fddefe6
     $('#deleteNode').on('click', function() {
         ProjectSettings.getConfirmationCode(ctx.node.nodeType);
     });
