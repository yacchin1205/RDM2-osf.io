--- conflicted
+++ resolved
@@ -99,12 +99,9 @@
         m.mount(document.getElementById('instLogo'), m.component(institutionLogos, {institutions: window.contextVars.node.institutions}));
     }
     $('#contributorsList').osfToggleHeight();
-<<<<<<< HEAD
 
     m.mount(document.getElementById('logFeed'), m.component(LogFeed.LogFeed, {node: node}));
 
-=======
->>>>>>> 90de3f77
     if (!ctx.node.isRetracted) {
         // Treebeard Files view
         $.ajax({
