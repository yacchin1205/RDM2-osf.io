/** Initialization code for the project overview page. */
'use strict';

var $ = require('jquery');
require('jquery-tagsinput');
require('bootstrap-editable');
require('js/osfToggleHeight');

var language = require('js/osfLanguage').projects;

var m = require('mithril');
var Fangorn = require('js/fangorn');
var Raven = require('raven-js');
require('truncate');

var $osf = require('js/osfHelpers');
var LogFeed = require('js/logFeed');
var pointers = require('js/pointers');
var Comment = require('js/comment'); //jshint ignore:line
var NodeControl = require('js/nodeControl');
var CitationList = require('js/citationList');
var CitationWidget = require('js/citationWidget');
var mathrender = require('js/mathrender');
var md = require('js/markdown').full;
<<<<<<< HEAD
var FilesWidget = require('js/filesWidget');
var registrationUtils = require('js/registrationUtils');
=======
>>>>>>> 96062b92

var ctx = window.contextVars;
var nodeApiUrl = ctx.node.urls.api;
var node = ctx.node;

// Listen for the nodeLoad event (prevents multiple requests for data)
$('body').on('nodeLoad', function(event, data) {
    if (!data.node.is_retracted) {
        // Initialize controller for "Add Links" modal
        new pointers.PointerManager('#addPointer', window.contextVars.node.title);
        new LogFeed('#logScope', nodeApiUrl + 'log/');
    }
    // Initialize nodeControl
    new NodeControl.NodeControl('#projectScope', data);
});

// Initialize comment pane w/ it's viewmodel
var $comments = $('#comments');
if ($comments.length) {
    var userName = window.contextVars.currentUser.name;
    var canComment = window.contextVars.currentUser.canComment;
    var hasChildren = window.contextVars.node.hasChildren;
    Comment.init('#commentPane', userName, canComment, hasChildren);
}

// Initialize CitationWidget if user isn't viewing through an anonymized VOL
if (!ctx.node.anonymous && !ctx.node.isRetracted) {
    new CitationList('#citationList');
    new CitationWidget('#citationStyleInput', '#citationText');
}
$(document).ready(function () {

<<<<<<< HEAD
    var qs = $osf.urlParams();
    var postRegister = (['True', 'true', 1, '1'].indexOf(qs.postRegister || null) !== -1);
    if (postRegister) {
        registrationUtils.postRegister(node);
    }
    else if(node.isDraftRegistration) {
        registrationUtils.remind();
    }
=======
    $('#contributorsList').osfToggleHeight();
>>>>>>> 96062b92

    if (!ctx.node.isRetracted) {
        // Treebeard Files view
        var filesWidget = new FilesWidget('treeGrid', nodeApiUrl + 'files/grid/');
        filesWidget.init();
    }

    // Tooltips
    $('[data-toggle="tooltip"]').tooltip({container: 'body'});

    // Tag input
    $('#node-tags').tagsInput({
        width: '100%',
        interactive: window.contextVars.currentUser.canEdit,
        maxChars: 128,
        onAddTag: function(tag){
            var url = nodeApiUrl + 'tags/';
            var data = {tag: tag};
            var request = $osf.postJSON(url, data);
            request.fail(function(xhr, textStatus, error) {
                Raven.captureMessage('Failed to add tag', {
                    tag: tag, url: url, textStatus: textStatus, error: error
                });
            });
        },
        onRemoveTag: function(tag){
            var url = nodeApiUrl + 'tags/';
            var data = JSON.stringify({tag: tag});
            var request = $.ajax({
                url: url,
                type: 'DELETE',
                contentType: 'application/json',
                dataType: 'JSON',
                data: data
            });
            request.fail(function(xhr, textStatus, error) {
                Raven.captureMessage('Failed to remove tag', {
                    tag: tag, url: url, textStatus: textStatus, error: error
                });
            });
        }
    });

    //Clear input fields on Add Component Modal
    $('#confirm').on('click', function () {
        $('#alert').text('');
        $('#title').val('');
        $('#category').val('');
    });

    // only focus input field on modals when not IE
    $('#newComponent').on('shown.bs.modal', function(){
        if(!$osf.isIE()){
            $('#title').focus();
        }
    });

    $('#newComponent').on('hidden.bs.modal', function(){
        $('#newComponent .modal-alert').text('');
    });

    $('#addPointer').on('shown.bs.modal', function(){
        if(!$osf.isIE()){
            $('#addPointer input').focus();
        }
    });

    // Limit the maximum length that you can type when adding a tag
    $('#node-tags_tag').attr('maxlength', '128');

    // Wiki widget markdown rendering
    if (ctx.wikiWidget) {
        // Render math in the wiki widget
        var markdownElement = $('#markdownRender');
        mathrender.mathjaxify(markdownElement);

        // Render the raw markdown of the wiki
        if (!ctx.usePythonRender) {
            var request = $.ajax({
                url: ctx.urls.wikiContent
            });
            request.done(function(resp) {
                var rawText = resp.wiki_content || '*No wiki content*';
                var renderedText = md.render(rawText);
                var truncatedText = $.truncate(renderedText, {length: 400});
                markdownElement.html(truncatedText);
                mathrender.mathjaxify(markdownElement);
            });
        }
    }

    // Remove delete UI if not contributor
    if (!window.contextVars.currentUser.canEdit || window.contextVars.node.isRegistration) {
        $('a[title="Removing tag"]').remove();
        $('span.tag span').each(function(idx, elm) {
            $(elm).text($(elm).text().replace(/\s*$/, ''));
        });
    }

    if (window.contextVars.node.isRegistration && window.contextVars.node.tags.length === 0) {
        $('div.tags').remove();
    }
    $('a.btn').mouseup(function(){
        $(this).blur();
    });
});<|MERGE_RESOLUTION|>--- conflicted
+++ resolved
@@ -22,11 +22,9 @@
 var CitationWidget = require('js/citationWidget');
 var mathrender = require('js/mathrender');
 var md = require('js/markdown').full;
-<<<<<<< HEAD
+
 var FilesWidget = require('js/filesWidget');
 var registrationUtils = require('js/registrationUtils');
-=======
->>>>>>> 96062b92
 
 var ctx = window.contextVars;
 var nodeApiUrl = ctx.node.urls.api;
@@ -59,7 +57,6 @@
 }
 $(document).ready(function () {
 
-<<<<<<< HEAD
     var qs = $osf.urlParams();
     var postRegister = (['True', 'true', 1, '1'].indexOf(qs.postRegister || null) !== -1);
     if (postRegister) {
@@ -68,10 +65,6 @@
     else if(node.isDraftRegistration) {
         registrationUtils.remind();
     }
-=======
-    $('#contributorsList').osfToggleHeight();
->>>>>>> 96062b92
-
     if (!ctx.node.isRetracted) {
         // Treebeard Files view
         var filesWidget = new FilesWidget('treeGrid', nodeApiUrl + 'files/grid/');
