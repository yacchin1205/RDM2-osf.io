/**
 * JS module included on every page of the OSF. Site-wide initialization
 * code goes here.
 */
'use strict';
// CSS used on every page
require('../../vendor/bower_components/bootstrap/dist/css/bootstrap-theme.css');
require('../../vendor/bower_components/x-editable/dist/bootstrap3-editable/css/bootstrap-editable.css');
require('../../vendor/bower_components/jquery-ui/themes/base/minified/jquery.ui.resizable.min.css');
require('../../css/bootstrap-xl.css');
require('../../css/animate.css');
require('../../css/site.css');


var $ = require('jquery');
require('jquery.cookie');
require('../crossOrigin.js');

var NavbarControl = require('navbar-control');
var $osf = require('osfHelpers');

// Prevent IE from caching responses
$.ajaxSetup({ cache: false });

// Apply an empty view-model to the navbar, just so the tooltip bindingHandler
// can be used
// $osf.applyBindings({}, '#navbarScope');

$('[rel="tooltip"]').tooltip();

// If there isn't a user logged in, show the footer slide-in
var sliderSelector = '#footerSlideIn';
var SlideInViewModel = function (){
    var self = this;
    self.elem = $(sliderSelector);

    var dismissed = false;

    try {
        dismissed = dismissed || window.localStorage.getItem('slide') === '0';
    } catch (e) {}

    dismissed = dismissed || $.cookie('slide') === '0';

    if (this.elem.length > 0 && !dismissed) {
        setTimeout(function () {
            self.elem.slideDown(1000);
        }, 3000);
    }
    self.dismiss = function() {
        self.elem.slideUp(1000);
        try {
            window.localStorage.setItem('slide', '0');
        } catch (e) {
            $.cookie('slide', '0', { expires: 1, path: '/'});
        }
    };
};


$(document).on('click', '.project-toggle', function() {
    var widget = $(this).closest('.addon-widget-container');
    var up = $(this).find('.icon-angle-up');
    var down = $(this).find('.icon-angle-down');
    if(up.length > 0) {
        up.removeClass('icon-angle-up').addClass('icon-angle-down');
    }
    if(down.length > 0) {
        down.removeClass('icon-angle-down').addClass('icon-angle-up');
    }

    widget.find('.addon-widget-body').slideToggle();
    return false;
});

<<<<<<< HEAD
var NO_FOOTER_PATHS = ['/', '/login/', '/getting-started/', '/register/', '/forgotpassword/', '/share/'];
=======
$(function() {
  if(/MSIE 9.0/.test(navigator.userAgent) || /MSIE 8.0/.test(navigator.userAgent) ||/MSIE 7.0/.test(navigator.userAgent) ||/MSIE 6.0/.test(navigator.userAgent)) {
    $('.placeholder-replace').show();
  }
});

var NO_FOOTER_PATHS = ['/login/', '/getting-started/', '/register/'];
>>>>>>> 92357875
$(function() {
    if ($(sliderSelector).length > 0 &&
            $.inArray(window.location.pathname, NO_FOOTER_PATHS) === -1) {
        $osf.applyBindings(new SlideInViewModel(), sliderSelector);
    }
    new NavbarControl('.osf-nav-wrapper');
});<|MERGE_RESOLUTION|>--- conflicted
+++ resolved
@@ -73,18 +73,11 @@
     return false;
 });
 
-<<<<<<< HEAD
 var NO_FOOTER_PATHS = ['/', '/login/', '/getting-started/', '/register/', '/forgotpassword/', '/share/'];
-=======
 $(function() {
-  if(/MSIE 9.0/.test(navigator.userAgent) || /MSIE 8.0/.test(navigator.userAgent) ||/MSIE 7.0/.test(navigator.userAgent) ||/MSIE 6.0/.test(navigator.userAgent)) {
-    $('.placeholder-replace').show();
-  }
-});
-
-var NO_FOOTER_PATHS = ['/login/', '/getting-started/', '/register/'];
->>>>>>> 92357875
-$(function() {
+    if(/MSIE 9.0/.test(navigator.userAgent) || /MSIE 8.0/.test(navigator.userAgent) ||/MSIE 7.0/.test(navigator.userAgent) ||/MSIE 6.0/.test(navigator.userAgent)) {
+        $('.placeholder-replace').show();
+    }
     if ($(sliderSelector).length > 0 &&
             $.inArray(window.location.pathname, NO_FOOTER_PATHS) === -1) {
         $osf.applyBindings(new SlideInViewModel(), sliderSelector);
