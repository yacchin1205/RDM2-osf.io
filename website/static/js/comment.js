--- conflicted
+++ resolved
@@ -147,16 +147,13 @@
         url,
         {'isCors': true});
     request.done(function(response) {
-<<<<<<< HEAD
-        comments = comments.concat(response.data);
+        comments = response.data;
+        if (self._loaded !== true) {
+            self._loaded = true;
+        }
         if (!osfHelpers.urlParams().view_only && setUnread) {
             self.$root.unreadComments(response.links.meta.unread);
             setUnread = false;
-        }
-=======
-        comments = response.data;
-        if (self._loaded !== true) {
-            self._loaded = true;
         }
         comments.forEach(function(comment) {
             self.comments.push(
@@ -164,7 +161,6 @@
             );
         });
         self.configureCommentsVisibility();
->>>>>>> 823f6f9a
         if (response.links.next !== null) {
             self.fetchNext(response.links.next, comments, setUnread);
         } else {
