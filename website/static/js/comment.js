/**
<<<<<<< HEAD
* Controller for the comments.
*/
=======
 * Controller for the Add Contributor modal.
 */
>>>>>>> 1cf15e5c
'use strict';

var $ = require('jquery');
var ko = require('knockout');
var moment = require('moment');
<<<<<<< HEAD
var waterbutler = require('waterbutler');
=======
var Raven = require('raven-js');
>>>>>>> 1cf15e5c
require('knockout-mapping');
require('knockout.punches');
require('jquery-autosize');
ko.punches.enableAll();
var Raven = require('raven-js');

var osfHelpers = require('js/osfHelpers');
var CommentPane = require('js/commentpane');
var markdown = require('js/markdown');

var nodeApiUrl = window.contextVars.node.urls.api;
var nodeId = window.contextVars.node.id;
var nodeUrl = '/' + nodeId + '/';

// Maximum length for comments, in characters
var MAXLENGTH = 500;
var MAXLEVEL = new Array();
MAXLEVEL['page'] = 10;
MAXLEVEL['pane'] = 5;
MAXLEVEL['widget'] = 5;

var TOGGLELEVEL = 2

var ABUSE_CATEGORIES = {
    spam: 'Spam or advertising',
    hate: 'Hate speech',
    violence: 'Violence or harmful behavior'
};

/*
 * Format UTC datetime relative to current datetime, ensuring that time
 * is in the past.
 */
var relativeDate = function(datetime) {
    var now = moment.utc();
    var then = moment.utc(datetime);
    then = then > now ? now : then;
    return then.fromNow();
};

var notEmpty = function(value) {
    return !!$.trim(value);
};

var exclusify = function(subscriber, subscribees) {
    subscriber.subscribe(function(value) {
        if (value) {
            for (var i=0; i<subscribees.length; i++) {
                subscribees[i](false);
            }
        }
    });
};

var exclusifyGroup = function() {
    var observables = Array.prototype.slice.call(arguments);
    for (var i=0; i<observables.length; i++) {
        var subscriber = observables[i];
        var subscribees = observables.slice();
        subscribees.splice(i, 1);
        exclusify(subscriber, subscribees);
    }
};

var BaseComment = function() {

    var self = this;
    self.abuseOptions = Object.keys(ABUSE_CATEGORIES);

    self._loaded = false;
    self.id = ko.observable();

    self.page = ko.observable('node'); // Default
    self.mode = 'pane'; // Default

    self.errorMessage = ko.observable();
    self.editErrorMessage = ko.observable();
    self.replyErrorMessage = ko.observable();

    self.replying = ko.observable(false);
    self.replyContent = ko.observable('');

    self.submittingReply = ko.observable(false);

    self.comments = ko.observableArray();
    self.unreadComments = ko.observable(0);

    self.pageNumber = ko.observable(0);

    self.level = -1;

    self.displayCount = ko.computed(function() {
        if (self.unreadComments() !== 0) {
            return self.unreadComments().toString();
        } else {
            return ' ';
        }
    });

    /* Removes number of unread comments from tab when comments pane is opened  */
    self.removeCount = function() {
        self.unreadComments(0);
    };

    self.replyNotEmpty = ko.computed(function() {
        return notEmpty(self.replyContent());
    });
    self.saveButtonText = ko.computed(function() {
        return self.submittingReply() ? 'Saving' : 'Comment';
    });

};

BaseComment.prototype.abuseLabel = function(item) {
    return ABUSE_CATEGORIES[item];
};

BaseComment.prototype.showReply = function() {
    this.replying(true);
};

BaseComment.prototype.cancelReply = function() {
    this.replyContent('');
    this.replying(false);
    this.submittingReply(false);
    this.replyErrorMessage('');
};

BaseComment.prototype.setupToolTips = function(elm) {
    $(elm).each(function(idx, item) {
        var $item = $(item);
        if ($item.attr('data-toggle') === 'tooltip') {
            $item.tooltip();
        } else {
            $item.find('[data-toggle="tooltip"]').tooltip({container: 'body'});
        }
    });
};

BaseComment.prototype.fetch = function(isCommentList, thread) {
    var self = this;
    var deferred = $.Deferred();
    if (self._loaded) {
        deferred.resolve(self.comments());
    }
    if (thread !== undefined) {
        return self.getThread(thread);
    }
    $.getJSON(
        nodeApiUrl + 'comments/',
        {
            page: self.page(),
            target: self.id(),
            rootId: self.rootId(),
            isCommentList: (isCommentList || null)
        },
        function(response) {
            self.comments(
                ko.utils.arrayMap(response.comments.reverse(), function (comment) {
                    return new CommentModel(comment, self, self.$root);
                })
            );
            if (isCommentList) {
                self.discussionByFrequency(response.discussionByFrequency);
                self.discussionByRecency(response.discussionByRecency);
            }
            self.unreadComments(response.nUnread);
            deferred.resolve(self.comments());
            self.checkFileExists();
            self._loaded = true;
        }
    );
    return deferred;
};

BaseComment.prototype.getThread = function(thread_id) {
    var self = this;
    var deferred = $.Deferred();
    if (self._loaded) {
        deferred.resolve(self.comments());
    }
    $.getJSON(
        nodeApiUrl + 'comment/' + thread_id + '/',
        {},
        function(response) {
            self.comments([]);
            self.comments.push(new CommentModel(response.comment, self, self.$root));
            deferred.resolve(self.comments());
            self._loaded = true;
        }
    );
    return deferred;
}

BaseComment.prototype.checkFileExists = function() {
    var self = this;
    var url;
    for (var c in self.comments()) {
        var comment = self.comments()[c];
        if (comment.page() !== 'files') {
            continue;
        }
        (function(comment) {
            url  = waterbutler.buildMetadataUrl(comment.title(), comment.provider(), nodeId, {}); // waterbutler url
            $.ajax({
                method: 'GET',
                url: url
            }).done(function(resp){
                console.log(resp); // todo change
            }).fail(function(xhl){
                console.log('error: '); // todo change
                console.log(xhl);
                comment.isHidden(true);
                $.map([self.$root.discussionByFrequency, self.$root.discussionByRecency], function(ls) {
                    var commenter_id = comment.author.id();
                    var ind;
                    for (var i in ls()) {
                        if (ls()[i].id == commenter_id) {
                            var commenter = ls()[i];
                            ind = i;
                            commenter.numOfComments -= 1;
                            if (commenter.numOfComments == 0) {
                                ls.splice(ind, 1);
                            }
                            break;
                        }
                    }
                });
            })
        })(comment);
    }
}

BaseComment.prototype.submitReply = function() {
    var self = this;
    if (!self.replyContent()) {
        self.replyErrorMessage('Please enter a comment');
        return;
    }
    // Quit if already submitting reply
    if (self.submittingReply()) {
        return;
    }
    self.submittingReply(true);
    osfHelpers.postJSON(
        nodeApiUrl + 'comment/',
        {
            page: self.page(),
            target: self.id(),
            content: self.replyContent(),
        }
    ).done(function(response) {
        self.cancelReply();
        self.replyContent(null);
        self.comments.unshift(new CommentModel(response.comment, self, self.$root));
        if (!self.hasChildren()) {
            self.hasChildren(true);
        }
        self.replyErrorMessage('');
        // Update discussion in case we aren't already in it
        var hasCommented = false;
        var discussion = self.$root.discussion();
        for (var i in discussion) {
            if (discussion[i].id == response.comment.id) {
                hasCommented = true;
                break;
            }
        }
        if (!hasCommented) {
            self.$root.discussionByRecency.unshift(response.comment.author);
            self.$root.discussionByFrequency.push(response.comment.author);
        }
        self.onSubmitSuccess(response);
        if (self.level >= self.MAXLEVEL) {
            window.location.href = nodeUrl + 'discussions/' + self.id();
        }
    }).fail(function() {
        self.cancelReply();
        self.errorMessage('Could not submit comment');
    });
};

var CommentModel = function(data, $parent, $root) {

    BaseComment.prototype.constructor.call(this);

    var self = this;

    self.$parent = $parent;
    self.$root = $root;

    // Note: assigns self.content()
    $.extend(self, ko.mapping.fromJS(data));

    self.contentDisplay = ko.observable(markdown.full.render(self.content()));

    // Update contentDisplay with rednered markdown whenever content changes
    self.content.subscribe(function(newContent) {
        self.contentDisplay(markdown.full.render(newContent));
    });

    self.dateCreated(data.dateCreated);
    self.dateModified(data.dateModified);

    self.prettyDateCreated = ko.computed(function() {
        return relativeDate(self.dateCreated());
    });
    self.prettyDateModified = ko.computed(function() {
        return 'Modified ' + relativeDate(self.dateModified());
    });

    self.mode = $parent.mode;
    self.MAXLEVEL = MAXLEVEL[self.mode];

    self.level = $parent.level + 1;

    self.showChildren = ko.observable(false);

    self.hoverContent = ko.observable(false);

    self.reporting = ko.observable(false);
    self.deleting = ko.observable(false);
    self.unreporting = ko.observable(false);
    self.undeleting = ko.observable(false);

    self.abuseCategory = ko.observable('spam');
    self.abuseText = ko.observable();

    self.editing = ko.observable(false);
    self.editVerb = self.modified ? 'edited' : 'posted';

    exclusifyGroup(
        self.editing, self.replying, self.reporting, self.deleting,
        self.unreporting, self.undeleting
    );

    self.isVisible = ko.computed(function() {
        return !self.isDeleted() && !self.isHidden() && !self.isAbuse();
    });

    self.editNotEmpty = ko.computed(function() {
        return notEmpty(self.content());
    });

    self.toggleIcon = ko.computed(function() {
            return self.showChildren() ? 'fa fa-minus-square-o' : 'fa fa-plus-square-o';
    });
    self.editHighlight = ko.computed(function() {
        return self.canEdit() && self.hoverContent() && self.mode !== 'widget';
    });
    self.canReport = ko.computed(function() {
        return self.$root.canComment() && !self.canEdit();
    });

    self.shouldShow = ko.computed(function() {
        if (!self.isDeleted() && !self.isHidden()) {
            return true;
        }
        if (self.isHidden()) {
            return self.level == 0;
        }
        return self.hasChildren() || self.canEdit();
    });

    self.shouldShowChildren = ko.computed(function() {
        if (self.isHidden()) {
            self.showChildren(false);
            return false;
        }
        return self.level < self.MAXLEVEL;
    });

    self.shouldContinueThread = ko.computed(function() {
        if (self.shouldShowChildren()) { return false;}
        return ((!self.isHidden()) && self.hasChildren());
    })

    self.cleanTitle = ko.computed(function() {
        var cleaned;
        switch(self.page()) {
            case 'wiki':
                cleaned = '(Wiki';
                if (self.title().toLowerCase() !== 'home') {
                    cleaned += ' - ' + self.title();
                }
                break;
            case 'files':
                cleaned = '(Files - ';
                var path = self.title().split('/');
                cleaned += path[path.length - 1];
                break;
            case 'node':
                cleaned = '(Overview';
                break;
        }
        cleaned += ')';
        return cleaned;
    });

    self.rootUrl = ko.computed(function(){
        var url = 'discussions';
        if (self.page() == 'node') {
            url = url + '/overview';
        } else {
            url = url + '/' + self.page();
        }
        return url;
    });

    self.parentUrl = ko.computed(function(){
        if (self.targetId() === self.rootId()) {
            return nodeUrl + self.rootUrl();
        }
        return '/' + self.targetId();
    });

    self.targetUrl = ko.computed(function(){
        if (self.page() == 'node') {
            return nodeUrl;
        } else if (self.page() == 'wiki') {
            return nodeUrl + self.page() + '/' + self.rootId();
        } else if (self.page() == 'files') {
            return '/' + self.rootId() + '/';
        }
    });

    if ((self.mode == 'pane' &&
        self.level < TOGGLELEVEL) ||
        (self.mode == 'page' &&
        self.level < self.MAXLEVEL)) {
        self.toggle();
    }

};

CommentModel.prototype = new BaseComment();

CommentModel.prototype.edit = function() {
    if (this.canEdit() && this.mode !== 'widget') {
        this._content = this.content();
        this.editing(true);
        this.$root.editors += 1;
    }
};

CommentModel.prototype.autosizeText = function(elm) {
    $(elm).find('textarea').autosize().focus();
};

CommentModel.prototype.cancelEdit = function() {
    this.editing(false);
    this.$root.editors -= 1;
    this.editErrorMessage('');
    this.hoverContent(false);
    this.content(this._content);
};

CommentModel.prototype.submitEdit = function(data, event) {
    var self = this;
    var $tips = $(event.target)
        .closest('.comment-container')
        .find('[data-toggle="tooltip"]');
    if (!self.content()) {
        self.errorMessage('Please enter a comment');
        return;
    }
    osfHelpers.putJSON(
        nodeApiUrl + 'comment/' + self.id() + '/',
        {content: self.content()}
    ).done(function(response) {
        self.content(response.content);
        self.dateModified(response.dateModified);
        self.editing(false);
        self.modified(true);
        self.editErrorMessage('');
        self.$root.editors -= 1;
        // Refresh tooltip on date modified, if present
        $tips.tooltip('destroy').tooltip();
    }).fail(function() {
        self.cancelEdit();
        self.errorMessage('Could not submit comment');
    });
};

CommentModel.prototype.reportAbuse = function() {
    this.reporting(true);
};

CommentModel.prototype.cancelAbuse = function() {
    this.abuseCategory(null);
    this.abuseText(null);
    this.reporting(false);
};

CommentModel.prototype.submitAbuse = function() {
    var self = this;
    osfHelpers.postJSON(
        nodeApiUrl + 'comment/' + self.id() + '/report/',
        {
            category: self.abuseCategory(),
            text: self.abuseText()
        }
    ).done(function() {
        self.isAbuse(true);
    }).fail(function() {
        self.errorMessage('Could not report abuse.');
    });
};

CommentModel.prototype.startDelete = function() {
    this.deleting(true);
};

CommentModel.prototype.submitDelete = function() {
    var self = this;
    $.ajax({
        type: 'DELETE',
        url: nodeApiUrl + 'comment/' + self.id() + '/',
    }).done(function() {
        self.isDeleted(true);
        self.deleting(false);
    }).fail(function() {
        self.deleting(false);
    });
};

CommentModel.prototype.cancelDelete = function() {
    this.deleting(false);
};

CommentModel.prototype.startUndelete = function() {
    this.undeleting(true);
};

CommentModel.prototype.submitUndelete = function() {
    var self = this;
    osfHelpers.putJSON(
        nodeApiUrl + 'comment/' + self.id() + '/undelete/',
        {}
    ).done(function() {
        self.isDeleted(false);
    }).fail(function() {
        self.undeleting(false);
    });
};

CommentModel.prototype.cancelUndelete = function() {
    this.undeleting(false);
};

CommentModel.prototype.startUnreportAbuse = function() {
    this.unreporting(true);
};

CommentModel.prototype.submitUnreportAbuse = function() {
    var self = this;
    osfHelpers.postJSON(
        nodeApiUrl + 'comment/' + self.id() + '/unreport/',
        {}
    ).done(function() {
        self.isAbuse(false);
    }).fail(function() {
        self.unreporting(false);
    });
};

CommentModel.prototype.cancelUnreportAbuse = function() {
    this.unreporting(false);
};

CommentModel.prototype.startHoverContent = function() {
    this.hoverContent(true);
};

CommentModel.prototype.stopHoverContent = function() {
    this.hoverContent(false);
};

CommentModel.prototype.toggle = function () {
    this.fetch(false);
    this.showChildren(!this.showChildren());
};

CommentModel.prototype.onSubmitSuccess = function() {
    this.showChildren(true);
};

/*
    *
    */
var CommentListModel = function(userName, host_page, host_name, mode, canComment, hasChildren, thread) {

    BaseComment.prototype.constructor.call(this);

    var self = this;

    self.$root = self;
    self.MAXLENGTH = MAXLENGTH;

    self.mode = mode;
    self.MAXLEVEL = MAXLEVEL[self.mode];

    self.editors = 0;
    self.userName = ko.observable(userName);
    self.canComment = ko.observable(canComment);
    self.hasChildren = ko.observable(hasChildren);

    self.discussionByFrequency = ko.observableArray();
    self.discussionByRecency = ko.observableArray();
    self.byRecency = ko.observable(true); // Default sorting is by recency
    
    self.discussion = ko.computed(function(){
        if (self.byRecency()) {
            return self.discussionByRecency();
        } else {
            return self.discussionByFrequency();
        }
    })

    self.page(host_page);
    self.id = ko.observable(host_name);
    self.rootId = ko.observable(host_name);

    self.commented = ko.computed(function(){
        return self.comments().length > 0;
    });
    self.rootUrl = ko.computed(function(){
        if (self.comments().length == 0) {
            return '';
        }
        return self.comments()[0].rootUrl();
    });

    self.parentUrl = ko.computed(function() {
        if (self.comments().length == 0) {
            return '';
        }
        return self.comments()[0].parentUrl();
    });

    self.recentComments = ko.computed(function(){
        var comments = [];
        for (var c in self.comments()) {
            var comment = self.comments()[c];
            if (comment.isVisible()) {
                comments.push(comment);
            }
            if (comments.length == 5) {
                break;
            }
        }
        return comments;
    });


    self.fetch(true, thread);

};

CommentListModel.prototype = new BaseComment();

CommentListModel.prototype.onSubmitSuccess = function() {};

CommentListModel.prototype.showRecent = function() {
    this.byRecency(true);
}

CommentListModel.prototype.showFrequent = function() {
    this.byRecency(false);
}

CommentListModel.prototype.initListeners = function() {
    var self = this;
    $(window).on('beforeunload', function() {
        if (self.editors) {
            return 'Your comments have unsaved changes. Are you sure ' +
                'you want to leave this page?';
        }
    });
};

var timestampUrl = nodeApiUrl + 'comments/timestamps/';
var onOpen = function(host_page, host_name) {
    var request = osfHelpers.putJSON(
        timestampUrl,
        {
            page: host_page,
            rootId: host_name
        }
    );
    request.fail(function(xhr, textStatus, errorThrown) {
        Raven.captureMessage('Could not update comment timestamp', {
            url: timestampUrl,
            textStatus: textStatus,
            errorThrown: errorThrown
        });
    });
};

var init = function(selector, host_page, host_name, mode, userName, canComment, hasChildren, thread_id) {

    new CommentPane(selector, host_page, host_name, mode, {onOpen: onOpen});
    var viewModel = new CommentListModel(userName, host_page, host_name, mode, canComment, hasChildren, thread_id);
    var $elm = $(selector);
    if (!$elm.length) {
        throw('No results found for selector');
    }
    osfHelpers.applyBindings(viewModel, $elm[0]);
    viewModel.initListeners();

    return viewModel;
};

module.exports = {
    init: init
};<|MERGE_RESOLUTION|>--- conflicted
+++ resolved
@@ -1,21 +1,12 @@
 /**
-<<<<<<< HEAD
-* Controller for the comments.
-*/
-=======
  * Controller for the Add Contributor modal.
  */
->>>>>>> 1cf15e5c
 'use strict';
 
 var $ = require('jquery');
 var ko = require('knockout');
 var moment = require('moment');
-<<<<<<< HEAD
-var waterbutler = require('waterbutler');
-=======
 var Raven = require('raven-js');
->>>>>>> 1cf15e5c
 require('knockout-mapping');
 require('knockout.punches');
 require('jquery-autosize');
@@ -25,6 +16,7 @@
 var osfHelpers = require('js/osfHelpers');
 var CommentPane = require('js/commentpane');
 var markdown = require('js/markdown');
+var waterbutler = require('./waterbutler');
 
 var nodeApiUrl = window.contextVars.node.urls.api;
 var nodeId = window.contextVars.node.id;
