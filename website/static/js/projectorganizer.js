/**
 * Handles Project Organizer on dashboard page of OSF.
 * For Treebeard and _item API's check: https://github.com/caneruguz/treebeard/wiki
 */
'use strict';

var Treebeard = require('treebeard');

// CSS
require('css/typeahead.css');
require('css/fangorn.css');
require('css/projectorganizer.css');

var Handlebars = require('handlebars');
var $ = require('jquery');
var m = require('mithril');
var bootbox = require('bootbox');
var Bloodhound = require('exports?Bloodhound!typeahead.js');
var moment = require('moment');
var Raven = require('raven-js');    
var $osf = require('js/osfHelpers');
var iconmap = require('js/iconmap');
var legendView = require('js/components/legend').view;

// copyMode can be 'copy', 'move', 'forbidden', or null.
// This is set at draglogic and is used as global within this module
var copyMode = null;
// Initialize projectOrganizer object (separate from the ProjectOrganizer constructor at the end)
var projectOrganizer = {};

<<<<<<< HEAD
// Link ID's used to add existing project to folder
    var linkName;
    var linkID;

// Cross browser key codes for the Command key
var commandKeys = [224, 17, 91, 93]; 
=======
// Templates load once
var detailTemplateSource = $('#project-detail-template').html();
if(detailTemplateSource) {
    var detailTemplate = Handlebars.compile(detailTemplateSource);
}

var multiItemDetailTemplateSource = $('#project-detail-multi-item-template').html();
if(multiItemDetailTemplateSource) {
    var multiItemDetailTemplate = Handlebars.compile(multiItemDetailTemplateSource);
}

var multiItemDetailTemplateSourceNoAction = $('#project-detail-multi-item-no-action').html();
if(multiItemDetailTemplateSourceNoAction) {
    var multiItemDetailTemplateNoAction = Handlebars.compile(multiItemDetailTemplateSourceNoAction);
}

var $detailDiv = $('.project-details');
>>>>>>> 11dcd7a2

var nodeCategories = window.contextVars.nodeCategories;

var projectOrganizerCategories = $.extend({}, {
    folder: 'Folder',
    smartFolder: 'Smart Folder',
    project: 'Project',
    registration:  'Registration', 
    link:  'Link'
}, nodeCategories);


/**
 * Bloodhound is a typeahead suggestion engine. Searches here for public projects
 * @type {Bloodhound}
 */
projectOrganizer.publicProjects = new Bloodhound({
    datumTokenizer: function (d) {
        return Bloodhound.tokenizers.whitespace(d.name);
    },
    queryTokenizer: Bloodhound.tokenizers.whitespace,
    remote: {
        url: '/api/v1/search/projects/visible/?term=%QUERY&maxResults=20&includePublic=yes&includeContributed=no',
        filter: function (projects) {
            return $.map(projects, function (project) {
                return {
                    name: project.value,
                    node_id: project.id,
                    category: project.category
                };
            });
        },
        limit: 10
    }
});

/**
 * Bloodhound is a typeahead suggestion engine. Searches here for users projects
 * @type {Bloodhound}
 */
projectOrganizer.myProjects = new Bloodhound({
    datumTokenizer: function (d) {
        return Bloodhound.tokenizers.whitespace(d.name);
    },
    queryTokenizer: Bloodhound.tokenizers.whitespace,
    remote: {
        url: '/api/v1/search/projects/visible/?term=%QUERY&maxResults=20&includePublic=no&includeContributed=yes',
        filter: function (projects) {
            return $.map(projects, function (project) {
                return {
                    name: project.value,
                    node_id: project.id,
                    category: project.category
                };
            });
        },
        limit: 10
    }
});

/**
 * Edits the template for the column titles.
 * Used here to make smart folder italicized
 * @param {Object} item A Treebeard _item object for the row involved. Node information is inside item.data
 * @this Treebeard.controller Check Treebeard API for methods available
 * @private
 */
function _poTitleColumn(item) {
    var tb = this;
    var css = item.data.isSmartFolder ? 'project-smart-folder smart-folder' : '';
    return m('span', { 'class' : css , ondblclick : function(event){ 
            if(commandKeys.indexOf(tb.pressedKey) !== -1) {
                window.open(item.data.urls.fetch, '_blank');
            } else {
                window.open(item.data.urls.fetch, '_self');
            }
        }
    }, item.data.name);
}

/**
 * Links for going to project pages on the action column
 * @param event Click event
 * @param {Object} item A Treebeard _item object for the row involved. Node information is inside item.data
 * @param {Object} col Column options
 * @this Treebeard.controller Check Treebeard API for methods available
 * @private
 */
function _gotoEvent(event, item) {
    var tb = this; 
    if(commandKeys.indexOf(tb.pressedKey) !== -1) {
        window.open(item.data.urls.fetch, '_blank');
    } else {
        window.open(item.data.urls.fetch, '_self');
    }

}


/**
 * Watching for escape key press
 * @param {String} nodeID Unique ID of the node
 */
function addFormKeyBindings(nodeID) {
    $('#ptd-' + nodeID).keyup(function (e) {
        if (e.which === 27) {
            $('#ptd-' + nodeID).find('.cancel-button-' + nodeID).filter(':visible').click();
            return false;
        }
    });
}


function triggerClickOnItem(item, force) {
    var row = $('.tb-row[data-id="'+ item.id+'"]');
    if (force){
        row.trigger('click');
    }

    if(row.hasClass(this.options.hoverClassMultiselect)){
        row.trigger('click');
    }
}

/**
 * Saves the expand state of a folder so that it can be loaded based on that state
 * @param {Object} item Node data
 * @param {Function} callback
 */
function saveExpandState(item, callback) {
    var collapseUrl,
        postAction,
        expandUrl;
    if (!item.apiURL) {
        return;
    }
    if (item.expand) {
        // turn to false
        collapseUrl = item.apiURL + 'collapse/';
        postAction = $osf.postJSON(collapseUrl, {});
        postAction.done(function () {
            item.expand = false;
            if (typeof callback !== 'undefined') {
                callback();
            }
        }).fail($osf.handleJSONError);
    } else {
        // turn to true
        expandUrl = item.apiURL + 'expand/';
        postAction = $osf.postJSON(expandUrl, {});
        postAction.done(function () {
            item.expand = false;
            if (typeof callback !== 'undefined') {
                callback();
            }
        }).fail($osf.handleJSONError);
    }
}

/**
 * Contributors have first person's name and then number of contributors. This functio nreturns the proper html
 * @param {Object} item A Treebeard _item object for the row involved. Node information is inside item.data
 * @returns {Object} A Mithril virtual DOM template object
 * @private
 */
function _poContributors(item) {
    if (!item.data.contributors) {
        return '';
    }

    return item.data.contributors.map(function (person, index, arr) {
        var comma;
        if(index === 0) {
            comma = '';
        } else {
            comma = ', ';
        }
        if (index > 2) {
            return;
        }
        if (index === 2) {
            return m('span', ' + ' + (arr.length - 2));
        }
        return m('span', comma + person.name );
    });
}

/**
 * Displays who modified the data and when. i.e. "6 days ago, by Uguz"
 * @param {Object} item A Treebeard _item object for the row involved. Node information is inside item.data
 * @private
 */
function _poModified(item) {
    var personString = '';
    var dateString = '';
    if (item.data.modifiedDelta === 0) {
        return m('span');
    }
    dateString = moment.utc(item.data.dateModified).fromNow();
    if (item.data.modifiedBy !== '') {
        personString = ', by ' + item.data.modifiedBy.toString();
    }
    return m('span', dateString + personString);
}

/**
 * Organizes all the row displays based on what that item requires.
 * @param {Object} item A Treebeard _item object for the row involved. Node information is inside item.data
 * @returns {Array} An array of columns as col objects
 * @this Treebeard.controller Check Treebeard API For available methods
 * @private
 */
function _poResolveRows(item) {
    var css = '',
        draggable = false,
        default_columns;
    if (item.data.permissions) {
        draggable = item.data.permissions.movable || item.data.permissions.copyable;
    }
    if (draggable) {
        css = 'po-draggable';
    }
    // define the toolbar icons for this item
    _poDefineToolbar.call(this, item);

    item.css = '';
    default_columns = [{
        data : 'name',  // Data field name
        folderIcons : true,
        filter : true,
        css : css,
        custom : _poTitleColumn
    }, {
        data : 'contributors',
        filter : false,
        custom : _poContributors
    }, {
        data : 'dateModified',
        filter : false,
        custom : _poModified
    }];
    return default_columns;
}

/**
 * Organizes the information for Column title row.
 * @returns {Array} An array of columns with pertinent column information
 * @private
 */
function _poColumnTitles() {
    var columns = [];
    columns.push({
        title: 'Name',
        width : '50%',
        sort : true,
        sortType : 'text'
    }, {
        title : 'Contributors',
        width : '25%',
        sort : false
    }, {
        title : 'Modified',
        width : '25%',
        sort : false
    });
    return columns;
}

/**
 * Checks if folder toggle is permitted (i.e. contents are private)
 * @param {Object} item A Treebeard _item object. Node information is inside item.data
 * @this Treebeard.controller
 * @returns {boolean}
 * @private
 */
function _poToggleCheck(item) {
    if (item.data.permissions.view) {
        return true;
    }
    item.notify.update('Not allowed: Private folder', 'warning', 1, undefined);
    return false;
}

/**
 * Returns custom icons for OSF depending on the type of item
 * @param {Object} item A Treebeard _item object. Node information is inside item.data
 * @this Treebeard.controller
 * @returns {Object}  Returns a mithril template with the m() function.
 * @private
 */
function _poResolveIcon(item) {
<<<<<<< HEAD
    var viewLink,
        icons = {
            folder : 'fa-cubes',
            smartFolder : 'fa-certificate',
            project : 'fa-cube',
            registration :  'fa-th-list text-muted',
            component :  'fa-th-large',
            registeredComponent :  'fa-th-large text-muted',
            link :  'fa-link'
        };
    viewLink = item.data.urls.fetch;
    function returnView(type) {
        var template = m('.fa', { 'class' : icons[type]});
=======
    var icons = iconmap.projectIcons;
    var componentIcons = iconmap.componentIcons;
    var viewLink = item.data.urls.fetch;
    function returnView(type, category) {
        var iconType = icons[type];
        if (type === 'component' || type === 'registeredComponent') {            
            iconType = componentIcons[category];
        }
        if (type === 'registeredComponent') {
            iconType += ' po-icon-registered';
        }
        else {
            iconType += ' po-icon';
        }
        var template = m('span', { 'class' : iconType});

>>>>>>> 11dcd7a2
        if (viewLink) {
            return m('a', { href : viewLink}, template);
        }
        return template;
    }
    if (item.data.isSmartFolder) {
        return returnView('smartFolder');
    }
    if (item.data.isFolder) {
        return returnView('folder');
    }
    if(item.data.isPointer && !item.parent().data.isFolder){
        return returnView('link');
    }
    if (item.data.isProject) {
        if (item.data.isRegistration) {
            return returnView('registration');
        } else {
            return returnView('project');
        }
    }

    if (item.data.isComponent) {
        if (item.data.isRegistration) {
            return returnView('registeredComponent', item.data.category);
        }else {
            return returnView('component', item.data.category);
        }
    }

    if (item.data.isPointer) {
        return returnView('link');
    }
    return returnView('folder');
}

/**
 * Returns custom folder toggle icons for OSF
 * @param {Object} item A Treebeard _item object. Node information is inside item.data
 * @this Treebeard.controller
 * @returns {string} Returns a mithril template with m() function, or empty string.
 * @private
 */
function _poResolveToggle(item) {
    var toggleMinus = m('i.fa.fa-minus'),
        togglePlus = m('i.fa.fa-plus'),
        childrenCount = item.data.childrenCount || item.children.length;
    if (item.kind === 'folder' && childrenCount > 0 && item.depth > 1) {
        if (item.open) {
            return toggleMinus;
        }
        return togglePlus;
    }
    return '';
}

/**
 * Resolves lazy load url for fetching children
 * @param {Object} item A Treebeard _item object for the row involved. Node information is inside item.data
 * @this Treebeard.controller
 * @returns {String|Boolean} Returns the fetch URL in string or false if there is no url.
 * @private
 */
function _poResolveLazyLoad(item) {

    return '/api/v1/dashboard/' + item.data.node_id;
}

/**
 * Hook to run after lazyloading has successfully loaded
 * @param {Object} item A Treebeard _item object for the row involved. Node information is inside item.data
 * @this Treebeard.controller
 * @private
 */
function expandStateLoad(item) {
    var tb = this,
        i;
    if(item.children.length === 0 && item.data.childrenCount > 0){
        item.data.childrenCount = 0;
        tb.updateFolder(null, item);
    }
    if (item.children.length > 0 && item.depth > 0) {
        for (i = 0; i < item.children.length; i++) {
            if (item.children[i].data.expand) {
                tb.updateFolder(null, item.children[i]);
            }
            if(tb.multiselected[0] && item.children[i].data.node_id === tb.multiselected[0].data.node_id) {
                triggerClickOnItem.call(tb, item.children[i], true);
            }
        }
    }
    _cleanupMithril();
}

/**
 * Loads the children of an item that need to be expanded. Unique to Projectorganizer
 * @private
 */
function _poLoadOpenChildren() {
    var tb = this;
    this.treeData.children.map(function (item) {
        if (item.data.expand) {
            tb.updateFolder(null, item);
        }
    });
}

/**
 * Hook to run after multiselect is run when an item is selected.
 * @param event Browser click event object
 * @param {Object} tree A Treebeard _item object. Node information is inside item.data
 * @this Treebeard.controller
 * @private
 */
function _poMultiselect(event, tree) {
    $('.tb-header-row .twitter-typeahead').remove();
    var tb = this,
        selectedRows = filterRowsNotInParent.call(tb, tb.multiselected),
        someItemsAreFolders,
        pointerIds;
    tb.options.iconState.rowIcons = [];
    if(!tb.filterOn){
        tb.options.iconState.mode = 'bar';
    }
    if(tb.multiselected.length === 1){
        // empty row icons and assign row icons from item information
        tb.options.iconState.rowIcons = tree.icons;
        //tb.options.iconState.title = tree.data.name;

        // temporarily remove classes until mithril redraws raws with another hover. 
        tb.select('#tb-tbody').removeClass('unselectable');
    } else {
        tb.select('#tb-tbody').addClass('unselectable');

       someItemsAreFolders = false;
        pointerIds = [];
        selectedRows.forEach(function (item) {
            var thisItem = item.data;
            someItemsAreFolders = someItemsAreFolders ||
                                  thisItem.isFolder ||
                                  thisItem.isSmartFolder ||
                                  thisItem.parentIsSmartFolder ||
                                  !thisItem.permissions.movable;
            pointerIds.push(thisItem.node_id);
        });
        var detailTemplateContext;
        if(!selectedRows[0].parent().data.isFolder){
            // detailTemplateContext = {
            //     itemsCount: selectedRows.length
            // };
            // var theParentNode = selectedRows[0].parent();
            // var displayHTML = multiItemDetailTemplateNoAction(detailTemplateContext);
            // $detailDiv.html(displayHTML).show();
        } else {
            if (!someItemsAreFolders) {
                // detailTemplateContext = {
                //     multipleItems: true,
                //     itemsCount: selectedRows.length
                // };
                // var theParentNode = selectedRows[0].parent();
                // var displayHTML = multiItemDetailTemplate(detailTemplateContext);
                // $detailDiv.html(displayHTML).show();
                // $('#remove-links-multiple').click(function () {
                //     deleteMultiplePointersFromFolder.call(tb, pointerIds, theParentNode);
                //     createBlankProjectDetail();
                // });
                // $('#close-multi-select').click(function () {
                //     createBlankProjectDetail();
                //     return false;
                // });
            } else {
                // detailTemplateContext = {
                //     itemsCount: selectedRows.length
                // };
                // var theParentNode = selectedRows[0].parent();
                // var displayHTML = multiItemDetailTemplateNoAction(detailTemplateContext);
                // $detailDiv.html(displayHTML).show();
            }
        }



    }

}



/**
 * Deletes pointers based on their ids from the folder specified
 * @param {String} pointerIds Unique node ids
 * @param folderToDeleteFrom  What it says
 */
function deleteMultiplePointersFromFolder(pointerIds, folderToDeleteFrom) {
    var tb = this,
        folderNodeId,
        url,
        postData,
        deleteAction;
    if (pointerIds.length > 0) {
        folderNodeId = folderToDeleteFrom.data.node_id;
        url = '/api/v1/folder/' + folderNodeId + '/pointers/';
        postData = JSON.stringify({pointerIds: pointerIds});
        deleteAction = $.ajax({
            type: 'DELETE',
            url: url,
            data: postData,
            contentType: 'application/json',
            dataType: 'json'
        });
        deleteAction.done(function () {
            tb.updateFolder(null, folderToDeleteFrom);
        });
        deleteAction.fail(function (jqxhr, textStatus, errorThrown) {
            $osf.growl('Error:', textStatus + '. ' + errorThrown);
        });
    }
}

/**
 * When multiple rows are selected remove those that are not in the parent
 * @param {Array} rows List of item objects
 * @returns {Array} newRows Returns the revised list of rows
 */
function filterRowsNotInParent(rows) {
    if (this.multiselected.length < 2) {
        return this.multiselected;
    }
    var i, newRows = [],
        originalRow = this.find(this.multiselected[0].id),
        originalParent,
        currentItem;
    if (typeof originalRow !== "undefined") {
        originalParent = originalRow.parentID;
        for (i = 0; i < rows.length; i++) {
            currentItem = rows[i];
            if (currentItem.parentID === originalParent && currentItem.id !== -1) {
                newRows.push(rows[i]);
            } else {
                $('.tb-row[data-id="' + rows[i].id + '"]').stop().css('background-color', '#D18C93').animate({ backgroundColor: '#fff'}, 500, function() { $(this).css('background-color', ''); });
            }
        }
    }
    this.multiselected = newRows;
    this.highlightMultiselect();
    return newRows;
}

/**
 * Hook for the drag start event on jquery
 * @param event jQuery UI drggable event object
 * @param ui jQuery UI draggable ui object
 * @private
 */
function _poDragStart(event, ui) {
    var itemID = $(event.target).attr('data-id'),
        item = this.find(itemID);
    if (this.multiselected.length < 2) {
        this.multiselected = [item];
    }
}

/**
 * Hook for the drop event of jQuery UI droppable
 * @param event jQuery UI droppable event object
 * @param ui jQuery UI droppable ui object
 * @private
 */
function _poDrop(event, ui) {
    var items = this.multiselected.length === 0 ? [this.find(this.selected)] : this.multiselected,
        folder = this.find($(event.target).attr('data-id'));
    dropLogic.call(this, event, items, folder);
}

/**
 * Hook for the over event of jQuery UI droppable
 * @param event jQuery UI droppable event object
 * @param ui jQuery UI droppable ui object
 * @private
 */
function _poOver(event, ui) {
    var items = this.multiselected.length === 0 ? [this.find(this.selected)] : this.multiselected,
        folder = this.find($(event.target).attr('data-id')),
        dragState = dragLogic.call(this, event, items, ui);
    $('.tb-row').removeClass('tb-h-success po-hover');
    if (dragState !== 'forbidden') {
        $('.tb-row[data-id="' + folder.id + '"]').addClass('tb-h-success');
    } else {
        $('.tb-row[data-id="' + folder.id + '"]').addClass('po-hover');
    }
}

// Sets the state of the alt key by listening for key presses in the document.
var altKey = false;
$(document).keydown(function (e) {
    if (e.altKey) {
        altKey = true;
    }
});
$(document).keyup(function (e) {
    if (!e.altKey) {
        altKey = false;
    }
});

/**
 * Sets the copy state based on which item is being dragged on which other item
 * @param {Object} event Browser drag event
 * @param {Array} items List of items being dragged at the time. Each item is a _item object
 * @param {Object} ui jQuery UI draggable drag ui object
 * @returns {String} copyMode One of the copy states, from 'copy', 'move', 'forbidden'
 */
function dragLogic(event, items, ui) {
    var canCopy = true,
        canMove = true,
        folder = this.find($(event.target).attr('data-id')),
        isSelf = false,
        dragGhost = $('.tb-drag-ghost');
    items.forEach(function (item) {
        if (!isSelf) {
            isSelf = item.id === folder.id;
        }
        canCopy = canCopy && item.data.permissions.copyable;
        canMove = canMove && item.data.permissions.movable;
    });
    if (canAcceptDrop(items, folder) && (canMove || canCopy)) {
        if (canMove && canCopy) {
            if (altKey) {
                copyMode = 'copy';
            } else {
                copyMode = 'move';
            }
        }
        if (canMove && !canCopy) {
            copyMode = 'move';
        }
        if (canCopy && !canMove) {
            copyMode = 'copy';
        }
    } else {
        copyMode = 'forbidden';
    }
    if (isSelf) {
        copyMode = 'forbidden';
    }
    // Set the cursor to match the appropriate copy mode
    // Remember that Treebeard is using tb-drag-ghost instead of ui.helper

    switch (copyMode) {
    case 'forbidden':
        dragGhost.css('cursor', 'not-allowed');
        break;
    case 'copy':
        dragGhost.css('cursor', 'copy');
        break;
    case 'move':
        dragGhost.css('cursor', 'move');
        break;
    default:
        dragGhost.css('cursor', 'default');
    }
    return copyMode;
}

/**
 * Checks if the folder can accept the items dropped on it
 * @param {Array} items List of items being dragged at the time. Each item is a _item object
 * @param {Object} folder Folder information as _item object, the drop target
 * @returns {boolean} canDrop Whether drop can happen
 */
function canAcceptDrop(items, folder, theCopyMode) {
    if(typeof theCopyMode === 'undefined'){
        theCopyMode = copyMode;
    }
    var representativeItem,
        itemParentNodeId,
        hasComponents,
        hasFolders,
        copyable,
        movable,
        canDrop;
    if (folder.data.isSmartFolder || !folder.data.isFolder) {
        return false;
    }
    // if the folder is contained by the item, return false
    representativeItem = items[0];
    if (representativeItem.isAncestor(folder) || representativeItem.id === folder.id) {
        return false;
    }
    // If trying to drop on the folder it came from originally, return false
    itemParentNodeId = representativeItem.parent().data.node_id;
    if (itemParentNodeId === folder.data.node_id) {
        return false;
    }
    hasComponents = false;
    hasFolders = false;
    copyable = true;
    movable = true;
    canDrop = true;
    items.forEach(function (item) {
        hasComponents = hasComponents || item.data.isComponent;
        hasFolders = hasFolders || item.data.isFolder;
        copyable = copyable && item.data.permissions.copyable;
        movable = movable && item.data.permissions.movable;
    });
    if (hasComponents) {
        canDrop = canDrop && folder.data.permissions.acceptsComponents;
    }
    if (hasFolders) {
        canDrop = canDrop && folder.data.permissions.acceptsFolders;
    }
    if (theCopyMode === 'move') {
        canDrop = canDrop && folder.data.permissions.acceptsMoves && movable;
    }
    if (theCopyMode === 'copy') {
        canDrop = canDrop && folder.data.permissions.acceptsCopies && copyable;
    }
    return canDrop;
}

/**
 * Where the drop actions happen
 * @param event jQuery UI drop event
 * @param {Array} items List of items being dragged at the time. Each item is a _item object
 * @param {Object} folder Folder information as _item object
 */
function dropLogic(event, items, folder) {
    var tb = this,
        theFolderNodeID,
        getChildrenURL,
        folderChildren,
        sampleItem,
        itemParent,
        itemParentNodeID,
        getAction;
    if (typeof folder !== 'undefined' && !folder.data.isSmartFolder && folder !== null && folder.data.isFolder) {
        theFolderNodeID = folder.data.node_id;
        getChildrenURL = folder.data.apiURL + 'get_folder_pointers/';
        sampleItem = items[0];
        itemParent = sampleItem.parent();
        itemParentNodeID = itemParent.data.node_id;
        if (itemParentNodeID !== theFolderNodeID) { // This shouldn't happen, but if it does, it's bad
            getAction = $.getJSON(getChildrenURL, function (data) {
                folderChildren = data;
                var itemsToMove = [],
                    itemsNotToMove = [],
                    postInfo;
                items.forEach(function (item) {
                    if ($.inArray(item.data.node_id, folderChildren) === -1) { // pointer not in folder to be moved to
                        itemsToMove.push(item.data.node_id);
                    } else if (copyMode === 'move') { // Pointer is already in the folder and it's a move
                                // We  need to make sure not to delete the folder if the item is moved to the same folder.
                                // When we add the ability to reorganize within a folder, this will have to change.
                        itemsNotToMove.push(item.data.node_id);
                    }
                });
                postInfo = {
                    'copy': {
                        'url': '/api/v1/project/' + theFolderNodeID + '/pointer/',
                        'json': {
                            nodeIds: itemsToMove
                        }
                    },
                    'move': {
                        'url': '/api/v1/pointers/move/',
                        'json': {
                            pointerIds: itemsToMove,
                            toNodeId: theFolderNodeID,
                            fromNodeId: itemParentNodeID
                        }
                    }
                };
                if (copyMode === 'copy' || copyMode === 'move') {
                    deleteMultiplePointersFromFolder.call(tb, itemsNotToMove, itemParent);
                    if (itemsToMove.length > 0) {
                        var url = postInfo[copyMode]['url'],
                            postData = JSON.stringify(postInfo[copyMode]['json']),
                            outerFolder = whichIsContainer.call(tb, itemParent, folder),
                            postAction = $.ajax({
                                type: 'POST',
                                url: url,
                                data: postData,
                                contentType: 'application/json',
                                dataType: 'json'
                            });
                        postAction.always(function (result) {
                            if (copyMode === 'move') {
                                if (!outerFolder) {
                                    tb.updateFolder(null, itemParent);
                                    tb.updateFolder(null, folder);
                                } else {
                                    // if item is closed folder save expand state to be open
                                    if(!folder.data.expand){
                                        saveExpandState(folder.data, function(){
                                            tb.updateFolder(null, outerFolder);
                                        });
                                    } else {
                                        tb.updateFolder(null, outerFolder);
                                    }
                                }
                            } else {
                                tb.updateFolder(null, folder);
                            }
                        });
                        postAction.fail(function (jqxhr, textStatus, errorThrown) {
                            $osf.growl('Error:', textStatus + '. ' + errorThrown);
                        });
                    }
                }
            });
            getAction.fail(function (jqxhr, textStatus, errorThrown) {
                $osf.growl('Error:', textStatus + '. ' + errorThrown);
            });
        } else {
            Raven.captureMessage('Project dashboard: Parent node (' + itemParentNodeID + ') == Folder Node (' + theFolderNodeID + ')');
        }
    } else {
        if (typeof folder === 'undefined') {
            Raven.captureMessage('onDrop folder is undefined.');
        }
    }
    $('.project-organizer-dand').css('cursor', 'default');
}

/**
 * Checks if one of the items being moved contains the other. To check for adding parents to children
 * @param {Object} itemOne Treebeard _item object, has the _item API
 * @param {Object} itemTwo Treebeard _item object, has the _item API
 * @returns {null|Object} Returns object if one is containing the other. Null if neither or both
 */
function whichIsContainer(itemOne, itemTwo) {
    var isOneAncestor = itemOne.isAncestor(itemTwo),
        isTwoAncestor = itemTwo.isAncestor(itemOne);
    if (isOneAncestor && isTwoAncestor) {
        return null;
    }
    if (isOneAncestor) {
        return itemOne;
    }
    if (isTwoAncestor) {
        return itemTwo;
    }
    return null;
}

function _cleanupMithril() {
    // Clean up Mithril related redraw issues
    $('.tb-toggle-icon').each(function(){
        var children = $(this).children('i');
        if (children.length > 1) {
            children.last().remove();
        }
    });
}

/** 
 * Toolbar icon templates and click functions 
 *
 */

 function _toolbarDismissEvent ( ){
    var tb = this;
    $('.tb-header-row .twitter-typeahead').remove();
    tb.options.iconState.mode = 'bar'; 
    tb.resetFilter();
    tb.filterText(''); 
 }

function toolbarDismissIcon (){
    var tb = this;
    return m('.fangorn-toolbar-icon', {
            onclick : function () { 
                _toolbarDismissEvent.call(tb);
            }
        },
        m('i.fa.fa-times')
    );
}
 function searchButton (){
    var tb = this;
    return m('.fangorn-toolbar-icon.text-info', { 
            'data-toggle' : 'tooltip',
            'title':  'Switch to search panel to filter rows below.',
            'data-placement' : 'bottom',
            onclick : function () { tb.options.iconState.mode = 'search'; }
        }, [
        m('i.fa.fa-search'),
        m('span.hidden-xs', 'Search')
    ]);
 }
 
 function _addFolderEvent () {
    var tb = this;
    var val = $.trim($('#addNewFolder').val());
    if(tb.multiselected.length !== 1 || val.length < 1){
        tb.options.iconState.mode = 'bar'; 
        return; 
    }
    var item = tb.multiselected[0];
    var theItem = item.data;
    var url = '/api/v1/folder/',
    postData = {
        node_id: theItem.node_id,
        title: val
    };
    theItem.expand = false;
    saveExpandState(theItem, function () {
        var putAction = $osf.putJSON(url, postData);
        putAction.done(function () {
            tb.updateFolder(null, item);
            triggerClickOnItem.call(tb, item);
        }).fail($osf.handleJSONError);

    });
    tb.options.iconState.mode = 'bar'; 
 }

 function addFolderButton (){
    var tb = this;
    return m('.fangorn-toolbar-icon.text-info', { 
            onclick : function () { 
                _addFolderEvent.call(tb);
            }
        }, [
        m('i.fa.fa-plus'),
        m('span.hidden-xs', 'Add')
    ]);
 }

function _renameEvent () {
    var tb = this;
    var val = $.trim($('#renameInput').val());
    if(tb.multiselected.length !== 1 || val.length < 1){
        tb.options.iconState.mode = 'bar'; 
        return; 
    }
    var item = tb.multiselected[0];
    var theItem = item.data;
    var url = theItem.apiURL + 'edit/',
        postAction,
        postData = {
            name: 'title',
            value: val
        };
    postAction = $osf.postJSON(url, postData);
    postAction.done(function () {
        tb.updateFolder(null, tb.find(1));
        // Also update every
    }).fail($osf.handleJSONError);
    tb.options.iconState.mode = 'bar'; 
}

 function renameButton (){
    var tb = this;
    return m('.fangorn-toolbar-icon.text-info', { 
            onclick : function () { 
                _renameEvent.call(tb);
            }
        }, [
        m('i.fa.fa-pencil'),
        m('span.hidden-xs', 'Rename')
    ]);
 }


function applyTypeahead () {
    var tb = this;
    var item = tb.multiselected[0];
    var theItem = item.data;
    projectOrganizer.myProjects.initialize();
    projectOrganizer.publicProjects.initialize();
    // injecting error into search results from https://github.com/twitter/typeahead.js/issues/747
    var mySourceWithEmptySelectable = function (q, cb) {
        var emptyMyProjects = [{ error: 'There are no matching projects to which you contribute.' }];
        projectOrganizer.myProjects.get(q, injectEmptySelectable);
        function injectEmptySelectable(suggestions) {
            if (suggestions.length === 0) {
                cb(emptyMyProjects);
            } else {
                cb(suggestions);
            }
        }
    };
    var publicSourceWithEmptySelectable = function (q, cb) {
        var emptyPublicProjects = { error: 'There are no matching public projects.' };
        projectOrganizer.publicProjects.get(q, injectEmptySelectable);
        function injectEmptySelectable(suggestions) {
            if (suggestions.length === 0) {
                cb([emptyPublicProjects]);
            } else {
                cb(suggestions);
            }
        }
    };


    if (!theItem.isSmartFolder) {
        $('#addprojectInput').typeahead('destroy');
        $('#addprojectInput').typeahead({
            highlight: true
        }, {
            name: 'my-projects',
            displayKey: function (data) {
                return data.name;
            },
            source: mySourceWithEmptySelectable,
            templates: {
                header: function () {
                    return '<h3 class="category">My Projects</h3>';
                },
                suggestion: function (data) {
                    if (typeof data.name !== 'undefined') {
                        return '<p>' + data.name + '</p>';
                    }
                    return '<p>' + data.error + '</p>';
                }
            }
        }, {
            name: 'public-projects',
            displayKey: function (data) {
                return data.name;
            },
            source: publicSourceWithEmptySelectable,
            templates: {
                header: function () {
                    return '<h3 class="category">Public Projects</h3>';
                },
                suggestion: function (data) {
                    if (typeof data.name !== 'undefined') {
                        return '<p>' + data.name + '</p>';
                    }
                    return '<p>' + data.error + '</p>';
                }
            }
        });
        $('#addprojectInput').bind('keyup', function (event) {
            var key = event.keyCode || event.which,
                buttonEnabled = $('#add-link-button').hasClass('tb-disabled');

            if (key === 13) {
                if (buttonEnabled) {
                    $('#add-link-button').click(); //submits if the control is active
                }
            } else {
                $('#add-link-warning').text('');
                $('#add-link-button').addClass('tb-disabled');
                linkName = '';
                linkID = '';
            }
        });
        $('#addprojectInput').bind('typeahead:selected', function (obj, datum, name) {
            var getChildrenURL = theItem.apiURL + 'get_folder_pointers/',
                children;
            $.getJSON(getChildrenURL, function (data) {
                children = data;
                if (children.indexOf(datum.node_id) === -1) {
                    $('#add-link-button').removeClass('tb-disabled');
                    linkName = datum.name;
                    linkID = datum.node_id;
                } else {
                    $('#add-link-warning').text('This project is already in the folder');
                }
            }).fail($osf.handleJSONError);
        });
    }

}

 function addProjectButton (){
    var tb = this;
    var item = tb.multiselected[0];
    var theItem = item.data;

    return m('#add-link-button.fangorn-toolbar-icon.text-info.tb-disabled', {
            onclick : function () { 

            var url = '/api/v1/pointer/',
                postData = JSON.stringify({
                    pointerID: linkID,
                    toNodeID: theItem.node_id
                });
            theItem.expand = false;
            saveExpandState(theItem, function () {
                var postAction = $.ajax({
                        type: 'POST',
                        url: url,
                        data: postData,
                        contentType: 'application/json',
                        dataType: 'json'
                    });
                postAction.done(function () {
                    tb.updateFolder(null, item);
                });
            });
            triggerClickOnItem.call(tb, item);
            tb.options.iconState.mode = 'bar';
            }
        }, [
        m('i.fa.fa-plus'),
        m('span.hidden-xs', 'Add')
    ]);
 }


function _poToolbar (){
    var tb = this; 
    var generalButtons = [];
    var generalIcons = tb.options.iconState.generalIcons;
    if (generalIcons.search.on) { 
        generalButtons.push(generalIcons.search.template.call(tb));
    }
    if (tb.options.iconState.mode === 'bar'){                   
        return m('.row.tb-header-row', [
                m('.col-xs-12.tb-buttons-col', [   
                        m('.fangorn-toolbar.pull-right', 
                            [   
                                tb.options.iconState.rowIcons.map(function(icon){
                                    if(icon.template){
                                        return icon.template.call(tb);                                    
                                    }
                                }),
                                generalButtons
                            ]
                        )
                    ])
            ]);  
    }
    if(tb.options.iconState.mode === 'search'){
        return m('.row.tb-header-row', [
                m('', [
                        m('.col-xs-11', tb.options.filterTemplate.call(tb)),
                        m('.col-xs-1.tb-buttons-col', 
                            m('.fangorn-toolbar.pull-right', 
                                toolbarDismissIcon.call(tb)
                            )
                        )
                    ])
            ]);  
    }
    if(tb.options.iconState.mode === 'addFolder'){
        return m('.row.tb-header-row', [
                m('', [
                        m('.col-xs-9', m('input#addNewFolder.tb-header-input', { 'placeholder' : 'Collection name'})),
                        m('.col-xs-3.tb-buttons-col', 
                            m('.fangorn-toolbar.pull-right', 
                                [
                                addFolderButton.call(tb),
                                toolbarDismissIcon.call(tb)
                                ]
                            )
                        )
                    ])
            ]);  
    }    
    if(tb.options.iconState.mode === 'rename'){
        return m('.row.tb-header-row', [
                m('', [
                        m('.col-xs-9', m('input#renameInput.tb-header-input', { value : tb.multiselected[0].data.name })),
                        m('.col-xs-3.tb-buttons-col', 
                            m('.fangorn-toolbar.pull-right', 
                                [
                                renameButton.call(tb),
                                toolbarDismissIcon.call(tb)
                                ]
                            )
                        )
                    ])
            ]);  
    }
    if(tb.options.iconState.mode === 'addProject'){
        return m('.row.tb-header-row', [
                m('', [
                        m('.col-xs-9', [
                                m('input#addprojectInput.tb-header-input', { config : function(){ applyTypeahead.call(tb);}, type : 'text', placeholder : 'Name of the project to find'}),
                                m('#add-link-warning.text-warning.p-sm')
                            ]
                        ),
                        m('.col-xs-3.tb-buttons-col', 
                            m('.fangorn-toolbar.pull-right', 
                                [
                                addProjectButton.call(tb),
                                toolbarDismissIcon.call(tb)
                                ]
                            )
                        )
                    ])
            ]);  
    }   

} 

function _poDefineToolbar (item){
    var tb = this; 
    var buttons = [];
    if(!item.data.urls) { return; }
    var url = item.data.urls.fetch;
    var theItem = item.data;
    var theParentNode = item.parent();
    var theParentNodeID = theParentNode.data.node_id;
    $('.fangorn-toolbar-icon').tooltip('destroy');

    if (!item.data.isSmartFolder) {
        if (url !== null) {
            buttons.push(
            { name : 'gotoEvent', template : function(){
                return m('.fangorn-toolbar-icon.text-primary', {
                    'data-toggle' : 'tooltip',
                    'title':  'Opens the project in same window. Use Command + Click to open in new window.',
                    'data-placement' : 'bottom',
                        onclick : function(event) { _gotoEvent.call(tb, event, item); }
                    }, [
                    m('i.fa.fa-external-link'),
                    m('span.hidden-xs','Open')
                ]);
            }}
            );
        }
    }

    if(!item.data.isSmartFolder && (item.data.isDashboard || item.data.isFolder) ) {
        buttons.push(
        { name : 'addFolder', template : function(){
            return m('.fangorn-toolbar-icon.text-primary', {
                    'data-toggle' : 'tooltip',
                    'title':  'Adds a Collection to visually organize your projects or components.',
                    'data-placement' : 'bottom',
                    onclick : function(event) {  
                        tb.options.iconState.mode = 'addFolder';
                    }
                }, [
                m('i.fa.fa-cubes'),
                m('span','Add Collection')
            ]);
        }},
        { name : 'addExistingProject', template : function(){
            return m('.fangorn-toolbar-icon.text-primary', {
                    'data-toggle' : 'tooltip',
                    'title':  'Adds an existing project or component to the Collection.',
                    'data-placement' : 'bottom',
                    onclick : function(event) {
                        tb.options.iconState.mode = 'addProject';
                    }
                }, [
                m('i.fa.fa-cube'),
                m('span','Add Existing Project')
            ]);
        }}
        );
    }
    if(!item.data.isFolder && item.data.parentIsFolder && !item.parent().data.isSmartFolder) {
        buttons.push(
        { name : 'removeFromFolder', template : function(){
            return m('.fangorn-toolbar-icon.text-primary', {
                    'data-toggle' : 'tooltip',
                    'title':  'Removes the selected row from the Collection. This action does NOT delete the project.',
                    'data-placement' : 'bottom',
                    onclick : function(event) {  
                        var url = '/api/v1/folder/' + theParentNodeID + '/pointer/' + theItem.node_id,
                            deleteAction = $.ajax({
                                type: 'DELETE',
                                url: url,
                                contentType: 'application/json',
                                dataType: 'json'
                            });
                        deleteAction.done(function () {
                            tb.updateFolder(null, theParentNode);

                        });
                    }
                }, [
                m('i.fa.fa-minus'),
                m('span','Remove From Folder')
            ]);
        }}
        );
    }
    if(!item.data.isDashboard && !item.data.isRegistration && item.data.permissions && item.data.permissions.edit){
        buttons.push(
        { name : 'renameItem', template : function(){
            return m('.fangorn-toolbar-icon.text-primary', {
                    'data-toggle' : 'tooltip',
                    'title':  'Change the name of the Collection or project',
                    'data-placement' : 'bottom',
                    onclick : function(event) {  
                        tb.options.iconState.mode = 'rename';
                    }
                }, [
                m('i.fa.fa-font'),
                m('span','Rename')
            ]);
        }}
        );
    }
    if(item.data.isFolder && !item.data.isDashboard && !item.data.isSmartFolder){
        buttons.push(
        { name : 'deleteFolder', template : function(){
            return m('#deleteFolder.fangorn-toolbar-icon.text-primary', {
                    'data-toggle' : 'tooltip',
                    'title':  'Deletes a collection.',
                    'data-placement' : 'bottom',
                    onclick : function(event) {
                        _deleteFolder.call(tb, item, theItem);
                    }
                }, [
                m('i.fa.fa-trash'),
                m('span','Delete Collection')
            ]);
        }}
        );
    }


   item.icons = buttons;
}

function _deleteFolder (item) {
    var tb = this;
    var theItem = item.data;
    
    function runDeleteFolder (){
        var url = '/api/v1/folder/' + theItem.node_id;
        var deleteAction = $.ajax({
                type: 'DELETE',
                url: url,
                contentType: 'application/json',
                dataType: 'json'
            });
        deleteAction.done(function () {
            tb.updateFolder(null, item.parent());
            tb.modal.dismiss();
            tb.select('.tb-row').first().trigger('click');
        });
    }

    var mithrilContent = m('div', [
            m('h3.break-word', 'Delete "' + theItem.name + '"?'),
            m('p', 'Are you sure you want to delete this Collection? This will also delete any Collections ' +
            'inside this one. You will not delete any projects in this Collection.')
        ]);
    var mithrilButtons = m('div', [
            m('span.tb-modal-btn', { 'class' : 'text-primary', onclick : function() { tb.modal.dismiss(); } }, 'Cancel'),
            m('span.tb-modal-btn', { 'class' : 'text-danger', onclick : function() { runDeleteFolder(); }  }, 'Delete')
        ]);
    tb.modal.update(mithrilContent, mithrilButtons);
}

//
/**
 * OSF-specific Treebeard options common to all addons.
 * For documentation visit: https://github.com/caneruguz/treebeard/wiki
 */
var tbOptions = {
    rowHeight : 27,         // user can override or get from .tb-row height
    showTotal : 15,         // Actually this is calculated with div height, not needed. NEEDS CHECKING
    paginate : false,       // Whether the applet starts with pagination or not.
    paginateToggle : false, // Show the buttons that allow users to switch between scroll and paginate.
    uploads : false,         // Turns dropzone on/off.
    columnTitles : _poColumnTitles,
    resolveRows : _poResolveRows,
    showFilter : true,     // Gives the option to filter by showing the filter box.
    title : false,          // Title of the grid, boolean, string OR function that returns a string.
    allowMove : true,       // Turn moving on or off.
    moveClass : 'po-draggable',
    hoverClass : 'fangorn-hover',
    hoverClassMultiselect : 'fangorn-selected',
    togglecheck : _poToggleCheck,
    sortButtonSelector : {
        up : 'i.fa.fa-chevron-up',
        down : 'i.fa.fa-chevron-down'
    },
    sortDepth : 1,
    dragOptions : {},
    dropOptions : {},
    dragEvents : {
        start : _poDragStart
    },
    dropEvents : {
        drop : _poDrop,
        over : _poOver
    },
    onload : function () {
        var tb = this,
            rowDiv = tb.select('.tb-row');
        _poLoadOpenChildren.call(tb);
       rowDiv.first().trigger('click');

        $('.gridWrapper').on('mouseout', function(){
            rowDiv.removeClass('po-hover');
        });
        $(document).on('keypress', '#renameInput', function(){
            if(tb.pressedKey === 13) {
                _renameEvent.call(tb);
            }
        });
        $(document).on('keypress', '#addNewFolder', function(){
            if(tb.pressedKey === 13) {
                _addFolderEvent.call(tb);
            }
        });
    },
    createcheck : function (item, parent) {
        return true;
    },
    deletecheck : function (item) {
        return true;
    },
    ontogglefolder : function (item, event) {
        if (event) {
            saveExpandState(item.data);
        }
        if (!item.open) {
            item.load = false;
        }
        $('[data-toggle="tooltip"]').tooltip();
    },
    onscrollcomplete : function(){
        $('[data-toggle="tooltip"]').tooltip();
        _cleanupMithril();
    },
    onmultiselect : _poMultiselect,
    resolveIcon : _poResolveIcon,
    resolveToggle : _poResolveToggle,
    resolveLazyloadUrl : _poResolveLazyLoad,
    lazyLoadOnLoad : expandStateLoad,
    resolveRefreshIcon : function() {
        return m('i.fa.fa-refresh.fa-spin');
    },
    headerTemplate : _poToolbar,
    // Not treebeard options, specific to Fangorn
    iconState : {
        mode : 'bar',
        generalIcons : {
            search : { on : true, template : searchButton }         
        },
        rowIcons : [{}]
        },
    defineToolbar : _poDefineToolbar,
    onselectrow : function(row) {
        console.log(row);
    }
};

/**
 * Initialize Project organizer in the fashion of Fangorn. Prepeares an option object within ProjectOrganizer
 * @param options Treebeard type options to be extended with Treebeard default options.
 * @constructor
 */
function ProjectOrganizer(options) {
    this.options = $.extend({}, tbOptions, options);
    this.grid = null; // Set by _initGrid
    this.init();
}
/**
 * Project organizer prototype object with init functions set to Treebeard.
 * @type {{constructor: ProjectOrganizer, init: Function, _initGrid: Function}}
 */
ProjectOrganizer.prototype = {
    constructor: ProjectOrganizer,
    init: function () {
        this._initGrid();
    },
    _initGrid: function () {
        this.grid = new Treebeard(this.options);
        return this.grid;
    },
    legend: function(node) {        
        var self = this;
        var showLegend = function() {
            var keys = Object.keys(projectOrganizerCategories);
            var data = keys.map(function(key) {
                return {
                    icon: iconmap.componentIcons[key] || iconmap.projectIcons[key],
                    label: nodeCategories[key] || projectOrganizerCategories[key]
                };
            });
            var repr = function(item) {
                return [
                    m('span', {
                        className: item.icon
                    }), 
                    '  ',
                    item.label
                ];
            };
            var opts = {
                footer: m('span', ['*lighter color denotes a registration (e.g. ', 
                                   m('span', {
                                       className: iconmap.componentIcons.data + ' po-icon'
                                   }),
                                   ' becomes  ',
                                   m('span', {
                                       className: iconmap.componentIcons.data + ' po-icon-registered'
                                   }),
                                   ' )'
                                  ])
            };
            self.grid.tbController.modal.update(legendView(data, repr, opts));
            self.grid.tbController.modal.show();
        };
        node.onclick = showLegend;
        return m.render(
            node,
            m('span', {
                className: iconmap.info,
                click: showLegend
            })
        );
    }
};

module.exports = {
    ProjectOrganizer: ProjectOrganizer,
    _whichIsContainer: whichIsContainer,
    _canAcceptDrop: canAcceptDrop
};<|MERGE_RESOLUTION|>--- conflicted
+++ resolved
@@ -28,32 +28,12 @@
 // Initialize projectOrganizer object (separate from the ProjectOrganizer constructor at the end)
 var projectOrganizer = {};
 
-<<<<<<< HEAD
 // Link ID's used to add existing project to folder
     var linkName;
     var linkID;
 
 // Cross browser key codes for the Command key
 var commandKeys = [224, 17, 91, 93]; 
-=======
-// Templates load once
-var detailTemplateSource = $('#project-detail-template').html();
-if(detailTemplateSource) {
-    var detailTemplate = Handlebars.compile(detailTemplateSource);
-}
-
-var multiItemDetailTemplateSource = $('#project-detail-multi-item-template').html();
-if(multiItemDetailTemplateSource) {
-    var multiItemDetailTemplate = Handlebars.compile(multiItemDetailTemplateSource);
-}
-
-var multiItemDetailTemplateSourceNoAction = $('#project-detail-multi-item-no-action').html();
-if(multiItemDetailTemplateSourceNoAction) {
-    var multiItemDetailTemplateNoAction = Handlebars.compile(multiItemDetailTemplateSourceNoAction);
-}
-
-var $detailDiv = $('.project-details');
->>>>>>> 11dcd7a2
 
 var nodeCategories = window.contextVars.nodeCategories;
 
@@ -345,7 +325,6 @@
  * @private
  */
 function _poResolveIcon(item) {
-<<<<<<< HEAD
     var viewLink,
         icons = {
             folder : 'fa-cubes',
@@ -359,24 +338,6 @@
     viewLink = item.data.urls.fetch;
     function returnView(type) {
         var template = m('.fa', { 'class' : icons[type]});
-=======
-    var icons = iconmap.projectIcons;
-    var componentIcons = iconmap.componentIcons;
-    var viewLink = item.data.urls.fetch;
-    function returnView(type, category) {
-        var iconType = icons[type];
-        if (type === 'component' || type === 'registeredComponent') {            
-            iconType = componentIcons[category];
-        }
-        if (type === 'registeredComponent') {
-            iconType += ' po-icon-registered';
-        }
-        else {
-            iconType += ' po-icon';
-        }
-        var template = m('span', { 'class' : iconType});
-
->>>>>>> 11dcd7a2
         if (viewLink) {
             return m('a', { href : viewLink}, template);
         }
