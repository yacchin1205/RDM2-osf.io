/**
 * Handles Project Organizer on dashboard page of OSF.
 * For Treebeard and _item API's check: https://github.com/caneruguz/treebeard/wiki
 */
'use strict';

var Treebeard = require('treebeard');

// CSS
require('css/typeahead.css');
require('css/fangorn.css');
require('css/projectorganizer.css');

var Handlebars = require('handlebars');
var $ = require('jquery');
var m = require('mithril');
var bootbox = require('bootbox');
var Bloodhound = require('exports?Bloodhound!typeahead.js');
var moment = require('moment');
var Raven = require('raven-js');
var $osf = require('js/osfHelpers');
var iconmap = require('js/iconmap');
var legendView = require('js/components/legend').view;

var nodeCategories = require('json!built/nodeCategories.json');

// copyMode can be 'copy', 'move', 'forbidden', or null.
// This is set at draglogic and is used as global within this module
var copyMode = null;
// Initialize projectOrganizer object (separate from the ProjectOrganizer constructor at the end)
var projectOrganizer = {};

// Link ID's used to add existing project to folder
<<<<<<< HEAD
    var linkName;
    var linkID;

// Cross browser key codes for the Command key
var commandKeys = [224, 17, 91, 93]; 
=======
var linkName;
var linkID;
>>>>>>> a88df874

// Cross browser key codes for the Command key
var commandKeys = [224, 17, 91, 93];

var projectOrganizerCategories = $.extend({}, {
    folder: 'Collections',
    smartFolder: 'Smart Collections',
    project: 'Project',
    link:  'Link'
}, nodeCategories);


/**
 * Bloodhound is a typeahead suggestion engine. Searches here for public projects
 * @type {Bloodhound}
 */
projectOrganizer.publicProjects = new Bloodhound({
    datumTokenizer: function (d) {
        return Bloodhound.tokenizers.whitespace(d.name);
    },
    queryTokenizer: Bloodhound.tokenizers.whitespace,
    remote: {
        url: '/api/v1/search/projects/visible/?term=%QUERY&maxResults=20&includePublic=yes&includeContributed=no',
        filter: function (projects) {
            return $.map(projects, function (project) {
                return {
                    name: project.value,
                    node_id: project.id,
                    category: project.category
                };
            });
        },
        limit: 10
    }
});

/**
 * Bloodhound is a typeahead suggestion engine. Searches here for users projects
 * @type {Bloodhound}
 */
projectOrganizer.myProjects = new Bloodhound({
    datumTokenizer: function (d) {
        return Bloodhound.tokenizers.whitespace(d.name);
    },
    queryTokenizer: Bloodhound.tokenizers.whitespace,
    remote: {
        url: '/api/v1/search/projects/visible/?term=%QUERY&maxResults=20&includePublic=no&includeContributed=yes',
        filter: function (projects) {
            return $.map(projects, function (project) {
                return {
                    name: project.value,
                    node_id: project.id,
                    category: project.category
                };
            });
        },
        limit: 10
    }
});

/**
 * Edits the template for the column titles.
 * Used here to make smart folder italicized
 * @param {Object} item A Treebeard _item object for the row involved. Node information is inside item.data
 * @this Treebeard.controller Check Treebeard API for methods available
 * @private
 */
function _poTitleColumn(item) {
    var tb = this;
    var css = item.data.isSmartFolder ? 'project-smart-folder smart-folder' : '';
<<<<<<< HEAD
    return m('span', { 'class' : css , ondblclick : function(event){ 
            if(commandKeys.indexOf(tb.pressedKey) !== -1) {
                window.open(item.data.urls.fetch, '_blank');
            } else {
                window.open(item.data.urls.fetch, '_self');
            }
        }
    }, item.data.name);
=======
    return m('span', { 'class' : css , ondblclick : function (event) {
        if (commandKeys.indexOf(tb.pressedKey) !== -1) {
            window.open(item.data.urls.fetch, '_blank');
        } else {
            window.open(item.data.urls.fetch, '_self');
        }
    }
        }, item.data.name);
>>>>>>> a88df874
}

/**
 * Links for going to project pages on the action column
 * @param event Click event
 * @param {Object} item A Treebeard _item object for the row involved. Node information is inside item.data
 * @param {Object} col Column options
 * @this Treebeard.controller Check Treebeard API for methods available
 * @private
 */
function _gotoEvent(event, item) {
<<<<<<< HEAD
    var tb = this; 
    if(commandKeys.indexOf(tb.pressedKey) !== -1) {
=======
    var tb = this;
    if (commandKeys.indexOf(tb.pressedKey) !== -1) {
>>>>>>> a88df874
        window.open(item.data.urls.fetch, '_blank');
    } else {
        window.open(item.data.urls.fetch, '_self');
    }
<<<<<<< HEAD

=======
>>>>>>> a88df874
}


/**
 * Watching for escape key press
 * @param {String} nodeID Unique ID of the node
 */
function addFormKeyBindings(nodeID) {
    $('#ptd-' + nodeID).keyup(function (e) {
        if (e.which === 27) {
            $('#ptd-' + nodeID).find('.cancel-button-' + nodeID).filter(':visible').click();
            return false;
        }
    });
}


function triggerClickOnItem(item, force) {
    var row = $('.tb-row[data-id="' + item.id + '"]');
    if (force) {
        row.trigger('click');
    }

    if (row.hasClass(this.options.hoverClassMultiselect)) {
        row.trigger('click');
    }
}

/**
 * Saves the expand state of a folder so that it can be loaded based on that state
 * @param {Object} item Node data
 * @param {Function} callback
 */
function saveExpandState(item, callback) {
    var collapseUrl,
        postAction,
        expandUrl;
    if (!item.apiURL) {
        return;
    }
    if (item.expand) {
        // turn to false
        collapseUrl = item.apiURL + 'collapse/';
        postAction = $osf.postJSON(collapseUrl, {});
        postAction.done(function () {
            item.expand = false;
            if (typeof callback !== 'undefined') {
                callback();
            }
        }).fail($osf.handleJSONError);
    } else {
        // turn to true
        expandUrl = item.apiURL + 'expand/';
        postAction = $osf.postJSON(expandUrl, {});
        postAction.done(function () {
            item.expand = false;
            if (typeof callback !== 'undefined') {
                callback();
            }
        }).fail($osf.handleJSONError);
    }
}

/**
 * Contributors have first person's name and then number of contributors. This functio nreturns the proper html
 * @param {Object} item A Treebeard _item object for the row involved. Node information is inside item.data
 * @returns {Object} A Mithril virtual DOM template object
 * @private
 */
function _poContributors(item) {
    if (!item.data.contributors) {
        return '';
    }

    return item.data.contributors.map(function (person, index, arr) {
        var comma;
        if (index === 0) {
            comma = '';
        } else {
            comma = ', ';
        }
        if (index > 2) {
            return;
        }
        if (index === 2) {
            return m('span', ' + ' + (arr.length - 2));
        }
        return m('span', comma + person.name);
    });
}

/**
 * Displays who modified the data and when. i.e. "6 days ago, by Uguz"
 * @param {Object} item A Treebeard _item object for the row involved. Node information is inside item.data
 * @private
 */
function _poModified(item) {
    var personString = '';
    var dateString = '';
    if (item.data.modifiedDelta === 0) {
        return m('span');
    }
    dateString = moment.utc(item.data.dateModified).fromNow();
    if (item.data.modifiedBy !== '') {
        personString = ', by ' + item.data.modifiedBy.toString();
    }
    return m('span', dateString + personString);
}

/**
 * Organizes all the row displays based on what that item requires.
 * @param {Object} item A Treebeard _item object for the row involved. Node information is inside item.data
 * @returns {Array} An array of columns as col objects
 * @this Treebeard.controller Check Treebeard API For available methods
 * @private
 */
function _poResolveRows(item) {
    var css = '',
        draggable = false,
        default_columns;
    if (item.data.permissions) {
        draggable = item.data.permissions.movable || item.data.permissions.copyable;
    }
    if (draggable) {
        css = 'po-draggable';
    }
    // define the toolbar icons for this item
    _poDefineToolbar.call(this, item);

    item.css = '';
    default_columns = [{
        data : 'name',  // Data field name
        folderIcons : true,
        filter : true,
        css : css,
        custom : _poTitleColumn
    }, {
        data : 'contributors',
        filter : false,
        custom : _poContributors
    }, {
        data : 'dateModified',
        filter : false,
        custom : _poModified
    }];
    return default_columns;
}

/**
 * Organizes the information for Column title row.
 * @returns {Array} An array of columns with pertinent column information
 * @private
 */
function _poColumnTitles() {
    var columns = [];
    columns.push({
        title: 'Name',
        width : '50%',
        sort : true,
        sortType : 'text'
    }, {
        title : 'Contributors',
        width : '25%',
        sort : false
    }, {
        title : 'Modified',
        width : '25%',
        sort : false
    });
    return columns;
}

/**
 * Checks if folder toggle is permitted (i.e. contents are private)
 * @param {Object} item A Treebeard _item object. Node information is inside item.data
 * @this Treebeard.controller
 * @returns {boolean}
 * @private
 */
function _poToggleCheck(item) {
    if (item.data.permissions.view) {
        return true;
    }
    item.notify.update('Not allowed: Private folder', 'warning', 1, undefined);
    return false;
}

/**
 * Returns custom icons for OSF depending on the type of item
 * @param {Object} item A Treebeard _item object. Node information is inside item.data
 * @this Treebeard.controller
 * @returns {Object}  Returns a mithril template with the m() function.
 * @private
 */
function _poResolveIcon(item) {
<<<<<<< HEAD
    var viewLink,
        icons = {
            folder : 'fa-cubes',
            smartFolder : 'fa-certificate',
            project : 'fa-cube',
            registration :  'fa-th-list text-muted',
            component :  'fa-th-large',
            registeredComponent :  'fa-th-large text-muted',
            link :  'fa-link'
        };
    viewLink = item.data.urls.fetch;
    function returnView(type) {
        var template = m('.fa', { 'class' : icons[type]});
=======
    var icons = iconmap.projectIcons;
    var componentIcons = iconmap.componentIcons;
    var projectIcons = iconmap.projectIcons;
    var viewLink = item.data.urls.fetch;
    function returnView(type, category) {
        var iconType = icons[type];
        if (type === 'component' || type === 'registeredComponent') {
            iconType = componentIcons[category];
        }
        else if (type === 'project' || type === 'registeredProject') {
            iconType = projectIcons[category];
        }
        if (type === 'registeredComponent' || type === 'registeredProject') {
            iconType += ' po-icon-registered';
        } else {
            iconType += ' po-icon';
        }
        var template = m('span', { 'class' : iconType});
>>>>>>> a88df874
        if (viewLink) {
            return m('a', { href : viewLink}, template);
        }
        return template;
    }
    if (item.data.isSmartFolder) {
        return returnView('smartCollection');
    }
    if (item.data.isFolder) {
        return returnView('collection');
    }
    if (item.data.isPointer && !item.parent().data.isFolder) {
        return returnView('link');
    }
    if (item.data.isProject) {
        if (item.data.isRegistration) {
            return returnView('registeredProject', item.data.category);
        } else {
            return returnView('project', item.data.category);
        }
    }

    if (item.data.isComponent) {
        if (item.data.isRegistration) {
            return returnView('registeredComponent', item.data.category);
        }
        return returnView('component', item.data.category);
    }

    if (item.data.isPointer) {
        return returnView('link');
    }
    return returnView('collection');
}

/**
 * Returns custom folder toggle icons for OSF
 * @param {Object} item A Treebeard _item object. Node information is inside item.data
 * @this Treebeard.controller
 * @returns {string} Returns a mithril template with m() function, or empty string.
 * @private
 */
function _poResolveToggle(item) {
    var toggleMinus = m('i.fa.fa-minus'),
        togglePlus = m('i.fa.fa-plus'),
        childrenCount = item.data.childrenCount || item.children.length;
    if (item.kind === 'folder' && childrenCount > 0 && item.depth > 1) {
        if (item.open) {
            return toggleMinus;
        }
        return togglePlus;
    }
    return '';
}

/**
 * Resolves lazy load url for fetching children
 * @param {Object} item A Treebeard _item object for the row involved. Node information is inside item.data
 * @this Treebeard.controller
 * @returns {String|Boolean} Returns the fetch URL in string or false if there is no url.
 * @private
 */
function _poResolveLazyLoad(item) {

    return '/api/v1/dashboard/' + item.data.node_id;
}

/**
 * Hook to run after lazyloading has successfully loaded
 * @param {Object} item A Treebeard _item object for the row involved. Node information is inside item.data
 * @this Treebeard.controller
 * @private
 */
function expandStateLoad(item) {
    var tb = this,
        i;
    if (item.children.length === 0 && item.data.childrenCount > 0){
        item.data.childrenCount = 0;
        tb.updateFolder(null, item);
    }
    if (item.children.length > 0 && item.depth > 0) {
        for (i = 0; i < item.children.length; i++) {
            if (item.children[i].data.expand) {
                tb.updateFolder(null, item.children[i]);
            }
            if (tb.multiselected[0] && item.children[i].data.node_id === tb.multiselected[0].data.node_id) {
                triggerClickOnItem.call(tb, item.children[i], true);
            }
        }
    }
    _cleanupMithril();
}

/**
 * Loads the children of an item that need to be expanded. Unique to Projectorganizer
 * @private
 */
function _poLoadOpenChildren() {
    var tb = this;
    this.treeData.children.map(function (item) {
        if (item.data.expand) {
            tb.updateFolder(null, item);
        }
    });
}

/**
 * Hook to run after multiselect is run when an item is selected.
 * @param event Browser click event object
 * @param {Object} tree A Treebeard _item object. Node information is inside item.data
 * @this Treebeard.controller
 * @private
 */
// TODO : Cleanup
function _poMultiselect(event, tree) {
    $('.tb-header-row .twitter-typeahead').remove();
    var tb = this,
        selectedRows = filterRowsNotInParent.call(tb, tb.multiselected),
        someItemsAreFolders,
        pointerIds;
<<<<<<< HEAD
    tb.options.iconState.rowIcons = [];
    if(!tb.filterOn){
        tb.options.iconState.mode = 'bar';
    }
    if(tb.multiselected.length === 1){
=======
    _toolbarDismissEvent.call(tb);
    tb.options.iconState.rowIcons = [];
    if (!tb.filterOn) {
        tb.options.iconState.mode = 'bar';
    }
    if (tb.multiselected.length === 1) {
>>>>>>> a88df874
        // empty row icons and assign row icons from item information
        tb.options.iconState.rowIcons = tree.icons;
        //tb.options.iconState.title = tree.data.name;

        // temporarily remove classes until mithril redraws raws with another hover. 
        tb.select('#tb-tbody').removeClass('unselectable');
    } else {
        tb.select('#tb-tbody').addClass('unselectable');
<<<<<<< HEAD

       someItemsAreFolders = false;
=======
        someItemsAreFolders = false;
>>>>>>> a88df874
        pointerIds = [];
        selectedRows.forEach(function (item) {
            var thisItem = item.data;
            someItemsAreFolders = someItemsAreFolders ||
                                  thisItem.isFolder ||
                                  thisItem.isSmartFolder ||
                                  thisItem.parentIsSmartFolder ||
                                  !thisItem.permissions.movable;
            pointerIds.push(thisItem.node_id);
        });
        var detailTemplateContext;
<<<<<<< HEAD
        if(!selectedRows[0].parent().data.isFolder){
=======
        if (!selectedRows[0].parent().data.isFolder){
>>>>>>> a88df874
            // detailTemplateContext = {
            //     itemsCount: selectedRows.length
            // };
            // var theParentNode = selectedRows[0].parent();
            // var displayHTML = multiItemDetailTemplateNoAction(detailTemplateContext);
            // $detailDiv.html(displayHTML).show();
        } else {
            if (!someItemsAreFolders) {
                // detailTemplateContext = {
                //     multipleItems: true,
                //     itemsCount: selectedRows.length
                // };
                // var theParentNode = selectedRows[0].parent();
                // var displayHTML = multiItemDetailTemplate(detailTemplateContext);
                // $detailDiv.html(displayHTML).show();
                // $('#remove-links-multiple').click(function () {
                //     deleteMultiplePointersFromFolder.call(tb, pointerIds, theParentNode);
                //     createBlankProjectDetail();
                // });
                // $('#close-multi-select').click(function () {
                //     createBlankProjectDetail();
                //     return false;
                // });
            } else {
                // detailTemplateContext = {
                //     itemsCount: selectedRows.length
                // };
                // var theParentNode = selectedRows[0].parent();
                // var displayHTML = multiItemDetailTemplateNoAction(detailTemplateContext);
                // $detailDiv.html(displayHTML).show();
            }
        }



    }

}



/**
 * Deletes pointers based on their ids from the folder specified
 * @param {String} pointerIds Unique node ids
 * @param folderToDeleteFrom  What it says
 */
function deleteMultiplePointersFromFolder(pointerIds, folderToDeleteFrom) {
    var tb = this,
        folderNodeId,
        url,
        postData,
        deleteAction;
    if (pointerIds.length > 0) {
        folderNodeId = folderToDeleteFrom.data.node_id;
        url = '/api/v1/folder/' + folderNodeId + '/pointers/';
        postData = JSON.stringify({pointerIds: pointerIds});
        deleteAction = $.ajax({
            type: 'DELETE',
            url: url,
            data: postData,
            contentType: 'application/json',
            dataType: 'json'
        });
        deleteAction.done(function () {
            tb.updateFolder(null, folderToDeleteFrom);
        });
        deleteAction.fail(function (jqxhr, textStatus, errorThrown) {
            $osf.growl('Error:', textStatus + '. ' + errorThrown);
        });
    }
}

/**
 * When multiple rows are selected remove those that are not in the parent
 * @param {Array} rows List of item objects
 * @returns {Array} newRows Returns the revised list of rows
 */
function filterRowsNotInParent(rows) {
    if (this.multiselected.length < 2) {
        return this.multiselected;
    }
    var i, newRows = [],
        originalRow = this.find(this.multiselected[0].id),
        originalParent,
        currentItem;
    if (typeof originalRow !== 'undefined') {
        originalParent = originalRow.parentID;
        for (i = 0; i < rows.length; i++) {
            currentItem = rows[i];
            if (currentItem.parentID === originalParent && currentItem.id !== -1) {
                newRows.push(rows[i]);
            } else {
                $('.tb-row[data-id="' + rows[i].id + '"]').stop().css('background-color', '#D18C93').animate({ backgroundColor: '#fff'}, 500, function() { $(this).css('background-color', ''); });
            }
        }
    }
    this.multiselected = newRows;
    this.highlightMultiselect();
    return newRows;
}

/**
 * Hook for the drag start event on jquery
 * @param event jQuery UI drggable event object
 * @param ui jQuery UI draggable ui object
 * @private
 */
function _poDragStart(event, ui) {
    var itemID = $(event.target).attr('data-id'),
        item = this.find(itemID);
    if (this.multiselected.length < 2) {
        this.multiselected = [item];
    }
}

/**
 * Hook for the drop event of jQuery UI droppable
 * @param event jQuery UI droppable event object
 * @param ui jQuery UI droppable ui object
 * @private
 */
function _poDrop(event, ui) {
    var items = this.multiselected.length === 0 ? [this.find(this.selected)] : this.multiselected,
        folder = this.find($(event.target).attr('data-id'));
    dropLogic.call(this, event, items, folder);
}

/**
 * Hook for the over event of jQuery UI droppable
 * @param event jQuery UI droppable event object
 * @param ui jQuery UI droppable ui object
 * @private
 */
function _poOver(event, ui) {
    var items = this.multiselected.length === 0 ? [this.find(this.selected)] : this.multiselected,
        folder = this.find($(event.target).attr('data-id')),
        dragState = dragLogic.call(this, event, items, ui);
    $('.tb-row').removeClass('tb-h-success po-hover');
    if (dragState !== 'forbidden') {
        $('.tb-row[data-id="' + folder.id + '"]').addClass('tb-h-success');
    } else {
        $('.tb-row[data-id="' + folder.id + '"]').addClass('po-hover');
    }
}

// Sets the state of the alt key by listening for key presses in the document.
var altKey = false;
$(document).keydown(function (e) {
    if (e.altKey) {
        altKey = true;
    }
});
$(document).keyup(function (e) {
    if (!e.altKey) {
        altKey = false;
    }
});

/**
 * Sets the copy state based on which item is being dragged on which other item
 * @param {Object} event Browser drag event
 * @param {Array} items List of items being dragged at the time. Each item is a _item object
 * @param {Object} ui jQuery UI draggable drag ui object
 * @returns {String} copyMode One of the copy states, from 'copy', 'move', 'forbidden'
 */
function dragLogic(event, items, ui) {
    var canCopy = true,
        canMove = true,
        folder = this.find($(event.target).attr('data-id')),
        isSelf = false,
        dragGhost = $('.tb-drag-ghost');
    items.forEach(function (item) {
        if (!isSelf) {
            isSelf = item.id === folder.id;
        }
        canCopy = canCopy && item.data.permissions.copyable;
        canMove = canMove && item.data.permissions.movable;
    });
    if (canAcceptDrop(items, folder) && (canMove || canCopy)) {
        if (canMove && canCopy) {
            if (altKey) {
                copyMode = 'copy';
            } else {
                copyMode = 'move';
            }
        }
        if (canMove && !canCopy) {
            copyMode = 'move';
        }
        if (canCopy && !canMove) {
            copyMode = 'copy';
        }
    } else {
        copyMode = 'forbidden';
    }
    if (isSelf) {
        copyMode = 'forbidden';
    }
    // Set the cursor to match the appropriate copy mode
    // Remember that Treebeard is using tb-drag-ghost instead of ui.helper

    switch (copyMode) {
    case 'forbidden':
        dragGhost.css('cursor', 'not-allowed');
        break;
    case 'copy':
        dragGhost.css('cursor', 'copy');
        break;
    case 'move':
        dragGhost.css('cursor', 'move');
        break;
    default:
        dragGhost.css('cursor', 'default');
    }
    return copyMode;
}

/**
 * Checks if the folder can accept the items dropped on it
 * @param {Array} items List of items being dragged at the time. Each item is a _item object
 * @param {Object} folder Folder information as _item object, the drop target
 * @returns {boolean} canDrop Whether drop can happen
 */
function canAcceptDrop(items, folder, theCopyMode) {
    if (typeof theCopyMode === 'undefined') {
        theCopyMode = copyMode;
    }
    var representativeItem,
        itemParentNodeId,
        hasComponents,
        hasFolders,
        copyable,
        movable,
        canDrop;
    if (folder.data.isSmartFolder || !folder.data.isFolder) {
        return false;
    }
    // if the folder is contained by the item, return false
    representativeItem = items[0];
    if (representativeItem.isAncestor(folder) || representativeItem.id === folder.id) {
        return false;
    }
    // If trying to drop on the folder it came from originally, return false
    itemParentNodeId = representativeItem.parent().data.node_id;
    if (itemParentNodeId === folder.data.node_id) {
        return false;
    }
    hasComponents = false;
    hasFolders = false;
    copyable = true;
    movable = true;
    canDrop = true;
    items.forEach(function (item) {
        hasComponents = hasComponents || item.data.isComponent;
        hasFolders = hasFolders || item.data.isFolder;
        copyable = copyable && item.data.permissions.copyable;
        movable = movable && item.data.permissions.movable;
    });
    if (hasComponents) {
        canDrop = canDrop && folder.data.permissions.acceptsComponents;
    }
    if (hasFolders) {
        canDrop = canDrop && folder.data.permissions.acceptsFolders;
    }
    if (theCopyMode === 'move') {
        canDrop = canDrop && folder.data.permissions.acceptsMoves && movable;
    }
    if (theCopyMode === 'copy') {
        canDrop = canDrop && folder.data.permissions.acceptsCopies && copyable;
    }
    return canDrop;
}

/**
 * Where the drop actions happen
 * @param event jQuery UI drop event
 * @param {Array} items List of items being dragged at the time. Each item is a _item object
 * @param {Object} folder Folder information as _item object
 */
function dropLogic(event, items, folder) {
    var tb = this,
        theFolderNodeID,
        getChildrenURL,
        folderChildren,
        sampleItem,
        itemParent,
        itemParentNodeID,
        getAction;
    if (typeof folder !== 'undefined' && !folder.data.isSmartFolder && folder !== null && folder.data.isFolder) {
        theFolderNodeID = folder.data.node_id;
        getChildrenURL = folder.data.apiURL + 'get_folder_pointers/';
        sampleItem = items[0];
        itemParent = sampleItem.parent();
        itemParentNodeID = itemParent.data.node_id;
        if (itemParentNodeID !== theFolderNodeID) { // This shouldn't happen, but if it does, it's bad
            getAction = $.getJSON(getChildrenURL, function (data) {
                folderChildren = data;
                var itemsToMove = [],
                    itemsNotToMove = [],
                    postInfo;
                items.forEach(function (item) {
                    if ($.inArray(item.data.node_id, folderChildren) === -1) { // pointer not in folder to be moved to
                        itemsToMove.push(item.data.node_id);
                    } else if (copyMode === 'move') { // Pointer is already in the folder and it's a move
                                // We  need to make sure not to delete the folder if the item is moved to the same folder.
                                // When we add the ability to reorganize within a folder, this will have to change.
                        itemsNotToMove.push(item.data.node_id);
                    }
                });
                postInfo = {
                    'copy': {
                        'url': '/api/v1/project/' + theFolderNodeID + '/pointer/',
                        'json': {
                            nodeIds: itemsToMove
                        }
                    },
                    'move': {
                        'url': '/api/v1/pointers/move/',
                        'json': {
                            pointerIds: itemsToMove,
                            toNodeId: theFolderNodeID,
                            fromNodeId: itemParentNodeID
                        }
                    }
                };
                if (copyMode === 'copy' || copyMode === 'move') {
                    deleteMultiplePointersFromFolder.call(tb, itemsNotToMove, itemParent);
                    if (itemsToMove.length > 0) {
                        var url = postInfo[copyMode].url,
                            postData = JSON.stringify(postInfo[copyMode].json),
                            outerFolder = whichIsContainer.call(tb, itemParent, folder),
                            postAction = $.ajax({
                                type: 'POST',
                                url: url,
                                data: postData,
                                contentType: 'application/json',
                                dataType: 'json'
                            });
                        postAction.always(function (result) {
                            if (copyMode === 'move') {
                                if (!outerFolder) {
                                    tb.updateFolder(null, itemParent);
                                    tb.updateFolder(null, folder);
                                } else {
                                    // if item is closed folder save expand state to be open
                                    if(!folder.data.expand){
                                        saveExpandState(folder.data, function(){
                                            tb.updateFolder(null, outerFolder);
                                        });
                                    } else {
                                        tb.updateFolder(null, outerFolder);
                                    }
                                }
                            } else {
                                tb.updateFolder(null, folder);
                            }
                        });
                        postAction.fail(function (jqxhr, textStatus, errorThrown) {
                            $osf.growl('Error:', textStatus + '. ' + errorThrown);
                        });
                    }
                }
            });
            getAction.fail(function (jqxhr, textStatus, errorThrown) {
                $osf.growl('Error:', textStatus + '. ' + errorThrown);
            });
        } else {
            Raven.captureMessage('Project dashboard: Parent node (' + itemParentNodeID + ') == Folder Node (' + theFolderNodeID + ')');
        }
    } else {
        if (typeof folder === 'undefined') {
            Raven.captureMessage('onDrop folder is undefined.');
        }
    }
    $('.project-organizer-dand').css('cursor', 'default');
}

/**
 * Checks if one of the items being moved contains the other. To check for adding parents to children
 * @param {Object} itemOne Treebeard _item object, has the _item API
 * @param {Object} itemTwo Treebeard _item object, has the _item API
 * @returns {null|Object} Returns object if one is containing the other. Null if neither or both
 */
function whichIsContainer(itemOne, itemTwo) {
    var isOneAncestor = itemOne.isAncestor(itemTwo),
        isTwoAncestor = itemTwo.isAncestor(itemOne);
    if (isOneAncestor && isTwoAncestor) {
        return null;
    }
    if (isOneAncestor) {
        return itemOne;
    }
    if (isTwoAncestor) {
        return itemTwo;
    }
    return null;
}

function _cleanupMithril() {
    // Clean up Mithril related redraw issues
    $('.tb-toggle-icon').each(function(){
        var children = $(this).children('i');
        if (children.length > 1) {
            children.last().remove();
        }
    });
}

/** 
 * Toolbar icon templates and click functions 
 *
 */

<<<<<<< HEAD
 function _toolbarDismissEvent ( ){
    var tb = this;
    $('.tb-header-row .twitter-typeahead').remove();
    tb.options.iconState.mode = 'bar'; 
    tb.resetFilter();
    tb.filterText(''); 
 }

function toolbarDismissIcon (){
    var tb = this;
    return m('.fangorn-toolbar-icon', {
            onclick : function () { 
                _toolbarDismissEvent.call(tb);
            }
        },
        m('i.fa.fa-times')
    );
}
 function searchButton (){
    var tb = this;
    return m('.fangorn-toolbar-icon.text-info', { 
            'data-toggle' : 'tooltip',
            'title':  'Switch to search panel to filter rows below.',
            'data-placement' : 'bottom',
            onclick : function () { tb.options.iconState.mode = 'search'; }
        }, [
        m('i.fa.fa-search'),
        m('span.hidden-xs', 'Search')
    ]);
 }
 
 function _addFolderEvent () {
    var tb = this;
    var val = $.trim($('#addNewFolder').val());
    if(tb.multiselected.length !== 1 || val.length < 1){
        tb.options.iconState.mode = 'bar'; 
        return; 
    }
    var item = tb.multiselected[0];
    var theItem = item.data;
    var url = '/api/v1/folder/',
    postData = {
        node_id: theItem.node_id,
        title: val
    };
=======
function _toolbarDismissEvent() {
    var tb = this;
    $('.tb-header-row .twitter-typeahead').remove();
    tb.options.iconState.mode = 'bar';
    tb.resetFilter();
    tb.filterText('');
    m.redraw();
}

function toolbarDismissIcon() {
    var tb = this;
    return m('.fangorn-toolbar-icon', {
        onclick : function () {
            _toolbarDismissEvent.call(tb);
        }
    },
        m('i.fa.fa-times')
        );
}
function searchButton() {
    var tb = this;
    return m('.fangorn-toolbar-icon.text-info', {
        'data-toggle' : 'tooltip',
        'title':  'Switch to search panel to filter rows below.',
        'data-placement' : 'bottom',
        onclick : function () {
            tb.options.iconState.mode = 'search';
            tb.clearMultiselect();
        }
    }, [
        m('i.fa.fa-search'),
        m('span.hidden-xs', 'Search')
    ]);
}

function _addFolderEvent() {
    var tb = this;
    var val = $.trim($('#addNewFolder').val());
    if (tb.multiselected.length !== 1 || val.length < 1) {
        tb.options.iconState.mode = 'bar';
        return;
    }
    var item = tb.multiselected[0];
    var theItem = item.data;
    var url = '/api/v1/folder/';
    var postData = {
            node_id: theItem.node_id,
            title: val
        };
>>>>>>> a88df874
    theItem.expand = false;
    saveExpandState(theItem, function () {
        var putAction = $osf.putJSON(url, postData);
        putAction.done(function () {
            tb.updateFolder(null, item);
            triggerClickOnItem.call(tb, item);
        }).fail($osf.handleJSONError);

    });
<<<<<<< HEAD
    tb.options.iconState.mode = 'bar'; 
 }

 function addFolderButton (){
    var tb = this;
    return m('.fangorn-toolbar-icon.text-info', { 
            onclick : function () { 
                _addFolderEvent.call(tb);
            }
        }, [
        m('i.fa.fa-plus'),
        m('span.hidden-xs', 'Add')
    ]);
 }

function _renameEvent () {
    var tb = this;
    var val = $.trim($('#renameInput').val());
    if(tb.multiselected.length !== 1 || val.length < 1){
        tb.options.iconState.mode = 'bar'; 
        return; 
    }
    var item = tb.multiselected[0];
    var theItem = item.data;
    var url = theItem.apiURL + 'edit/',
        postAction,
        postData = {
=======
    tb.options.iconState.mode = 'bar';
}

function addFolderButton() {
    var tb = this;
    return m('.fangorn-toolbar-icon.text-info', {
        onclick : function () {
            _addFolderEvent.call(tb);
        }
    }, [
        m('i.fa.fa-plus'),
        m('span.hidden-xs', 'Add')
    ]);
}

function _renameEvent() {
    var tb = this;
    var val = $.trim($('#renameInput').val());
    if (tb.multiselected.length !== 1 || val.length < 1) {
        tb.options.iconState.mode = 'bar';
        return;
    }
    var item = tb.multiselected[0];
    var theItem = item.data;
    var url = theItem.apiURL + 'edit/';
    var postAction;
    var postData = {
>>>>>>> a88df874
            name: 'title',
            value: val
        };
    postAction = $osf.postJSON(url, postData);
    postAction.done(function () {
        tb.updateFolder(null, tb.find(1));
        // Also update every
    }).fail($osf.handleJSONError);
<<<<<<< HEAD
    tb.options.iconState.mode = 'bar'; 
}

 function renameButton (){
    var tb = this;
    return m('.fangorn-toolbar-icon.text-info', { 
            onclick : function () { 
                _renameEvent.call(tb);
            }
        }, [
        m('i.fa.fa-pencil'),
        m('span.hidden-xs', 'Rename')
    ]);
 }


function applyTypeahead () {
=======
    tb.options.iconState.mode = 'bar';
}

function renameButton() {
    var tb = this;
    return m('.fangorn-toolbar-icon.text-info', {
        onclick : function () {
            _renameEvent.call(tb);
        }
    }, [
        m('i.fa.fa-pencil'),
        m('span.hidden-xs', 'Rename')
    ]);
}

function applyTypeahead() {
>>>>>>> a88df874
    var tb = this;
    var item = tb.multiselected[0];
    var theItem = item.data;
    projectOrganizer.myProjects.initialize();
    projectOrganizer.publicProjects.initialize();
    // injecting error into search results from https://github.com/twitter/typeahead.js/issues/747
    var mySourceWithEmptySelectable = function (q, cb) {
        var emptyMyProjects = [{ error: 'There are no matching projects to which you contribute.' }];
        projectOrganizer.myProjects.get(q, injectEmptySelectable);
        function injectEmptySelectable(suggestions) {
            if (suggestions.length === 0) {
                cb(emptyMyProjects);
            } else {
                cb(suggestions);
            }
        }
    };
    var publicSourceWithEmptySelectable = function (q, cb) {
        var emptyPublicProjects = { error: 'There are no matching public projects.' };
        projectOrganizer.publicProjects.get(q, injectEmptySelectable);
        function injectEmptySelectable(suggestions) {
            if (suggestions.length === 0) {
                cb([emptyPublicProjects]);
            } else {
                cb(suggestions);
            }
        }
    };

<<<<<<< HEAD

=======
>>>>>>> a88df874
    if (!theItem.isSmartFolder) {
        $('#addprojectInput').typeahead('destroy');
        $('#addprojectInput').typeahead({
            highlight: true
        }, {
            name: 'my-projects',
            displayKey: function (data) {
                return data.name;
            },
            source: mySourceWithEmptySelectable,
            templates: {
                header: function () {
                    return '<h3 class="category">My Projects</h3>';
                },
                suggestion: function (data) {
                    if (typeof data.name !== 'undefined') {
                        return '<p>' + data.name + '</p>';
                    }
                    return '<p>' + data.error + '</p>';
                }
            }
        }, {
            name: 'public-projects',
            displayKey: function (data) {
                return data.name;
            },
            source: publicSourceWithEmptySelectable,
            templates: {
                header: function () {
                    return '<h3 class="category">Public Projects</h3>';
                },
                suggestion: function (data) {
                    if (typeof data.name !== 'undefined') {
                        return '<p>' + data.name + '</p>';
                    }
                    return '<p>' + data.error + '</p>';
                }
            }
        });
        $('#addprojectInput').bind('keyup', function (event) {
            var key = event.keyCode || event.which,
                buttonEnabled = $('#add-link-button').hasClass('tb-disabled');

            if (key === 13) {
                if (buttonEnabled) {
                    $('#add-link-button').click(); //submits if the control is active
                }
            } else {
                $('#add-link-warning').text('');
                $('#add-link-button').addClass('tb-disabled');
                linkName = '';
                linkID = '';
            }
        });
        $('#addprojectInput').bind('typeahead:selected', function (obj, datum, name) {
            var getChildrenURL = theItem.apiURL + 'get_folder_pointers/',
                children;
            $.getJSON(getChildrenURL, function (data) {
                children = data;
                if (children.indexOf(datum.node_id) === -1) {
                    $('#add-link-button').removeClass('tb-disabled');
                    linkName = datum.name;
                    linkID = datum.node_id;
                } else {
                    $('#add-link-warning').text('This project is already in the folder');
                }
            }).fail($osf.handleJSONError);
        });
    }

}

<<<<<<< HEAD
 function addProjectButton (){
=======
function addProjectButton() {
>>>>>>> a88df874
    var tb = this;
    var item = tb.multiselected[0];
    var theItem = item.data;

    return m('#add-link-button.fangorn-toolbar-icon.text-info.tb-disabled', {
<<<<<<< HEAD
            onclick : function () { 

=======
        onclick : function () {
>>>>>>> a88df874
            var url = '/api/v1/pointer/',
                postData = JSON.stringify({
                    pointerID: linkID,
                    toNodeID: theItem.node_id
                });
            theItem.expand = false;
            saveExpandState(theItem, function () {
                var postAction = $.ajax({
                        type: 'POST',
                        url: url,
                        data: postData,
                        contentType: 'application/json',
                        dataType: 'json'
                    });
                postAction.done(function () {
                    tb.updateFolder(null, item);
                });
            });
            triggerClickOnItem.call(tb, item);
            tb.options.iconState.mode = 'bar';
<<<<<<< HEAD
            }
        }, [
        m('i.fa.fa-plus'),
        m('span.hidden-xs', 'Add')
    ]);
 }


function _poToolbar (){
    var tb = this; 
    var generalButtons = [];
    var generalIcons = tb.options.iconState.generalIcons;
    if (generalIcons.search.on) { 
        generalButtons.push(generalIcons.search.template.call(tb));
    }
    if (tb.options.iconState.mode === 'bar'){                   
        return m('.row.tb-header-row', [
                m('.col-xs-12.tb-buttons-col', [   
                        m('.fangorn-toolbar.pull-right', 
                            [   
                                tb.options.iconState.rowIcons.map(function(icon){
                                    if(icon.template){
                                        return icon.template.call(tb);                                    
                                    }
                                }),
                                generalButtons
                            ]
                        )
                    ])
            ]);  
    }
    if(tb.options.iconState.mode === 'search'){
        return m('.row.tb-header-row', [
                m('', [
                        m('.col-xs-11', tb.options.filterTemplate.call(tb)),
                        m('.col-xs-1.tb-buttons-col', 
                            m('.fangorn-toolbar.pull-right', 
                                toolbarDismissIcon.call(tb)
                            )
                        )
                    ])
            ]);  
    }
    if(tb.options.iconState.mode === 'addFolder'){
        return m('.row.tb-header-row', [
                m('', [
                        m('.col-xs-9', m('input#addNewFolder.tb-header-input', { 'placeholder' : 'Collection name'})),
                        m('.col-xs-3.tb-buttons-col', 
                            m('.fangorn-toolbar.pull-right', 
                                [
                                addFolderButton.call(tb),
                                toolbarDismissIcon.call(tb)
                                ]
                            )
                        )
                    ])
            ]);  
    }    
    if(tb.options.iconState.mode === 'rename'){
        return m('.row.tb-header-row', [
                m('', [
                        m('.col-xs-9', m('input#renameInput.tb-header-input', { value : tb.multiselected[0].data.name })),
                        m('.col-xs-3.tb-buttons-col', 
                            m('.fangorn-toolbar.pull-right', 
                                [
                                renameButton.call(tb),
                                toolbarDismissIcon.call(tb)
                                ]
                            )
                        )
                    ])
            ]);  
    }
    if(tb.options.iconState.mode === 'addProject'){
        return m('.row.tb-header-row', [
                m('', [
                        m('.col-xs-9', [
                                m('input#addprojectInput.tb-header-input', { config : function(){ applyTypeahead.call(tb);}, type : 'text', placeholder : 'Name of the project to find'}),
                                m('#add-link-warning.text-warning.p-sm')
                            ]
                        ),
                        m('.col-xs-3.tb-buttons-col', 
                            m('.fangorn-toolbar.pull-right', 
                                [
                                addProjectButton.call(tb),
                                toolbarDismissIcon.call(tb)
                                ]
                            )
                        )
                    ])
            ]);  
    }   

} 

function _poDefineToolbar (item){
    var tb = this; 
    var buttons = [];
    if(!item.data.urls) { return; }
=======
        }
    }, [
        m('i.fa.fa-plus'),
        m('span.hidden-xs', 'Add')
    ]);
}

function showLegend() {
    var tb = this;
    var keys = Object.keys(projectOrganizerCategories);
    var data = keys.map(function (key) {
        return {
            icon: iconmap.componentIcons[key] || iconmap.projectIcons[key],
            label: nodeCategories[key] || projectOrganizerCategories[key]
        };
    });
    var repr = function (item) {
        return [
            m('span', {
                className: item.icon
            }),
            '  ',
            item.label
        ];
    };
    var opts = {
        footer: m('span', ['*lighter color denotes a registration (e.g. ',
            m('span', {
                className: iconmap.componentIcons.data + ' po-icon'
            }),
            ' becomes  ',
            m('span', {
                className: iconmap.componentIcons.data + ' po-icon-registered'
            }),
            ' )'
            ])
    };
    tb.modal.update(legendView(data, repr, opts));
    tb.modal.show();
}

function infoIcon() {
    var tb = this;
    return m('.fangorn-toolbar-icon.text-info', {
        'data-toggle' : 'tooltip',
        'title':  'Icon legend',
        'data-placement' : 'bottom',
        onclick : function () {
            showLegend.call(tb);
        }
    }, [
        m('i.fa.fa-info')
    ]);
}

function _poToolbar() {
    var tb = this;
    var generalButtons = [];
    var generalIcons = tb.options.iconState.generalIcons;
    if (generalIcons.search.on) {
        generalButtons.push(generalIcons.search.template.call(tb));
    }

    generalButtons.push(generalIcons.info.template.call(tb));

    if (tb.options.iconState.mode === 'bar') {
        return m('.row.tb-header-row', [
            m('.col-xs-12.tb-buttons-col', [
                m('.fangorn-toolbar.pull-right',
                    [
                        tb.options.iconState.rowIcons.map(function (icon) {
                            if (icon.template) {
                                return icon.template.call(tb);
                            }
                        }),
                        generalButtons
                    ]
                        )
            ])
        ]);
    }
    if (tb.options.iconState.mode === 'search') {
        return m('.row.tb-header-row', [
            m('#searchRow', { config : function () { $('#searchRow input').focus(); }}, [
                m('.col-xs-11', tb.options.filterTemplate.call(tb)),
                m('.col-xs-1.tb-buttons-col',
                    m('.fangorn-toolbar.pull-right',
                        toolbarDismissIcon.call(tb)
                        )
                    )
            ])
        ]);
    }
    if (tb.options.iconState.mode === 'addFolder') {
        return m('.row.tb-header-row', [
            m('#collRow', { config : function () { $('#collRow input').focus(); }}, [
                m('.col-xs-9', m('input#addNewFolder.tb-header-input', { 'placeholder' : 'Collection name'})),
                m('.col-xs-3.tb-buttons-col',
                    m('.fangorn-toolbar.pull-right',
                        [
                            addFolderButton.call(tb),
                            toolbarDismissIcon.call(tb)
                        ]
                        )
                    )
            ])
        ]);
    }
    if (tb.options.iconState.mode === 'rename') {
        return m('.row.tb-header-row', [
            m('#renameRow', { config : function () { $('#renameRow input').focus(); }}, [
                m('.col-xs-9', m('input#renameInput.tb-header-input', { value : tb.multiselected[0].data.name })),
                m('.col-xs-3.tb-buttons-col',
                    m('.fangorn-toolbar.pull-right',
                        [
                            renameButton.call(tb),
                            toolbarDismissIcon.call(tb)
                        ]
                        )
                    )
            ])
        ]);
    }
    if (tb.options.iconState.mode === 'addProject') {
        return m('.row.tb-header-row', [
            m('#projRow', { config : function () { $('#projRow input').focus(); }}, [
                m('.col-xs-9', [
                    m('input#addprojectInput.tb-header-input', { config : function () { applyTypeahead.call(tb);}, type : 'text', placeholder : 'Name of the project to find'}),
                    m('#add-link-warning.text-warning.p-sm')
                ]
                    ),
                m('.col-xs-3.tb-buttons-col',
                    m('.fangorn-toolbar.pull-right',
                        [
                            addProjectButton.call(tb),
                            toolbarDismissIcon.call(tb)
                        ]
                        )
                    )
            ])
        ]);
    }
}

function _poDefineToolbar(item) {
    var tb = this;
    var buttons = [];
    if (!item.data.urls) { return; }
>>>>>>> a88df874
    var url = item.data.urls.fetch;
    var theItem = item.data;
    var theParentNode = item.parent();
    var theParentNodeID = theParentNode.data.node_id;
    $('.fangorn-toolbar-icon').tooltip('destroy');

    if (!item.data.isSmartFolder) {
        if (url !== null) {
            buttons.push(
<<<<<<< HEAD
            { name : 'gotoEvent', template : function(){
                return m('.fangorn-toolbar-icon.text-primary', {
                    'data-toggle' : 'tooltip',
                    'title':  'Opens the project in same window. Use Command + Click to open in new window.',
                    'data-placement' : 'bottom',
                        onclick : function(event) { _gotoEvent.call(tb, event, item); }
                    }, [
                    m('i.fa.fa-external-link'),
                    m('span.hidden-xs','Open')
                ]);
            }}
            );
        }
    }

    if(!item.data.isSmartFolder && (item.data.isDashboard || item.data.isFolder) ) {
        buttons.push(
        { name : 'addFolder', template : function(){
            return m('.fangorn-toolbar-icon.text-primary', {
                    'data-toggle' : 'tooltip',
                    'title':  'Adds a Collection to visually organize your projects or components.',
                    'data-placement' : 'bottom',
                    onclick : function(event) {  
                        tb.options.iconState.mode = 'addFolder';
                    }
                }, [
                m('i.fa.fa-cubes'),
                m('span','Add Collection')
            ]);
        }},
        { name : 'addExistingProject', template : function(){
            return m('.fangorn-toolbar-icon.text-primary', {
                    'data-toggle' : 'tooltip',
                    'title':  'Adds an existing project or component to the Collection.',
                    'data-placement' : 'bottom',
                    onclick : function(event) {
                        tb.options.iconState.mode = 'addProject';
                    }
                }, [
                m('i.fa.fa-cube'),
                m('span','Add Existing Project')
            ]);
        }}
        );
    }
    if(!item.data.isFolder && item.data.parentIsFolder && !item.parent().data.isSmartFolder) {
        buttons.push(
        { name : 'removeFromFolder', template : function(){
            return m('.fangorn-toolbar-icon.text-primary', {
                    'data-toggle' : 'tooltip',
                    'title':  'Removes the selected row from the Collection. This action does NOT delete the project.',
                    'data-placement' : 'bottom',
                    onclick : function(event) {  
                        var url = '/api/v1/folder/' + theParentNodeID + '/pointer/' + theItem.node_id,
                            deleteAction = $.ajax({
=======
                { name : 'gotoEvent', template : function () {
                    return m('.fangorn-toolbar-icon.text-primary', {
                        'data-toggle' : 'tooltip',
                        'title':  'Opens the project in same window. Use Command + Click to open in new window.',
                        'data-placement' : 'bottom',
                        onclick : function (event) { _gotoEvent.call(tb, event, item); }
                    }, [
                        m('i.fa.fa-external-link'),
                        m('span.hidden-xs', 'Open')
                    ]);
                }}
            );
        }
    }

    if (!item.data.isSmartFolder && (item.data.isDashboard || item.data.isFolder)) {
        buttons.push(
            { name : 'addFolder', template : function () {
                return m('.fangorn-toolbar-icon.text-primary', {
                    'data-toggle' : 'tooltip',
                    'title':  'Adds a Collection to visually organize your projects or components.',
                    'data-placement' : 'bottom',
                    onclick : function (event) {
                        tb.options.iconState.mode = 'addFolder';
                    }
                }, [
                    m('i.fa.fa-cubes'),
                    m('span', 'Add Collection')
                ]);
            }},
            { name : 'addExistingProject', template : function () {
                return m('.fangorn-toolbar-icon.text-primary', {
                    'data-toggle' : 'tooltip',
                    'title':  'Adds an existing project or component to the Collection.',
                    'data-placement' : 'bottom',
                    onclick : function (event) {
                        tb.options.iconState.mode = 'addProject';
                    }
                }, [
                    m('i.fa.fa-cube'),
                    m('span', 'Add Existing Project')
                ]);
            }}
        );
    }
    if (!item.data.isFolder && item.data.parentIsFolder && !item.parent().data.isSmartFolder) {
        buttons.push(
            { name : 'removeFromFolder', template : function () {
                return m('.fangorn-toolbar-icon.text-primary', {
                    'data-toggle' : 'tooltip',
                    'title':  'Removes the selected row from the Collection. This action does NOT delete the project.',
                    'data-placement' : 'bottom',
                    onclick : function(event) {
                        url = '/api/v1/folder/' + theParentNodeID + '/pointer/' + theItem.node_id;
                        var deleteAction = $.ajax({
>>>>>>> a88df874
                                type: 'DELETE',
                                url: url,
                                contentType: 'application/json',
                                dataType: 'json'
                            });
                        deleteAction.done(function () {
                            tb.updateFolder(null, theParentNode);

                        });
                    }
                }, [
<<<<<<< HEAD
                m('i.fa.fa-minus'),
                m('span','Remove From Folder')
            ]);
        }}
        );
    }
    if(!item.data.isDashboard && !item.data.isRegistration && item.data.permissions && item.data.permissions.edit){
        buttons.push(
        { name : 'renameItem', template : function(){
            return m('.fangorn-toolbar-icon.text-primary', {
                    'data-toggle' : 'tooltip',
                    'title':  'Change the name of the Collection or project',
                    'data-placement' : 'bottom',
                    onclick : function(event) {  
                        tb.options.iconState.mode = 'rename';
                    }
                }, [
                m('i.fa.fa-font'),
                m('span','Rename')
            ]);
        }}
        );
    }
    if(item.data.isFolder && !item.data.isDashboard && !item.data.isSmartFolder){
        buttons.push(
        { name : 'deleteFolder', template : function(){
            return m('#deleteFolder.fangorn-toolbar-icon.text-primary', {
                    'data-toggle' : 'tooltip',
                    'title':  'Deletes a collection.',
                    'data-placement' : 'bottom',
                    onclick : function(event) {
                        _deleteFolder.call(tb, item, theItem);
                    }
                }, [
                m('i.fa.fa-trash'),
                m('span','Delete Collection')
            ]);
        }}
        );
    }


   item.icons = buttons;
}

function _deleteFolder (item) {
    var tb = this;
    var theItem = item.data;
    
    function runDeleteFolder (){
=======
                    m('i.fa.fa-minus'),
                    m('span', 'Remove From Folder')
                ]);
            }}
        );
    }
    if (!item.data.isDashboard && !item.data.isRegistration && item.data.permissions && item.data.permissions.edit) {
        buttons.push(
            { name : 'renameItem', template : function () {
                return m('.fangorn-toolbar-icon.text-primary', {
                    'data-toggle' : 'tooltip',
                    'title':  'Change the name of the Collection or project',
                    'data-placement' : 'bottom',
                    onclick : function (event) {
                        tb.options.iconState.mode = 'rename';
                    }
                }, [
                    m('i.fa.fa-font'),
                    m('span', 'Rename')
                ]);
            }}
        );
    }
    if (item.data.isFolder && !item.data.isDashboard && !item.data.isSmartFolder) {
        buttons.push(
            { name : 'deleteFolder', template : function () {
                return m('#deleteFolder.fangorn-toolbar-icon.text-primary', {
                    'data-toggle' : 'tooltip',
                    'title':  'Deletes a collection.',
                    'data-placement' : 'bottom',
                    onclick : function (event) {
                        _deleteFolder.call(tb, item, theItem);
                    }
                }, [
                    m('i.fa.fa-trash'),
                    m('span', 'Delete Collection')
                ]);
            }}
        );
    }
    item.icons = buttons;
}

function _deleteFolder(item) {
    var tb = this;
    var theItem = item.data;
    function runDeleteFolder() {
>>>>>>> a88df874
        var url = '/api/v1/folder/' + theItem.node_id;
        var deleteAction = $.ajax({
                type: 'DELETE',
                url: url,
                contentType: 'application/json',
                dataType: 'json'
            });
        deleteAction.done(function () {
            tb.updateFolder(null, item.parent());
            tb.modal.dismiss();
            tb.select('.tb-row').first().trigger('click');
        });
    }
<<<<<<< HEAD

    var mithrilContent = m('div', [
            m('h3.break-word', 'Delete "' + theItem.name + '"?'),
            m('p', 'Are you sure you want to delete this Collection? This will also delete any Collections ' +
            'inside this one. You will not delete any projects in this Collection.')
=======
    var mithrilContent = m('div', [
            m('h3.break-word', 'Delete "' + theItem.name + '"?'),
            m('p', 'Are you sure you want to delete this Collection? This will also delete any Collections ' +
                'inside this one. You will not delete any projects in this Collection.')
>>>>>>> a88df874
        ]);
    var mithrilButtons = m('div', [
            m('span.tb-modal-btn', { 'class' : 'text-primary', onclick : function() { tb.modal.dismiss(); } }, 'Cancel'),
            m('span.tb-modal-btn', { 'class' : 'text-danger', onclick : function() { runDeleteFolder(); }  }, 'Delete')
        ]);
    tb.modal.update(mithrilContent, mithrilButtons);
}

<<<<<<< HEAD
//
=======
>>>>>>> a88df874
/**
 * OSF-specific Treebeard options common to all addons.
 * For documentation visit: https://github.com/caneruguz/treebeard/wiki
 */
var tbOptions = {
    rowHeight : 27,         // user can override or get from .tb-row height
    showTotal : 15,         // Actually this is calculated with div height, not needed. NEEDS CHECKING
    paginate : false,       // Whether the applet starts with pagination or not.
    paginateToggle : false, // Show the buttons that allow users to switch between scroll and paginate.
    uploads : false,         // Turns dropzone on/off.
    columnTitles : _poColumnTitles,
    resolveRows : _poResolveRows,
    showFilter : true,     // Gives the option to filter by showing the filter box.
    title : false,          // Title of the grid, boolean, string OR function that returns a string.
    allowMove : true,       // Turn moving on or off.
    moveClass : 'po-draggable',
    hoverClass : 'fangorn-hover',
    hoverClassMultiselect : 'fangorn-selected',
    togglecheck : _poToggleCheck,
    sortButtonSelector : {
        up : 'i.fa.fa-chevron-up',
        down : 'i.fa.fa-chevron-down'
    },
    sortDepth : 1,
    dragOptions : {},
    dropOptions : {},
    dragEvents : {
        start : _poDragStart
    },
    dropEvents : {
        drop : _poDrop,
        over : _poOver
    },
    onload : function () {
        var tb = this,
            rowDiv = tb.select('.tb-row');
        _poLoadOpenChildren.call(tb);
        rowDiv.first().trigger('click');

        $('.gridWrapper').on('mouseout', function () {
            rowDiv.removeClass('po-hover');
        });
<<<<<<< HEAD
        $(document).on('keypress', '#renameInput', function(){
            if(tb.pressedKey === 13) {
                _renameEvent.call(tb);
            }
        });
        $(document).on('keypress', '#addNewFolder', function(){
            if(tb.pressedKey === 13) {
=======
        $(document).on('keypress', '#renameInput', function () {
            if (tb.pressedKey === 13) {
                _renameEvent.call(tb);
            }
        });
        $(document).on('keypress', '#addNewFolder', function () {
            if (tb.pressedKey === 13) {
>>>>>>> a88df874
                _addFolderEvent.call(tb);
            }
        });
    },
    createcheck : function (item, parent) {
        return true;
    },
    deletecheck : function (item) {
        return true;
    },
    ontogglefolder : function (item, event) {
        if (event) {
            saveExpandState(item.data);
        }
        if (!item.open) {
            item.load = false;
        }
        $('[data-toggle="tooltip"]').tooltip();
    },
    onscrollcomplete : function(){
        $('[data-toggle="tooltip"]').tooltip();
        _cleanupMithril();
    },
    onmultiselect : _poMultiselect,
    resolveIcon : _poResolveIcon,
    resolveToggle : _poResolveToggle,
    resolveLazyloadUrl : _poResolveLazyLoad,
    lazyLoadOnLoad : expandStateLoad,
    resolveRefreshIcon : function() {
        return m('i.fa.fa-refresh.fa-spin');
    },
    headerTemplate : _poToolbar,
    // Not treebeard options, specific to Fangorn
    iconState : {
        mode : 'bar',
        generalIcons : {
<<<<<<< HEAD
            search : { on : true, template : searchButton }         
        },
        rowIcons : [{}]
        },
    defineToolbar : _poDefineToolbar,
    onselectrow : function(row) {
=======
            search : { on : true, template : searchButton },
            info : { on : true, template : infoIcon }
        },
        rowIcons : [{}]
    },
    defineToolbar : _poDefineToolbar,
    onselectrow : function (row) {
>>>>>>> a88df874
        console.log(row);
    }
};

/**
 * Initialize Project organizer in the fashion of Fangorn. Prepeares an option object within ProjectOrganizer
 * @param options Treebeard type options to be extended with Treebeard default options.
 * @constructor
 */
function ProjectOrganizer(options) {
    this.options = $.extend({}, tbOptions, options);
    this.grid = null; // Set by _initGrid
    this.init();
}
/**
 * Project organizer prototype object with init functions set to Treebeard.
 * @type {{constructor: ProjectOrganizer, init: Function, _initGrid: Function}}
 */
ProjectOrganizer.prototype = {
    constructor: ProjectOrganizer,
    init: function () {
        this._initGrid();
    },
    _initGrid: function () {
        this.grid = new Treebeard(this.options);
        return this.grid;
    }
};

module.exports = {
    ProjectOrganizer: ProjectOrganizer,
    _whichIsContainer: whichIsContainer,
    _canAcceptDrop: canAcceptDrop
};<|MERGE_RESOLUTION|>--- conflicted
+++ resolved
@@ -31,16 +31,8 @@
 var projectOrganizer = {};
 
 // Link ID's used to add existing project to folder
-<<<<<<< HEAD
-    var linkName;
-    var linkID;
-
-// Cross browser key codes for the Command key
-var commandKeys = [224, 17, 91, 93]; 
-=======
 var linkName;
 var linkID;
->>>>>>> a88df874
 
 // Cross browser key codes for the Command key
 var commandKeys = [224, 17, 91, 93];
@@ -111,16 +103,6 @@
 function _poTitleColumn(item) {
     var tb = this;
     var css = item.data.isSmartFolder ? 'project-smart-folder smart-folder' : '';
-<<<<<<< HEAD
-    return m('span', { 'class' : css , ondblclick : function(event){ 
-            if(commandKeys.indexOf(tb.pressedKey) !== -1) {
-                window.open(item.data.urls.fetch, '_blank');
-            } else {
-                window.open(item.data.urls.fetch, '_self');
-            }
-        }
-    }, item.data.name);
-=======
     return m('span', { 'class' : css , ondblclick : function (event) {
         if (commandKeys.indexOf(tb.pressedKey) !== -1) {
             window.open(item.data.urls.fetch, '_blank');
@@ -129,7 +111,6 @@
         }
     }
         }, item.data.name);
->>>>>>> a88df874
 }
 
 /**
@@ -141,21 +122,12 @@
  * @private
  */
 function _gotoEvent(event, item) {
-<<<<<<< HEAD
-    var tb = this; 
-    if(commandKeys.indexOf(tb.pressedKey) !== -1) {
-=======
     var tb = this;
     if (commandKeys.indexOf(tb.pressedKey) !== -1) {
->>>>>>> a88df874
         window.open(item.data.urls.fetch, '_blank');
     } else {
         window.open(item.data.urls.fetch, '_self');
     }
-<<<<<<< HEAD
-
-=======
->>>>>>> a88df874
 }
 
 
@@ -351,21 +323,6 @@
  * @private
  */
 function _poResolveIcon(item) {
-<<<<<<< HEAD
-    var viewLink,
-        icons = {
-            folder : 'fa-cubes',
-            smartFolder : 'fa-certificate',
-            project : 'fa-cube',
-            registration :  'fa-th-list text-muted',
-            component :  'fa-th-large',
-            registeredComponent :  'fa-th-large text-muted',
-            link :  'fa-link'
-        };
-    viewLink = item.data.urls.fetch;
-    function returnView(type) {
-        var template = m('.fa', { 'class' : icons[type]});
-=======
     var icons = iconmap.projectIcons;
     var componentIcons = iconmap.componentIcons;
     var projectIcons = iconmap.projectIcons;
@@ -384,7 +341,6 @@
             iconType += ' po-icon';
         }
         var template = m('span', { 'class' : iconType});
->>>>>>> a88df874
         if (viewLink) {
             return m('a', { href : viewLink}, template);
         }
@@ -500,25 +456,16 @@
  */
 // TODO : Cleanup
 function _poMultiselect(event, tree) {
-    $('.tb-header-row .twitter-typeahead').remove();
     var tb = this,
         selectedRows = filterRowsNotInParent.call(tb, tb.multiselected),
         someItemsAreFolders,
         pointerIds;
-<<<<<<< HEAD
-    tb.options.iconState.rowIcons = [];
-    if(!tb.filterOn){
-        tb.options.iconState.mode = 'bar';
-    }
-    if(tb.multiselected.length === 1){
-=======
     _toolbarDismissEvent.call(tb);
     tb.options.iconState.rowIcons = [];
     if (!tb.filterOn) {
         tb.options.iconState.mode = 'bar';
     }
     if (tb.multiselected.length === 1) {
->>>>>>> a88df874
         // empty row icons and assign row icons from item information
         tb.options.iconState.rowIcons = tree.icons;
         //tb.options.iconState.title = tree.data.name;
@@ -527,12 +474,7 @@
         tb.select('#tb-tbody').removeClass('unselectable');
     } else {
         tb.select('#tb-tbody').addClass('unselectable');
-<<<<<<< HEAD
-
-       someItemsAreFolders = false;
-=======
         someItemsAreFolders = false;
->>>>>>> a88df874
         pointerIds = [];
         selectedRows.forEach(function (item) {
             var thisItem = item.data;
@@ -544,11 +486,7 @@
             pointerIds.push(thisItem.node_id);
         });
         var detailTemplateContext;
-<<<<<<< HEAD
-        if(!selectedRows[0].parent().data.isFolder){
-=======
         if (!selectedRows[0].parent().data.isFolder){
->>>>>>> a88df874
             // detailTemplateContext = {
             //     itemsCount: selectedRows.length
             // };
@@ -962,53 +900,6 @@
  *
  */
 
-<<<<<<< HEAD
- function _toolbarDismissEvent ( ){
-    var tb = this;
-    $('.tb-header-row .twitter-typeahead').remove();
-    tb.options.iconState.mode = 'bar'; 
-    tb.resetFilter();
-    tb.filterText(''); 
- }
-
-function toolbarDismissIcon (){
-    var tb = this;
-    return m('.fangorn-toolbar-icon', {
-            onclick : function () { 
-                _toolbarDismissEvent.call(tb);
-            }
-        },
-        m('i.fa.fa-times')
-    );
-}
- function searchButton (){
-    var tb = this;
-    return m('.fangorn-toolbar-icon.text-info', { 
-            'data-toggle' : 'tooltip',
-            'title':  'Switch to search panel to filter rows below.',
-            'data-placement' : 'bottom',
-            onclick : function () { tb.options.iconState.mode = 'search'; }
-        }, [
-        m('i.fa.fa-search'),
-        m('span.hidden-xs', 'Search')
-    ]);
- }
- 
- function _addFolderEvent () {
-    var tb = this;
-    var val = $.trim($('#addNewFolder').val());
-    if(tb.multiselected.length !== 1 || val.length < 1){
-        tb.options.iconState.mode = 'bar'; 
-        return; 
-    }
-    var item = tb.multiselected[0];
-    var theItem = item.data;
-    var url = '/api/v1/folder/',
-    postData = {
-        node_id: theItem.node_id,
-        title: val
-    };
-=======
 function _toolbarDismissEvent() {
     var tb = this;
     $('.tb-header-row .twitter-typeahead').remove();
@@ -1058,7 +949,6 @@
             node_id: theItem.node_id,
             title: val
         };
->>>>>>> a88df874
     theItem.expand = false;
     saveExpandState(theItem, function () {
         var putAction = $osf.putJSON(url, postData);
@@ -1068,35 +958,6 @@
         }).fail($osf.handleJSONError);
 
     });
-<<<<<<< HEAD
-    tb.options.iconState.mode = 'bar'; 
- }
-
- function addFolderButton (){
-    var tb = this;
-    return m('.fangorn-toolbar-icon.text-info', { 
-            onclick : function () { 
-                _addFolderEvent.call(tb);
-            }
-        }, [
-        m('i.fa.fa-plus'),
-        m('span.hidden-xs', 'Add')
-    ]);
- }
-
-function _renameEvent () {
-    var tb = this;
-    var val = $.trim($('#renameInput').val());
-    if(tb.multiselected.length !== 1 || val.length < 1){
-        tb.options.iconState.mode = 'bar'; 
-        return; 
-    }
-    var item = tb.multiselected[0];
-    var theItem = item.data;
-    var url = theItem.apiURL + 'edit/',
-        postAction,
-        postData = {
-=======
     tb.options.iconState.mode = 'bar';
 }
 
@@ -1124,7 +985,6 @@
     var url = theItem.apiURL + 'edit/';
     var postAction;
     var postData = {
->>>>>>> a88df874
             name: 'title',
             value: val
         };
@@ -1133,25 +993,6 @@
         tb.updateFolder(null, tb.find(1));
         // Also update every
     }).fail($osf.handleJSONError);
-<<<<<<< HEAD
-    tb.options.iconState.mode = 'bar'; 
-}
-
- function renameButton (){
-    var tb = this;
-    return m('.fangorn-toolbar-icon.text-info', { 
-            onclick : function () { 
-                _renameEvent.call(tb);
-            }
-        }, [
-        m('i.fa.fa-pencil'),
-        m('span.hidden-xs', 'Rename')
-    ]);
- }
-
-
-function applyTypeahead () {
-=======
     tb.options.iconState.mode = 'bar';
 }
 
@@ -1168,7 +1009,6 @@
 }
 
 function applyTypeahead() {
->>>>>>> a88df874
     var tb = this;
     var item = tb.multiselected[0];
     var theItem = item.data;
@@ -1198,10 +1038,6 @@
         }
     };
 
-<<<<<<< HEAD
-
-=======
->>>>>>> a88df874
     if (!theItem.isSmartFolder) {
         $('#addprojectInput').typeahead('destroy');
         $('#addprojectInput').typeahead({
@@ -1274,22 +1110,13 @@
 
 }
 
-<<<<<<< HEAD
- function addProjectButton (){
-=======
 function addProjectButton() {
->>>>>>> a88df874
     var tb = this;
     var item = tb.multiselected[0];
     var theItem = item.data;
 
     return m('#add-link-button.fangorn-toolbar-icon.text-info.tb-disabled', {
-<<<<<<< HEAD
-            onclick : function () { 
-
-=======
         onclick : function () {
->>>>>>> a88df874
             var url = '/api/v1/pointer/',
                 postData = JSON.stringify({
                     pointerID: linkID,
@@ -1310,107 +1137,6 @@
             });
             triggerClickOnItem.call(tb, item);
             tb.options.iconState.mode = 'bar';
-<<<<<<< HEAD
-            }
-        }, [
-        m('i.fa.fa-plus'),
-        m('span.hidden-xs', 'Add')
-    ]);
- }
-
-
-function _poToolbar (){
-    var tb = this; 
-    var generalButtons = [];
-    var generalIcons = tb.options.iconState.generalIcons;
-    if (generalIcons.search.on) { 
-        generalButtons.push(generalIcons.search.template.call(tb));
-    }
-    if (tb.options.iconState.mode === 'bar'){                   
-        return m('.row.tb-header-row', [
-                m('.col-xs-12.tb-buttons-col', [   
-                        m('.fangorn-toolbar.pull-right', 
-                            [   
-                                tb.options.iconState.rowIcons.map(function(icon){
-                                    if(icon.template){
-                                        return icon.template.call(tb);                                    
-                                    }
-                                }),
-                                generalButtons
-                            ]
-                        )
-                    ])
-            ]);  
-    }
-    if(tb.options.iconState.mode === 'search'){
-        return m('.row.tb-header-row', [
-                m('', [
-                        m('.col-xs-11', tb.options.filterTemplate.call(tb)),
-                        m('.col-xs-1.tb-buttons-col', 
-                            m('.fangorn-toolbar.pull-right', 
-                                toolbarDismissIcon.call(tb)
-                            )
-                        )
-                    ])
-            ]);  
-    }
-    if(tb.options.iconState.mode === 'addFolder'){
-        return m('.row.tb-header-row', [
-                m('', [
-                        m('.col-xs-9', m('input#addNewFolder.tb-header-input', { 'placeholder' : 'Collection name'})),
-                        m('.col-xs-3.tb-buttons-col', 
-                            m('.fangorn-toolbar.pull-right', 
-                                [
-                                addFolderButton.call(tb),
-                                toolbarDismissIcon.call(tb)
-                                ]
-                            )
-                        )
-                    ])
-            ]);  
-    }    
-    if(tb.options.iconState.mode === 'rename'){
-        return m('.row.tb-header-row', [
-                m('', [
-                        m('.col-xs-9', m('input#renameInput.tb-header-input', { value : tb.multiselected[0].data.name })),
-                        m('.col-xs-3.tb-buttons-col', 
-                            m('.fangorn-toolbar.pull-right', 
-                                [
-                                renameButton.call(tb),
-                                toolbarDismissIcon.call(tb)
-                                ]
-                            )
-                        )
-                    ])
-            ]);  
-    }
-    if(tb.options.iconState.mode === 'addProject'){
-        return m('.row.tb-header-row', [
-                m('', [
-                        m('.col-xs-9', [
-                                m('input#addprojectInput.tb-header-input', { config : function(){ applyTypeahead.call(tb);}, type : 'text', placeholder : 'Name of the project to find'}),
-                                m('#add-link-warning.text-warning.p-sm')
-                            ]
-                        ),
-                        m('.col-xs-3.tb-buttons-col', 
-                            m('.fangorn-toolbar.pull-right', 
-                                [
-                                addProjectButton.call(tb),
-                                toolbarDismissIcon.call(tb)
-                                ]
-                            )
-                        )
-                    ])
-            ]);  
-    }   
-
-} 
-
-function _poDefineToolbar (item){
-    var tb = this; 
-    var buttons = [];
-    if(!item.data.urls) { return; }
-=======
         }
     }, [
         m('i.fa.fa-plus'),
@@ -1559,7 +1285,6 @@
     var tb = this;
     var buttons = [];
     if (!item.data.urls) { return; }
->>>>>>> a88df874
     var url = item.data.urls.fetch;
     var theItem = item.data;
     var theParentNode = item.parent();
@@ -1569,63 +1294,6 @@
     if (!item.data.isSmartFolder) {
         if (url !== null) {
             buttons.push(
-<<<<<<< HEAD
-            { name : 'gotoEvent', template : function(){
-                return m('.fangorn-toolbar-icon.text-primary', {
-                    'data-toggle' : 'tooltip',
-                    'title':  'Opens the project in same window. Use Command + Click to open in new window.',
-                    'data-placement' : 'bottom',
-                        onclick : function(event) { _gotoEvent.call(tb, event, item); }
-                    }, [
-                    m('i.fa.fa-external-link'),
-                    m('span.hidden-xs','Open')
-                ]);
-            }}
-            );
-        }
-    }
-
-    if(!item.data.isSmartFolder && (item.data.isDashboard || item.data.isFolder) ) {
-        buttons.push(
-        { name : 'addFolder', template : function(){
-            return m('.fangorn-toolbar-icon.text-primary', {
-                    'data-toggle' : 'tooltip',
-                    'title':  'Adds a Collection to visually organize your projects or components.',
-                    'data-placement' : 'bottom',
-                    onclick : function(event) {  
-                        tb.options.iconState.mode = 'addFolder';
-                    }
-                }, [
-                m('i.fa.fa-cubes'),
-                m('span','Add Collection')
-            ]);
-        }},
-        { name : 'addExistingProject', template : function(){
-            return m('.fangorn-toolbar-icon.text-primary', {
-                    'data-toggle' : 'tooltip',
-                    'title':  'Adds an existing project or component to the Collection.',
-                    'data-placement' : 'bottom',
-                    onclick : function(event) {
-                        tb.options.iconState.mode = 'addProject';
-                    }
-                }, [
-                m('i.fa.fa-cube'),
-                m('span','Add Existing Project')
-            ]);
-        }}
-        );
-    }
-    if(!item.data.isFolder && item.data.parentIsFolder && !item.parent().data.isSmartFolder) {
-        buttons.push(
-        { name : 'removeFromFolder', template : function(){
-            return m('.fangorn-toolbar-icon.text-primary', {
-                    'data-toggle' : 'tooltip',
-                    'title':  'Removes the selected row from the Collection. This action does NOT delete the project.',
-                    'data-placement' : 'bottom',
-                    onclick : function(event) {  
-                        var url = '/api/v1/folder/' + theParentNodeID + '/pointer/' + theItem.node_id,
-                            deleteAction = $.ajax({
-=======
                 { name : 'gotoEvent', template : function () {
                     return m('.fangorn-toolbar-icon.text-primary', {
                         'data-toggle' : 'tooltip',
@@ -1681,7 +1349,6 @@
                     onclick : function(event) {
                         url = '/api/v1/folder/' + theParentNodeID + '/pointer/' + theItem.node_id;
                         var deleteAction = $.ajax({
->>>>>>> a88df874
                                 type: 'DELETE',
                                 url: url,
                                 contentType: 'application/json',
@@ -1693,58 +1360,6 @@
                         });
                     }
                 }, [
-<<<<<<< HEAD
-                m('i.fa.fa-minus'),
-                m('span','Remove From Folder')
-            ]);
-        }}
-        );
-    }
-    if(!item.data.isDashboard && !item.data.isRegistration && item.data.permissions && item.data.permissions.edit){
-        buttons.push(
-        { name : 'renameItem', template : function(){
-            return m('.fangorn-toolbar-icon.text-primary', {
-                    'data-toggle' : 'tooltip',
-                    'title':  'Change the name of the Collection or project',
-                    'data-placement' : 'bottom',
-                    onclick : function(event) {  
-                        tb.options.iconState.mode = 'rename';
-                    }
-                }, [
-                m('i.fa.fa-font'),
-                m('span','Rename')
-            ]);
-        }}
-        );
-    }
-    if(item.data.isFolder && !item.data.isDashboard && !item.data.isSmartFolder){
-        buttons.push(
-        { name : 'deleteFolder', template : function(){
-            return m('#deleteFolder.fangorn-toolbar-icon.text-primary', {
-                    'data-toggle' : 'tooltip',
-                    'title':  'Deletes a collection.',
-                    'data-placement' : 'bottom',
-                    onclick : function(event) {
-                        _deleteFolder.call(tb, item, theItem);
-                    }
-                }, [
-                m('i.fa.fa-trash'),
-                m('span','Delete Collection')
-            ]);
-        }}
-        );
-    }
-
-
-   item.icons = buttons;
-}
-
-function _deleteFolder (item) {
-    var tb = this;
-    var theItem = item.data;
-    
-    function runDeleteFolder (){
-=======
                     m('i.fa.fa-minus'),
                     m('span', 'Remove From Folder')
                 ]);
@@ -1792,7 +1407,6 @@
     var tb = this;
     var theItem = item.data;
     function runDeleteFolder() {
->>>>>>> a88df874
         var url = '/api/v1/folder/' + theItem.node_id;
         var deleteAction = $.ajax({
                 type: 'DELETE',
@@ -1806,18 +1420,10 @@
             tb.select('.tb-row').first().trigger('click');
         });
     }
-<<<<<<< HEAD
-
-    var mithrilContent = m('div', [
-            m('h3.break-word', 'Delete "' + theItem.name + '"?'),
-            m('p', 'Are you sure you want to delete this Collection? This will also delete any Collections ' +
-            'inside this one. You will not delete any projects in this Collection.')
-=======
     var mithrilContent = m('div', [
             m('h3.break-word', 'Delete "' + theItem.name + '"?'),
             m('p', 'Are you sure you want to delete this Collection? This will also delete any Collections ' +
                 'inside this one. You will not delete any projects in this Collection.')
->>>>>>> a88df874
         ]);
     var mithrilButtons = m('div', [
             m('span.tb-modal-btn', { 'class' : 'text-primary', onclick : function() { tb.modal.dismiss(); } }, 'Cancel'),
@@ -1826,10 +1432,6 @@
     tb.modal.update(mithrilContent, mithrilButtons);
 }
 
-<<<<<<< HEAD
-//
-=======
->>>>>>> a88df874
 /**
  * OSF-specific Treebeard options common to all addons.
  * For documentation visit: https://github.com/caneruguz/treebeard/wiki
@@ -1872,15 +1474,6 @@
         $('.gridWrapper').on('mouseout', function () {
             rowDiv.removeClass('po-hover');
         });
-<<<<<<< HEAD
-        $(document).on('keypress', '#renameInput', function(){
-            if(tb.pressedKey === 13) {
-                _renameEvent.call(tb);
-            }
-        });
-        $(document).on('keypress', '#addNewFolder', function(){
-            if(tb.pressedKey === 13) {
-=======
         $(document).on('keypress', '#renameInput', function () {
             if (tb.pressedKey === 13) {
                 _renameEvent.call(tb);
@@ -1888,7 +1481,6 @@
         });
         $(document).on('keypress', '#addNewFolder', function () {
             if (tb.pressedKey === 13) {
->>>>>>> a88df874
                 _addFolderEvent.call(tb);
             }
         });
@@ -1925,14 +1517,6 @@
     iconState : {
         mode : 'bar',
         generalIcons : {
-<<<<<<< HEAD
-            search : { on : true, template : searchButton }         
-        },
-        rowIcons : [{}]
-        },
-    defineToolbar : _poDefineToolbar,
-    onselectrow : function(row) {
-=======
             search : { on : true, template : searchButton },
             info : { on : true, template : infoIcon }
         },
@@ -1940,7 +1524,6 @@
     },
     defineToolbar : _poDefineToolbar,
     onselectrow : function (row) {
->>>>>>> a88df874
         console.log(row);
     }
 };
