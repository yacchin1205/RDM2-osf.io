--- conflicted
+++ resolved
@@ -72,7 +72,7 @@
 
 NodeFetcher.prototype = {
   isFinished: function() {
-    return this.loaded >= this.total && self._promise === null;
+    return this.loaded >= this.total && this._promise === null;
   },
   isEmpty: function() {
     return this.loaded === 0 && this.isFinished();
@@ -91,10 +91,10 @@
     if (!this.nextLink) return this._promise = null;
     if (this._promise) return this._promise;
     return this._promise = m.request({method: 'GET', url: this.nextLink, config: xhrconfig, background: true})
+      .then(function(results) {this._promise = null; return results;}.bind(this))
       .then(this._success.bind(this), this._fail.bind(this))
       .then((function() {
           m.redraw(true);
-          this._promise = null;
           if(this.nextLink && this._continue) return this.resume();
       }).bind(this));
   },
@@ -148,7 +148,6 @@
     if (this.total < results.links.meta.total)
       this.total = results.links.meta.total;
 
-    this.loaded += results.data.length;
     this.nextLink = results.links.next;
     this.loaded += results.data.length;
     for(var i = 0; i < results.data.length; i++) {
@@ -568,134 +567,7 @@
 
         // Update what is viewed
         self.updateList = function _updateList (reset, itemId, collectionObject){
-<<<<<<< HEAD
-          if (!self.buildTree()) return; // Treebeard hasn't loaded yet
-=======
-            function collectionUpdateActions (collectionData) {
-                self.nodes[self.currentView().collection.data.node.id] = collectionData;
-                self.generateFiltersList(collectionData);
-                self.currentView().totalRows = collectionData.length;
-            }
-            function collectionSuccess (result){
-                var displayError = false;
-                if(result.data.length === 0 ){
-                    collectionUpdateActions(collectionData);
-                }
-                result.data.forEach(function(node, index){
-                    var indexedNode = self.indexes()[node.id];
-                    if(indexedNode){
-                        self.loadValue(++collectionObject.data.loaded / collectionObject.data.count() * 100);
-                        collectionData.push(indexedNode);
-                        // Update node information here too
-                        if(index === result.data.length - 1){
-                            collectionUpdateActions(collectionData);
-                        }
-                    } else {
-                        var url = $osf.apiV2Url('nodes/' + node.id + '/', { query : { 'related_counts' : 'children', 'embed' : 'contributors' }});
-                        m.request({method : 'GET', url : url, config : xhrconfig, background: true}).then(function(r){
-                            self.generateSets(r.data);
-                            collectionData.push(r.data);
-                            self.indexes()[node.id] = r.data;
-                            if(index === result.data.length - 1 && displayError){
-                                $osf.growl(' Some projects for this collection could not be loaded', 'Please try again later.', 'warning', 5000);
-                            }
-                            // Update node information
-                            if(index === result.data.length - 1){
-                                collectionUpdateActions(collectionData);
-                            }
-                            self.loadValue(++collectionObject.data.loaded / collectionObject.data.count() * 100);
-                            self.updateTreeData(0, collectionData, true);
-                        }, function(r){
-                            var message = 'Error loading node not belonging to user for collections with node id  ' + node.id;
-                            displayError = true;
-                            Raven.captureMessage(message, {requestReturn: r});
-                            if(index === result.data.length -1 && displayError){
-                                $osf.growl(' Some projects for this collection could not be loaded', 'Please try again later.', 'warning', 5000);
-                            }
-                        });
-                    }
-                });
-
-                self.updateTreeData(0, collectionData, true);
-            }
-
-            if(collectionObject){ // A regular collection including bookmarks
-                self.loadValue(collectionObject.data.loaded / collectionObject.data.count() * 100);
-
-                var collectionData = [];
-                var linkedNodesUrl = $osf.apiV2Url(collectionObject.data.path, { query : collectionObject.data.query});
-                if(self.nodeUrlCache[linkedNodesUrl]){
-                    collectionSuccess(self.nodeUrlCache[linkedNodesUrl]);
-                } else {
-                    m.request({method : 'GET', url : linkedNodesUrl, config : xhrconfig, background: true}).then(function(result){
-                        self.nodeUrlCache[linkedNodesUrl] = result;
-                        collectionSuccess(result);
-                    }, function(result){
-                        var message = 'Error loading nodes from collection id  ' + collectionObject.data.node.id;
-                        Raven.captureMessage(message, {requestReturn: result});
-                        $osf.growl(' "' + collectionObject + '" contents couldn\'t load', 'Please try again later.');
-                    });
-                }
-
-                return;
-            }
-
-            if(itemId) { // A project has been selected. Move context to it.
-                var processChildren = function (data) {
-                    self.currentView().contributor = [];
-                    self.currentView().tag = [];
-                    self.currentView().totalRows = data.length;
-                    self.updateTreeData(0, data, true);
-                };
-                if(!self.indexes()[itemId]){
-                    var type = self.currentView().collection.data.nodeType === 'registrations' ? 'registrations' : 'nodes';
-                    var itemUrl = $osf.apiV2Url(type + '/' + itemId + '/children/', { query : { 'related_counts' : 'children', 'embed' : 'contributors' }});
-                    m.request({method : 'GET', url : itemUrl, config : xhrconfig}).then(function(result){
-                        console.log(result);
-                        processChildren(result.data);
-                    }, function(result){
-                        var message = 'Error loading node children from server for node  ' + itemId;
-                        Raven.captureMessage(message, {requestReturn: result});
-                        $osf.growl('Project or subcomponent details couldn\'t load', 'Please try again later.', 'warning', 5000);
-                    });
-                } else {
-                    processChildren(self.indexes()[itemId].children);
-                }
-                return;
-            }
-
-            // Reset the progress bar
-            // var progress = self.nodes[self.currentView().collection.data.nodeType].treeData;
-            // if (progress) self.loadValue(progress.loaded / progress.total * 100);
-
-            var hasFilters = self.currentView().contributor.length || self.currentView().tag.length;
-            var nodeType = self.currentView().collection.data.nodeType;
-            var nodeObject = self.nodes[nodeType] === 'collection' ? self.nodes[self.currentView().collection.data.node.id] : self.fetchers[nodeType];
-            var item;
-            var viewData = [];
-
-            // var nodeData = nodeObject ? nodeObject.treeData.data : self.nodes[self.currentView().collection.data.node.id];
-
-            if(!hasFilters && nodeObject){
-                var begin;
-                var fetcher = nodeObject;
-                if( self.treeData().data) {
-                    self.updateTreeData(0, fetcher._flat, true);
-                }
-                // if((nodeObject.loaded > 0 || fetcher.isFinished()) && self.treeData().data) {
-                //     if(reset || nodeObject.treeData.loaded <= NODE_PAGE_SIZE){
-                //         begin = 0;
-                //         self.treeData().children = [];
-                //     } else {
-                //         begin = self.treeData().children.length;
-                //     }
-                //     updateTreeData(0, nodeObject._data);
-                // }
-                self.generateFiltersList(fetcher._flat);
-                self.currentView().totalRows = fetcher._flat.length;
-                return;
-            }
->>>>>>> fe106e40
+            if (!self.buildTree()) return; // Treebeard hasn't loaded yet
 
             var tags = self.currentView().tag;
             var contributors = self.currentView().contributor;
@@ -723,25 +595,6 @@
             self.currentView().totalRows = viewData.length;
         };
 
-<<<<<<< HEAD
-            function updateTreeData (begin, data, clear) {
-                if (clear)
-                  self.treeData().children = [];
-
-                for (var i = begin; i < data.length; i++){
-                    var item = data[i];
-                    if (!(item.attributes.retracted === true || item.attributes.pending_registration_approval === true)){
-                        // Filter Retractions and Pending Registrations from the "All my registrations" view.
-                        _formatDataforPO(item);
-                        var child = self.buildTree()(item, self.treeData());
-                        self.treeData().add(child);
-                    }
-                }
-                self.selected([]);
-                self.updateFolder()(null, self.treeData());
-                if(self.treeData().children[0]){
-                    $('.tb-row').first().trigger('click');
-=======
         self.updateTreeData = function (begin, data, clear) {
           var item;
             if (clear) {
@@ -754,7 +607,6 @@
                     _formatDataforPO(item);
                     var child = self.buildTree()(item, self.treeData());
                     self.treeData().add(child);
->>>>>>> fe106e40
                 }
             }
             self.selected([]);
@@ -942,46 +794,29 @@
             self.updateFilter(linkObject);
         };
 
-        self.onPageLoad = function(fetcher) {
+        self.onPageLoad = function(fetcher, pageData) {
           if(self.currentView().fetcher === fetcher) {
-            self.loadValue(fetcher.progress());
+            self.loadValue(fetcher.isFinished() ? 100 : fetcher.progress());
               self.generateFiltersList();
-              self.updateList();
+              if (!pageData) {
+                self.updateList(); // Done callback
+                return m.redraw();
+              }
+              if(self.treeData().children){
+                var begin = self.treeData().children.length;
+                var data = fetcher._flat;
+                self.updateTreeData(begin, data);
+                self.generateFiltersList(fetcher._flat);
+                self.currentView().totalRows = fetcher._flat.length;
+              }
           }
         };
 
         self.init = function _init_fileBrowser() {
             self.currentView().collection = self.systemCollections[0]; // Add linkObject to the currentView
             self.loadCategories().then(function(){
-<<<<<<< HEAD
-                function onLoad(fetcher) {
-                  if(self.currentView().fetcher === fetcher) {
-=======
-                // start loading nodes at the same time
-                // self.loadNodes('projects', 'treeData');
-                // self.loadNodes('registrations', 'treeData');
-                // self.loadNodes('projects', 'flatData');
-                // self.loadNodes('registrations', 'flatData');
-                function onLoad(type, fetcher, dataPerPage) {
-                  if(self.currentView().collection.data.nodeType === type) {
->>>>>>> fe106e40
-                      self.loadValue(fetcher.progress());
-                      if(self.breadcrumbs().length === 1){
-                          // self.updateList();
-                          if(self.treeData().children){
-                            var begin = self.treeData().children.length;
-                            var data = fetcher._flat;
-                            self.updateTreeData(begin, data);
-                            self.generateFiltersList(fetcher._flat);
-                            self.currentView().totalRows = fetcher._flat.length;
-                          }
-                      }
-                  }
-                }
-
                 self.fetchers[self.systemCollections[0].id].on(['page', 'done'], self.onPageLoad);
                 self.fetchers[self.systemCollections[1].id].on(['page', 'done'], self.onPageLoad);
-
             });
             if (!self.viewOnly){
                 var collectionsUrl = $osf.apiV2Url('collections/', { query : {'related_counts' : 'linked_nodes', 'page[size]' : self.collectionsPageSize(), 'sort' : 'date_created', 'embed' : 'node_links'}});
@@ -1100,7 +935,7 @@
                 ]) : '',
                 ctrl.nonLoadTemplate(),
                 m('.db-poOrganizer', {
-                    style : ctrl.currentView().fetcher.isEmpty() === 0 ? 'display: none' : 'display: block'
+                    style : ctrl.currentView().fetcher.isEmpty() ? 'display: none' : 'display: block'
                 },  m.component( ProjectOrganizer, projectOrganizerOptions))
             ]
             ),
@@ -1771,13 +1606,8 @@
         };
 
         var returnNameFilters = function _returnNameFilters(){
-<<<<<<< HEAD
             if(args.currentView().fetcher.isEmpty())
-=======
-            if(args.fetchers.projects.total && args.nameFilters.length === 0){
->>>>>>> fe106e40
                 return m('.text-muted.text-smaller', 'There are no collaborators in this collection yet.');
-
             var list = [];
             var item;
             var i;
