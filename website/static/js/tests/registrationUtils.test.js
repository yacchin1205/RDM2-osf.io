/*global describe, it, expect, example, before, after, beforeEach, afterEach, mocha, sinon*/
'use strict';
var assert = require('chai').assert;
var $ = require('jquery');
var utils = require('tests/utils');
var faker = require('faker');

var bootbox = require('bootbox');

var $osf = require('js/osfHelpers');
var utils = require('./utils');

window.contextVars.currentUser = {
    fullname: faker.name.findName(),
    id: 1
};
var registrationUtils = require('js/registrationUtils');

var utilities = registrationUtils.utilities;
var Comment = registrationUtils.Comment; // jshint ignore:line
var Question = registrationUtils.Question;
var MetaSchema = registrationUtils.MetaSchema;
var Draft = registrationUtils.Draft;
var RegistrationEditor = registrationUtils.RegistrationEditor;
var RegistrationManager = registrationUtils.RegistrationManager;

var mkMetaSchema = function() {
    var questions = [];
    var qid;
    for ( var i = 0; i < 3; i++ ) {
        qid = 'q' + i;
        questions.push({
            qid: qid,
            type: 'string',
            format: 'text'
        });
    }

    var params = {
        schema_name: 'My Schema',
        schema_version: 1,
        title: 'A schema',
        schema: {
            title: 'A schema',
            version: 1,
            description: 'A very interesting schema',
            fulfills: [],
            pages: [1, 1, 1].map(function() {
                return {
                    id: faker.internet.ip(),
                    title: 'Page',
                    questions: questions
                };
            })
        },
        id: 'asdfg'
    };

    var ms = new MetaSchema(params);
    return [qid, params, ms];
};

describe('Question', () => {
    var id, question, q;
    beforeEach(() => {
        id = faker.internet.ip();
        question = {
            title: faker.internet.domainWord(),
            nav: faker.internet.domainWord(),
            type: 'string',
            format: 'text',
            description: faker.lorem.sentence(),
            help: faker.lorem.sentence(),
            required: true,
            options: [1, 1, 1].map(faker.internet.domainWord)
        };
        q = new Question(question, id);
    });

    describe('#constructor', () => {
        it('loads in optional instantiation data', () => {
            assert.equal(q.id, id);
            assert.equal(q.title, question.title);
            assert.equal(q.nav, question.nav);
            assert.equal(q.type, question.type);
            assert.equal(q.format, question.format);
            assert.equal(q.description, question.description);
            assert.equal(q.help, question.help);
            assert.equal(q.required, question.required);
            assert.equal(q.options, question.options);
            assert.isDefined(q.value);
        });
    });
    describe('#isComplete', () => {
        it('is true if the Question\'s value is not blank', () => {
            assert.isFalse(q.isComplete());
            q.value('not blank');
            assert.isTrue(q.isComplete());
        });
    });
    describe('#isValid', () => {
        it('is true if the Question\'s value is not empty and the question is required', () => {
            assert.isFalse(q.value.isValid());
            q.value('not empty');
            assert.isTrue(q.value.isValid());
        });
    });
    describe('#init', () => {
        it('maps object-type Question\'s properties property to sub-Questions', () => {
            var props = {
                foo: {
                    type: 'number'
                }
            };

            var objType = new Question({
                type: 'object',
                properties: props
            });
            var obj = new Question(objType);
            assert.equal(obj.properties.foo.id, 'foo');
            assert.isDefined(obj.properties.foo.value);
        });
    });
    describe('#toggleExample', () => {
        it('toggles the value of Question.showExample', () => {
            assert.isFalse(q.showExample());
            q.toggleExample();
            assert.isTrue(q.showExample());
        });
    });
});

describe('MetaSchema', () => {
    describe('#constructor', () => {
        it('loads optional instantion data and maps question data to Question instances', () => {

            var ctx = mkMetaSchema();
            var qid = ctx[0];
            var params = ctx[1];
            var ms = ctx[2];
            assert.equal(ms.name, params.schema_name);
            assert.equal(ms.version, params.schema_version);
            assert.equal(ms.schema.pages[0].id, params.schema.pages[0].id);

            assert.isDefined(ms.schema.pages[2].questions.q0.value);
        });
    });
    describe('#flatQuestions', () => {
        it('creates a flat array of the schema questions', () => {
            var ctx = mkMetaSchema();
            var qid = ctx[0];
            var params = ctx[1];
            var ms = ctx[2];

            var questions = [];
            $.each(params.schema.pages, function(i, page) {
                $.each(page.questions, function(qid, question) {
                    questions.push(question);
                });
            });
            assert.deepEqual(questions, ms.flatQuestions());
        });
    });
});

describe('Draft', () => {
    var ms = mkMetaSchema()[2];

    var beforeRegisterUrl = faker.internet.ip();
    var registerUrl = faker.internet.ip();
    var params = {
        pk: faker.random.number(),
        registration_metadata: {},
        initiator: {
            name: faker.name.findName(),
            id: faker.internet.ip()
        },
        initiated: faker.date.past(),
        updated: faker.date.past(),
        urls: {
            before_register: beforeRegisterUrl,
            register: registerUrl
        }
    };

    var draft = new Draft(
        params, ms
    );

    describe('#constructor', () => {
        it('loads optional instantiation data and metaSchema instance', () => {
            assert.equal(draft.metaSchema.name, ms.name);
            assert.equal(draft.initiator.id, params.initiator.id);
            assert.equal(draft.updated.toString(), params.updated.toString());
        });
        it('calculates a percent completion based on the passed registration_metadata', () => {
            var ms = mkMetaSchema()[2];

            var data = {};
            var questions = ms.flatQuestions();
            $.each(questions, function(i, q) {
                data[q.id] = {
                    value: 'value'
                };
            });

            var questions = ms.flatQuestions();
            $.each(questions, function(i, q) {
                data[q.id] = {
                    value: 'value'
                };
            });

            var params = {
                pk: faker.random.number(),
                registration_metadata: data,
                initiator: {
                    name: faker.name.findName(),
                    id: faker.internet.ip()
                },
                initiated: faker.date.past(),
                updated: faker.date.past()
            };

            var draft = new Draft(params, ms);
            assert.equal(draft.completion(), 100);
        });
    });
    describe('#beforeRegister', () => {
        var endpoints = [{
            method: 'GET',
            url: beforeRegisterUrl,
            response: {
                errors: ['Error'],
                prompts: ['Prompt']
            }
        }];
        var server;
        var getJSONSpy;
        var preRegisterErrorsStub;
        var preRegisterPromptsStub;
        var registerStub;
        before(() => {
            server = utils.createServer(sinon, endpoints);
            getJSONSpy = sinon.spy($, 'getJSON');
            preRegisterErrorsStub = sinon.stub(draft, 'preRegisterErrors');
            preRegisterPromptsStub = sinon.stub(draft, 'preRegisterPrompts');
            registerStub = sinon.stub(draft, 'register');
        });
        after(() => {
            server.restore();
            $.getJSON.restore();
            draft.preRegisterErrors.restore();
            draft.preRegisterPrompts.restore();
            draft.register.restore();
        });
        afterEach(() => {
            preRegisterErrorsStub.reset();
            preRegisterPromptsStub.reset();
            registerStub.reset();
        });
        it('fetches pre-register messages', (done) => {
            draft.beforeRegister().always(function() {
                assert.isTrue(getJSONSpy.calledOnce);
                done();
            });
        });
        it('calls Draft#preRegisterErrors if there are errors', (done) => {
            draft.beforeRegister().always(function() {
                assert.isTrue(preRegisterErrorsStub.calledOnce);
                done();
            });
        });
        it('calls Draft#preRegisterPrompts if there are prompts and no errors', (done) => {
            server.respondWith(
                beforeRegisterUrl,
                function (xhr, id) {
                    xhr.respond(200,
                                {'Content-Type': 'application/json'},
                                JSON.stringify({
                                    prompts: ['Warn']
                                }));
                });
            draft.beforeRegister().always(function() {
                assert.isTrue(preRegisterPromptsStub.calledOnce);
                done();
            });
        });
        it('calls Draft#register if there are no errors and no prompts', (done) => {
            server.respondWith(
                beforeRegisterUrl,
                '{}'
            );
            draft.beforeRegister().always(function() {
                assert.isTrue(registerStub.calledOnce);
                done();
            });
        });
    });
    describe('#register', () => {
        var server;
        var postJSONStub;
        before(() => {
            server = utils.createServer(sinon, []);
            postJSONStub = sinon.stub($osf, 'postJSON', function() {
                return $.Deferred();
            });
        });
        after(() => {
            server.restore();
            $osf.postJSON.restore();
        });
        it('POSTS the data passed into beforeRegister, and redirects on a success response', (done) => {
            server.respondWith(
                beforeRegisterUrl,
                '{}'
            );
            var data = {some: 'data'};
            draft.beforeRegister(data).always(() => {
                assert.isTrue(
                    postJSONStub.calledOnce &&
                    postJSONStub.calledWith(
                        registerUrl,
                        data
                    )
                );
                done();
            });
        });
    });
});

describe('RegistrationEditor', () => {
    var ms = mkMetaSchema()[2];
    var questions = ms.flatQuestions();

    var metaData = {};
    $.each(questions, function(i, q) {
        metaData[q.id] = {
            value: faker.company.bsNoun()
        };
    });

    var beforeRegisterUrl = faker.internet.ip();
    var registerUrl = faker.internet.ip();
    var params = {
        pk: faker.random.number(),
        registration_metadata: metaData,
        initiator: {
            name: faker.name.findName(),
            id: faker.internet.ip()
        },
        initiated: faker.date.past(),
        updated: faker.date.past(),
        urls: {
            before_register: beforeRegisterUrl,
            register: registerUrl
        }
    };

    var draft = new Draft(
        params, ms
    );

    var editor;
    var createUrl = faker.internet.ip();
    var updateUrl = faker.internet.ip() + '/{draft_pk}/';
    before(() => {
        editor = new RegistrationEditor({
            create: createUrl,
            update: updateUrl
        }, '#id');
        editor.init(draft);
    });
    describe('#init', () => {
        it('loads draft data', () => {
            assert.equal(editor.draft(), draft);
        });
        it('#loads schema data into the schema', () => {
            $.each(questions, function(i, q) {
                assert.equal(q.value(), metaData[q.id].value);
            });
        });
    });
    describe('#create', () => {
        var postJSONStub;
        var updateDataStub;
        before(() => {
            postJSONStub = sinon.stub($osf, 'postJSON', function() {
                var ret = $.Deferred();
                ret.resolve({pk : '12345'});
                return ret;
            });
            updateDataStub = sinon.stub(editor, 'updateData');
        });
        after(() => {
            $osf.postJSON.restore();
            editor.updateData.restore();
        });
        it('POSTs to the create URL with the current draft state', (done) => {

            editor.create({}).always(function() {
                assert.deepEqual(
                    postJSONStub.args[0][1].schema_data,
                    {}
                );
                done();
            });
        });
    });
    describe('#save', () => {
        var putSaveDataStub;
<<<<<<< HEAD
        var updateDataStub;
        beforeEach(() => {
            putSaveDataStub = sinon.stub(editor, 'putSaveData', function() {
                var ret = $.Deferred();
                ret.resolve();
                return ret;
=======
        beforeEach(() => {
            putSaveDataStub = sinon.stub(editor, 'putSaveData', function() {
                var ret = $.Deferred();
                ret.resolve({pk: '12345'}, 1, {});
                return ret.promise();
>>>>>>> 2fd9bd94
            });
            updateDataStub = sinon.stub(editor, 'updateData');
        });
        afterEach(() => {
            editor.putSaveData.restore();
<<<<<<< HEAD
            editor.updateData.restore();
=======
>>>>>>> 2fd9bd94
        });
        it('PUTs to the update URL with the current draft state', () => {
            var metaSchema = draft.metaSchema;
            questions[0].value('Updated');
            editor.save();

            var data = {};
            $.each(questions, function(i, q) {
                data[q.id] = {
<<<<<<< HEAD
                    value: q.value(),
                    comments: []
=======
                    value: q.value()
                    // comments: []
>>>>>>> 2fd9bd94
                };
            });

            assert.isTrue(
                putSaveDataStub.calledWith(
                    {
                        schema_name: metaSchema.name,
                        schema_version: metaSchema.version,
                        schema_data: data
                    }
                )
            );
        });
    });
});<|MERGE_RESOLUTION|>--- conflicted
+++ resolved
@@ -198,13 +198,6 @@
             var ms = mkMetaSchema()[2];
 
             var data = {};
-            var questions = ms.flatQuestions();
-            $.each(questions, function(i, q) {
-                data[q.id] = {
-                    value: 'value'
-                };
-            });
-
             var questions = ms.flatQuestions();
             $.each(questions, function(i, q) {
                 data[q.id] = {
@@ -411,29 +404,16 @@
     });
     describe('#save', () => {
         var putSaveDataStub;
-<<<<<<< HEAD
-        var updateDataStub;
-        beforeEach(() => {
-            putSaveDataStub = sinon.stub(editor, 'putSaveData', function() {
-                var ret = $.Deferred();
-                ret.resolve();
-                return ret;
-=======
         beforeEach(() => {
             putSaveDataStub = sinon.stub(editor, 'putSaveData', function() {
                 var ret = $.Deferred();
                 ret.resolve({pk: '12345'}, 1, {});
                 return ret.promise();
->>>>>>> 2fd9bd94
             });
             updateDataStub = sinon.stub(editor, 'updateData');
         });
         afterEach(() => {
             editor.putSaveData.restore();
-<<<<<<< HEAD
-            editor.updateData.restore();
-=======
->>>>>>> 2fd9bd94
         });
         it('PUTs to the update URL with the current draft state', () => {
             var metaSchema = draft.metaSchema;
@@ -443,13 +423,8 @@
             var data = {};
             $.each(questions, function(i, q) {
                 data[q.id] = {
-<<<<<<< HEAD
-                    value: q.value(),
-                    comments: []
-=======
                     value: q.value()
                     // comments: []
->>>>>>> 2fd9bd94
                 };
             });
 
