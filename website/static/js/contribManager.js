(function (global, factory) {
    if (typeof define === 'function' && define.amd) {
        define(['jquery', 'knockout', 'jquery-ui',
                'vendor/jquery-blockui/jquery.blockui',
                'vendor/knockout-sortable/knockout-sortable',
                'osfutils'], factory);
    } else {
        global.ContribManager = factory(jQuery, global.ko);
    }
}(this, function($, ko) {

    var contribsEqual = function(a, b) {
        return a.id === b.id
            && a.visible === b.visible
            && a.permission === b.permission
            && a.deleteStaged === b.deleteStaged;
    };

    // Modified from http://stackoverflow.com/questions/7837456/comparing-two-arrays-in-javascript
    var arraysEqual = function(a, b) {
        var i = a.length;
        if (i != b.length) return false;
        while (i--) {
            if (!contribsEqual(a[i], b[i])) return false;
        }
        return true;
    };

    var sortMap = {
        surname: {
            label: 'Surname',
            order: 1,
            func: function(item) {
                return item.surname;
            }
        }
    };

    var setupEditable = function(elm, data) {
        var $elm = $(elm);
        var $editable = $elm.find('.permission-editable');
        $editable.editable({
            showbuttons: false,
            value: data.permission(),
            source: [
                {value: 'read', text: 'Read'},
                {value: 'write', text: 'Read + Write'},
                {value: 'admin', text: 'Administrator'}
            ],
            success: function(response, value) {
                data.permission(value);
            }
        });
    };

    var ContributorModel = function(contributor, pageOwner, isRegistration) {

        var self = this;

        $.extend(self, contributor);
        self.visible = ko.observable(contributor.visible);
        self.permission = ko.observable(contributor.permission);
        self.deleteStaged = ko.observable(contributor.deleteStaged);
        self.removeContributor = "Remove contributor";
        self.pageOwner = pageOwner;
        self.serialize = function() {
            return ko.toJS(self);
        };

        self.remove = function() {
            self.deleteStaged(true);
        };
        self.unremove = function(data, event) {
            $target = $(event.target);
            if (!$target.hasClass('contrib-button')) {
                self.deleteStaged(false);
            }
            // Allow default action
            return true;
        };
<<<<<<< HEAD
        self.profile_url = ko.observable(contributor.url);
=======
        self.profileUrl = ko.observable(contributor.url);
>>>>>>> 5ee19c1c
        self.notDeleteStaged = ko.computed(function() {
            return !self.deleteStaged();
        });
        self.formatPermission = ko.computed(function() {
            var permission = self.permission();
            return permission.charAt(0).toUpperCase() + permission.slice(1);
        });

        self.canRemove = ko.computed(function(){
            return (self.id === pageOwner['id']) && !isRegistration;
        });

        // TODO: copied-and-pasted from nodeControl. When nodeControl
        // gets refactored, update this to use global method.
        self.removeSelf = function() {

            var id = self.id,
                name = self.fullname;
            var payload = {
                id: id,
                name: self.fullname
            };
            $.osf.postJSON(
                nodeApiUrl + 'beforeremovecontributors/',
                payload,
                function(response) {

                    var prompt = $.osf.joinPrompts(response.prompts, 'Remove <strong>' + name + '</strong> from contributor list?');
                    bootbox.confirm({
                        title: 'Delete Contributor?',
                        message: prompt,
                        callback: function(result) {
                            if (result) {
                                $.osf.postJSON(
                                    nodeApiUrl + 'removecontributors/',
                                    payload,
                                    function(response) {

                                        if (response.redirectUrl) {
                                            window.location.href = response.redirectUrl;
                                        } else {
                                            window.location.reload();
                                        }
                                    }
                                ).fail(function(xhr) {
                                    var response = JSON.parse(xhr.responseText);
                                    bootbox.alert('Error: ' + response.message_long);
                                });
                            }
                        }
                    });
                }
            );
            return false;
        };

    };

    var MessageModel = function(text, level) {

        var self = this;

        self.text = ko.observable(text || '');
        self.level = ko.observable(level || '');

        var classes = {
            success: 'text-success',
            error: 'text-danger'
        };

        self.cssClass = ko.computed(function() {
            var out = classes[self.level()];
            if (out === undefined) {
                console.log('Unrecognized message level ' + self.level());
                out = '';
            }
            return out;
        });

    };

    var ContributorsViewModel = function(contributors, user, isRegistration) {

        var self = this;

        self.bob = ko.observable(false);
        for (var i=0; i<contributors.length; i++) {
            contributors[i].deleteStaged = false;
        }
        self.original = ko.observableArray(contributors);

        self.contributors = ko.observableArray();

        self.user = ko.observable(user);
        self.userIsAdmin  = ko.observable($.inArray('admin', user.permissions) !== -1);
        self.canEdit = ko.computed(function() {
            return (self.userIsAdmin()) && !isRegistration;
        });

        self.messages = ko.observableArray([]);

        // Hack: Ignore beforeunload when submitting
        // TODO: Single-page-ify and remove this
        self.forceSubmit = ko.observable(false);

        self.sortKeys = Object.keys(sortMap);
        self.sortKey = ko.observable(self.sortKeys[0]);
        self.sortOrder = ko.observable(0);
        self.sortClass = ko.computed(function() {
            if (self.sortOrder() == 1) {
                return 'icon-caret-up';
            } else if (self.sortOrder() == -1) {
                return 'icon-caret-down';
            }
        });
        self.sortFunc = ko.computed(function() {
            return sortMap[self.sortKey()].func;
        });
        self.sortKey.subscribe(function() {
            self.sortOrder(0);
        });

        self.changed = ko.computed(function() {
            var contributorData = ko.utils.arrayMap(self.contributors(), function(item) {
                return item.serialize();
            });
            return !arraysEqual(contributorData, self.original());
        });

        self.retainedContributors = ko.computed(function() {
            return ko.utils.arrayFilter(self.contributors(), function(item) {
                return !item.deleteStaged();
            });
        });
        self.validAdmin = ko.computed(function() {
            var admins = ko.utils.arrayFilter(self.retainedContributors(), function(item) {
                return item.permission() === 'admin' &&
                    item.registered;
            });
            return !!admins.length;
        });
        self.validVisible = ko.computed(function() {
            return ko.utils.arrayFilter(self.retainedContributors(), function(item) {
                return item.visible();
            }).length;
        });

        self.canSubmit = ko.computed(function() {
            return self.changed() && self.validAdmin() && self.validVisible();
        });
        self.changed.subscribe(function() {
            self.messages([]);
        });

        self.validAdmin.subscribe(function(value) {
            if (!value) {
                self.messages.push(
                    new MessageModel(
                        'Must have at least one registered admin contributor',
                        'error'
                    )
                );
            } else {
                self.messages([]);
            }
        });
        self.validVisible.subscribe(function(value) {
            if (!value) {
                self.messages.push(
                    new MessageModel(
                        'Must have at least one visible contributor',
                        'error'
                    )
                )
            }
        });

        self.init = function() {
            self.messages([]);
            self.contributors(self.original().map(function(item) {
                return new ContributorModel(item, self.user(), isRegistration);
            }));
        };

        self.initListeners = function() {
            var self = this;
            // Warn on add contributors if pending changes
            $('[href="#addContributors"]').on('click', function() {
                if (self.changed()) {
                    bootbox.alert(
                        'Your contributor list has unsaved changes. Please ' +
                        'save or cancel your changes before adding ' +
                        'contributors.'
                    );
                    return false;
                }
            });
            // Warn on URL change if pending changes
            $(window).on('beforeunload', function() {
                if (self.changed() && !self.forceSubmit()) {
                    return 'There are unsaved changes to your contributor '
                        'settings. Are you sure you want to leave this page?'
                }
            });
        };

        self.init();
        self.initListeners();

        self.setupEditable = function(elm, data) {
            setupEditable(elm, data);
        };

        self.sort = function() {
            if (self.sortOrder() === 0) {
                self.sortOrder(sortMap[self.sortKey()].order);
            } else {
                self.sortOrder(-1 * self.sortOrder());
            }
            var func = sortMap[self.sortKey()].func;
            var comparator = function(left, right) {
                var leftVal = func(left);
                var rightVal = func(right);
                var spaceship = leftVal === rightVal ?
                    0 :
                    (leftVal < rightVal ?
                        -1 :
                        1
                    );
                return self.sortOrder() * spaceship;
            };
            self.contributors.sort(comparator);
        };

        self.serialize = function() {
            toSubmit = ko.utils.arrayFilter(self.contributors(), function(item) {
                return !item.deleteStaged();
            });
            return ko.utils.arrayMap(toSubmit, function(item) {
                return item.serialize();
            });
        };

        self.cancel = function() {
            self.init();
        };

        self.submit = function() {
            self.messages([]);
            self.forceSubmit(true);
            bootbox.confirm('Are you sure you want to save these changes?', function(result) {
                if (result) {
                    $.osf.postJSON(
                        nodeApiUrl + 'contributors/manage/',
                        {contributors: self.serialize()},
                        function(response) {
                            // TODO: Don't reload the page here; instead use code below
                            if (response.redirectUrl) {
                                window.location.href = response.redirectUrl;
                            } else {
                                window.location.reload();
                            }
//                            self.contributors(ko.utils.arrayFilter(self.contributors(), function(item) {
//                                return !item.deleteStaged();
//                            }));
//                            self.original(ko.utils.arrayMap(self.contributors(), function(item) {
//                                return item.serialize();
//                            }));
//                            self.messageText('Submission successful');
//                            self.messageType('success');
                        }
                    ).fail(function(xhr) {
                        self.init();
                        var response = JSON.parse(xhr.responseText);
                        self.messages.push(
                            new MessageModel(
                                'Submission failed: ' + response.message_long,
                                'error'
                            )
                        );
                        self.forceSubmit(false);
                    });
                }
            });
        };

    };

    ////////////////
    // Public API //
    ////////////////

    function ContribManager(selector, contributors, user, isRegistration) {
        var self = this;
        self.selector = selector;
        self.$element = $(selector);
        self.contributors = contributors;
        self.viewModel = new ContributorsViewModel(contributors, user, isRegistration);
        self.init();
    }

    ContribManager.prototype.init = function() {
        ko.applyBindings(this.viewModel, this.$element[0]);
        this.$element.show();
    };

    return ContribManager;

}));<|MERGE_RESOLUTION|>--- conflicted
+++ resolved
@@ -78,11 +78,7 @@
             // Allow default action
             return true;
         };
-<<<<<<< HEAD
-        self.profile_url = ko.observable(contributor.url);
-=======
         self.profileUrl = ko.observable(contributor.url);
->>>>>>> 5ee19c1c
         self.notDeleteStaged = ko.computed(function() {
             return !self.deleteStaged();
         });
