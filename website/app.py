# -*- coding: utf-8 -*-

import importlib
import json
import os
<<<<<<< HEAD
import sys
=======
import thread
>>>>>>> 68ad8bb7
from collections import OrderedDict

import django
import modularodm
from werkzeug.contrib.fixers import ProxyFix

import framework
import website.models
from framework.addons.utils import render_addon_capabilities
from framework.flask import app, add_handlers
from framework.logging import logger
from framework.mongo import handlers as mongo_handlers
from framework.mongo import set_up_storage, storage
from framework.postcommit_tasks import handlers as postcommit_handlers
from framework.sentry import sentry
from framework.celery_tasks import handlers as celery_task_handlers
from framework.transactions import handlers as transaction_handlers
from website.addons.base import init_addon
from website.project.licenses import ensure_licenses
from website.project.model import ensure_schemas
from website.routes import make_url_map
from website import maintenance

# This import is necessary to set up the archiver signal listeners
from website.archiver import listeners  # noqa
from website.mails import listeners  # noqa
from website.notifications import listeners  # noqa
from api.caching import listeners  # noqa


def init_addons(settings, routes=True):
    """Initialize each addon in settings.ADDONS_REQUESTED.

    :param module settings: The settings module.
    :param bool routes: Add each addon's routing rules to the URL map.
    """
    settings.ADDONS_AVAILABLE = getattr(settings, 'ADDONS_AVAILABLE', [])
    settings.ADDONS_AVAILABLE_DICT = getattr(settings, 'ADDONS_AVAILABLE_DICT', OrderedDict())
    for addon_name in settings.ADDONS_REQUESTED:
        addon = init_addon(app, addon_name, routes=routes)
        if addon:
            if addon not in settings.ADDONS_AVAILABLE:
                settings.ADDONS_AVAILABLE.append(addon)
            settings.ADDONS_AVAILABLE_DICT[addon.short_name] = addon
    settings.ADDON_CAPABILITIES = render_addon_capabilities(settings.ADDONS_AVAILABLE)


def attach_handlers(app, settings):
    """Add callback handlers to ``app`` in the correct order."""
    # Add callback handlers to application
    if not settings.USE_POSTGRES:
        add_handlers(app, mongo_handlers.handlers)
    add_handlers(app, celery_task_handlers.handlers)
    add_handlers(app, transaction_handlers.handlers)
    add_handlers(app, postcommit_handlers.handlers)

    # Attach handler for checking view-only link keys.
    # NOTE: This must be attached AFTER the TokuMX to avoid calling
    # a commitTransaction (in toku's after_request handler) when no transaction
    # has been created
    add_handlers(app, {'before_request': framework.sessions.prepare_private_key})
    # framework.session's before_request handler must go after
    # prepare_private_key, else view-only links won't work
    add_handlers(app, {'before_request': framework.sessions.before_request,
                       'after_request': framework.sessions.after_request})

    return app


def do_set_backends(settings):
    if settings.USE_POSTGRES:
        logger.debug('Not setting storage backends because USE_POSTGRES = True')
        return
    logger.debug('Setting storage backends')
    maintenance.ensure_maintenance_collection()
    set_up_storage(
        website.models.MODELS,
        storage.MongoStorage,
        addons=settings.ADDONS_AVAILABLE,
    )


def init_app(settings_module='website.settings', set_backends=True, routes=True,
             attach_request_handlers=True, fixtures=True):
    """Initializes the OSF. A sort of pseudo-app factory that allows you to
    bind settings, set up routing, and set storage backends, but only acts on
    a single app instance (rather than creating multiple instances).

    :param settings_module: A string, the settings module to use.
    :param set_backends: Whether to set the database storage backends.
    :param routes: Whether to set the url map.

    """
    logger.info('Initializing the application from process {}, thread {}.'.format(
        os.getpid(), thread.get_ident()
    ))

    # The settings module
    settings = importlib.import_module(settings_module)

    init_addons(settings, routes)
    with open(os.path.join(settings.STATIC_FOLDER, 'built', 'nodeCategories.json'), 'wb') as fp:
        json.dump(settings.NODE_CATEGORY_MAP, fp)

    os.environ.setdefault('DJANGO_SETTINGS_MODULE', 'api.base.settings')
    django.setup()

    patch_models(settings)

    app.debug = settings.DEBUG_MODE

    # default config for flask app, however, this does not affect setting cookie using set_cookie()
    app.config['SESSION_COOKIE_SECURE'] = settings.SESSION_COOKIE_SECURE
    app.config['SESSION_COOKIE_HTTPONLY'] = settings.SESSION_COOKIE_HTTPONLY

    if set_backends:
        do_set_backends(settings)
    if routes:
        try:
            make_url_map(app)
        except AssertionError:  # Route map has already been created
            pass

    if attach_request_handlers:
        attach_handlers(app, settings)

    if app.debug:
        logger.info("Sentry disabled; Flask's debug mode enabled")
    else:
        sentry.init_app(app)
        logger.info("Sentry enabled; Flask's debug mode disabled")

    if set_backends and fixtures:
        ensure_schemas()
        ensure_licenses()
    apply_middlewares(app, settings)

    return app


def apply_middlewares(flask_app, settings):
    # Use ProxyFix to respect X-Forwarded-Proto header
    # https://stackoverflow.com/questions/23347387/x-forwarded-proto-and-flask
    if settings.LOAD_BALANCER:
        flask_app.wsgi_app = ProxyFix(flask_app.wsgi_app)

    return flask_app


PATCHED_MODELS = (
    'Node',
    'User',
    'Tag',
    'QueuedMail',
    'NodeLog',
    'Session',
    'NodeLicense',
    'NodeLicenseRecord',
    'NotificationSubscription',
    'Guid',
    'MetaSchema',
    'ArchiveJob',
    'ArchiveTarget',
    'PrivateLink',
    'Comment',
    'ApiOAuth2Application',
    'ApiOAuth2PersonalToken',
)

# TODO: This won't work for modules that do e.g. `from website import models`. Rethink.
def patch_models(settings):
    model_map = {
        'User': 'OSFUser',
        'Node': 'AbstractNode',
    }
    if not settings.USE_POSTGRES:
        return
    from osf_models import models
    for module in sys.modules.values():
        if not module:
            continue
        for model in PATCHED_MODELS:
            if (
                hasattr(module, model) and
                isinstance(getattr(module, model), type) and
                issubclass(getattr(module, model), modularodm.StoredObject)
            ):
                if model in model_map:
                    setattr(module, model, getattr(models, model_map[model]))
                else:
                    setattr(module, model, getattr(models, model))
            # Institution is a special case because it isn't a StoredObject
            if hasattr(module, 'Institution') and getattr(module, 'Institution') is not models.Institution:
                setattr(module, 'Institution', models.Institution)<|MERGE_RESOLUTION|>--- conflicted
+++ resolved
@@ -3,11 +3,8 @@
 import importlib
 import json
 import os
-<<<<<<< HEAD
 import sys
-=======
 import thread
->>>>>>> 68ad8bb7
 from collections import OrderedDict
 
 import django
