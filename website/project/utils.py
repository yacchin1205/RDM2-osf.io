--- conflicted
+++ resolved
@@ -8,123 +8,6 @@
 from website.project.views.node import _view_project
 serialize_node = _view_project
 
-<<<<<<< HEAD
-def get_embargo_urls(node, user):
-    approval_token, disapproval_token = None, None
-    if node.has_permission(user, ADMIN):
-        approval_token = node.embargo.approval_state[user._id]['approval_token']
-        disapproval_token = node.embargo.approval_state[user._id]['disapproval_token']
-
-    return {
-        'view': node.web_url_for('view_project', _absolute=True),
-        'approve': node.web_url_for(
-            'node_registration_embargo_approve',
-            token=approval_token,
-            _absolute=True
-        ) if approval_token else None,
-        'disapprove': node.web_url_for(
-            'node_registration_embargo_disapprove',
-            token=disapproval_token,
-            _absolute=True
-        ) if disapproval_token else None,
-    }
-
-def send_embargo_email(node, user, urls=None):
-    """ Sends pending embargo announcement email to contributors. Project
-    admins will also receive approval/disapproval information.
-    :param node: Node being embargoed
-    :param user: User to be emailed
-    """
-    urls = urls or get_embargo_urls(node, user)
-
-    embargo_end_date = node.embargo.end_date
-    registration_link = urls['view']
-    initiators_fullname = node.embargo.initiated_by.fullname
-    if node.has_permission(user, ADMIN):
-        approval_link = urls['approve']
-        disapproval_link = urls['disapprove']
-        approval_time_span = settings.EMBARGO_PENDING_TIME.days * 24
-
-        mails.send_mail(
-            user.username,
-            mails.PENDING_EMBARGO_ADMIN,
-            'plain',
-            user=user,
-            initiated_by=initiators_fullname,
-            approval_link=approval_link,
-            disapproval_link=disapproval_link,
-            registration_link=registration_link,
-            embargo_end_date=embargo_end_date,
-            approval_time_span=approval_time_span
-        )
-    else:
-        mails.send_mail(
-            user.username,
-            mails.PENDING_EMBARGO_NON_ADMIN,
-            user=user,
-            initiated_by=initiators_fullname,
-            registration_link=registration_link,
-            embargo_end_date=embargo_end_date,
-        )
-
-def get_registration_approval_urls(node, user):
-    approval_token, disapproval_token = None, None
-    if node.has_permission(user, ADMIN):
-        approval_token = node.registration_approval.approval_state[user._id]['approval_token']
-        disapproval_token = node.registration_approval.approval_state[user._id]['disapproval_token']
-
-    return {
-        'view': node.web_url_for('view_project', _absolute=True),
-        'approve': node.web_url_for(
-            'node_registration_approve',
-            token=approval_token,
-            _absolute=True
-        ) if approval_token else None,
-        'disapprove': node.web_url_for(
-            'node_registration_disapprove',
-            token=disapproval_token,
-            _absolute=True
-        ) if disapproval_token else None,
-    }
-
-def send_registration_approval_email(node, user, urls=None):
-    """ Sends pending embargo announcement email to contributors. Project
-    admins will also receive approval/disapproval information.
-    :param node: Node being embargoed
-    :param user: User to be emailed
-    """
-    urls = urls or get_registration_approval_urls(node, user)
-
-    end_date = node.registration_approval.end_date
-    registration_link = urls['view']
-    initiators_fullname = node.registration_approval.initiated_by.fullname
-    if node.has_permission(user, ADMIN):
-        approval_link = urls['approve']
-        disapproval_link = urls['disapprove']
-
-        mails.send_mail(
-            user.username,
-            mails.PENDING_EMBARGO_ADMIN,
-            'plain',
-            user=user,
-            initiated_by=initiators_fullname,
-            approval_link=approval_link,
-            disapproval_link=disapproval_link,
-            registration_link=registration_link,
-            end_date=end_date,
-        )
-    else:
-        mails.send_mail(
-            user.username,
-            mails.PENDING_EMBARGO_NON_ADMIN,
-            user=user,
-            initiated_by=initiators_fullname,
-            registration_link=registration_link,
-            end_date=end_date,
-        )
-
-=======
->>>>>>> abfc1b5a
 def recent_public_registrations(n=10):
     recent_query = (
         Q('category', 'eq', 'project') &
