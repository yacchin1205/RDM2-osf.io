--- conflicted
+++ resolved
@@ -215,14 +215,10 @@
         if check_can_download_preprint_file(user, node):
             return True
 
-<<<<<<< HEAD
     if (not node.can_view(Auth(user=user)) and api_node != node) or (not include_groups and not node.is_contributor(user)):
-=======
-    if not node.can_view(Auth(user=user)) and api_node != node:
         if node.is_deleted:
             raise HTTPError(http.GONE, data={'message_long': 'The node for this file has been deleted.'})
 
->>>>>>> 0f3240f9
         if getattr(node, 'private_link_keys_deleted', False) and key in node.private_link_keys_deleted:
             status.push_status_message('The view-only links you used are expired.', trust=False)
 
