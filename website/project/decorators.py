--- conflicted
+++ resolved
@@ -187,14 +187,12 @@
 
 def check_can_download_preprint_file(user, node):
     """View helper that returns whether a given user can download unpublished preprint files.
-
-    :rtype: boolean
-    """
-    if not node.preprints.exists():
+     :rtype: boolean
+    """
+    if not isinstance(node, Preprint):
         return False
-    preprint = node.preprints.filter(guids___id=request.base_url.split('/')[-2]).first()
-
-    return user.has_perm('view_submissions', preprint.provider)
+    return user.has_perm('view_submissions', node.provider)
+
 
 def check_can_access(node, user, key=None, api_node=None):
     """View helper that returns whether a given user can access a node.
@@ -205,16 +203,12 @@
     """
     if user is None:
         return False
+    if request.args.get('action', '') == 'download':
+        if check_can_download_preprint_file(user, node):
+            return True
+
     if not node.can_view(Auth(user=user)) and api_node != node:
-<<<<<<< HEAD
         if getattr(node, 'private_link_keys_deleted', False) and key in node.private_link_keys_deleted:
-=======
-        if request.args.get('action', '') == 'download':
-            if check_can_download_preprint_file(user, node):
-                return True
-
-        if key in node.private_link_keys_deleted:
->>>>>>> 577051fd
             status.push_status_message('The view-only links you used are expired.', trust=False)
 
         if getattr(node, 'access_requests_enabled', False):
