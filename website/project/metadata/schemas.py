import os
import json

def _id_to_name(id):
    return ' '.join(id.split('_'))

def _name_to_id(name):
    return '_'.join(name.split(' '))

def ensure_schema_structure(schema):
    schema['pages'] = schema.get('pages', [])
    schema['title'] = schema['name']
    schema['version'] = schema.get('version', 1)
    return schema

here = os.path.split(os.path.abspath(__file__))[0]

def from_json(fname):
    with open(os.path.join(here, fname)) as f:
        return json.load(f)

OSF_META_SCHEMAS = [
    ensure_schema_structure(from_json('osf-open-ended-1.json')),
    ensure_schema_structure(from_json('osf-open-ended-2.json')),
    ensure_schema_structure(from_json('osf-standard-1.json')),
    ensure_schema_structure(from_json('osf-standard-2.json')),
    ensure_schema_structure(from_json('brandt-prereg-1.json')),
    ensure_schema_structure(from_json('brandt-prereg-2.json')),
    ensure_schema_structure(from_json('brandt-postcomp-1.json')),
    ensure_schema_structure(from_json('brandt-postcomp-2.json')),
<<<<<<< HEAD
    ensure_schema_structure(from_json('prereg-prize.json')),
]

ACTIVE_META_SCHEMAS = (
    'Open-Ended Registration',
    'OSF-Standard Pre-Data Collection Registration',
    'Replication Recipe (Brandt et al., 2013): Pre-Registration',
    'Replication Recipe (Brandt et al., 2013): Post-Completion',
    'Prereg Challenge',
)
=======
    ensure_schema_structure(from_json('confirmatory-general-1.json')),
    ensure_schema_structure(from_json('egap-project-1.json')),
]
>>>>>>> 9235a446
<|MERGE_RESOLUTION|>--- conflicted
+++ resolved
@@ -28,8 +28,9 @@
     ensure_schema_structure(from_json('brandt-prereg-2.json')),
     ensure_schema_structure(from_json('brandt-postcomp-1.json')),
     ensure_schema_structure(from_json('brandt-postcomp-2.json')),
-<<<<<<< HEAD
     ensure_schema_structure(from_json('prereg-prize.json')),
+    ensure_schema_structure(from_json('confirmatory-general-1.json')),
+    ensure_schema_structure(from_json('egap-project-1.json')),
 ]
 
 ACTIVE_META_SCHEMAS = (
@@ -38,9 +39,4 @@
     'Replication Recipe (Brandt et al., 2013): Pre-Registration',
     'Replication Recipe (Brandt et al., 2013): Post-Completion',
     'Prereg Challenge',
-)
-=======
-    ensure_schema_structure(from_json('confirmatory-general-1.json')),
-    ensure_schema_structure(from_json('egap-project-1.json')),
-]
->>>>>>> 9235a446
+)