import functools
import httplib as http
import itertools

from operator import itemgetter

from dateutil.parser import parse as parse_date
from django.core.exceptions import ValidationError
from django.db.models import Q
from django.utils import timezone
from flask import request, redirect
import pytz

from framework.database import get_or_http_error, autoload
from framework.exceptions import HTTPError
from framework.status import push_status_message

from osf import features
from osf.utils.sanitize import strip_html
from osf.utils.permissions import ADMIN
from osf.utils.functional import rapply
from osf.models import NodeLog, RegistrationSchema, DraftRegistration, Sanction

import waffle

from website.exceptions import NodeStateError
from website.project.decorators import (
    must_be_valid_project,
    must_have_permission,
    http_error_if_disk_saving_mode
)
from website import language, settings
from website.ember_osf_web.decorators import ember_flag_is_active
from website.prereg import utils as prereg_utils
from website.project import utils as project_utils
from website.project.metadata.schemas import LATEST_SCHEMA_VERSION, METASCHEMA_ORDERING
from website.project.metadata.utils import serialize_meta_schema, serialize_draft_registration
from website.project.utils import serialize_node

get_schema_or_fail = lambda query: get_or_http_error(RegistrationSchema, query)
autoload_draft = functools.partial(autoload, DraftRegistration, 'draft_id', 'draft')

def must_be_branched_from_node(func):
    @autoload_draft
    @must_be_valid_project
    @functools.wraps(func)
    def wrapper(*args, **kwargs):
        node = kwargs['node']
        draft = kwargs['draft']
        if draft.deleted:
            raise HTTPError(http.GONE)
        if not draft.branched_from._id == node._id:
            raise HTTPError(
                http.BAD_REQUEST,
                data={
                    'message_short': 'Not a draft of this node',
                    'message_long': 'This draft registration is not created from the given node.'
                }
            )
        return func(*args, **kwargs)
    return wrapper

def validate_embargo_end_date(end_date_string, node):
    """
    Our reviewers have a window of time in which to review a draft reg. submission.
    If an embargo end_date that is within that window is at risk of causing
    validation errors down the line if the draft is approved and registered.

    The draft registration approval window is always greater than the time span
    for disallowed embargo end dates.

    :raises: HTTPError if end_date is less than the approval window or greater than the
    max embargo end date
    """
    end_date = parse_date(end_date_string, ignoretz=True).replace(tzinfo=pytz.utc)
    today = timezone.now()
    if (end_date - today) <= settings.DRAFT_REGISTRATION_APPROVAL_PERIOD:
        raise HTTPError(http.BAD_REQUEST, data={
            'message_short': 'Invalid embargo end date',
            'message_long': 'Embargo end date for this submission must be at least {0} days in the future.'.format(settings.DRAFT_REGISTRATION_APPROVAL_PERIOD)
        })
    elif not node._is_embargo_date_valid(end_date):
        max_end_date = today + settings.DRAFT_REGISTRATION_APPROVAL_PERIOD
        raise HTTPError(http.BAD_REQUEST, data={
            'message_short': 'Invalid embargo end date',
            'message_long': 'Embargo end date must on or before {0}.'.format(max_end_date.isoformat())
        })

def validate_registration_choice(registration_choice):
    if registration_choice not in ('embargo', 'immediate'):
        raise HTTPError(
            http.BAD_REQUEST,
            data={
                'message_short': "Invalid 'registrationChoice'",
                'message_long': "Values for 'registrationChoice' must be either 'embargo' or 'immediate'."
            }
        )

def check_draft_state(draft):
    registered_and_deleted = draft.registered_node and draft.registered_node.is_deleted
    if draft.registered_node and not registered_and_deleted:
        raise HTTPError(http.FORBIDDEN, data={
            'message_short': 'This draft has already been registered',
            'message_long': 'This draft has already been registered and cannot be modified.'
        })
    if draft.is_pending_review:
        raise HTTPError(http.FORBIDDEN, data={
            'message_short': 'This draft is pending review',
            'message_long': 'This draft is pending review and cannot be modified.'
        })
    if draft.requires_approval and draft.is_approved and (not registered_and_deleted):
        raise HTTPError(http.FORBIDDEN, data={
            'message_short': 'This draft has already been approved',
            'message_long': 'This draft has already been approved and cannot be modified.'
        })

@must_have_permission(ADMIN)
@must_be_branched_from_node
def submit_draft_for_review(auth, node, draft, *args, **kwargs):
    """Submit for approvals and/or notifications

    :return: serialized registration
    :rtype: dict
    :raises: HTTPError if embargo end date is invalid
    """
<<<<<<< HEAD
    if waffle.switch_is_active(features.OSF_PREREGISTRATION):
        raise HTTPError(http.GONE, data={
            'message_short': 'The Prereg Challenge has ended.',
            'message_long': 'The Prereg Challenge has ended. This endpoint is currently depreciated.'
        })

    data = request.get_json()
=======
    json_data = request.get_json()
    if 'data' not in json_data:
        raise HTTPError(http.BAD_REQUEST, data=dict(message_long='Payload must include "data".'))
    data = json_data['data']
    if 'attributes' not in data:
        raise HTTPError(http.BAD_REQUEST, data=dict(message_long='Payload must include "data/attributes".'))
    attributes = data['attributes']
>>>>>>> a6d31f8f
    meta = {}
    registration_choice = attributes['registration_choice']
    validate_registration_choice(registration_choice)
    if registration_choice == 'embargo':
        # Initiate embargo
        end_date_string = attributes['lift_embargo']
        validate_embargo_end_date(end_date_string, node)
        meta['embargo_end_date'] = end_date_string
    meta['registration_choice'] = registration_choice

    if draft.registered_node and not draft.registered_node.is_deleted:
        raise HTTPError(http.BAD_REQUEST, data=dict(message_long='This draft has already been registered, if you wish to '
                                                              'register it again or submit it for review please create '
                                                              'a new draft.'))

    # Don't allow resubmission unless submission was rejected
    if draft.approval and draft.approval.state != Sanction.REJECTED:
        raise HTTPError(http.CONFLICT, data=dict(message_long='Cannot resubmit previously submitted draft.'))

    draft.submit_for_review(
        initiated_by=auth.user,
        meta=meta,
        save=True
    )

    if prereg_utils.get_prereg_schema() == draft.registration_schema:

        node.add_log(
            action=NodeLog.PREREG_REGISTRATION_INITIATED,
            params={'node': node._primary_key},
            auth=auth,
            save=False
        )
        node.save()

    push_status_message(language.AFTER_SUBMIT_FOR_REVIEW,
                        kind='info',
                        trust=False,
                        id='registration_submitted')
    return {
        'data': {
            'links': {
                'html': node.web_url_for('node_registrations', _guid=True)
            }
        },
        'status': 'initiated',
    }, http.ACCEPTED

@must_have_permission(ADMIN)
@must_be_branched_from_node
def draft_before_register_page(auth, node, draft, *args, **kwargs):
    """Allow the user to select an embargo period and confirm registration

    :return: serialized Node + DraftRegistration
    :rtype: dict
    """
    ret = serialize_node(node, auth, primary=True)

    ret['draft'] = serialize_draft_registration(draft, auth)
    return ret


@must_have_permission(ADMIN)
@must_be_branched_from_node
@http_error_if_disk_saving_mode
def register_draft_registration(auth, node, draft, *args, **kwargs):
    """Initiate a registration from a draft registration

    :return: success message; url to registrations page
    :rtype: dict
    """
    json_data = request.get_json()
    if 'data' not in json_data:
        raise HTTPError(http.BAD_REQUEST, data=dict(message_long='Payload must include "data".'))
    data = json_data['data']
    if 'attributes' not in data:
        raise HTTPError(http.BAD_REQUEST, data=dict(message_long='Payload must include "data/attributes".'))
    attributes = data['attributes']
    registration_choice = attributes['registration_choice']
    validate_registration_choice(registration_choice)

    # Don't allow resubmission unless submission was rejected
    if draft.approval and draft.approval.state != Sanction.REJECTED:
        raise HTTPError(http.CONFLICT, data=dict(message_long='Cannot resubmit previously submitted draft.'))

    register = draft.register(auth)
    draft.save()

    if registration_choice == 'embargo':
        # Initiate embargo
        embargo_end_date = parse_date(attributes['lift_embargo'], ignoretz=True).replace(tzinfo=pytz.utc)
        try:
            register.embargo_registration(auth.user, embargo_end_date)
        except ValidationError as err:
            raise HTTPError(http.BAD_REQUEST, data=dict(message_long=err.message))
    else:
        try:
            register.require_approval(auth.user)
        except NodeStateError as err:
            raise HTTPError(http.BAD_REQUEST, data=dict(message_long=str(err)))

    register.save()
    push_status_message(language.AFTER_REGISTER_ARCHIVING,
                        kind='info',
                        trust=False,
                        id='registration_archiving')
    return {
        'status': 'initiated',
        'urls': {
            'registrations': node.web_url_for('node_registrations', _guid=True)
        }
    }, http.ACCEPTED

@must_have_permission(ADMIN)
@must_be_branched_from_node
def get_draft_registration(auth, node, draft, *args, **kwargs):
    """Return a single draft registration

    :return: serialized draft registration
    :rtype: dict
    """
    return serialize_draft_registration(draft, auth), http.OK

@must_have_permission(ADMIN)
@must_be_valid_project
def get_draft_registrations(auth, node, *args, **kwargs):
    """List draft registrations for a node

    :return: serialized draft registrations
    :rtype: dict
    """
    #'updated': '2016-08-03T14:24:12Z'
    count = request.args.get('count', 100)
    drafts = itertools.islice(node.draft_registrations_active, 0, count)
    serialized_drafts = [serialize_draft_registration(d, auth) for d in drafts]
    sorted_serialized_drafts = sorted(serialized_drafts, key=itemgetter('updated'), reverse=True)
    return {
        'drafts': sorted_serialized_drafts
    }, http.OK

@must_have_permission(ADMIN)
@must_be_valid_project
@ember_flag_is_active(features.EMBER_CREATE_DRAFT_REGISTRATION)
def new_draft_registration(auth, node, *args, **kwargs):
    """Create a new draft registration for the node

    :return: Redirect to the new draft's edit page
    :rtype: flask.redirect
    :raises: HTTPError
    """
    if node.is_registration:
        raise HTTPError(http.FORBIDDEN, data={
            'message_short': "Can't create draft",
            'message_long': 'Creating draft registrations on registered projects is not allowed.'
        })
    data = request.values

    schema_name = data.get('schema_name')
    if not schema_name:
        raise HTTPError(
            http.BAD_REQUEST,
            data={
                'message_short': 'Must specify a schema_name',
                'message_long': 'Please specify a schema_name'
            }
        )

    schema_version = data.get('schema_version', 2)

    meta_schema = get_schema_or_fail(Q(name=schema_name, schema_version=int(schema_version)))
    draft = DraftRegistration.create_from_node(
        node,
        user=auth.user,
        schema=meta_schema,
        data={}
    )
    return redirect(node.web_url_for('edit_draft_registration_page', draft_id=draft._id, _guid=True))


@must_have_permission(ADMIN)
@ember_flag_is_active(features.EMBER_EDIT_DRAFT_REGISTRATION)
@must_be_branched_from_node
def edit_draft_registration_page(auth, node, draft, **kwargs):
    """Draft registration editor

    :return: serialized DraftRegistration
    :rtype: dict
    """
    check_draft_state(draft)
    ret = project_utils.serialize_node(node, auth, primary=True)
    ret['draft'] = serialize_draft_registration(draft, auth)
    return ret

@must_have_permission(ADMIN)
@must_be_branched_from_node
def update_draft_registration(auth, node, draft, *args, **kwargs):
    """Update an existing draft registration

    :return: serialized draft registration
    :rtype: dict
    :raises: HTTPError
    """
    check_draft_state(draft)
    data = request.get_json()

    schema_data = data.get('schema_data', {})
    schema_data = rapply(schema_data, strip_html)

    schema_name = data.get('schema_name')
    schema_version = data.get('schema_version', 1)
    if schema_name:
        meta_schema = get_schema_or_fail(Q(name=schema_name, schema_version=schema_version))
        existing_schema = draft.registration_schema
        if (existing_schema.name, existing_schema.schema_version) != (meta_schema.name, meta_schema.schema_version):
            draft.registration_schema = meta_schema

    draft.update_metadata(schema_data)
    draft.save()
    return serialize_draft_registration(draft, auth), http.OK

@must_have_permission(ADMIN)
@must_be_branched_from_node
def delete_draft_registration(auth, node, draft, *args, **kwargs):
    """Permanently delete a draft registration

    :return: None
    :rtype: NoneType
    """
    if draft.registered_node and not draft.registered_node.is_deleted:
        raise HTTPError(
            http.FORBIDDEN,
            data={
                'message_short': 'Can\'t delete draft',
                'message_long': 'This draft has already been registered and cannot be deleted.'
            }
        )
    draft.deleted = timezone.now()
    draft.save(update_fields=['deleted'])
    return None, http.NO_CONTENT

def get_metaschemas(*args, **kwargs):
    """
    List metaschemas with which a draft registration may be created. Only fetch the newest version for each schema.

    :return: serialized metaschemas
    :rtype: dict
    """
    count = request.args.get('count', 100)
    include = request.args.get('include', 'latest')

    meta_schemas = RegistrationSchema.objects.filter(active=True)
    if include == 'latest':
        meta_schemas.filter(schema_version=LATEST_SCHEMA_VERSION)

    meta_schemas = sorted(meta_schemas, key=lambda x: METASCHEMA_ORDERING.index(x.name))

    return {
        'meta_schemas': [
            serialize_meta_schema(ms) for ms in meta_schemas[:count]
        ]
    }, http.OK<|MERGE_RESOLUTION|>--- conflicted
+++ resolved
@@ -123,15 +123,12 @@
     :rtype: dict
     :raises: HTTPError if embargo end date is invalid
     """
-<<<<<<< HEAD
     if waffle.switch_is_active(features.OSF_PREREGISTRATION):
         raise HTTPError(http.GONE, data={
             'message_short': 'The Prereg Challenge has ended.',
             'message_long': 'The Prereg Challenge has ended. This endpoint is currently depreciated.'
         })
 
-    data = request.get_json()
-=======
     json_data = request.get_json()
     if 'data' not in json_data:
         raise HTTPError(http.BAD_REQUEST, data=dict(message_long='Payload must include "data".'))
@@ -139,7 +136,6 @@
     if 'attributes' not in data:
         raise HTTPError(http.BAD_REQUEST, data=dict(message_long='Payload must include "data/attributes".'))
     attributes = data['attributes']
->>>>>>> a6d31f8f
     meta = {}
     registration_choice = attributes['registration_choice']
     validate_registration_choice(registration_choice)
