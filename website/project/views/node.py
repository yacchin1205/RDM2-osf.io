--- conflicted
+++ resolved
@@ -202,38 +202,21 @@
                 http.BAD_REQUEST,
                 data=dict(message_long=e.message)
             )
-<<<<<<< HEAD
-        redirect_url = new_component.url
-        message = (
-            'Your component was created successfully. You can keep working on the component page below, '
-            'or return to the <u><a href="{url}">project page</a></u>.'
-        ).format(url=node.url)
-=======
         redirect_url = node.url
         message = (
             'Your component was created successfully. You can keep working on the project page below, '
             'or go to the new <u><a href={component_url}>component</a></u>.'
         ).format(component_url=new_component.url)
->>>>>>> 58c870e3
         if form.inherit_contributors.data and node.has_permission(user, ADMIN):
             for contributor in node.contributors:
                 new_component.add_contributor(contributor, permissions=node.get_permissions(contributor), auth=auth)
             new_component.save()
-<<<<<<< HEAD
-            redirect_url = redirect_url + 'contributors/'
-            message = (
-                'Your component was created successfully. You can edit the contributor permissions below, '
-                'work on your <u><a href=' + new_component.url +
-                '>component</a></u> or return to the <u><a href="{url}">project page</a></u>.'
-            ).format(url=node.url)
-=======
             redirect_url = new_component.url + 'contributors/'
             message = (
                 'Your component was created successfully. You can edit the contributor permissions below, '
                 'work on your <u><a href={component_url}>component</a></u> or return to the <u> '
                 '<a href="{project_url}">project page</a></u>.'
             ).format(component_url=new_component.url, project_url=node.url)
->>>>>>> 58c870e3
         status.push_status_message(message, kind='info', trust=True)
 
         return {
@@ -909,34 +892,6 @@
     }
 
 
-<<<<<<< HEAD
-def _get_user_activity(node, auth, rescale_ratio):
-
-    # Counters
-    total_count = len(node.logs)
-
-    if auth.user:
-        ua_count = NodeLog.find(Q('node', 'eq', node._id) & Q('user', 'eq', auth.user)).count()
-    else:
-        ua_count = 0
-
-    non_ua_count = total_count - ua_count  # base length of blue bar
-
-    # Normalize over all nodes
-    try:
-        ua = ua_count / rescale_ratio * 100
-    except ZeroDivisionError:
-        ua = 0
-    try:
-        non_ua = non_ua_count / rescale_ratio * 100
-    except ZeroDivisionError:
-        non_ua = 0
-
-    return ua_count, ua, non_ua
-
-
-=======
->>>>>>> 58c870e3
 @must_be_valid_project
 def get_recent_logs(node, **kwargs):
     logs = list(reversed(node.logs._to_primary_keys()))[:3]
