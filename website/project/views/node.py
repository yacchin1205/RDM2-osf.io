# -*- coding: utf-8 -*-
import logging
import httplib as http
import math
from itertools import islice

from flask import request
from modularodm import Q
from modularodm.exceptions import ModularOdmException, ValidationValueError

from framework import status
from framework.utils import iso8601format
from framework.mongo import StoredObject
from framework.flask import redirect
from framework.auth.decorators import must_be_logged_in, collect_auth
from framework.exceptions import HTTPError, PermissionsError
from framework.mongo.utils import get_or_http_error

from website import language

from website.util import paths
from website.util import rubeus
from website.exceptions import NodeStateError
from website.project import new_node, new_private_link
from website.project.decorators import (
    must_be_contributor_or_public,
    must_be_contributor,
    must_be_valid_project,
    must_have_permission,
    must_not_be_registration,
    http_error_if_disk_saving_mode
)
from website.tokens import process_token_or_pass
from website.util.permissions import ADMIN, READ, WRITE
from website.util.rubeus import collect_addon_js
from website.project.model import has_anonymous_link, get_pointer_parent, NodeUpdateError, validate_title
from website.project.forms import NewNodeForm
from website.project.metadata.utils import serialize_meta_schemas
from website.models import Node, Pointer, WatchConfig, PrivateLink
from website import settings
from website.views import _render_nodes, find_dashboard, validate_page_num
from website.profile import utils
from website.project import new_folder
from website.project.licenses import serialize_node_license_record
from website.util.sanitize import strip_html
from website.util import rapply


r_strip_html = lambda collection: rapply(collection, strip_html)
logger = logging.getLogger(__name__)

@must_be_valid_project
@must_have_permission(WRITE)
@must_not_be_registration
def edit_node(auth, node, **kwargs):
    post_data = request.json
    edited_field = post_data.get('name')
    value = post_data.get('value', '')

    if edited_field == 'title':
        try:
            node.set_title(value, auth=auth)
        except ValidationValueError as e:
            raise HTTPError(
                http.BAD_REQUEST,
                data=dict(message_long=e.message)
            )
    elif edited_field == 'description':
        node.set_description(value, auth=auth)
    node.save()
    return {'status': 'success'}


##############################################################################
# New Project
##############################################################################


@must_be_logged_in
def project_new(**kwargs):
    return {}

@must_be_logged_in
def project_new_post(auth, **kwargs):
    user = auth.user

    data = request.get_json()
    title = strip_html(data.get('title'))
    title = title.strip()
    category = data.get('category', 'project')
    template = data.get('template')
    description = strip_html(data.get('description'))
    new_project = {}

    if template:
        original_node = Node.load(template)
        changes = {
            'title': title,
            'category': category,
            'template_node': original_node,
        }

        if description:
            changes['description'] = description

        project = original_node.use_as_template(
            auth=auth,
            changes={
                template: changes,
            }
        )

    else:
        try:
            project = new_node(category, title, user, description)
        except ValidationValueError as e:
            raise HTTPError(
                http.BAD_REQUEST,
                data=dict(message_long=e.message)
            )
        new_project = _view_project(project, auth)
    return {
        'projectUrl': project.url,
        'newNode': new_project['node'] if new_project else None
    }, http.CREATED


@must_be_logged_in
@must_be_valid_project
def project_new_from_template(auth, node, **kwargs):
    new_node = node.use_as_template(
        auth=auth,
        changes=dict(),
    )
    return {'url': new_node.url}, http.CREATED, None

##############################################################################
# New Folder
##############################################################################
@must_be_valid_project
@must_be_logged_in
def folder_new_post(auth, node, **kwargs):
    user = auth.user

    title = request.json.get('title')

    if not node.is_folder:
        raise HTTPError(http.BAD_REQUEST)
    folder = new_folder(strip_html(title), user)
    folders = [folder]
    try:
        _add_pointers(node, folders, auth)
    except ValueError:
        raise HTTPError(http.BAD_REQUEST)

    return {
        'projectUrl': '/dashboard/',
    }, http.CREATED


@collect_auth
def add_folder(auth, **kwargs):
    data = request.get_json()
    node_id = data.get('node_id')
    node = get_or_http_error(Node, node_id)

    user = auth.user
    title = strip_html(data.get('title'))
    if not node.is_folder:
        raise HTTPError(http.BAD_REQUEST)

    folder = new_folder(
        title, user
    )
    folders = [folder]
    try:
        _add_pointers(node, folders, auth)
    except ValueError:
        raise HTTPError(http.BAD_REQUEST)
    return {}, 201, None

##############################################################################
# New Node
##############################################################################

@must_be_valid_project
@must_have_permission(WRITE)
@must_not_be_registration
def project_new_node(auth, node, **kwargs):
    form = NewNodeForm(request.form)
    user = auth.user
    if form.validate():
        try:
            new_component = new_node(
                title=strip_html(form.title.data),
                user=user,
                category=form.category.data,
                parent=node,
            )
        except ValidationValueError as e:
            raise HTTPError(
                http.BAD_REQUEST,
                data=dict(message_long=e.message)
            )

        message = (
            'Your component was created successfully. You can keep working on the component page below, '
            'or return to the <u><a href="{url}">project page</a></u>.'
        ).format(url=node.url)
        status.push_status_message(message, kind='info', trust=True)

        return {
            'status': 'success',
        }, 201, None, new_component.url
    else:
        # TODO: This function doesn't seem to exist anymore?
        status.push_errors_to_status(form.errors)
    raise HTTPError(http.BAD_REQUEST, redirect_url=node.url)


@must_be_logged_in
@must_be_valid_project
def project_before_fork(auth, node, **kwargs):
    user = auth.user

    prompts = node.callback('before_fork', user=user)

    if node.has_pointers_recursive:
        prompts.append(
            language.BEFORE_FORK_HAS_POINTERS.format(
                category=node.project_or_component
            )
        )

    return {'prompts': prompts}


@must_be_logged_in
@must_be_valid_project
def project_before_template(auth, node, **kwargs):
    prompts = []

    for addon in node.get_addons():
        if 'node' in addon.config.configs:
            if addon.to_json(auth.user)['addon_full_name']:
                prompts.append(addon.to_json(auth.user)['addon_full_name'])

    return {'prompts': prompts}


@must_be_logged_in
@must_be_valid_project
@http_error_if_disk_saving_mode
def node_fork_page(auth, node, **kwargs):
    try:
        fork = node.fork_node(auth)
    except PermissionsError:
        raise HTTPError(
            http.FORBIDDEN,
            redirect_url=node.url
        )
    return fork.url


@must_be_valid_project
@must_be_contributor_or_public
def node_registrations(auth, node, **kwargs):
    return _view_project(node, auth, primary=True)


@must_be_valid_project
@must_be_contributor_or_public
def node_forks(auth, node, **kwargs):
    return _view_project(node, auth, primary=True)


@must_be_valid_project
@must_be_logged_in
@must_be_contributor
def node_setting(auth, node, **kwargs):

    ret = _view_project(node, auth, primary=True)

    addons_enabled = []
    addon_enabled_settings = []

    for addon in node.get_addons():
        addons_enabled.append(addon.config.short_name)
        if 'node' in addon.config.configs:
            config = addon.to_json(auth.user)
            # inject the MakoTemplateLookup into the template context
            # TODO inject only short_name and render fully client side
            config['template_lookup'] = addon.config.template_lookup
            config['addon_icon_url'] = addon.config.icon_url
            addon_enabled_settings.append(config)

    addon_enabled_settings = sorted(addon_enabled_settings, key=lambda addon: addon['addon_full_name'].lower())

    ret['addon_categories'] = settings.ADDON_CATEGORIES
    ret['addons_available'] = sorted([
        addon
        for addon in settings.ADDONS_AVAILABLE
        if 'node' in addon.owners
        and addon.short_name not in settings.SYSTEM_ADDED_ADDONS['node']
    ], key=lambda addon: addon.full_name.lower())

    ret['addons_enabled'] = addons_enabled
    ret['addon_enabled_settings'] = addon_enabled_settings
    ret['addon_capabilities'] = settings.ADDON_CAPABILITIES
    ret['addon_js'] = collect_node_config_js(node.get_addons())

    ret['include_wiki_settings'] = node.include_wiki_settings(auth.user)

    ret['comments'] = {
        'level': node.comment_level,
    }

    ret['categories'] = Node.CATEGORY_MAP
    ret['categories'].update({
        'project': 'Project'
    })

    return ret
def collect_node_config_js(addons):
    """Collect webpack bundles for each of the addons' node-cfg.js modules. Return
    the URLs for each of the JS modules to be included on the node addons config page.

    :param list addons: List of node's addon config records.
    """
    js_modules = []
    for addon in addons:
        js_path = paths.resolve_addon_path(addon.config, 'node-cfg.js')
        if js_path:
            js_modules.append(js_path)
    return js_modules


@must_have_permission(WRITE)
@must_not_be_registration
def node_choose_addons(auth, node, **kwargs):
    node.config_addons(request.json, auth)


@must_be_valid_project
@must_have_permission(READ)
def node_contributors(auth, node, **kwargs):
    ret = _view_project(node, auth, primary=True)
    ret['contributors'] = utils.serialize_contributors(node.contributors, node)
    ret['adminContributors'] = utils.serialize_contributors(node.admin_contributors, node, admin=True)
    return ret


@must_have_permission(ADMIN)
def configure_comments(node, **kwargs):
    comment_level = request.json.get('commentLevel')
    if not comment_level:
        node.comment_level = None
    elif comment_level in ['public', 'private']:
        node.comment_level = comment_level
    else:
        raise HTTPError(http.BAD_REQUEST)
    node.save()


##############################################################################
# View Project
##############################################################################

@must_be_valid_project(retractions_valid=True)
@must_be_contributor_or_public
@process_token_or_pass
def view_project(auth, node, **kwargs):

    primary = '/api/v1' not in request.path
    ret = _view_project(node, auth, primary=primary)

    ret['addon_capabilities'] = settings.ADDON_CAPABILITIES
    # Collect the URIs to the static assets for addons that have widgets
    ret['addon_widget_js'] = list(collect_addon_js(
        node,
        filename='widget-cfg.js',
        config_entry='widget'
    ))
    ret.update(rubeus.collect_addon_assets(node))
    return ret


# Expand/Collapse
@must_be_valid_project
@must_be_contributor_or_public
def expand(auth, node, **kwargs):
    node.expand(user=auth.user)
    return {}, 200, None


@must_be_valid_project
@must_be_contributor_or_public
def collapse(auth, node, **kwargs):
    node.collapse(user=auth.user)
    return {}, 200, None


# Reorder components
@must_be_valid_project
@must_not_be_registration
@must_have_permission(WRITE)
def project_reorder_components(node, **kwargs):
    """Reorders the components in a project's component list.

    :param-json list new_list: List of strings that include node IDs and
        node type delimited by ':'.

    """
    # TODO(sloria): Change new_list parameter to be an array of objects
    # {
    #   'newList': {
    #       {'key': 'abc123', 'type': 'node'}
    #   }
    # }
    new_list = [
        tuple(n.split(':'))
        for n in request.json.get('new_list', [])
    ]
    nodes_new = [
        StoredObject.get_collection(schema).load(key)
        for key, schema in new_list
    ]

    valid_nodes = [
        n for n in node.nodes
        if not n.is_deleted
    ]
    deleted_nodes = [
        n for n in node.nodes
        if n.is_deleted
    ]
    if len(valid_nodes) == len(nodes_new) and set(valid_nodes) == set(nodes_new):
        node.nodes = nodes_new + deleted_nodes
        node.save()
        return {}

    logger.error('Got invalid node list in reorder components')
    raise HTTPError(http.BAD_REQUEST)


##############################################################################


@must_be_valid_project
@must_be_contributor_or_public
def project_statistics(auth, node, **kwargs):
    if not (node.can_edit(auth) or node.is_public):
        raise HTTPError(http.FORBIDDEN)
    return _view_project(node, auth, primary=True)


@must_be_valid_project
@must_be_contributor_or_public
def project_statistics_redirect(auth, node, **kwargs):
    return redirect(node.web_url_for("project_statistics", _guid=True))

###############################################################################
# Make Private/Public
###############################################################################


@must_be_valid_project
@must_have_permission(ADMIN)
def project_before_set_public(node, **kwargs):
    prompt = node.callback('before_make_public')

    return {
        'prompts': prompt
    }


@must_be_valid_project
@must_have_permission(ADMIN)
def project_set_privacy(auth, node, **kwargs):

    permissions = kwargs.get('permissions')
    if permissions is None:
        raise HTTPError(http.BAD_REQUEST)

    try:
        node.set_privacy(permissions, auth)
    except NodeStateError as e:
        raise HTTPError(http.BAD_REQUEST, data=dict(
            message_short="Can't change privacy",
            message_long=e.message
        ))

    return {
        'status': 'success',
        'permissions': permissions,
    }


@must_be_valid_project
@must_be_contributor_or_public
@must_not_be_registration
def watch_post(auth, node, **kwargs):
    user = auth.user
    watch_config = WatchConfig(node=node,
                               digest=request.json.get('digest', False),
                               immediate=request.json.get('immediate', False))
    try:
        user.watch(watch_config)
    except ValueError:  # Node is already being watched
        raise HTTPError(http.BAD_REQUEST)

    user.save()

    return {
        'status': 'success',
        'watchCount': len(node.watchconfig__watched)
    }


@must_be_valid_project
@must_be_contributor_or_public
@must_not_be_registration
def unwatch_post(auth, node, **kwargs):
    user = auth.user
    watch_config = WatchConfig(node=node,
                               digest=request.json.get('digest', False),
                               immediate=request.json.get('immediate', False))
    try:
        user.unwatch(watch_config)
    except ValueError:  # Node isn't being watched
        raise HTTPError(http.BAD_REQUEST)

    return {
        'status': 'success',
        'watchCount': len(node.watchconfig__watched)
    }


@must_be_valid_project
@must_be_contributor_or_public
@must_not_be_registration
def togglewatch_post(auth, node, **kwargs):
    '''View for toggling watch mode for a node.'''
    # TODO: refactor this, watch_post, unwatch_post (@mambocab)
    user = auth.user
    watch_config = WatchConfig(
        node=node,
        digest=request.json.get('digest', False),
        immediate=request.json.get('immediate', False)
    )
    try:
        if user.is_watching(node):
            user.unwatch(watch_config)
        else:
            user.watch(watch_config)
    except ValueError:
        raise HTTPError(http.BAD_REQUEST)

    user.save()

    return {
        'status': 'success',
        'watchCount': len(node.watchconfig__watched),
        'watched': user.is_watching(node)
    }

@must_be_valid_project
@must_not_be_registration
@must_have_permission(WRITE)
def update_node(auth, node, **kwargs):
    # in node.update() method there is a key list node.WRITABLE_WHITELIST only allow user to modify
    # category, title, and discription which can be edited by write permission contributor
    data = r_strip_html(request.get_json())
    try:
        updated_field_names = node.update(data, auth=auth)
    except NodeUpdateError as e:
        raise HTTPError(400, data=dict(
            message_short="Failed to update attribute '{0}'".format(e.key),
            message_long=e.reason
        ))
    # Need to cast tags to a string to make them JSON-serialiable
    updated_fields_dict = {
        key: getattr(node, key) if key != 'tags' else [str(tag) for tag in node.tags]
        for key in updated_field_names
        if key != 'logs'
    }
    return {
        'updated_fields': updated_fields_dict
    }


@must_be_valid_project
@must_have_permission(ADMIN)
@must_not_be_registration
def component_remove(auth, node, **kwargs):
    """Remove component, and recursively remove its children. If node has a
    parent, add log and redirect to parent; else redirect to user dashboard.

    """
    try:
        node.remove_node(auth)
    except NodeStateError as e:
        raise HTTPError(
            http.BAD_REQUEST,
            data={
                'message_short': 'Error',
                'message_long': 'Could not delete component: ' + e.message
            },
        )
    node.save()

    message = '{} deleted'.format(
        node.project_or_component.capitalize()
    )
    status.push_status_message(message, kind='success', trust=False)
    parent = node.parent_node
    if parent and parent.can_view(auth):
        redirect_url = node.node__parent[0].url
    else:
        redirect_url = '/dashboard/'

    return {
        'url': redirect_url,
    }


@must_have_permission(ADMIN)
@must_not_be_registration
def delete_folder(auth, node, **kwargs):
    """Remove folder node

    """
    if node is None:
        raise HTTPError(http.BAD_REQUEST)

    if not node.is_folder or node.is_dashboard:
        raise HTTPError(http.BAD_REQUEST)

    try:
        node.remove_node(auth)
    except NodeStateError as e:
        raise HTTPError(
            http.BAD_REQUEST,
            data={
                'message_short': 'Error',
                'message_long': 'Could not delete component: ' + e.message
            },
        )

    return {}


@must_be_valid_project
@must_have_permission(ADMIN)
def remove_private_link(*args, **kwargs):
    link_id = request.json['private_link_id']

    try:
        link = PrivateLink.load(link_id)
        link.is_deleted = True
        link.save()
    except ModularOdmException:
        raise HTTPError(http.NOT_FOUND)


# TODO: Split into separate functions
def _render_addon(node):

    widgets = {}
    configs = {}
    js = []
    css = []

    for addon in node.get_addons():
        configs[addon.config.short_name] = addon.config.to_json()
        js.extend(addon.config.include_js.get('widget', []))
        css.extend(addon.config.include_css.get('widget', []))

        js.extend(addon.config.include_js.get('files', []))
        css.extend(addon.config.include_css.get('files', []))

    return widgets, configs, js, css


def _should_show_wiki_widget(node, user):

    has_wiki = bool(node.get_addon('wiki'))
    wiki_page = node.get_wiki_page('home', None)
    if not node.has_permission(user, 'write'):
        return has_wiki and wiki_page and wiki_page.html(node)
    else:
        return has_wiki

def _view_project(node, auth, primary=False):
    """Build a JSON object containing everything needed to render
    project.view.mako.
    """
    user = auth.user

    parent = node.parent_node
    if user:
        dashboard = find_dashboard(user)
        dashboard_id = dashboard._id
        in_dashboard = dashboard.pointing_at(node._primary_key) is not None
    else:
        in_dashboard = False
        dashboard_id = ''
    view_only_link = auth.private_key or request.args.get('view_only', '').strip('/')
    anonymous = has_anonymous_link(node, auth)
    widgets, configs, js, css = _render_addon(node)
    redirect_url = node.url + '?view_only=None'

    # Before page load callback; skip if not primary call
    if primary:
        for addon in node.get_addons():
            messages = addon.before_page_load(node, user) or []
            for message in messages:
                status.push_status_message(message, kind='info', dismissible=False, trust=True)
    data = {
        'node': {
            'id': node._primary_key,
            'title': node.title,
            'category': node.category_display,
            'category_short': node.category,
            'node_type': node.project_or_component,
            'description': node.description or '',
            'license': serialize_node_license_record(node.license),
            'url': node.url,
            'api_url': node.api_url,
            'absolute_url': node.absolute_url,
            'redirect_url': redirect_url,
            'display_absolute_url': node.display_absolute_url,
            'update_url': node.api_url_for('update_node'),
            'in_dashboard': in_dashboard,
            'is_public': node.is_public,
            'is_archiving': node.archiving,
            'date_created': iso8601format(node.date_created),
            'date_modified': iso8601format(node.logs[-1].date) if node.logs else '',
            'tags': [tag._primary_key for tag in node.tags],
            'children': bool(node.nodes_active),
            'is_registration': node.is_registration,
            'is_pending_registration': node.is_pending_registration,
            'is_retracted': node.is_retracted,
            'is_pending_retraction': node.is_pending_retraction,
            'retracted_justification': getattr(node.retraction, 'justification', None),
            'embargo_end_date': node.embargo_end_date.strftime("%A, %b. %d, %Y") if node.embargo_end_date else False,
            'is_pending_embargo': node.is_pending_embargo,
            'registered_from_url': node.registered_from.url if node.is_registration else '',
            'registered_date': iso8601format(node.registered_date) if node.is_registration else '',
            'root_id': node.root._id,
            'registered_meta': node.registered_meta,
            'registered_schemas': serialize_meta_schemas(node.registered_schema),
            'registration_count': len(node.node__registrations),
            'is_fork': node.is_fork,
            'forked_from_id': node.forked_from._primary_key if node.is_fork else '',
            'forked_from_display_absolute_url': node.forked_from.display_absolute_url if node.is_fork else '',
            'forked_date': iso8601format(node.forked_date) if node.is_fork else '',
            'fork_count': len(node.forks),
            'templated_count': len(node.templated_list),
            'watched_count': len(node.watchconfig__watched),
            'private_links': [x.to_json() for x in node.private_links_active],
            'link': view_only_link,
            'anonymous': anonymous,
            'points': len(node.get_points(deleted=False, folders=False)),
            'piwik_site_id': node.piwik_site_id,
            'comment_level': node.comment_level,
            'has_comments': bool(getattr(node, 'commented', [])),
            'has_children': bool(getattr(node, 'commented', False)),
            'identifiers': {
                'doi': node.get_identifier_value('doi'),
                'ark': node.get_identifier_value('ark'),
            },
            'has_draft_registrations': bool(node.draft_registrations_active)
        },
        'parent_node': {
            'exists': parent is not None,
            'id': parent._primary_key if parent else '',
            'title': parent.title if parent else '',
            'category': parent.category_display if parent else '',
            'url': parent.url if parent else '',
            'api_url': parent.api_url if parent else '',
            'absolute_url': parent.absolute_url if parent else '',
            'registrations_url': parent.web_url_for('node_registrations') if parent else '',
            'is_public': parent.is_public if parent else '',
            'is_contributor': parent.is_contributor(user) if parent else '',
            'can_view': parent.can_view(auth) if parent else False
        },
        'user': {
            'is_contributor': node.is_contributor(user),
            'is_admin': node.has_permission(user, ADMIN),
            'is_admin_parent': parent.is_admin_parent(user) if parent else False,
            'can_edit': (node.can_edit(auth)
                         and not node.is_registration),
            'has_read_permissions': node.has_permission(user, READ),
            'permissions': node.get_permissions(user) if user else [],
            'is_watching': user.is_watching(node) if user else False,
            'piwik_token': user.piwik_token if user else '',
            'id': user._id if user else None,
            'username': user.username if user else None,
            'fullname': user.fullname if user else '',
            'can_comment': node.can_comment(auth),
            'show_wiki_widget': _should_show_wiki_widget(node, user),
            'dashboard_id': dashboard_id,
        },
        'badges': _get_badge(user),
        # TODO: Namespace with nested dicts
        'addons_enabled': node.get_addon_names(),
        'addons': configs,
        'addon_widgets': widgets,
        'addon_widget_js': js,
        'addon_widget_css': css,
        'node_categories': Node.CATEGORY_MAP,
    }
    return data


def _get_badge(user):
    if user:
        badger = user.get_addon('badges')
        if badger:
            return {
                'can_award': badger.can_award,
                'badges': badger.get_badges_json()
            }
    return {}


def _get_children(node, auth, indent=0):

    children = []

    for child in node.nodes_primary:
        if not child.is_deleted and child.has_permission(auth.user, ADMIN):
            children.append({
                'id': child._primary_key,
                'title': child.title,
                'indent': indent,
                'is_public': child.is_public,
                'parent_id': child.parent_id,
            })
            children.extend(_get_children(child, auth, indent + 1))

    return children


@must_be_valid_project
@must_have_permission(ADMIN)
def private_link_table(node, **kwargs):
    data = {
        'node': {
            'absolute_url': node.absolute_url,
            'private_links': [x.to_json() for x in node.private_links_active],
        }
    }
    return data


@collect_auth
@must_be_valid_project
@must_have_permission(ADMIN)
def get_editable_children(auth, node, **kwargs):

    children = _get_children(node, auth)

    return {
        'node': {'id': node._id, 'title': node.title, 'is_public': node.is_public},
        'children': children,
    }


def _get_user_activity(node, auth, rescale_ratio):

    # Counters
    total_count = len(node.logs)

    # Note: It's typically much faster to find logs of a given node
    # attached to a given user using node.logs.find(...) than by
    # loading the logs into Python and checking each one. However,
    # using deep caching might be even faster down the road.

    if auth.user:
        ua_count = node.logs.find(Q('user', 'eq', auth.user)).count()
    else:
        ua_count = 0

    non_ua_count = total_count - ua_count  # base length of blue bar

    # Normalize over all nodes
    try:
        ua = ua_count / rescale_ratio * 100
    except ZeroDivisionError:
        ua = 0
    try:
        non_ua = non_ua_count / rescale_ratio * 100
    except ZeroDivisionError:
        non_ua = 0

    return ua_count, ua, non_ua


@must_be_valid_project
def get_recent_logs(node, **kwargs):
    logs = list(reversed(node.logs._to_primary_keys()))[:3]
    return {'logs': logs}


def _get_summary(node, auth, rescale_ratio, primary=True, link_id=None, show_path=False):
    # TODO(sloria): Refactor this or remove (lots of duplication with _view_project)
    summary = {
        'id': link_id if link_id else node._id,
        'primary': primary,
        'is_registration': node.is_registration,
        'is_fork': node.is_fork,
        'is_pending_registration': node.is_pending_registration,
        'is_retracted': node.is_retracted,
        'is_pending_retraction': node.is_pending_retraction,
        'embargo_end_date': node.embargo_end_date.strftime("%A, %b. %d, %Y") if node.embargo_end_date else False,
        'is_pending_embargo': node.is_pending_embargo,
        'archiving': node.archiving,
    }

    if node.can_view(auth):
        summary.update({
            'can_view': True,
            'can_edit': node.can_edit(auth),
            'primary_id': node._id,
            'url': node.url,
            'primary': primary,
            'api_url': node.api_url,
            'title': node.title,
            'category': node.category,
            'node_type': node.project_or_component,
            'is_fork': node.is_fork,
            'is_registration': node.is_registration,
            'anonymous': has_anonymous_link(node, auth),
            'registered_date': node.registered_date.strftime('%Y-%m-%d %H:%M UTC')
            if node.is_registration
            else None,
            'forked_date': node.forked_date.strftime('%Y-%m-%d %H:%M UTC')
            if node.is_fork
            else None,
            'nlogs': None,
            'ua_count': None,
            'ua': None,
            'non_ua': None,
            'addons_enabled': node.get_addon_names(),
            'is_public': node.is_public,
            'parent_title': node.parent_node.title if node.parent_node else None,
            'parent_is_public': node.parent_node.is_public if node.parent_node else False,
            'show_path': show_path
        })
        if rescale_ratio:
            ua_count, ua, non_ua = _get_user_activity(node, auth, rescale_ratio)
            summary.update({
                'nlogs': len(node.logs),
                'ua_count': ua_count,
                'ua': ua,
                'non_ua': non_ua,
            })
    else:
        summary['can_view'] = False

    # TODO: Make output format consistent with _view_project
    return {
        'summary': summary,
    }


@collect_auth
@must_be_valid_project(retractions_valid=True)
def get_summary(auth, node, **kwargs):
    rescale_ratio = kwargs.get('rescale_ratio')
    if rescale_ratio is None and request.args.get('rescale_ratio'):
        try:
            rescale_ratio = float(request.args.get('rescale_ratio'))
        except (TypeError, ValueError):
            raise HTTPError(http.BAD_REQUEST)
    primary = kwargs.get('primary')
    link_id = kwargs.get('link_id')
    show_path = kwargs.get('show_path', False)

    return _get_summary(
        node, auth, rescale_ratio, primary=primary, link_id=link_id, show_path=show_path
    )


@must_be_contributor_or_public
def get_children(auth, node, **kwargs):
    user = auth.user
    if request.args.get('permissions'):
        perm = request.args['permissions'].lower().strip()
        nodes = [
            each
            for each in node.nodes
            if perm in each.get_permissions(user) and not each.is_deleted
        ]
    else:
        nodes = [
            each
            for each in node.nodes
            if not each.is_deleted
        ]
    return _render_nodes(nodes, auth)


def node_child_tree(user, node_ids):
    """ Format data to test for node privacy settings for use in treebeard.
    """
    items = []
<<<<<<< HEAD
    addons = []
=======
>>>>>>> a03e3a90
    for node_id in node_ids:
        node = Node.load(node_id)
        assert node, '{} is not a valid Node.'.format(node_id)

        can_read = node.has_permission(user, 'read')
        can_read_children = node.has_permission_on_children(user, 'read')
        if not can_read and not can_read_children:
            continue
<<<<<<< HEAD
        contributors = []
        for contributor in node.contributors:
            contributors.append({
                'id': contributor._id,
                'is_admin': node.has_permission(contributor, ADMIN),
                'is_confirmed': contributor.is_confirmed
            })

        # List project/node if user has at least 'read' permissions (contributor or admin viewer) or if
        # user is contributor on a component of the project/node
        children = []
=======
        children = []
        # List project/node if user has at least 'read' permissions (contributor or admin viewer) or if
        # user is contributor on a component of the project/node
        can_write = node.has_permission(user, 'admin')
>>>>>>> a03e3a90
        children.extend(node_child_tree(
            user,
            [
                n._id
                for n in node.nodes
                if n.primary and
                not n.is_deleted
            ]
        ))
        item = {
            'node': {
                'id': node_id,
                'url': node.url if can_read else '',
                'title': node.title if can_read else 'Private Project',
                'is_public': node.is_public,
<<<<<<< HEAD
                'contributors': contributors,
                'visible_contributors': node.visible_contributor_ids,
                'is_admin': node.has_permission(user, ADMIN)
            },
=======
                'can_write': can_write
            },
            'user_id': user._id,
>>>>>>> a03e3a90
            'children': children,
            'kind': 'folder' if not node.node__parent or not node.parent_node.has_permission(user, 'read') else 'node',
            'nodeType': node.project_or_component,
            'category': node.category,
            'permissions': {
                'view': can_read,
            }
        }

        items.append(item)
<<<<<<< HEAD
=======

>>>>>>> a03e3a90
    return items


@must_be_logged_in
@must_be_valid_project
def get_node_tree(auth, **kwargs):
    node = kwargs.get('node') or kwargs['project']
<<<<<<< HEAD
    return node_child_tree(auth.user, [node._id])
=======
    tree = node_child_tree(auth.user, [node._id])
    if tree:
        return tree
    else:
        raise HTTPError(
            http.FORBIDDEN,
            data=dict(message_long='User does not have read permission.')
        )
>>>>>>> a03e3a90


@must_be_contributor_or_public
def get_folder_pointers(auth, node, **kwargs):
    if not node.is_folder:
        return []
    nodes = [
        each.resolve()._id
        for each in node.nodes
        if each is not None and not each.is_deleted and not each.primary
    ]
    return nodes


@must_be_contributor_or_public
def get_forks(auth, node, **kwargs):
    fork_list = sorted(node.forks, key=lambda fork: fork.forked_date, reverse=True)
    return _render_nodes(nodes=fork_list, auth=auth)


@must_be_contributor_or_public
def get_registrations(auth, node, **kwargs):
    registrations = [n for n in reversed(node.node__registrations) if not n.is_deleted]  # get all registrations, including archiving
    return _render_nodes(registrations, auth)


@must_be_valid_project
@must_have_permission(ADMIN)
def project_generate_private_link_post(auth, node, **kwargs):
    """ creata a new private link object and add it to the node and its selected children"""

    node_ids = request.json.get('node_ids', [])
    name = request.json.get('name', '')

    anonymous = request.json.get('anonymous', False)

    if node._id not in node_ids:
        node_ids.insert(0, node._id)

    nodes = [Node.load(node_id) for node_id in node_ids]

    try:
        new_link = new_private_link(
            name=name, user=auth.user, nodes=nodes, anonymous=anonymous
        )
    except ValidationValueError as e:
        raise HTTPError(
            http.BAD_REQUEST,
            data=dict(message_long=e.message)
        )

    return new_link


@must_be_valid_project
@must_have_permission(ADMIN)
def project_private_link_edit(auth, **kwargs):
    name = request.json.get('value', '')
    try:
        validate_title(name)
    except ValidationValueError as e:
        message = 'Invalid link name.' if e.message == 'Invalid title.' else e.message
        raise HTTPError(
            http.BAD_REQUEST,
            data=dict(message_long=message)
        )

    private_link_id = request.json.get('pk', '')
    private_link = PrivateLink.load(private_link_id)

    if private_link:
        new_name = strip_html(name)
        private_link.name = new_name
        private_link.save()
        return new_name
    else:
        raise HTTPError(
            http.BAD_REQUEST,
            data=dict(message_long='View-only link not found.')
        )


def _serialize_node_search(node):
    """Serialize a node for use in pointer search.

    :param Node node: Node to serialize
    :return: Dictionary of node data

    """
    title = node.title
    if node.is_registration:
        title += ' (registration)'

    first_author = node.visible_contributors[0]

    return {
        'id': node._id,
        'title': title,
        'firstAuthor': first_author.family_name or first_author.given_name or first_author.full_name,
        'etal': len(node.visible_contributors) > 1,
    }


@must_be_logged_in
def search_node(auth, **kwargs):
    """

    """
    # Get arguments
    node = Node.load(request.json.get('nodeId'))
    include_public = request.json.get('includePublic')
    size = float(request.json.get('size', '5').strip())
    page = request.json.get('page', 0)
    query = request.json.get('query', '').strip()

    start = (page * size)
    if not query:
        return {'nodes': []}

    # Build ODM query
    title_query = Q('title', 'icontains', query)
    not_deleted_query = Q('is_deleted', 'eq', False)
    visibility_query = Q('contributors', 'eq', auth.user)
    no_folders_query = Q('is_folder', 'eq', False)
    if include_public:
        visibility_query = visibility_query | Q('is_public', 'eq', True)
    odm_query = title_query & not_deleted_query & visibility_query & no_folders_query

    # Exclude current node from query if provided
    if node:
        nin = [node._id] + node.node_ids
        odm_query = (
            odm_query &
            Q('_id', 'nin', nin)
        )

    nodes = Node.find(odm_query)
    count = nodes.count()
    pages = math.ceil(count / size)
    validate_page_num(page, pages)

    return {
        'nodes': [
            _serialize_node_search(each)
            for each in islice(nodes, start, start + size)
            if each.contributors
        ],
        'total': count,
        'pages': pages,
        'page': page
    }


def _add_pointers(node, pointers, auth):
    """

    :param Node node: Node to which pointers will be added
    :param list pointers: Nodes to add as pointers

    """
    added = False
    for pointer in pointers:
        node.add_pointer(pointer, auth, save=False)
        added = True

    if added:
        node.save()


@collect_auth
def move_pointers(auth):
    """Move pointer from one node to another node.

    """

    from_node_id = request.json.get('fromNodeId')
    to_node_id = request.json.get('toNodeId')
    pointers_to_move = request.json.get('pointerIds')

    if from_node_id is None or to_node_id is None or pointers_to_move is None:
        raise HTTPError(http.BAD_REQUEST)

    from_node = Node.load(from_node_id)
    to_node = Node.load(to_node_id)

    if to_node is None or from_node is None:
        raise HTTPError(http.BAD_REQUEST)

    for pointer_to_move in pointers_to_move:
        pointer_id = from_node.pointing_at(pointer_to_move)
        pointer_node = Node.load(pointer_to_move)

        pointer = Pointer.load(pointer_id)
        if pointer is None:
            raise HTTPError(http.BAD_REQUEST)

        try:
            from_node.rm_pointer(pointer, auth=auth)
        except ValueError:
            raise HTTPError(http.BAD_REQUEST)

        from_node.save()
        try:
            _add_pointers(to_node, [pointer_node], auth)
        except ValueError:
            raise HTTPError(http.BAD_REQUEST)

    return {}, 200, None


@collect_auth
def add_pointer(auth):
    """Add a single pointer to a node using only JSON parameters

    """
    to_node_id = request.json.get('toNodeID')
    pointer_to_move = request.json.get('pointerID')

    if not (to_node_id and pointer_to_move):
        raise HTTPError(http.BAD_REQUEST)

    pointer = Node.load(pointer_to_move)
    to_node = Node.load(to_node_id)
    try:
        _add_pointers(to_node, [pointer], auth)
    except ValueError:
        raise HTTPError(http.BAD_REQUEST)


@must_have_permission(WRITE)
@must_not_be_registration
def add_pointers(auth, node, **kwargs):
    """Add pointers to a node.

    """
    node_ids = request.json.get('nodeIds')

    if not node_ids:
        raise HTTPError(http.BAD_REQUEST)

    nodes = [
        Node.load(node_id)
        for node_id in node_ids
    ]

    try:
        _add_pointers(node, nodes, auth)
    except ValueError:
        raise HTTPError(http.BAD_REQUEST)

    return {}


@must_have_permission(WRITE)
@must_not_be_registration
def remove_pointer(auth, node, **kwargs):
    """Remove a pointer from a node, raising a 400 if the pointer is not
    in `node.nodes`.

    """
    # TODO: since these a delete request, shouldn't use request body. put pointer
    # id in the URL instead
    pointer_id = request.json.get('pointerId')
    if pointer_id is None:
        raise HTTPError(http.BAD_REQUEST)

    pointer = Pointer.load(pointer_id)
    if pointer is None:
        raise HTTPError(http.BAD_REQUEST)

    try:
        node.rm_pointer(pointer, auth=auth)
    except ValueError:
        raise HTTPError(http.BAD_REQUEST)

    node.save()


@must_be_valid_project  # injects project
@must_have_permission(WRITE)
@must_not_be_registration
def remove_pointer_from_folder(auth, node, pointer_id, **kwargs):
    """Remove a pointer from a node, raising a 400 if the pointer is not
    in `node.nodes`.

    """
    if pointer_id is None:
        raise HTTPError(http.BAD_REQUEST)

    pointer_id = node.pointing_at(pointer_id)

    pointer = Pointer.load(pointer_id)

    if pointer is None:
        raise HTTPError(http.BAD_REQUEST)

    try:
        node.rm_pointer(pointer, auth=auth)
    except ValueError:
        raise HTTPError(http.BAD_REQUEST)

    node.save()


@must_be_valid_project  # injects project
@must_have_permission(WRITE)
@must_not_be_registration
def remove_pointers_from_folder(auth, node, **kwargs):
    """Remove multiple pointers from a node, raising a 400 if the pointer is not
    in `node.nodes`.
    """
    pointer_ids = request.json.get('pointerIds')

    if pointer_ids is None:
        raise HTTPError(http.BAD_REQUEST)

    for pointer_id in pointer_ids:
        pointer_id = node.pointing_at(pointer_id)

        pointer = Pointer.load(pointer_id)

        if pointer is None:
            raise HTTPError(http.BAD_REQUEST)

        try:
            node.rm_pointer(pointer, auth=auth)
        except ValueError:
            raise HTTPError(http.BAD_REQUEST)

    node.save()


@must_have_permission(WRITE)
@must_not_be_registration
def fork_pointer(auth, node, **kwargs):
    """Fork a pointer. Raises BAD_REQUEST if pointer not provided, not found,
    or not present in `nodes`.

    """
    pointer_id = request.json.get('pointerId')
    pointer = Pointer.load(pointer_id)

    if pointer is None:
        # TODO: Change this to 404?
        raise HTTPError(http.BAD_REQUEST)

    try:
        node.fork_pointer(pointer, auth=auth, save=True)
    except ValueError:
        raise HTTPError(http.BAD_REQUEST)


def abbrev_authors(node):
    lead_author = node.visible_contributors[0]
    ret = lead_author.family_name or lead_author.given_name or lead_author.fullname
    if len(node.visible_contributor_ids) > 1:
        ret += ' et al.'
    return ret


def serialize_pointer(pointer, auth):
    node = get_pointer_parent(pointer)
    if node.can_view(auth):
        return {
            'id': node._id,
            'url': node.url,
            'title': node.title,
            'authorShort': abbrev_authors(node),
        }
    return {
        'url': None,
        'title': 'Private Component',
        'authorShort': 'Private Author(s)',
    }


@must_be_contributor_or_public
def get_pointed(auth, node, **kwargs):
    """View that returns the pointers for a project."""
    # exclude folders
    return {'pointed': [
        serialize_pointer(each, auth)
        for each in node.pointed
        if not get_pointer_parent(each).is_folder
    ]}<|MERGE_RESOLUTION|>--- conflicted
+++ resolved
@@ -44,7 +44,6 @@
 from website.project.licenses import serialize_node_license_record
 from website.util.sanitize import strip_html
 from website.util import rapply
-
 
 r_strip_html = lambda collection: rapply(collection, strip_html)
 logger = logging.getLogger(__name__)
@@ -1007,10 +1006,6 @@
     """ Format data to test for node privacy settings for use in treebeard.
     """
     items = []
-<<<<<<< HEAD
-    addons = []
-=======
->>>>>>> a03e3a90
     for node_id in node_ids:
         node = Node.load(node_id)
         assert node, '{} is not a valid Node.'.format(node_id)
@@ -1019,7 +1014,7 @@
         can_read_children = node.has_permission_on_children(user, 'read')
         if not can_read and not can_read_children:
             continue
-<<<<<<< HEAD
+
         contributors = []
         for contributor in node.contributors:
             contributors.append({
@@ -1028,15 +1023,10 @@
                 'is_confirmed': contributor.is_confirmed
             })
 
-        # List project/node if user has at least 'read' permissions (contributor or admin viewer) or if
-        # user is contributor on a component of the project/node
-        children = []
-=======
         children = []
         # List project/node if user has at least 'read' permissions (contributor or admin viewer) or if
         # user is contributor on a component of the project/node
         can_write = node.has_permission(user, 'admin')
->>>>>>> a03e3a90
         children.extend(node_child_tree(
             user,
             [
@@ -1052,16 +1042,12 @@
                 'url': node.url if can_read else '',
                 'title': node.title if can_read else 'Private Project',
                 'is_public': node.is_public,
-<<<<<<< HEAD
+                'can_write': can_write,
                 'contributors': contributors,
                 'visible_contributors': node.visible_contributor_ids,
                 'is_admin': node.has_permission(user, ADMIN)
             },
-=======
-                'can_write': can_write
-            },
             'user_id': user._id,
->>>>>>> a03e3a90
             'children': children,
             'kind': 'folder' if not node.node__parent or not node.parent_node.has_permission(user, 'read') else 'node',
             'nodeType': node.project_or_component,
@@ -1072,10 +1058,6 @@
         }
 
         items.append(item)
-<<<<<<< HEAD
-=======
-
->>>>>>> a03e3a90
     return items
 
 
@@ -1083,9 +1065,6 @@
 @must_be_valid_project
 def get_node_tree(auth, **kwargs):
     node = kwargs.get('node') or kwargs['project']
-<<<<<<< HEAD
-    return node_child_tree(auth.user, [node._id])
-=======
     tree = node_child_tree(auth.user, [node._id])
     if tree:
         return tree
@@ -1094,7 +1073,6 @@
             http.FORBIDDEN,
             data=dict(message_long='User does not have read permission.')
         )
->>>>>>> a03e3a90
 
 
 @must_be_contributor_or_public
