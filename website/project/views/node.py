# -*- coding: utf-8 -*-
import logging
import httplib as http
import math
from itertools import islice

from flask import request
from modularodm import Q
from modularodm.exceptions import ModularOdmException, ValidationValueError

from framework import status
from framework.utils import iso8601format
from framework.mongo import StoredObject
from framework.flask import redirect
from framework.auth.decorators import must_be_logged_in, collect_auth
from framework.exceptions import HTTPError, PermissionsError

from website import language

from website.util import paths
from website.util import rubeus
from website.exceptions import NodeStateError
from website.project import new_node, new_private_link
from website.project.decorators import (
    must_be_contributor_or_public_but_not_anonymized,
    must_be_contributor_or_public,
    must_be_valid_project,
    must_have_permission,
    must_not_be_registration,
    http_error_if_disk_saving_mode
)
from website.tokens import process_token_or_pass
from website.util.permissions import ADMIN, READ, WRITE, CREATOR_PERMISSIONS
from website.util.rubeus import collect_addon_js
from website.project.model import has_anonymous_link, get_pointer_parent, NodeUpdateError, validate_title
from website.project.forms import NewNodeForm
from website.project.metadata.utils import serialize_meta_schemas
from website.models import Node, Pointer, WatchConfig, PrivateLink, Comment
from website import settings
from website.views import _render_nodes, find_bookmark_collection, validate_page_num
from website.profile import utils
from website.project.licenses import serialize_node_license_record
from website.util.sanitize import strip_html
from website.util import rapply


r_strip_html = lambda collection: rapply(collection, strip_html)
logger = logging.getLogger(__name__)

@must_be_valid_project
@must_have_permission(WRITE)
@must_not_be_registration
def edit_node(auth, node, **kwargs):
    post_data = request.json
    edited_field = post_data.get('name')
    value = post_data.get('value', '')

    new_val = None
    if edited_field == 'title':
        try:
            node.set_title(value, auth=auth)
        except ValidationValueError as e:
            raise HTTPError(
                http.BAD_REQUEST,
                data=dict(message_long=e.message)
            )
        new_val = node.title
    elif edited_field == 'description':
        node.set_description(value, auth=auth)
        new_val = node.description
    elif edited_field == 'category':
        node.category = new_val = value

    try:
        node.save()
    except ValidationValueError as e:
        raise HTTPError(
            http.BAD_REQUEST,
            data=dict(message_long=e.message)
        )
    return {
        'status': 'success',
        'newValue': new_val  # Used by x-editable  widget to reflect changes made by sanitizer
    }


##############################################################################
# New Project
##############################################################################


@must_be_logged_in
def project_new(**kwargs):
    return {}

@must_be_logged_in
def project_new_post(auth, **kwargs):
    user = auth.user

    data = request.get_json()
    title = strip_html(data.get('title'))
    title = title.strip()
    category = data.get('category', 'project')
    template = data.get('template')
    description = strip_html(data.get('description'))
    new_project = {}

    if template:
        original_node = Node.load(template)
        changes = {
            'title': title,
            'category': category,
            'template_node': original_node,
        }

        if description:
            changes['description'] = description

        project = original_node.use_as_template(
            auth=auth,
            changes={
                template: changes,
            }
        )

    else:
        try:
            project = new_node(category, title, user, description)
        except ValidationValueError as e:
            raise HTTPError(
                http.BAD_REQUEST,
                data=dict(message_long=e.message)
            )
        new_project = _view_project(project, auth)
    return {
        'projectUrl': project.url,
        'newNode': new_project['node'] if new_project else None
    }, http.CREATED


@must_be_logged_in
@must_be_valid_project
def project_new_from_template(auth, node, **kwargs):
    new_node = node.use_as_template(
        auth=auth,
        changes=dict(),
    )
    return {'url': new_node.url}, http.CREATED, None


##############################################################################
# New Node
##############################################################################

@must_be_valid_project
@must_have_permission(WRITE)
@must_not_be_registration
def project_new_node(auth, node, **kwargs):
    form = NewNodeForm(request.form)
    user = auth.user
    if form.validate():
        try:
            new_component = new_node(
                title=strip_html(form.title.data),
                user=user,
                category=form.category.data,
                parent=node,
            )
        except ValidationValueError as e:
            raise HTTPError(
                http.BAD_REQUEST,
                data=dict(message_long=e.message)
            )
        redirect_url = node.url
        message = (
            'Your component was created successfully. You can keep working on the project page below, '
            'or go to the new <u><a href={component_url}>component</a></u>.'
        ).format(component_url=new_component.url)
        if form.inherit_contributors.data and node.has_permission(user, WRITE):
            for contributor in node.contributors:
                perm = CREATOR_PERMISSIONS if contributor is user else node.get_permissions(contributor)
                new_component.add_contributor(contributor, permissions=perm, auth=auth)

            new_component.save()
            redirect_url = new_component.url + 'contributors/'
            message = (
                'Your component was created successfully. You can edit the contributor permissions below, '
                'work on your <u><a href={component_url}>component</a></u> or return to the <u> '
                '<a href="{project_url}">project page</a></u>.'
            ).format(component_url=new_component.url, project_url=node.url)
        status.push_status_message(message, kind='info', trust=True)

        return {
            'status': 'success',
        }, 201, None, redirect_url
    else:
        # TODO: This function doesn't seem to exist anymore?
        status.push_errors_to_status(form.errors)
    raise HTTPError(http.BAD_REQUEST, redirect_url=node.url)


@must_be_logged_in
@must_be_valid_project
def project_before_fork(auth, node, **kwargs):
    user = auth.user

    prompts = node.callback('before_fork', user=user)

    if node.has_pointers_recursive:
        prompts.append(
            language.BEFORE_FORK_HAS_POINTERS.format(
                category=node.project_or_component
            )
        )

    return {'prompts': prompts}


@must_be_logged_in
@must_be_valid_project
def project_before_template(auth, node, **kwargs):
    prompts = []

    for addon in node.get_addons():
        if 'node' in addon.config.configs:
            if addon.to_json(auth.user)['addon_full_name']:
                prompts.append(addon.to_json(auth.user)['addon_full_name'])

    return {'prompts': prompts}


@must_be_logged_in
@must_be_valid_project
@http_error_if_disk_saving_mode
def node_fork_page(auth, node, **kwargs):
    try:
        fork = node.fork_node(auth)
    except PermissionsError:
        raise HTTPError(
            http.FORBIDDEN,
            redirect_url=node.url
        )
    message = '{} has been successfully forked.'.format(
        node.project_or_component.capitalize()
    )
    status.push_status_message(message, kind='success', trust=False)
    return fork.url


@must_be_valid_project
@must_be_contributor_or_public_but_not_anonymized
def node_registrations(auth, node, **kwargs):
    return _view_project(node, auth, primary=True)


@must_be_valid_project
@must_be_contributor_or_public_but_not_anonymized
def node_forks(auth, node, **kwargs):
    return _view_project(node, auth, primary=True)


@must_be_valid_project
@must_be_logged_in
@must_have_permission(READ)
def node_setting(auth, node, **kwargs):

    auth.user.update_affiliated_institutions_by_email_domain()
    auth.user.save()
    ret = _view_project(node, auth, primary=True)

    addons_enabled = []
    addon_enabled_settings = []

    for addon in node.get_addons():
        addons_enabled.append(addon.config.short_name)
        if 'node' in addon.config.configs:
            config = addon.to_json(auth.user)
            # inject the MakoTemplateLookup into the template context
            # TODO inject only short_name and render fully client side
            config['template_lookup'] = addon.config.template_lookup
            config['addon_icon_url'] = addon.config.icon_url
            addon_enabled_settings.append(config)

    addon_enabled_settings = sorted(addon_enabled_settings, key=lambda addon: addon['addon_full_name'].lower())

    ret['addon_categories'] = settings.ADDON_CATEGORIES
    ret['addons_available'] = sorted([
        addon
        for addon in settings.ADDONS_AVAILABLE
        if 'node' in addon.owners
        and addon.short_name not in settings.SYSTEM_ADDED_ADDONS['node'] and addon.short_name != 'wiki'
    ], key=lambda addon: addon.full_name.lower())

    for addon in settings.ADDONS_AVAILABLE:
        if 'node' in addon.owners and addon.short_name not in settings.SYSTEM_ADDED_ADDONS['node'] and addon.short_name == 'wiki':
            ret['wiki'] = addon
            break

    ret['addons_enabled'] = addons_enabled
    ret['addon_enabled_settings'] = addon_enabled_settings
    ret['addon_capabilities'] = settings.ADDON_CAPABILITIES
    ret['addon_js'] = collect_node_config_js(node.get_addons())

    ret['include_wiki_settings'] = node.include_wiki_settings(auth.user)

    ret['comments'] = {
        'level': node.comment_level,
    }

    ret['categories'] = settings.NODE_CATEGORY_MAP
    ret['categories'].update({
        'project': 'Project'
    })

    return ret
def collect_node_config_js(addons):
    """Collect webpack bundles for each of the addons' node-cfg.js modules. Return
    the URLs for each of the JS modules to be included on the node addons config page.

    :param list addons: List of node's addon config records.
    """
    js_modules = []
    for addon in addons:
        js_path = paths.resolve_addon_path(addon.config, 'node-cfg.js')
        if js_path:
            js_modules.append(js_path)
    return js_modules


@must_have_permission(WRITE)
@must_not_be_registration
def node_choose_addons(auth, node, **kwargs):
    node.config_addons(request.json, auth)


@must_be_valid_project
@must_have_permission(READ)
def node_contributors(auth, node, **kwargs):
    ret = _view_project(node, auth, primary=True)
    ret['contributors'] = utils.serialize_contributors(node.contributors, node)
    ret['adminContributors'] = utils.serialize_contributors(node.admin_contributors, node, admin=True)
    return ret


@must_have_permission(ADMIN)
def configure_comments(node, **kwargs):
    comment_level = request.json.get('commentLevel')
    if not comment_level:
        node.comment_level = None
    elif comment_level in ['public', 'private']:
        node.comment_level = comment_level
    else:
        raise HTTPError(http.BAD_REQUEST)
    node.save()


##############################################################################
# View Project
##############################################################################

@must_be_valid_project(retractions_valid=True)
@must_be_contributor_or_public
@process_token_or_pass
def view_project(auth, node, **kwargs):
    primary = '/api/v1' not in request.path
    ret = _view_project(node, auth, primary=primary)

    ret['addon_capabilities'] = settings.ADDON_CAPABILITIES
    # Collect the URIs to the static assets for addons that have widgets
    ret['addon_widget_js'] = list(collect_addon_js(
        node,
        filename='widget-cfg.js',
        config_entry='widget'
    ))
    ret.update(rubeus.collect_addon_assets(node))
    return ret

# Reorder components
@must_be_valid_project
@must_not_be_registration
@must_have_permission(WRITE)
def project_reorder_components(node, **kwargs):
    """Reorders the components in a project's component list.

    :param-json list new_list: List of strings that include node IDs and
        node type delimited by ':'.

    """
    # TODO(sloria): Change new_list parameter to be an array of objects
    # {
    #   'newList': {
    #       {'key': 'abc123', 'type': 'node'}
    #   }
    # }
    new_list = [
        tuple(n.split(':'))
        for n in request.json.get('new_list', [])
    ]
    nodes_new = [
        StoredObject.get_collection(schema).load(key)
        for key, schema in new_list
    ]

    valid_nodes = [
        n for n in node.nodes
        if not n.is_deleted
    ]
    deleted_nodes = [
        n for n in node.nodes
        if n.is_deleted
    ]
    if len(valid_nodes) == len(nodes_new) and set(valid_nodes) == set(nodes_new):
        node.set_abstractnode_order([each.pk for each in nodes_new + deleted_nodes])
        node.save()
        return {}

    logger.error('Got invalid node list in reorder components')
    raise HTTPError(http.BAD_REQUEST)


##############################################################################


@must_be_valid_project
@must_be_contributor_or_public
def project_statistics(auth, node, **kwargs):
    ret = _view_project(node, auth, primary=True)
    ret['node']['keenio_read_key'] = node.keenio_read_key
    return ret


@must_be_valid_project
@must_be_contributor_or_public
def project_statistics_redirect(auth, node, **kwargs):
    return redirect(node.web_url_for('project_statistics', _guid=True))

###############################################################################
# Make Private/Public
###############################################################################


@must_be_valid_project
@must_have_permission(ADMIN)
def project_before_set_public(node, **kwargs):
    prompt = node.callback('before_make_public')

    return {
        'prompts': prompt
    }


@must_be_valid_project
@must_have_permission(ADMIN)
def project_set_privacy(auth, node, **kwargs):

    permissions = kwargs.get('permissions')
    if permissions is None:
        raise HTTPError(http.BAD_REQUEST)

    try:
        node.set_privacy(permissions, auth)
    except NodeStateError as e:
        raise HTTPError(http.BAD_REQUEST, data=dict(
            message_short="Can't change privacy",
            message_long=e.message
        ))

    return {
        'status': 'success',
        'permissions': permissions,
    }


@must_be_valid_project
@must_be_contributor_or_public
@must_not_be_registration
def watch_post(auth, node, **kwargs):
    user = auth.user
    watch_config = WatchConfig(node=node,
                               digest=request.json.get('digest', False),
                               immediate=request.json.get('immediate', False))
    try:
        user.watch(watch_config)
    except ValueError:  # Node is already being watched
        raise HTTPError(http.BAD_REQUEST)

    user.save()

    return {
        'status': 'success',
        'watchCount': node.watches.count()
    }


@must_be_valid_project
@must_be_contributor_or_public
@must_not_be_registration
def unwatch_post(auth, node, **kwargs):
    user = auth.user
    watch_config = WatchConfig(node=node,
                               digest=request.json.get('digest', False),
                               immediate=request.json.get('immediate', False))
    try:
        user.unwatch(watch_config)
    except ValueError:  # Node isn't being watched
        raise HTTPError(http.BAD_REQUEST)

    return {
        'status': 'success',
        'watchCount': node.watches.count()
    }


@must_be_valid_project
@must_be_contributor_or_public
@must_not_be_registration
def togglewatch_post(auth, node, **kwargs):
    '''View for toggling watch mode for a node.'''
    # TODO: refactor this, watch_post, unwatch_post (@mambocab)
    user = auth.user
    watch_config = WatchConfig(
        node=node,
        digest=request.json.get('digest', False),
        immediate=request.json.get('immediate', False)
    )
    try:
        if user.is_watching(node):
            user.unwatch(watch_config)
        else:
            user.watch(watch_config)
    except ValueError:
        raise HTTPError(http.BAD_REQUEST)

    user.save()

    return {
        'status': 'success',
        'watchCount': node.watches.count(),
        'watched': user.is_watching(node)
    }

@must_be_valid_project
@must_not_be_registration
@must_have_permission(WRITE)
def update_node(auth, node, **kwargs):
    # in node.update() method there is a key list node.WRITABLE_WHITELIST only allow user to modify
    # category, title, and description which can be edited by write permission contributor
    data = r_strip_html(request.get_json())
    try:
        updated_field_names = node.update(data, auth=auth)
    except NodeUpdateError as e:
        raise HTTPError(400, data=dict(
            message_short="Failed to update attribute '{0}'".format(e.key),
            message_long=e.reason
        ))
    # Need to cast tags to a string to make them JSON-serialiable
    updated_fields_dict = {
        key: getattr(node, key) if key != 'tags' else [str(tag) for tag in node.tags]
        for key in updated_field_names
        if key != 'logs' and key != 'date_modified'
    }
    node.save()
    return {'updated_fields': updated_fields_dict}


@must_be_valid_project
@must_have_permission(ADMIN)
@must_not_be_registration
def component_remove(auth, node, **kwargs):
    """Remove component, and recursively remove its children. If node has a
    parent, add log and redirect to parent; else redirect to user dashboard.

    """
    try:
        node.remove_node(auth)
    except NodeStateError as e:
        raise HTTPError(
            http.BAD_REQUEST,
            data={
                'message_short': 'Error',
                'message_long': 'Could not delete component: ' + e.message
            },
        )
    node.save()

    message = '{} has been successfully deleted.'.format(
        node.project_or_component.capitalize()
    )
    status.push_status_message(message, kind='success', trust=False)
    parent = node.parent_node
    if parent and parent.can_view(auth):
        redirect_url = node.node__parent[0].url
    else:
        redirect_url = '/dashboard/'

    return {
        'url': redirect_url,
    }


@must_be_valid_project
@must_have_permission(ADMIN)
def remove_private_link(*args, **kwargs):
    link_id = request.json['private_link_id']

    try:
        link = PrivateLink.load(link_id)
        link.is_deleted = True
        link.save()
    except ModularOdmException:
        raise HTTPError(http.NOT_FOUND)


# TODO: Split into separate functions
def _render_addon(node):

    widgets = {}
    configs = {}
    js = []
    css = []

    for addon in node.get_addons():
        configs[addon.config.short_name] = addon.config.to_json()
        js.extend(addon.config.include_js.get('widget', []))
        css.extend(addon.config.include_css.get('widget', []))

        js.extend(addon.config.include_js.get('files', []))
        css.extend(addon.config.include_css.get('files', []))

    return widgets, configs, js, css


def _should_show_wiki_widget(node, user):

    has_wiki = bool(node.get_addon('wiki'))
    wiki_page = node.get_wiki_page('home', None)
    if not node.has_permission(user, 'write'):
        return has_wiki and wiki_page and wiki_page.html(node)
    else:
        return has_wiki


def _view_project(node, auth, primary=False):
    """Build a JSON object containing everything needed to render
    project.view.mako.
    """
    user = auth.user

    parent = node.find_readable_antecedent(auth)
    if user:
        bookmark_collection = find_bookmark_collection(user)
        bookmark_collection_id = bookmark_collection._id
        in_bookmark_collection = bookmark_collection.linked_nodes.filter(pk=node.pk).exists()
    else:
        in_bookmark_collection = False
        bookmark_collection_id = ''
    view_only_link = auth.private_key or request.args.get('view_only', '').strip('/')
    anonymous = has_anonymous_link(node, auth)
    widgets, configs, js, css = _render_addon(node)
    redirect_url = node.url + '?view_only=None'

    disapproval_link = ''
    if (node.is_pending_registration and node.has_permission(user, ADMIN)):
        disapproval_link = node.root.registration_approval.stashed_urls.get(user._id, {}).get('reject', '')

    if (node.is_pending_embargo and node.has_permission(user, ADMIN)):
        disapproval_link = node.root.embargo.stashed_urls.get(user._id, {}).get('reject', '')

    # Before page load callback; skip if not primary call
    if primary:
        for addon in node.get_addons():
            messages = addon.before_page_load(node, user) or []
            for message in messages:
                status.push_status_message(message, kind='info', dismissible=False, trust=True)
    data = {
        'node': {
            'disapproval_link': disapproval_link,
            'id': node._primary_key,
            'title': node.title,
            'category': node.category_display,
            'category_short': node.category,
            'node_type': node.project_or_component,
            'description': node.description or '',
            'license': serialize_node_license_record(node.license),
            'url': node.url,
            'api_url': node.api_url,
            'absolute_url': node.absolute_url,
            'redirect_url': redirect_url,
            'display_absolute_url': node.display_absolute_url,
            'update_url': node.api_url_for('update_node'),
            'in_dashboard': in_bookmark_collection,
            'is_public': node.is_public,
            'is_archiving': node.archiving,
            'date_created': iso8601format(node.date_created),
            'date_modified': iso8601format(node.logs.latest().date) if node.logs else '',
            'tags': list(node.tags.values_list('name', flat=True)),
            'children': bool(node.nodes_active),
            'is_registration': node.is_registration,
            'is_pending_registration': node.is_pending_registration,
            'is_retracted': node.is_retracted,
            'is_pending_retraction': node.is_pending_retraction,
            'retracted_justification': getattr(node.retraction, 'justification', None),
            'embargo_end_date': node.embargo_end_date.strftime('%A, %b. %d, %Y') if node.embargo_end_date else False,
            'is_pending_embargo': node.is_pending_embargo,
            'is_embargoed': node.is_embargoed,
            'is_pending_embargo_termination': node.is_embargoed and (
                node.embargo_termination_approval and
                node.embargo_termination_approval.is_pending_approval
            ),
            'registered_from_url': node.registered_from.url if node.is_registration else '',
            'registered_date': iso8601format(node.registered_date) if node.is_registration else '',
            'root_id': node.root._id if node.root else None,
            'registered_meta': node.registered_meta,
            'registered_schemas': serialize_meta_schemas(list(node.registered_schema.all())),
            'registration_count': node.registrations_all.count(),
            'is_fork': node.is_fork,
            'forked_from_id': node.forked_from._primary_key if node.is_fork else '',
            'forked_from_display_absolute_url': node.forked_from.display_absolute_url if node.is_fork else '',
            'forked_date': iso8601format(node.forked_date) if node.is_fork else '',
            'fork_count': node.forks.count(),
            'templated_count': node.templated_list.count(),
            'watched_count': node.watches.count(),
            'private_links': [x.to_json() for x in node.private_links_active],
            'link': view_only_link,
            'anonymous': anonymous,
            'points': len(node.get_points(deleted=False, folders=False)),
            'comment_level': node.comment_level,
            'has_comments': bool(Comment.find(Q('node', 'eq', node))),
            'has_children': bool(Comment.find(Q('node', 'eq', node))),
            'identifiers': {
                'doi': node.get_identifier_value('doi'),
                'ark': node.get_identifier_value('ark'),
            },
            'institutions': get_affiliated_institutions(node) if node else [],
            'alternative_citations': [citation.to_json() for citation in node.alternative_citations],
            'has_draft_registrations': node.has_active_draft_registrations,
<<<<<<< HEAD
            'contributors': list(node.contributors.values_list('guid__guid', flat=True)),
=======
            'contributors': [contributor._id for contributor in node.contributors],
            'is_preprint': node.is_preprint,
            'is_preprint_orphan': node.is_preprint_orphan,
            'preprint_file_id': node.preprint_file._id if node.preprint_file else None
>>>>>>> 023fad7b
        },
        'parent_node': {
            'exists': parent is not None,
            'id': parent._primary_key if parent else '',
            'title': parent.title if parent else '',
            'category': parent.category_display if parent else '',
            'url': parent.url if parent else '',
            'api_url': parent.api_url if parent else '',
            'absolute_url': parent.absolute_url if parent else '',
            'registrations_url': parent.web_url_for('node_registrations') if parent else '',
            'is_public': parent.is_public if parent else '',
            'is_contributor': parent.is_contributor(user) if parent else '',
            'can_view': parent.can_view(auth) if parent else False
        },
        'user': {
            'is_contributor': node.is_contributor(user),
            'is_admin': node.has_permission(user, ADMIN),
            'is_admin_parent': parent.is_admin_parent(user) if parent else False,
            'can_edit': (node.can_edit(auth)
                         and not node.is_registration),
            'has_read_permissions': node.has_permission(user, READ),
            'permissions': node.get_permissions(user) if user else [],
            'is_watching': user.is_watching(node) if user else False,
            'id': user._id if user else None,
            'username': user.username if user else None,
            'fullname': user.fullname if user else '',
            'can_comment': node.can_comment(auth),
            'show_wiki_widget': _should_show_wiki_widget(node, user),
            'dashboard_id': bookmark_collection_id,
            'institutions': get_affiliated_institutions(user) if user else [],
        },
        'badges': _get_badge(user),
        # TODO: Namespace with nested dicts
        'addons_enabled': node.get_addon_names(),
        'addons': configs,
        'addon_widgets': widgets,
        'addon_widget_js': js,
        'addon_widget_css': css,
        'node_categories': [
            {'value': key, 'display_name': value}
            for key, value in settings.NODE_CATEGORY_MAP.iteritems()
        ]
    }
    return data

def get_affiliated_institutions(obj):
    ret = []
    for institution in obj.affiliated_institutions.all():
        ret.append({
            'name': institution.name,
            'logo_path': institution.logo_path,
            'id': institution._id,
        })
    return ret

def _get_badge(user):
    if user:
        badger = user.get_addon('badges')
        if badger:
            return {
                'can_award': badger.can_award,
                'badges': badger.get_badges_json()
            }
    return {}


def _get_children(node, auth, indent=0):

    children = []

    for child in node.nodes_primary:
        if not child.is_deleted and child.has_permission(auth.user, ADMIN):
            children.append({
                'id': child._primary_key,
                'title': child.title,
                'indent': indent,
                'is_public': child.is_public,
                'parent_id': child.parent_id,
            })
            children.extend(_get_children(child, auth, indent + 1))

    return children


@must_be_valid_project
@must_have_permission(ADMIN)
def private_link_table(node, **kwargs):
    data = {
        'node': {
            'absolute_url': node.absolute_url,
            'private_links': [x.to_json() for x in node.private_links_active],
        }
    }
    return data


@collect_auth
@must_be_valid_project
@must_have_permission(ADMIN)
def get_editable_children(auth, node, **kwargs):

    children = _get_children(node, auth)

    return {
        'node': {'id': node._id, 'title': node.title, 'is_public': node.is_public},
        'children': children,
    }


@must_be_valid_project
def get_recent_logs(node, **kwargs):
    logs = list(reversed(node.logs._to_primary_keys()))[:3]
    return {'logs': logs}


def _get_summary(node, auth, primary=True, link_id=None, show_path=False):
    # TODO(sloria): Refactor this or remove (lots of duplication with _view_project)
    summary = {
        'id': link_id if link_id else node._id,
        'primary': primary,
        'is_registration': node.is_registration,
        'is_fork': node.is_fork,
        'is_pending_registration': node.is_pending_registration,
        'is_retracted': node.is_retracted,
        'is_pending_retraction': node.is_pending_retraction,
        'embargo_end_date': node.embargo_end_date.strftime('%A, %b. %d, %Y') if node.embargo_end_date else False,
        'is_pending_embargo': node.is_pending_embargo,
        'is_embargoed': node.is_embargoed,
        'archiving': node.archiving,
    }

    if node.can_view(auth):
        summary.update({
            'can_view': True,
            'can_edit': node.can_edit(auth),
            'primary_id': node._id,
            'url': node.url,
            'primary': primary,
            'api_url': node.api_url,
            'title': node.title,
            'category': node.category,
            'node_type': node.project_or_component,
            'is_fork': node.is_fork,
            'is_registration': node.is_registration,
            'anonymous': has_anonymous_link(node, auth),
            'registered_date': node.registered_date.strftime('%Y-%m-%d %H:%M UTC')
            if node.is_registration
            else None,
            'forked_date': node.forked_date.strftime('%Y-%m-%d %H:%M UTC')
            if node.is_fork
            else None,
            'ua_count': None,
            'ua': None,
            'non_ua': None,
            'addons_enabled': node.get_addon_names(),
            'is_public': node.is_public,
            'parent_title': node.parent_node.title if node.parent_node else None,
            'parent_is_public': node.parent_node.is_public if node.parent_node else False,
            'show_path': show_path,
            'nlogs': len(node.logs),
        })
    else:
        summary['can_view'] = False

    # TODO: Make output format consistent with _view_project
    return {
        'summary': summary,
    }


@collect_auth
@must_be_valid_project(retractions_valid=True)
def get_summary(auth, node, **kwargs):
    primary = kwargs.get('primary')
    link_id = kwargs.get('link_id')
    show_path = kwargs.get('show_path', False)

    return _get_summary(
        node, auth, primary=primary, link_id=link_id, show_path=show_path
    )

@must_be_contributor_or_public
def get_readable_descendants(auth, node, **kwargs):
    descendants = []
    for child in node.nodes:
        if request.args.get('permissions'):
            perm = request.args['permissions'].lower().strip()
            if perm not in child.get_permissions(auth.user):
                continue
        if child.is_deleted:
            continue
        elif child.can_view(auth):
            descendants.append(child)
        elif not child.primary:
            if node.has_permission(auth.user, 'write'):
                descendants.append(child)
            continue
        else:
            for descendant in child.find_readable_descendants(auth):
                descendants.append(descendant)
    return _render_nodes(descendants, auth)

def node_child_tree(user, node_ids):
    """ Format data to test for node privacy settings for use in treebeard.
    """
    items = []

    for node_id in node_ids:
        node = Node.load(node_id)
        assert node, '{} is not a valid Node.'.format(node_id)

        can_read = node.has_permission(user, READ)
        can_read_children = node.has_permission_on_children(user, 'read')
        if not can_read and not can_read_children:
            continue

        contributors = []
        for contributor in node.contributors:
            contributors.append({
                'id': contributor._id,
                'is_admin': node.has_permission(contributor, ADMIN),
                'is_confirmed': contributor.is_confirmed
            })

        affiliated_institutions = [{
            'id': affiliated_institution.pk,
            'name': affiliated_institution.name
        } for affiliated_institution in node.affiliated_institutions]

        children = []
        # List project/node if user has at least 'read' permissions (contributor or admin viewer) or if
        # user is contributor on a component of the project/node
        children.extend(node_child_tree(
            user,
            [
                n._id
                for n in node.nodes
                if n.primary and
                not n.is_deleted
            ]
        ))
        item = {
            'node': {
                'id': node_id,
                'url': node.url if can_read else '',
                'title': node.title if can_read else 'Private Project',
                'is_public': node.is_public,
                'contributors': contributors,
                'visible_contributors': node.visible_contributor_ids,
                'is_admin': node.has_permission(user, ADMIN),
                'affiliated_institutions': affiliated_institutions
            },
            'user_id': user._id,
            'children': children,
            'kind': 'folder' if not node.node__parent or not node.parent_node.has_permission(user, 'read') else 'node',
            'nodeType': node.project_or_component,
            'category': node.category,
            'permissions': {
                'view': can_read,
                'is_admin': node.has_permission(user, 'read')
            }
        }

        items.append(item)

    return items


@must_be_logged_in
@must_be_valid_project
def get_node_tree(auth, **kwargs):
    node = kwargs.get('node') or kwargs['project']
    tree = node_child_tree(auth.user, [node._id])
    return tree

@must_be_contributor_or_public
def get_forks(auth, node, **kwargs):
    fork_list = node.forks.sort('-forked_date')
    return _render_nodes(nodes=fork_list, auth=auth)


@must_be_contributor_or_public
def get_registrations(auth, node, **kwargs):
    # get all undeleted registrations, including archiving
    sorted_registrations = node.registrations_all.sort('-registered_date')
    undeleted_registrations = [n for n in sorted_registrations if not n.is_deleted]
    return _render_nodes(undeleted_registrations, auth)


@must_be_valid_project
@must_have_permission(ADMIN)
def project_generate_private_link_post(auth, node, **kwargs):
    """ creata a new private link object and add it to the node and its selected children"""

    node_ids = request.json.get('node_ids', [])
    name = request.json.get('name', '')

    anonymous = request.json.get('anonymous', False)

    if node._id not in node_ids:
        node_ids.insert(0, node._id)

    nodes = [Node.load(node_id) for node_id in node_ids]

    try:
        new_link = new_private_link(
            name=name, user=auth.user, nodes=nodes, anonymous=anonymous
        )
    except ValidationValueError as e:
        raise HTTPError(
            http.BAD_REQUEST,
            data=dict(message_long=e.message)
        )

    return new_link


@must_be_valid_project
@must_have_permission(ADMIN)
def project_private_link_edit(auth, **kwargs):
    name = request.json.get('value', '')
    try:
        validate_title(name)
    except ValidationValueError as e:
        message = 'Invalid link name.' if e.message == 'Invalid title.' else e.message
        raise HTTPError(
            http.BAD_REQUEST,
            data=dict(message_long=message)
        )

    private_link_id = request.json.get('pk', '')
    private_link = PrivateLink.load(private_link_id)

    if private_link:
        new_name = strip_html(name)
        private_link.name = new_name
        private_link.save()
        return new_name
    else:
        raise HTTPError(
            http.BAD_REQUEST,
            data=dict(message_long='View-only link not found.')
        )


def _serialize_node_search(node):
    """Serialize a node for use in pointer search.

    :param Node node: Node to serialize
    :return: Dictionary of node data

    """
    data = {
        'id': node._id,
        'title': node.title,
        'etal': len(node.visible_contributors) > 1,
        'isRegistration': node.is_registration
    }
    if node.is_registration:
        data['title'] += ' (registration)'
        data['dateRegistered'] = node.registered_date.isoformat()
    else:
        data['dateCreated'] = node.date_created.isoformat()
        data['dateModified'] = node.date_modified.isoformat()

    first_author = node.visible_contributors[0]
    data['firstAuthor'] = first_author.family_name or first_author.given_name or first_author.full_name

    return data


@must_be_logged_in
def search_node(auth, **kwargs):
    """

    """
    # Get arguments
    node = Node.load(request.json.get('nodeId'))
    include_public = request.json.get('includePublic')
    size = float(request.json.get('size', '5').strip())
    page = request.json.get('page', 0)
    query = request.json.get('query', '').strip()

    start = (page * size)
    if not query:
        return {'nodes': []}

    # Build ODM query
    title_query = Q('title', 'icontains', query)
    not_deleted_query = Q('is_deleted', 'eq', False)
    visibility_query = Q('contributors', 'eq', auth.user)
    no_folders_query = Q('is_collection', 'eq', False)
    if include_public:
        visibility_query = visibility_query | Q('is_public', 'eq', True)
    odm_query = title_query & not_deleted_query & visibility_query & no_folders_query

    # Exclude current node from query if provided
    if node:
        nin = [node._id] + node.node_ids
        odm_query = (
            odm_query &
            Q('_id', 'nin', nin)
        )

    nodes = Node.find(odm_query)
    count = nodes.count()
    pages = math.ceil(count / size)
    validate_page_num(page, pages)

    return {
        'nodes': [
            _serialize_node_search(each)
            for each in islice(nodes, start, start + size)
            if each.contributors
        ],
        'total': count,
        'pages': pages,
        'page': page
    }


def _add_pointers(node, pointers, auth):
    """

    :param Node node: Node to which pointers will be added
    :param list pointers: Nodes to add as pointers

    """
    added = False
    for pointer in pointers:
        node.add_pointer(pointer, auth, save=False)
        added = True

    if added:
        node.save()


@collect_auth
def move_pointers(auth):
    """Move pointer from one node to another node.

    """

    from_node_id = request.json.get('fromNodeId')
    to_node_id = request.json.get('toNodeId')
    pointers_to_move = request.json.get('pointerIds')

    if from_node_id is None or to_node_id is None or pointers_to_move is None:
        raise HTTPError(http.BAD_REQUEST)

    from_node = Node.load(from_node_id)
    to_node = Node.load(to_node_id)

    if to_node is None or from_node is None:
        raise HTTPError(http.BAD_REQUEST)

    for pointer_to_move in pointers_to_move:
        pointer_id = from_node.pointing_at(pointer_to_move)
        pointer_node = Node.load(pointer_to_move)

        pointer = Pointer.load(pointer_id)
        if pointer is None:
            raise HTTPError(http.BAD_REQUEST)

        try:
            from_node.rm_pointer(pointer, auth=auth)
        except ValueError:
            raise HTTPError(http.BAD_REQUEST)

        from_node.save()
        try:
            _add_pointers(to_node, [pointer_node], auth)
        except ValueError:
            raise HTTPError(http.BAD_REQUEST)

    return {}, 200, None


@collect_auth
def add_pointer(auth):
    """Add a single pointer to a node using only JSON parameters

    """
    to_node_id = request.json.get('toNodeID')
    pointer_to_move = request.json.get('pointerID')

    if not (to_node_id and pointer_to_move):
        raise HTTPError(http.BAD_REQUEST)

    pointer = Node.load(pointer_to_move)
    to_node = Node.load(to_node_id)
    try:
        _add_pointers(to_node, [pointer], auth)
    except ValueError:
        raise HTTPError(http.BAD_REQUEST)


@must_have_permission(WRITE)
@must_not_be_registration
def add_pointers(auth, node, **kwargs):
    """Add pointers to a node.

    """
    node_ids = request.json.get('nodeIds')

    if not node_ids:
        raise HTTPError(http.BAD_REQUEST)

    nodes = [
        Node.load(node_id)
        for node_id in node_ids
    ]

    try:
        _add_pointers(node, nodes, auth)
    except ValueError:
        raise HTTPError(http.BAD_REQUEST)

    return {}


@must_have_permission(WRITE)
@must_not_be_registration
def remove_pointer(auth, node, **kwargs):
    """Remove a pointer from a node, raising a 400 if the pointer is not
    in `node.nodes`.

    """
    # TODO: since these a delete request, shouldn't use request body. put pointer
    # id in the URL instead
    pointer_id = request.json.get('pointerId')
    if pointer_id is None:
        raise HTTPError(http.BAD_REQUEST)

    pointer = Pointer.load(pointer_id)
    if pointer is None:
        raise HTTPError(http.BAD_REQUEST)

    try:
        node.rm_pointer(pointer, auth=auth)
    except ValueError:
        raise HTTPError(http.BAD_REQUEST)

    node.save()


@must_be_valid_project  # injects project
@must_have_permission(WRITE)
@must_not_be_registration
def remove_pointer_from_folder(auth, node, pointer_id, **kwargs):
    """Remove a pointer from a node, raising a 400 if the pointer is not
    in `node.nodes`.

    """
    if pointer_id is None:
        raise HTTPError(http.BAD_REQUEST)

    pointer_id = node.pointing_at(pointer_id)

    pointer = Pointer.load(pointer_id)

    if pointer is None:
        raise HTTPError(http.BAD_REQUEST)

    try:
        node.rm_pointer(pointer, auth=auth)
    except ValueError:
        raise HTTPError(http.BAD_REQUEST)

    node.save()


@must_have_permission(WRITE)
@must_not_be_registration
def fork_pointer(auth, node, **kwargs):
    """Fork a pointer. Raises BAD_REQUEST if pointer not provided, not found,
    or not present in `nodes`.

    """
    pointer_id = request.json.get('pointerId')
    pointer = Pointer.load(pointer_id)

    if pointer is None:
        # TODO: Change this to 404?
        raise HTTPError(http.BAD_REQUEST)

    try:
        node.fork_pointer(pointer, auth=auth, save=True)
    except ValueError:
        raise HTTPError(http.BAD_REQUEST)


def abbrev_authors(node):
    lead_author = node.visible_contributors[0]
    ret = lead_author.family_name or lead_author.given_name or lead_author.fullname
    if len(node.visible_contributor_ids) > 1:
        ret += ' et al.'
    return ret


def serialize_pointer(pointer, auth):
    node = get_pointer_parent(pointer)

    if node.can_view(auth):
        return {
            'id': node._id,
            'url': node.url,
            'title': node.title,
            'authorShort': abbrev_authors(node),
        }
    return {
        'url': None,
        'title': 'Private Component',
        'authorShort': 'Private Author(s)',
    }


@must_be_contributor_or_public
def get_pointed(auth, node, **kwargs):
    """View that returns the pointers for a project."""
    # exclude folders
    return {'pointed': [
        serialize_pointer(each, auth)
        for each in node.pointed
        if not get_pointer_parent(each).is_collection
    ]}<|MERGE_RESOLUTION|>--- conflicted
+++ resolved
@@ -734,14 +734,10 @@
             'institutions': get_affiliated_institutions(node) if node else [],
             'alternative_citations': [citation.to_json() for citation in node.alternative_citations],
             'has_draft_registrations': node.has_active_draft_registrations,
-<<<<<<< HEAD
             'contributors': list(node.contributors.values_list('guid__guid', flat=True)),
-=======
-            'contributors': [contributor._id for contributor in node.contributors],
             'is_preprint': node.is_preprint,
             'is_preprint_orphan': node.is_preprint_orphan,
             'preprint_file_id': node.preprint_file._id if node.preprint_file else None
->>>>>>> 023fad7b
         },
         'parent_node': {
             'exists': parent is not None,
