# -*- coding: utf-8 -*-
import logging
import httplib as http
import math
from itertools import islice

from flask import request
from modularodm import Q
from modularodm.exceptions import ModularOdmException, ValidationValueError

from framework import status
from framework.utils import iso8601format
from framework.mongo import StoredObject
from framework.flask import redirect
from framework.auth.decorators import must_be_logged_in, collect_auth
from framework.exceptions import HTTPError, PermissionsError
from framework.mongo.utils import get_or_http_error

from website import language

from website.util import paths
from website.util import rubeus
from website.exceptions import NodeStateError
from website.project import new_node, new_private_link
from website.project.decorators import (
    must_be_contributor_or_public_but_not_anonymized,
    must_be_contributor_or_public,
    must_be_contributor,
    must_be_valid_project,
    must_have_permission,
    must_not_be_registration,
    http_error_if_disk_saving_mode
)
from website.tokens import process_token_or_pass
from website.util.permissions import ADMIN, READ, WRITE
from website.util.rubeus import collect_addon_js
from website.project.model import has_anonymous_link, get_pointer_parent, NodeUpdateError, validate_title
from website.project.forms import NewNodeForm
from website.project.metadata.utils import serialize_meta_schemas
from website.models import Node, Pointer, WatchConfig, PrivateLink, Comment
from website import settings
from website.views import _render_nodes, find_dashboard, validate_page_num
from website.profile import utils
from website.project import new_folder
from website.project.licenses import serialize_node_license_record
from website.util.sanitize import strip_html
from website.util import rapply

r_strip_html = lambda collection: rapply(collection, strip_html)
logger = logging.getLogger(__name__)

@must_be_valid_project
@must_have_permission(WRITE)
@must_not_be_registration
def edit_node(auth, node, **kwargs):
    post_data = request.json
    edited_field = post_data.get('name')
    value = post_data.get('value', '')

    if edited_field == 'title':
        try:
            node.set_title(value, auth=auth)
        except ValidationValueError as e:
            raise HTTPError(
                http.BAD_REQUEST,
                data=dict(message_long=e.message)
            )
    elif edited_field == 'description':
        node.set_description(value, auth=auth)
    node.save()
    return {'status': 'success'}


##############################################################################
# New Project
##############################################################################


@must_be_logged_in
def project_new(**kwargs):
    return {}

@must_be_logged_in
def project_new_post(auth, **kwargs):
    user = auth.user

    data = request.get_json()
    title = strip_html(data.get('title'))
    title = title.strip()
    category = data.get('category', 'project')
    template = data.get('template')
    description = strip_html(data.get('description'))
    new_project = {}

    if template:
        original_node = Node.load(template)
        changes = {
            'title': title,
            'category': category,
            'template_node': original_node,
        }

        if description:
            changes['description'] = description

        project = original_node.use_as_template(
            auth=auth,
            changes={
                template: changes,
            }
        )

    else:
        try:
            project = new_node(category, title, user, description)
        except ValidationValueError as e:
            raise HTTPError(
                http.BAD_REQUEST,
                data=dict(message_long=e.message)
            )
        new_project = _view_project(project, auth)
    return {
        'projectUrl': project.url,
        'newNode': new_project['node'] if new_project else None
    }, http.CREATED


@must_be_logged_in
@must_be_valid_project
def project_new_from_template(auth, node, **kwargs):
    new_node = node.use_as_template(
        auth=auth,
        changes=dict(),
    )
    return {'url': new_node.url}, http.CREATED, None

##############################################################################
# New Folder
##############################################################################
@must_be_valid_project
@must_be_logged_in
def folder_new_post(auth, node, **kwargs):
    user = auth.user

    title = request.json.get('title')

    if not node.is_folder:
        raise HTTPError(http.BAD_REQUEST)
    folder = new_folder(strip_html(title), user)
    folders = [folder]
    try:
        _add_pointers(node, folders, auth)
    except ValueError:
        raise HTTPError(http.BAD_REQUEST)

    return {
        'projectUrl': '/dashboard/',
    }, http.CREATED


@collect_auth
def add_folder(auth, **kwargs):
    data = request.get_json()
    node_id = data.get('node_id')
    node = get_or_http_error(Node, node_id)

    user = auth.user
    title = strip_html(data.get('title'))
    if not node.is_folder:
        raise HTTPError(http.BAD_REQUEST)

    folder = new_folder(
        title, user
    )
    folders = [folder]
    try:
        _add_pointers(node, folders, auth)
    except ValueError:
        raise HTTPError(http.BAD_REQUEST)
    return {}, 201, None

##############################################################################
# New Node
##############################################################################

@must_be_valid_project
@must_have_permission(WRITE)
@must_not_be_registration
def project_new_node(auth, node, **kwargs):
    form = NewNodeForm(request.form)
    user = auth.user
    if form.validate():
        try:
            new_component = new_node(
                title=strip_html(form.title.data),
                user=user,
                category=form.category.data,
                parent=node,
            )
        except ValidationValueError as e:
            raise HTTPError(
                http.BAD_REQUEST,
                data=dict(message_long=e.message)
            )
        redirect_url = new_component.url
        message = (
            'Your component was created successfully. You can keep working on the component page below, '
            'or return to the <u><a href="{url}">project page</a></u>.'
        ).format(url=node.url)
        if form.inherit_contributors.data and node.has_permission(user, ADMIN):
            for contributor in node.contributors:
                new_component.add_contributor(contributor, permissions=node.get_permissions(contributor), auth=auth)
            new_component.save()
            redirect_url = redirect_url + 'contributors/'
            message = (
                'Your component was created successfully. You can edit the contributor permissions below, '
                'work on your <u><a href=' + new_component.url +
                '>component</a></u> or return to the <u><a href="{url}">project page</a></u>.'
            ).format(url=node.url)
        status.push_status_message(message, kind='info', trust=True)

        return {
            'status': 'success',
        }, 201, None, redirect_url
    else:
        # TODO: This function doesn't seem to exist anymore?
        status.push_errors_to_status(form.errors)
    raise HTTPError(http.BAD_REQUEST, redirect_url=node.url)


@must_be_logged_in
@must_be_valid_project
def project_before_fork(auth, node, **kwargs):
    user = auth.user

    prompts = node.callback('before_fork', user=user)

    if node.has_pointers_recursive:
        prompts.append(
            language.BEFORE_FORK_HAS_POINTERS.format(
                category=node.project_or_component
            )
        )

    return {'prompts': prompts}


@must_be_logged_in
@must_be_valid_project
def project_before_template(auth, node, **kwargs):
    prompts = []

    for addon in node.get_addons():
        if 'node' in addon.config.configs:
            if addon.to_json(auth.user)['addon_full_name']:
                prompts.append(addon.to_json(auth.user)['addon_full_name'])

    return {'prompts': prompts}


@must_be_logged_in
@must_be_valid_project
@http_error_if_disk_saving_mode
def node_fork_page(auth, node, **kwargs):
    try:
        fork = node.fork_node(auth)
    except PermissionsError:
        raise HTTPError(
            http.FORBIDDEN,
            redirect_url=node.url
        )
    message = '{} has been successfully forked.'.format(
        node.project_or_component.capitalize()
    )
    status.push_status_message(message, kind='success', trust=False)
    return fork.url


@must_be_valid_project
@must_be_contributor_or_public_but_not_anonymized
def node_registrations(auth, node, **kwargs):
    return _view_project(node, auth, primary=True)


@must_be_valid_project
@must_be_contributor_or_public_but_not_anonymized
def node_forks(auth, node, **kwargs):
    return _view_project(node, auth, primary=True)


@must_be_valid_project
@must_be_logged_in
@must_be_contributor
def node_setting(auth, node, **kwargs):

    ret = _view_project(node, auth, primary=True)

    addons_enabled = []
    addon_enabled_settings = []

    for addon in node.get_addons():
        addons_enabled.append(addon.config.short_name)
        if 'node' in addon.config.configs:
            config = addon.to_json(auth.user)
            # inject the MakoTemplateLookup into the template context
            # TODO inject only short_name and render fully client side
            config['template_lookup'] = addon.config.template_lookup
            config['addon_icon_url'] = addon.config.icon_url
            addon_enabled_settings.append(config)

    addon_enabled_settings = sorted(addon_enabled_settings, key=lambda addon: addon['addon_full_name'].lower())

    ret['addon_categories'] = settings.ADDON_CATEGORIES
    ret['addons_available'] = sorted([
        addon
        for addon in settings.ADDONS_AVAILABLE
        if 'node' in addon.owners
        and addon.short_name not in settings.SYSTEM_ADDED_ADDONS['node'] and addon.short_name != 'wiki'
    ], key=lambda addon: addon.full_name.lower())

    for addon in settings.ADDONS_AVAILABLE:
        if 'node' in addon.owners and addon.short_name not in settings.SYSTEM_ADDED_ADDONS['node'] and addon.short_name == 'wiki':
            ret['wiki'] = addon
            break

    ret['addons_enabled'] = addons_enabled
    ret['addon_enabled_settings'] = addon_enabled_settings
    ret['addon_capabilities'] = settings.ADDON_CAPABILITIES
    ret['addon_js'] = collect_node_config_js(node.get_addons())

    ret['include_wiki_settings'] = node.include_wiki_settings(auth.user)

    ret['comments'] = {
        'level': node.comment_level,
    }

    ret['categories'] = Node.CATEGORY_MAP
    ret['categories'].update({
        'project': 'Project'
    })

    return ret
def collect_node_config_js(addons):
    """Collect webpack bundles for each of the addons' node-cfg.js modules. Return
    the URLs for each of the JS modules to be included on the node addons config page.

    :param list addons: List of node's addon config records.
    """
    js_modules = []
    for addon in addons:
        js_path = paths.resolve_addon_path(addon.config, 'node-cfg.js')
        if js_path:
            js_modules.append(js_path)
    return js_modules


@must_have_permission(WRITE)
@must_not_be_registration
def node_choose_addons(auth, node, **kwargs):
    node.config_addons(request.json, auth)


@must_be_valid_project
@must_have_permission(READ)
def node_contributors(auth, node, **kwargs):
    ret = _view_project(node, auth, primary=True)
    ret['contributors'] = utils.serialize_contributors(node.contributors, node)
    ret['adminContributors'] = utils.serialize_contributors(node.admin_contributors, node, admin=True)
    return ret


@must_have_permission(ADMIN)
def configure_comments(node, **kwargs):
    comment_level = request.json.get('commentLevel')
    if not comment_level:
        node.comment_level = None
    elif comment_level in ['public', 'private']:
        node.comment_level = comment_level
    else:
        raise HTTPError(http.BAD_REQUEST)
    node.save()


##############################################################################
# View Project
##############################################################################

@must_be_valid_project(retractions_valid=True)
@must_be_contributor_or_public
@process_token_or_pass
def view_project(auth, node, **kwargs):
    primary = '/api/v1' not in request.path
    ret = _view_project(node, auth, primary=primary)

    ret['addon_capabilities'] = settings.ADDON_CAPABILITIES
    # Collect the URIs to the static assets for addons that have widgets
    ret['addon_widget_js'] = list(collect_addon_js(
        node,
        filename='widget-cfg.js',
        config_entry='widget'
    ))
    ret.update(rubeus.collect_addon_assets(node))
    return ret


# Expand/Collapse
@must_be_valid_project
@must_be_contributor_or_public
def expand(auth, node, **kwargs):
    node.expand(user=auth.user)
    return {}, 200, None


@must_be_valid_project
@must_be_contributor_or_public
def collapse(auth, node, **kwargs):
    node.collapse(user=auth.user)
    return {}, 200, None


# Reorder components
@must_be_valid_project
@must_not_be_registration
@must_have_permission(WRITE)
def project_reorder_components(node, **kwargs):
    """Reorders the components in a project's component list.

    :param-json list new_list: List of strings that include node IDs and
        node type delimited by ':'.

    """
    # TODO(sloria): Change new_list parameter to be an array of objects
    # {
    #   'newList': {
    #       {'key': 'abc123', 'type': 'node'}
    #   }
    # }
    new_list = [
        tuple(n.split(':'))
        for n in request.json.get('new_list', [])
    ]
    nodes_new = [
        StoredObject.get_collection(schema).load(key)
        for key, schema in new_list
    ]

    valid_nodes = [
        n for n in node.nodes
        if not n.is_deleted
    ]
    deleted_nodes = [
        n for n in node.nodes
        if n.is_deleted
    ]
    if len(valid_nodes) == len(nodes_new) and set(valid_nodes) == set(nodes_new):
        node.nodes = nodes_new + deleted_nodes
        node.save()
        return {}

    logger.error('Got invalid node list in reorder components')
    raise HTTPError(http.BAD_REQUEST)


##############################################################################


@must_be_valid_project
@must_be_contributor_or_public
def project_statistics(auth, node, **kwargs):
    if not (node.can_edit(auth) or node.is_public):
        raise HTTPError(http.FORBIDDEN)
    return _view_project(node, auth, primary=True)


@must_be_valid_project
@must_be_contributor_or_public
def project_statistics_redirect(auth, node, **kwargs):
    return redirect(node.web_url_for("project_statistics", _guid=True))

###############################################################################
# Make Private/Public
###############################################################################


@must_be_valid_project
@must_have_permission(ADMIN)
def project_before_set_public(node, **kwargs):
    prompt = node.callback('before_make_public')

    return {
        'prompts': prompt
    }


@must_be_valid_project
@must_have_permission(ADMIN)
def project_set_privacy(auth, node, **kwargs):

    permissions = kwargs.get('permissions')
    if permissions is None:
        raise HTTPError(http.BAD_REQUEST)

    try:
        node.set_privacy(permissions, auth)
    except NodeStateError as e:
        raise HTTPError(http.BAD_REQUEST, data=dict(
            message_short="Can't change privacy",
            message_long=e.message
        ))

    return {
        'status': 'success',
        'permissions': permissions,
    }


@must_be_valid_project
@must_be_contributor_or_public
@must_not_be_registration
def watch_post(auth, node, **kwargs):
    user = auth.user
    watch_config = WatchConfig(node=node,
                               digest=request.json.get('digest', False),
                               immediate=request.json.get('immediate', False))
    try:
        user.watch(watch_config)
    except ValueError:  # Node is already being watched
        raise HTTPError(http.BAD_REQUEST)

    user.save()

    return {
        'status': 'success',
        'watchCount': len(node.watchconfig__watched)
    }


@must_be_valid_project
@must_be_contributor_or_public
@must_not_be_registration
def unwatch_post(auth, node, **kwargs):
    user = auth.user
    watch_config = WatchConfig(node=node,
                               digest=request.json.get('digest', False),
                               immediate=request.json.get('immediate', False))
    try:
        user.unwatch(watch_config)
    except ValueError:  # Node isn't being watched
        raise HTTPError(http.BAD_REQUEST)

    return {
        'status': 'success',
        'watchCount': len(node.watchconfig__watched)
    }


@must_be_valid_project
@must_be_contributor_or_public
@must_not_be_registration
def togglewatch_post(auth, node, **kwargs):
    '''View for toggling watch mode for a node.'''
    # TODO: refactor this, watch_post, unwatch_post (@mambocab)
    user = auth.user
    watch_config = WatchConfig(
        node=node,
        digest=request.json.get('digest', False),
        immediate=request.json.get('immediate', False)
    )
    try:
        if user.is_watching(node):
            user.unwatch(watch_config)
        else:
            user.watch(watch_config)
    except ValueError:
        raise HTTPError(http.BAD_REQUEST)

    user.save()

    return {
        'status': 'success',
        'watchCount': len(node.watchconfig__watched),
        'watched': user.is_watching(node)
    }

@must_be_valid_project
@must_not_be_registration
@must_have_permission(WRITE)
def update_node(auth, node, **kwargs):
    # in node.update() method there is a key list node.WRITABLE_WHITELIST only allow user to modify
    # category, title, and discription which can be edited by write permission contributor
    data = r_strip_html(request.get_json())
    try:
        updated_field_names = node.update(data, auth=auth)
    except NodeUpdateError as e:
        raise HTTPError(400, data=dict(
            message_short="Failed to update attribute '{0}'".format(e.key),
            message_long=e.reason
        ))
    # Need to cast tags to a string to make them JSON-serialiable
    updated_fields_dict = {
        key: getattr(node, key) if key != 'tags' else [str(tag) for tag in node.tags]
        for key in updated_field_names
        if key != 'logs' and key != 'date_modified'
    }
    node.save()
    return {'updated_fields': updated_fields_dict}


@must_be_valid_project
@must_have_permission(ADMIN)
@must_not_be_registration
def component_remove(auth, node, **kwargs):
    """Remove component, and recursively remove its children. If node has a
    parent, add log and redirect to parent; else redirect to user dashboard.

    """
    try:
        node.remove_node(auth)
    except NodeStateError as e:
        raise HTTPError(
            http.BAD_REQUEST,
            data={
                'message_short': 'Error',
                'message_long': 'Could not delete component: ' + e.message
            },
        )
    node.save()

    message = '{} has been successfully deleted.'.format(
        node.project_or_component.capitalize()
    )
    status.push_status_message(message, kind='success', trust=False)
    parent = node.parent_node
    if parent and parent.can_view(auth):
        redirect_url = node.node__parent[0].url
    else:
        redirect_url = '/dashboard/'

    return {
        'url': redirect_url,
    }


@must_have_permission(ADMIN)
@must_not_be_registration
def delete_folder(auth, node, **kwargs):
    """Remove folder node

    """
    if node is None:
        raise HTTPError(http.BAD_REQUEST)

    if not node.is_folder or node.is_dashboard:
        raise HTTPError(http.BAD_REQUEST)

    try:
        node.remove_node(auth)
    except NodeStateError as e:
        raise HTTPError(
            http.BAD_REQUEST,
            data={
                'message_short': 'Error',
                'message_long': 'Could not delete component: ' + e.message
            },
        )

    return {}


@must_be_valid_project
@must_have_permission(ADMIN)
def remove_private_link(*args, **kwargs):
    link_id = request.json['private_link_id']

    try:
        link = PrivateLink.load(link_id)
        link.is_deleted = True
        link.save()
    except ModularOdmException:
        raise HTTPError(http.NOT_FOUND)


# TODO: Split into separate functions
def _render_addon(node):

    widgets = {}
    configs = {}
    js = []
    css = []

    for addon in node.get_addons():
        configs[addon.config.short_name] = addon.config.to_json()
        js.extend(addon.config.include_js.get('widget', []))
        css.extend(addon.config.include_css.get('widget', []))

        js.extend(addon.config.include_js.get('files', []))
        css.extend(addon.config.include_css.get('files', []))

    return widgets, configs, js, css


def _should_show_wiki_widget(node, user):

    has_wiki = bool(node.get_addon('wiki'))
    wiki_page = node.get_wiki_page('home', None)
    if not node.has_permission(user, 'write'):
        return has_wiki and wiki_page and wiki_page.html(node)
    else:
        return has_wiki


def _view_project(node, auth, primary=False):
    """Build a JSON object containing everything needed to render
    project.view.mako.
    """
    user = auth.user

    parent = node.parent_node
    if user:
        dashboard = find_dashboard(user)
        dashboard_id = dashboard._id
        in_dashboard = dashboard.pointing_at(node._primary_key) is not None
    else:
        in_dashboard = False
        dashboard_id = ''
    view_only_link = auth.private_key or request.args.get('view_only', '').strip('/')
    anonymous = has_anonymous_link(node, auth)
    widgets, configs, js, css = _render_addon(node)
    redirect_url = node.url + '?view_only=None'
    contributor_ids = []
    for contributor in node.contributors:
        contributor_ids.append(contributor._id)

    # Before page load callback; skip if not primary call
    if primary:
        for addon in node.get_addons():
            messages = addon.before_page_load(node, user) or []
            for message in messages:
                status.push_status_message(message, kind='info', dismissible=False, trust=True)
    data = {
        'node': {
            'id': node._primary_key,
            'title': node.title,
            'category': node.category_display,
            'category_short': node.category,
            'node_type': node.project_or_component,
            'description': node.description or '',
            'license': serialize_node_license_record(node.license),
            'url': node.url,
            'api_url': node.api_url,
            'absolute_url': node.absolute_url,
            'redirect_url': redirect_url,
            'display_absolute_url': node.display_absolute_url,
            'update_url': node.api_url_for('update_node'),
            'in_dashboard': in_dashboard,
            'is_public': node.is_public,
            'is_archiving': node.archiving,
            'date_created': iso8601format(node.date_created),
            'date_modified': iso8601format(node.logs[-1].date) if node.logs else '',
            'tags': [tag._primary_key for tag in node.tags],
            'children': bool(node.nodes_active),
            'is_registration': node.is_registration,
            'is_pending_registration': node.is_pending_registration,
            'is_retracted': node.is_retracted,
            'is_pending_retraction': node.is_pending_retraction,
            'retracted_justification': getattr(node.retraction, 'justification', None),
            'embargo_end_date': node.embargo_end_date.strftime("%A, %b. %d, %Y") if node.embargo_end_date else False,
            'is_pending_embargo': node.is_pending_embargo,
            'registered_from_url': node.registered_from.url if node.is_registration else '',
            'registered_date': iso8601format(node.registered_date) if node.is_registration else '',
            'root_id': node.root._id if node.root else None,
            'registered_meta': node.registered_meta,
            'registered_schemas': serialize_meta_schemas(node.registered_schema),
            'registration_count': len(node.node__registrations),
            'is_fork': node.is_fork,
            'forked_from_id': node.forked_from._primary_key if node.is_fork else '',
            'forked_from_display_absolute_url': node.forked_from.display_absolute_url if node.is_fork else '',
            'forked_date': iso8601format(node.forked_date) if node.is_fork else '',
            'fork_count': len(node.forks),
            'templated_count': len(node.templated_list),
            'watched_count': len(node.watchconfig__watched),
            'private_links': [x.to_json() for x in node.private_links_active],
            'link': view_only_link,
            'anonymous': anonymous,
            'points': len(node.get_points(deleted=False, folders=False)),
            'piwik_site_id': node.piwik_site_id,
            'comment_level': node.comment_level,
            'has_comments': bool(Comment.find(Q('node', 'eq', node))),
            'has_children': bool(Comment.find(Q('node', 'eq', node))),
            'identifiers': {
                'doi': node.get_identifier_value('doi'),
                'ark': node.get_identifier_value('ark'),
            },
            'institution': {
                'name': node.primary_institution.name if node.primary_institution else None,
                'logo_path': node.primary_institution.logo_path if node.primary_institution else None,
            },
            'alternative_citations': [citation.to_json() for citation in node.alternative_citations],
<<<<<<< HEAD
            'has_draft_registrations': node.has_active_draft_registrations
=======
            'has_draft_registrations': node.has_active_draft_registrations,
            'contributors': [contributor._id for contributor in node.contributors]
>>>>>>> 30937440
        },
        'parent_node': {
            'exists': parent is not None,
            'id': parent._primary_key if parent else '',
            'title': parent.title if parent else '',
            'category': parent.category_display if parent else '',
            'url': parent.url if parent else '',
            'api_url': parent.api_url if parent else '',
            'absolute_url': parent.absolute_url if parent else '',
            'registrations_url': parent.web_url_for('node_registrations') if parent else '',
            'is_public': parent.is_public if parent else '',
            'is_contributor': parent.is_contributor(user) if parent else '',
            'can_view': parent.can_view(auth) if parent else False
        },
        'user': {
            'is_contributor': node.is_contributor(user),
            'is_admin': node.has_permission(user, ADMIN),
            'is_admin_parent': parent.is_admin_parent(user) if parent else False,
            'can_edit': (node.can_edit(auth)
                         and not node.is_registration),
            'has_read_permissions': node.has_permission(user, READ),
            'permissions': node.get_permissions(user) if user else [],
            'is_watching': user.is_watching(node) if user else False,
            'piwik_token': user.piwik_token if user else '',
            'id': user._id if user else None,
            'username': user.username if user else None,
            'fullname': user.fullname if user else '',
            'can_comment': node.can_comment(auth),
            'show_wiki_widget': _should_show_wiki_widget(node, user),
            'dashboard_id': dashboard_id,
        },
        'badges': _get_badge(user),
        # TODO: Namespace with nested dicts
        'addons_enabled': node.get_addon_names(),
        'addons': configs,
        'addon_widgets': widgets,
        'addon_widget_js': js,
        'addon_widget_css': css,
        'node_categories': Node.CATEGORY_MAP
    }
    return data


def _get_badge(user):
    if user:
        badger = user.get_addon('badges')
        if badger:
            return {
                'can_award': badger.can_award,
                'badges': badger.get_badges_json()
            }
    return {}


def _get_children(node, auth, indent=0):

    children = []

    for child in node.nodes_primary:
        if not child.is_deleted and child.has_permission(auth.user, ADMIN):
            children.append({
                'id': child._primary_key,
                'title': child.title,
                'indent': indent,
                'is_public': child.is_public,
                'parent_id': child.parent_id,
            })
            children.extend(_get_children(child, auth, indent + 1))

    return children


@must_be_valid_project
@must_have_permission(ADMIN)
def private_link_table(node, **kwargs):
    data = {
        'node': {
            'absolute_url': node.absolute_url,
            'private_links': [x.to_json() for x in node.private_links_active],
        }
    }
    return data


@collect_auth
@must_be_valid_project
@must_have_permission(ADMIN)
def get_editable_children(auth, node, **kwargs):

    children = _get_children(node, auth)

    return {
        'node': {'id': node._id, 'title': node.title, 'is_public': node.is_public},
        'children': children,
    }


def _get_user_activity(node, auth, rescale_ratio):

    # Counters
    total_count = len(node.logs)

    # Note: It's typically much faster to find logs of a given node
    # attached to a given user using node.logs.find(...) than by
    # loading the logs into Python and checking each one. However,
    # using deep caching might be even faster down the road.

    if auth.user:
        ua_count = node.logs.find(Q('user', 'eq', auth.user)).count()
    else:
        ua_count = 0

    non_ua_count = total_count - ua_count  # base length of blue bar

    # Normalize over all nodes
    try:
        ua = ua_count / rescale_ratio * 100
    except ZeroDivisionError:
        ua = 0
    try:
        non_ua = non_ua_count / rescale_ratio * 100
    except ZeroDivisionError:
        non_ua = 0

    return ua_count, ua, non_ua


@must_be_valid_project
def get_recent_logs(node, **kwargs):
    logs = list(reversed(node.logs._to_primary_keys()))[:3]
    return {'logs': logs}


def _get_summary(node, auth, rescale_ratio, primary=True, link_id=None, show_path=False):
    # TODO(sloria): Refactor this or remove (lots of duplication with _view_project)
    summary = {
        'id': link_id if link_id else node._id,
        'primary': primary,
        'is_registration': node.is_registration,
        'is_fork': node.is_fork,
        'is_pending_registration': node.is_pending_registration,
        'is_retracted': node.is_retracted,
        'is_pending_retraction': node.is_pending_retraction,
        'embargo_end_date': node.embargo_end_date.strftime("%A, %b. %d, %Y") if node.embargo_end_date else False,
        'is_pending_embargo': node.is_pending_embargo,
        'archiving': node.archiving,
    }

    if node.can_view(auth):
        summary.update({
            'can_view': True,
            'can_edit': node.can_edit(auth),
            'primary_id': node._id,
            'url': node.url,
            'primary': primary,
            'api_url': node.api_url,
            'title': node.title,
            'category': node.category,
            'node_type': node.project_or_component,
            'is_fork': node.is_fork,
            'is_registration': node.is_registration,
            'anonymous': has_anonymous_link(node, auth),
            'registered_date': node.registered_date.strftime('%Y-%m-%d %H:%M UTC')
            if node.is_registration
            else None,
            'forked_date': node.forked_date.strftime('%Y-%m-%d %H:%M UTC')
            if node.is_fork
            else None,
            'nlogs': None,
            'ua_count': None,
            'ua': None,
            'non_ua': None,
            'addons_enabled': node.get_addon_names(),
            'is_public': node.is_public,
            'parent_title': node.parent_node.title if node.parent_node else None,
            'parent_is_public': node.parent_node.is_public if node.parent_node else False,
            'show_path': show_path
        })
        if rescale_ratio:
            ua_count, ua, non_ua = _get_user_activity(node, auth, rescale_ratio)
            summary.update({
                'nlogs': len(node.logs),
                'ua_count': ua_count,
                'ua': ua,
                'non_ua': non_ua,
            })
    else:
        summary['can_view'] = False

    # TODO: Make output format consistent with _view_project
    return {
        'summary': summary,
    }


@collect_auth
@must_be_valid_project(retractions_valid=True)
def get_summary(auth, node, **kwargs):
    rescale_ratio = kwargs.get('rescale_ratio')
    if rescale_ratio is None and request.args.get('rescale_ratio'):
        try:
            rescale_ratio = float(request.args.get('rescale_ratio'))
        except (TypeError, ValueError):
            raise HTTPError(http.BAD_REQUEST)
    primary = kwargs.get('primary')
    link_id = kwargs.get('link_id')
    show_path = kwargs.get('show_path', False)

    return _get_summary(
        node, auth, rescale_ratio, primary=primary, link_id=link_id, show_path=show_path
    )


@must_be_contributor_or_public
def get_children(auth, node, **kwargs):
    user = auth.user
    if request.args.get('permissions'):
        perm = request.args['permissions'].lower().strip()
        nodes = [
            each
            for each in node.nodes
            if perm in each.get_permissions(user) and not each.is_deleted
        ]
    else:
        nodes = [
            each
            for each in node.nodes
            if not each.is_deleted
        ]
    return _render_nodes(nodes, auth)


def node_child_tree(user, node_ids):
    """ Format data to test for node privacy settings for use in treebeard.
    """
    items = []
    for node_id in node_ids:
        node = Node.load(node_id)
        assert node, '{} is not a valid Node.'.format(node_id)
        contributor_ids = []
        for contributor in node.contributors:
            contributor_ids.append(contributor._id)

        can_read = node.has_permission(user, 'read')
        can_read_children = node.has_permission_on_children(user, 'read')
        if not can_read and not can_read_children:
            continue

        contributors = []
        for contributor in node.contributors:
            contributors.append({
                'id': contributor._id,
                'is_admin': node.has_permission(contributor, ADMIN),
                'is_confirmed': contributor.is_confirmed
            })

        children = []
        # List project/node if user has at least 'read' permissions (contributor or admin viewer) or if
        # user is contributor on a component of the project/node
        can_write = node.has_permission(user, 'admin')
        children.extend(node_child_tree(
            user,
            [
                n._id
                for n in node.nodes
                if n.primary and
                not n.is_deleted
            ]
        ))
        item = {
            'node': {
                'id': node_id,
                'url': node.url if can_read else '',
                'title': node.title if can_read else 'Private Project',
                'is_public': node.is_public,
                'can_write': can_write,
<<<<<<< HEAD
                'contributors': contributor_ids
=======
                'contributors': contributors,
                'visible_contributors': node.visible_contributor_ids,
                'is_admin': node.has_permission(user, ADMIN)
>>>>>>> 30937440
            },
            'user_id': user._id,
            'children': children,
            'kind': 'folder' if not node.node__parent or not node.parent_node.has_permission(user, 'read') else 'node',
            'nodeType': node.project_or_component,
            'category': node.category,
            'permissions': {
                'view': can_read,
            }
        }

        items.append(item)
    return items


@must_be_logged_in
@must_be_valid_project
def get_node_tree(auth, **kwargs):
    node = kwargs.get('node') or kwargs['project']
    tree = node_child_tree(auth.user, [node._id])
    return tree


@must_be_contributor_or_public
def get_folder_pointers(auth, node, **kwargs):
    if not node.is_folder:
        return []
    nodes = [
        each.resolve()._id
        for each in node.nodes
        if each is not None and not each.is_deleted and not each.primary
    ]
    return nodes


@must_be_contributor_or_public
def get_forks(auth, node, **kwargs):
    fork_list = sorted(node.forks, key=lambda fork: fork.forked_date, reverse=True)
    return _render_nodes(nodes=fork_list, auth=auth)


@must_be_contributor_or_public
def get_registrations(auth, node, **kwargs):
    registrations = [n for n in reversed(node.node__registrations) if not n.is_deleted]  # get all registrations, including archiving
    return _render_nodes(registrations, auth)


@must_be_valid_project
@must_have_permission(ADMIN)
def project_generate_private_link_post(auth, node, **kwargs):
    """ creata a new private link object and add it to the node and its selected children"""

    node_ids = request.json.get('node_ids', [])
    name = request.json.get('name', '')

    anonymous = request.json.get('anonymous', False)

    if node._id not in node_ids:
        node_ids.insert(0, node._id)

    nodes = [Node.load(node_id) for node_id in node_ids]

    try:
        new_link = new_private_link(
            name=name, user=auth.user, nodes=nodes, anonymous=anonymous
        )
    except ValidationValueError as e:
        raise HTTPError(
            http.BAD_REQUEST,
            data=dict(message_long=e.message)
        )

    return new_link


@must_be_valid_project
@must_have_permission(ADMIN)
def project_private_link_edit(auth, **kwargs):
    name = request.json.get('value', '')
    try:
        validate_title(name)
    except ValidationValueError as e:
        message = 'Invalid link name.' if e.message == 'Invalid title.' else e.message
        raise HTTPError(
            http.BAD_REQUEST,
            data=dict(message_long=message)
        )

    private_link_id = request.json.get('pk', '')
    private_link = PrivateLink.load(private_link_id)

    if private_link:
        new_name = strip_html(name)
        private_link.name = new_name
        private_link.save()
        return new_name
    else:
        raise HTTPError(
            http.BAD_REQUEST,
            data=dict(message_long='View-only link not found.')
        )


def _serialize_node_search(node):
    """Serialize a node for use in pointer search.

    :param Node node: Node to serialize
    :return: Dictionary of node data

    """
    title = node.title
    if node.is_registration:
        title += ' (registration)'

    first_author = node.visible_contributors[0]

    return {
        'id': node._id,
        'title': title,
        'firstAuthor': first_author.family_name or first_author.given_name or first_author.full_name,
        'etal': len(node.visible_contributors) > 1,
    }


@must_be_logged_in
def search_node(auth, **kwargs):
    """

    """
    # Get arguments
    node = Node.load(request.json.get('nodeId'))
    include_public = request.json.get('includePublic')
    size = float(request.json.get('size', '5').strip())
    page = request.json.get('page', 0)
    query = request.json.get('query', '').strip()

    start = (page * size)
    if not query:
        return {'nodes': []}

    # Build ODM query
    title_query = Q('title', 'icontains', query)
    not_deleted_query = Q('is_deleted', 'eq', False)
    visibility_query = Q('contributors', 'eq', auth.user)
    no_folders_query = Q('is_folder', 'eq', False)
    if include_public:
        visibility_query = visibility_query | Q('is_public', 'eq', True)
    odm_query = title_query & not_deleted_query & visibility_query & no_folders_query

    # Exclude current node from query if provided
    if node:
        nin = [node._id] + node.node_ids
        odm_query = (
            odm_query &
            Q('_id', 'nin', nin)
        )

    nodes = Node.find(odm_query)
    count = nodes.count()
    pages = math.ceil(count / size)
    validate_page_num(page, pages)

    return {
        'nodes': [
            _serialize_node_search(each)
            for each in islice(nodes, start, start + size)
            if each.contributors
        ],
        'total': count,
        'pages': pages,
        'page': page
    }


def _add_pointers(node, pointers, auth):
    """

    :param Node node: Node to which pointers will be added
    :param list pointers: Nodes to add as pointers

    """
    added = False
    for pointer in pointers:
        node.add_pointer(pointer, auth, save=False)
        added = True

    if added:
        node.save()


@collect_auth
def move_pointers(auth):
    """Move pointer from one node to another node.

    """

    from_node_id = request.json.get('fromNodeId')
    to_node_id = request.json.get('toNodeId')
    pointers_to_move = request.json.get('pointerIds')

    if from_node_id is None or to_node_id is None or pointers_to_move is None:
        raise HTTPError(http.BAD_REQUEST)

    from_node = Node.load(from_node_id)
    to_node = Node.load(to_node_id)

    if to_node is None or from_node is None:
        raise HTTPError(http.BAD_REQUEST)

    for pointer_to_move in pointers_to_move:
        pointer_id = from_node.pointing_at(pointer_to_move)
        pointer_node = Node.load(pointer_to_move)

        pointer = Pointer.load(pointer_id)
        if pointer is None:
            raise HTTPError(http.BAD_REQUEST)

        try:
            from_node.rm_pointer(pointer, auth=auth)
        except ValueError:
            raise HTTPError(http.BAD_REQUEST)

        from_node.save()
        try:
            _add_pointers(to_node, [pointer_node], auth)
        except ValueError:
            raise HTTPError(http.BAD_REQUEST)

    return {}, 200, None


@collect_auth
def add_pointer(auth):
    """Add a single pointer to a node using only JSON parameters

    """
    to_node_id = request.json.get('toNodeID')
    pointer_to_move = request.json.get('pointerID')

    if not (to_node_id and pointer_to_move):
        raise HTTPError(http.BAD_REQUEST)

    pointer = Node.load(pointer_to_move)
    to_node = Node.load(to_node_id)
    try:
        _add_pointers(to_node, [pointer], auth)
    except ValueError:
        raise HTTPError(http.BAD_REQUEST)


@must_have_permission(WRITE)
@must_not_be_registration
def add_pointers(auth, node, **kwargs):
    """Add pointers to a node.

    """
    node_ids = request.json.get('nodeIds')

    if not node_ids:
        raise HTTPError(http.BAD_REQUEST)

    nodes = [
        Node.load(node_id)
        for node_id in node_ids
    ]

    try:
        _add_pointers(node, nodes, auth)
    except ValueError:
        raise HTTPError(http.BAD_REQUEST)

    return {}


@must_have_permission(WRITE)
@must_not_be_registration
def remove_pointer(auth, node, **kwargs):
    """Remove a pointer from a node, raising a 400 if the pointer is not
    in `node.nodes`.

    """
    # TODO: since these a delete request, shouldn't use request body. put pointer
    # id in the URL instead
    pointer_id = request.json.get('pointerId')
    if pointer_id is None:
        raise HTTPError(http.BAD_REQUEST)

    pointer = Pointer.load(pointer_id)
    if pointer is None:
        raise HTTPError(http.BAD_REQUEST)

    try:
        node.rm_pointer(pointer, auth=auth)
    except ValueError:
        raise HTTPError(http.BAD_REQUEST)

    node.save()


@must_be_valid_project  # injects project
@must_have_permission(WRITE)
@must_not_be_registration
def remove_pointer_from_folder(auth, node, pointer_id, **kwargs):
    """Remove a pointer from a node, raising a 400 if the pointer is not
    in `node.nodes`.

    """
    if pointer_id is None:
        raise HTTPError(http.BAD_REQUEST)

    pointer_id = node.pointing_at(pointer_id)

    pointer = Pointer.load(pointer_id)

    if pointer is None:
        raise HTTPError(http.BAD_REQUEST)

    try:
        node.rm_pointer(pointer, auth=auth)
    except ValueError:
        raise HTTPError(http.BAD_REQUEST)

    node.save()


@must_be_valid_project  # injects project
@must_have_permission(WRITE)
@must_not_be_registration
def remove_pointers_from_folder(auth, node, **kwargs):
    """Remove multiple pointers from a node, raising a 400 if the pointer is not
    in `node.nodes`.
    """
    pointer_ids = request.json.get('pointerIds')

    if pointer_ids is None:
        raise HTTPError(http.BAD_REQUEST)

    for pointer_id in pointer_ids:
        pointer_id = node.pointing_at(pointer_id)

        pointer = Pointer.load(pointer_id)

        if pointer is None:
            raise HTTPError(http.BAD_REQUEST)

        try:
            node.rm_pointer(pointer, auth=auth)
        except ValueError:
            raise HTTPError(http.BAD_REQUEST)

    node.save()


@must_have_permission(WRITE)
@must_not_be_registration
def fork_pointer(auth, node, **kwargs):
    """Fork a pointer. Raises BAD_REQUEST if pointer not provided, not found,
    or not present in `nodes`.

    """
    pointer_id = request.json.get('pointerId')
    pointer = Pointer.load(pointer_id)

    if pointer is None:
        # TODO: Change this to 404?
        raise HTTPError(http.BAD_REQUEST)

    try:
        node.fork_pointer(pointer, auth=auth, save=True)
    except ValueError:
        raise HTTPError(http.BAD_REQUEST)


def abbrev_authors(node):
    lead_author = node.visible_contributors[0]
    ret = lead_author.family_name or lead_author.given_name or lead_author.fullname
    if len(node.visible_contributor_ids) > 1:
        ret += ' et al.'
    return ret


def serialize_pointer(pointer, auth):
    node = get_pointer_parent(pointer)

    if node.can_view(auth):
        return {
            'id': node._id,
            'url': node.url,
            'title': node.title,
            'authorShort': abbrev_authors(node),
        }
    return {
        'url': None,
        'title': 'Private Component',
        'authorShort': 'Private Author(s)',
    }


@must_be_contributor_or_public
def get_pointed(auth, node, **kwargs):
    """View that returns the pointers for a project."""
    # exclude folders
    return {'pointed': [
        serialize_pointer(each, auth)
        for each in node.pointed
        if not get_pointer_parent(each).is_folder
    ]}<|MERGE_RESOLUTION|>--- conflicted
+++ resolved
@@ -727,9 +727,6 @@
     anonymous = has_anonymous_link(node, auth)
     widgets, configs, js, css = _render_addon(node)
     redirect_url = node.url + '?view_only=None'
-    contributor_ids = []
-    for contributor in node.contributors:
-        contributor_ids.append(contributor._id)
 
     # Before page load callback; skip if not primary call
     if primary:
@@ -796,12 +793,8 @@
                 'logo_path': node.primary_institution.logo_path if node.primary_institution else None,
             },
             'alternative_citations': [citation.to_json() for citation in node.alternative_citations],
-<<<<<<< HEAD
-            'has_draft_registrations': node.has_active_draft_registrations
-=======
             'has_draft_registrations': node.has_active_draft_registrations,
             'contributors': [contributor._id for contributor in node.contributors]
->>>>>>> 30937440
         },
         'parent_node': {
             'exists': parent is not None,
@@ -1041,9 +1034,6 @@
     for node_id in node_ids:
         node = Node.load(node_id)
         assert node, '{} is not a valid Node.'.format(node_id)
-        contributor_ids = []
-        for contributor in node.contributors:
-            contributor_ids.append(contributor._id)
 
         can_read = node.has_permission(user, 'read')
         can_read_children = node.has_permission_on_children(user, 'read')
@@ -1078,13 +1068,9 @@
                 'title': node.title if can_read else 'Private Project',
                 'is_public': node.is_public,
                 'can_write': can_write,
-<<<<<<< HEAD
-                'contributors': contributor_ids
-=======
                 'contributors': contributors,
                 'visible_contributors': node.visible_contributor_ids,
                 'is_admin': node.has_permission(user, ADMIN)
->>>>>>> 30937440
             },
             'user_id': user._id,
             'children': children,
@@ -1097,6 +1083,7 @@
         }
 
         items.append(item)
+
     return items
 
 
