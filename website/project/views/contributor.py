# -*- coding: utf-8 -*-
import httplib as http
import logging
import hashlib

import framework
from framework import request, User, status
from framework.auth.decorators import collect_auth
from framework.auth.utils import parse_name
from framework.exceptions import HTTPError
<<<<<<< HEAD
from framework.email.tasks import send_email
=======
from ..decorators import must_not_be_registration, must_be_valid_project, \
    must_be_contributor, must_be_contributor_or_public
>>>>>>> 8d0fca07
from framework import forms
from framework.auth.forms import SetEmailAndPasswordForm
from framework.auth.exceptions import DuplicateEmailError

from website import settings, mails, language
from website.filters import gravatar
from website.models import Node
from website.profile import utils
from website.util.permissions import expand_permissions

from website.project.decorators import (
    must_not_be_registration, must_be_valid_project, must_be_contributor,
    must_have_permission,
)


logger = logging.getLogger(__name__)


@collect_auth
@must_be_valid_project
def get_node_contributors_abbrev(**kwargs):

    auth = kwargs.get('auth')
    node_to_use = kwargs['node'] or kwargs['project']

    max_count = kwargs.get('max_count', 3)
    if 'user_ids' in kwargs:
        users = [
            User.load(user_id) for user_id in kwargs['user_ids']
            if user_id in node_to_use.contributors
        ]
    else:
        users = node_to_use.contributors

    if not node_to_use.can_view(auth):
        raise HTTPError(http.FORBIDDEN)

    contributors = []

    n_contributors = len(users)
    others_count, others_suffix = '', ''

    for index, user in enumerate(users[:max_count]):

        if index == max_count - 1 and len(users) > max_count:
            separator = ' &'
            others_count = n_contributors - 3
            others_suffix = 's' if others_count > 1 else ''
        elif index == len(users) - 1:
            separator = ''
        elif index == len(users) - 2:
            separator = ' &'
        else:
            separator = ','

        contributors.append({
            'user_id': user._primary_key,
            'separator': separator,
        })

    return {
        'contributors': contributors,
        'others_count': others_count,
        'others_suffix': others_suffix,
    }

# TODO: Almost identical to utils.serialize_user. Remove duplication.
def _add_contributor_json(user):

    return {
        'fullname': user.fullname,
        'id': user._primary_key,
        'registered': user.is_registered,
        'active': user.is_active(),
        'gravatar': gravatar(
            user, use_ssl=True,
            size=settings.GRAVATAR_SIZE_ADD_CONTRIBUTOR
        )
    }


<<<<<<< HEAD
=======
def serialized_contributors(node):

    data = []
    for contrib in node.contributors:
        serialized = utils.serialize_user(contrib)
        serialized['fullname'] = contrib.display_full_name(node=node)
        data.append(serialized)
    return data


>>>>>>> 8d0fca07
@collect_auth
@must_be_valid_project
def get_contributors(**kwargs):

    auth = kwargs.get('auth')
    node = kwargs['node'] or kwargs['project']

    if not node.can_view(auth):
        raise HTTPError(http.FORBIDDEN)

<<<<<<< HEAD
    contribs = utils.serialize_contributors(node.contributor_list, node)
=======
    contribs = serialized_contributors(node)
>>>>>>> 8d0fca07
    return {'contributors': contribs}


@collect_auth
@must_be_valid_project
def get_contributors_from_parent(**kwargs):

    auth = kwargs.get('auth')
    node_to_use = kwargs['node'] or kwargs['project']

    parent = node_to_use.node__parent[0] if node_to_use.node__parent else None
    if not parent:
        raise HTTPError(http.BAD_REQUEST)

    if not node_to_use.can_view(auth):
        raise HTTPError(http.FORBIDDEN)

    contribs = [
        _add_contributor_json(contrib)
        for contrib in parent.contributors
        if contrib not in node_to_use.contributors
    ]

    return {'contributors': contribs}


@must_be_contributor
def get_recently_added_contributors(**kwargs):

    auth = kwargs.get('auth')
    node_to_use = kwargs['node'] or kwargs['project']

    if not node_to_use.can_view(auth):
        raise HTTPError(http.FORBIDDEN)

    contribs = [
        _add_contributor_json(contrib)
        for contrib in auth.user.recently_added
        if contrib.is_active()
        if contrib not in node_to_use.contributors
    ]

    return {'contributors': contribs}


@must_be_valid_project  # returns project
@must_have_permission('admin')
@must_not_be_registration
def project_before_remove_contributor(**kwargs):

    node_to_use = kwargs['node'] or kwargs['project']

    contributor = User.load(request.json.get('id'))
    prompts = node_to_use.callback(
        'before_remove_contributor', removed=contributor,
    )

    return {'prompts': prompts}


@must_be_valid_project  # returns project
@must_have_permission('admin')
@must_not_be_registration
def project_removecontributor(**kwargs):

    node_to_use = kwargs['node'] or kwargs['project']
    auth = kwargs['auth']

    if request.json['id'].startswith('nr-'):
        outcome = node_to_use.remove_nonregistered_contributor(
            auth, request.json['name'],
            request.json['id'].replace('nr-', '')
        )
    else:
        contributor = User.load(request.json['id'])
        if contributor is None:
            raise HTTPError(http.BAD_REQUEST)
        outcome = node_to_use.remove_contributor(
            contributor=contributor, auth=auth,
        )
    if outcome:
        framework.status.push_status_message('Contributor removed', 'info')
        return {'status': 'success'}
    raise HTTPError(http.BAD_REQUEST)


@must_be_valid_project
@must_have_permission('admin')
@must_not_be_registration
def project_addcontributors_post(**kwargs):
    """ Add contributors to a node. """

    node = kwargs['node'] or kwargs['project']
    auth = kwargs['auth']
    users = request.json.get('users')
    node_ids = request.json.get('node_ids')

    if users is None or node_ids is None:
        raise HTTPError(http.BAD_REQUEST)

    # Prepare input data for `Node::add_contributors`
    loaded_users = [
        {
            'user': User.load(user['id']),
            'permissions': expand_permissions(user['permission']),
        }
        for user in users
    ]
    print 'lu', loaded_users

    node.add_contributors(contributors=loaded_users, auth=auth)
    node.save()

    for each_id in node_ids:
        each = Node.load(each_id)
        each.add_contributors(contributors=loaded_users, auth=auth)
        each.save()

    return {'status': 'success'}, 201


<<<<<<< HEAD
def find_contributor_by_id(node, _id):
    for contributor in node.contributor_list:
        if 'nr_email' in contributor and hashlib.md5(contributor['nr_email']).hexdigest() == _id:
            return contributor


@must_be_valid_project # returns project
@must_be_contributor
@must_not_be_registration
def project_manage_contributors(**kwargs):

    auth = kwargs['auth']
    node = kwargs['node'] or kwargs['project']

    contributors = request.json.get('contributors')
    if not contributors:
        raise HTTPError(http.BAD_REQUEST)

    # Remove contributors
    ids = [
        contributor['id']
        for contributor in contributors
    ]
    to_remove = []
    for contributor in node.contributor_list:
        try:
            email = contributor['nr_email']
            hash = hashlib.md5(email).hexdigest()
            if hash not in ids:
                to_remove.append(contributor)
        except KeyError:
            user = User.load(contributor['id'])
            if user._id not in ids:
                to_remove.append(user)

    if to_remove:
        node.remove_contributors(to_remove, auth=auth)

    # Update permissions and order
    contributor_list = []
    for contributor in contributors:
        if contributor['registered']:
            user = User.load(contributor['id'])
            permissions = expand_permissions(contributor['permission'])
            if set(permissions) != set(node.get_permissions(user)):
                node.set_permissions(user, permissions)
            contributor_list.append({'id': user._id})
        else:
            contributor_list.append(find_contributor_by_id(node, contributor['id']))

    node.contributor_list = contributor_list
    node.save()


# TODO: finish me
INVITE_EMAIL_SUBJECT = 'You have been added as a contributor to an OSF project.'
INVITE_EMAIL = Template(u'''
Hello ${new_user.fullname},

You have been added by ${referrer.fullname} as a contributor to project
"${node.title}" on the Open Science Framework. To set a password for your account,
visit:

${claim_url}

Once you have set a password you will be able to make contributions to
${node.title}.

If you have

Sincerely,

The OSF Team
''')

def email_invite(to_addr, new_user, referrer, node):
    # Add querystring with email, so that set password form can prepopulate the
    # email field
    claim_url = new_user.get_claim_url(node._primary_key) + '?email={0}'.format(to_addr)
    message = INVITE_EMAIL.render(new_user=new_user, referrer=referrer, node=node,
        claim_url=claim_url)
    logger.debug('Sending invite email:')
    logger.debug(message)
    # Don't use ttls and auth if in dev mode
    ttls = login = not settings.DEV_MODE
    return send_email.delay(
        settings.FROM_EMAIL,
        to_addr=to_addr,
        subject=INVITE_EMAIL_SUBJECT,
        message=message,
        mimetype='plain',
        ttls=ttls, login=login
=======
def send_claim_email(email, user, node):
    """Send an email for claiming a user account. Either sends to the given email
    or the referrer's email, depending on the email address provided.

    :param str email: The address given in the claim user form
    :param User user: The User record to claim.
    :param Node node: The node where the user claimed their account.
    """
    clean_email = email.lower().strip()
    unclaimed_record = user.get_unclaimed_record(node._primary_key)
    referrer = User.load(unclaimed_record['referrer_id'])
    claim_url = user.get_claim_url(node._primary_key, external=True) + '?email={0}'.format(clean_email)
    # If given email is the same provided by user, just send to that email
    if unclaimed_record.get('email', None) == clean_email:
        mail_tpl = mails.INVITE
        to_addr = clean_email
    else:  # Otherwise have the referrer forward the email to the user
        mail_tpl = mails.FORWARD_INVITE
        to_addr = referrer.username
    return mails.send_mail(to_addr, mail_tpl,
        user=user,
        referrer=referrer,
        node=node,
        claim_url=claim_url,
        email=clean_email,
        fullname=unclaimed_record['name']
>>>>>>> 8d0fca07
    )


def claim_user_form(**kwargs):
    """View for rendering the set password page for a claimed user.

    Renders the set password form, validates it, and sets the user's password.
    """
    uid, pid, token = kwargs['uid'], kwargs['pid'], kwargs['token']
    # There shouldn't be a user logged in
    if framework.auth.get_current_user():
        logout_url = framework.url_for('OsfWebRenderer__auth_logout')
        error_data = {'message_short': 'You are already logged in.',
            'message_long': ('To claim this account, you must first '
                '<a href={0}>log out.</a>'.format(logout_url))}
        raise HTTPError(400, data=error_data)
    user = framework.auth.get_user(id=uid)
    # user ID is invalid. Unregistered user is not in database
    if not user:
        raise HTTPError(400)
    # if token is invalid, throw an error
    if not user.verify_claim_token(token=token, project_id=pid):
        if user.is_registered:
            error_data = {
                'message_short': 'User has already been claimed.',
                'message_long': 'Please <a href="/login/">log in</a> to continue.'}
        else:
            error_data = {
                'message_short': 'Invalid claim URL.',
                'message_long': 'The URL you entered is invalid.'}
        raise HTTPError(400, data=error_data)

    parsed_name = parse_name(user.fullname)
    email = request.args.get('email', '')
    form = SetEmailAndPasswordForm(request.form)
    if request.method == 'POST':
        if form.validate():
            username = form.username.data.lower().strip()
            password = form.password.data.strip()
            user.register(username=username, password=password)
            del user.unclaimed_records[pid]
            user.save()
            # Authenticate user and redirect to project page
            response = framework.redirect('/{pid}/'.format(pid=pid))
            node = Node.load(pid)
            status.push_status_message(language.CLAIMED_CONTRIBUTOR.format(node=node),
                'success')
            return framework.auth.authenticate(user, response)
        else:
            forms.push_errors_to_status(form.errors)
    return {
        'firstname': parsed_name['given_name'],
        'email': email,
        'fullname': user.fullname
    }

@must_be_valid_project
@must_have_permission('admin')
@must_not_be_registration
def invite_contributor_post(**kwargs):
    """API view for inviting an unregistered user.
    Expects JSON arguments with 'fullname' (required) and email (not required)
    Creates a new unregistered user in the database.
    If email is provided, emails the invited user.
    """
    node = kwargs['node'] or kwargs['project']
    auth = kwargs['auth']
    fullname, email = request.json.get('fullname'), request.json.get('email')
    if not fullname:
        return {'status': 400, 'message': 'Must provide fullname'}, 400
    try:
        new_user = node.add_unregistered_contributor(email=email, fullname=fullname,
            auth=auth)
        node.save()
    except DuplicateEmailError:
        # User is in database. If they are active, raise an error. If not,
        # go ahead and send the email invite
        new_user = framework.auth.get_user(username=email)
        if new_user.is_registered:
            msg = 'User is already in database. Please go back and try your search again.'
            return {'status': 400, 'message': msg}, 400
        if node.is_contributor(new_user):
            msg = 'User with this email address is already a contributor to this project.'
            return {'status': 400, 'message': msg}, 400
    if email:
<<<<<<< HEAD
        email_invite(email, new_user, referrer=auth.user, node=node)
    return {'status': 'success', 'contributor': _add_contributor_json(new_user)}
=======
        send_claim_email(email, new_user, node)
    serialized = _add_contributor_json(new_user)
    # display correct name
    serialized['fullname'] = fullname
    return {'status': 'success', 'contributor': serialized}


@must_be_contributor_or_public
def claim_user_post(**kwargs):
    """View for claiming a user from the X-editable form on a project page.
    """
    reqdata = request.json
    user = User.load(reqdata['pk'])
    email = reqdata['value']
    node = kwargs['node'] or kwargs['project']
    send_claim_email(email, user, node)
    unclaimed_data = user.get_unclaimed_record(node._primary_key)
    return {'status': 'success', 'fullname': unclaimed_data['name']}
>>>>>>> 8d0fca07
<|MERGE_RESOLUTION|>--- conflicted
+++ resolved
@@ -8,12 +8,9 @@
 from framework.auth.decorators import collect_auth
 from framework.auth.utils import parse_name
 from framework.exceptions import HTTPError
-<<<<<<< HEAD
 from framework.email.tasks import send_email
-=======
 from ..decorators import must_not_be_registration, must_be_valid_project, \
     must_be_contributor, must_be_contributor_or_public
->>>>>>> 8d0fca07
 from framework import forms
 from framework.auth.forms import SetEmailAndPasswordForm
 from framework.auth.exceptions import DuplicateEmailError
@@ -96,8 +93,6 @@
     }
 
 
-<<<<<<< HEAD
-=======
 def serialized_contributors(node):
 
     data = []
@@ -108,7 +103,6 @@
     return data
 
 
->>>>>>> 8d0fca07
 @collect_auth
 @must_be_valid_project
 def get_contributors(**kwargs):
@@ -119,11 +113,8 @@
     if not node.can_view(auth):
         raise HTTPError(http.FORBIDDEN)
 
-<<<<<<< HEAD
-    contribs = utils.serialize_contributors(node.contributor_list, node)
-=======
     contribs = serialized_contributors(node)
->>>>>>> 8d0fca07
+
     return {'contributors': contribs}
 
 
@@ -245,7 +236,6 @@
     return {'status': 'success'}, 201
 
 
-<<<<<<< HEAD
 def find_contributor_by_id(node, _id):
     for contributor in node.contributor_list:
         if 'nr_email' in contributor and hashlib.md5(contributor['nr_email']).hexdigest() == _id:
@@ -264,81 +254,29 @@
     if not contributors:
         raise HTTPError(http.BAD_REQUEST)
 
-    # Remove contributors
-    ids = [
-        contributor['id']
-        for contributor in contributors
+    # Update permissions and order
+    contributors_updated = []
+    for contributor in contributors:
+        user = User.load(contributor['id'])
+        permissions = expand_permissions(contributor['permission'])
+        if set(permissions) != set(node.get_permissions(user)):
+            node.set_permissions(user, permissions)
+        contributors_updated.append({'id': user._id})
+
+    node.contributors = contributors_updated
+
+    to_remove = [
+        contributor
+        for contributor in node.contributors
+        if contributor not in contributors_updated
     ]
-    to_remove = []
-    for contributor in node.contributor_list:
-        try:
-            email = contributor['nr_email']
-            hash = hashlib.md5(email).hexdigest()
-            if hash not in ids:
-                to_remove.append(contributor)
-        except KeyError:
-            user = User.load(contributor['id'])
-            if user._id not in ids:
-                to_remove.append(user)
 
     if to_remove:
         node.remove_contributors(to_remove, auth=auth)
 
-    # Update permissions and order
-    contributor_list = []
-    for contributor in contributors:
-        if contributor['registered']:
-            user = User.load(contributor['id'])
-            permissions = expand_permissions(contributor['permission'])
-            if set(permissions) != set(node.get_permissions(user)):
-                node.set_permissions(user, permissions)
-            contributor_list.append({'id': user._id})
-        else:
-            contributor_list.append(find_contributor_by_id(node, contributor['id']))
-
-    node.contributor_list = contributor_list
     node.save()
 
 
-# TODO: finish me
-INVITE_EMAIL_SUBJECT = 'You have been added as a contributor to an OSF project.'
-INVITE_EMAIL = Template(u'''
-Hello ${new_user.fullname},
-
-You have been added by ${referrer.fullname} as a contributor to project
-"${node.title}" on the Open Science Framework. To set a password for your account,
-visit:
-
-${claim_url}
-
-Once you have set a password you will be able to make contributions to
-${node.title}.
-
-If you have
-
-Sincerely,
-
-The OSF Team
-''')
-
-def email_invite(to_addr, new_user, referrer, node):
-    # Add querystring with email, so that set password form can prepopulate the
-    # email field
-    claim_url = new_user.get_claim_url(node._primary_key) + '?email={0}'.format(to_addr)
-    message = INVITE_EMAIL.render(new_user=new_user, referrer=referrer, node=node,
-        claim_url=claim_url)
-    logger.debug('Sending invite email:')
-    logger.debug(message)
-    # Don't use ttls and auth if in dev mode
-    ttls = login = not settings.DEV_MODE
-    return send_email.delay(
-        settings.FROM_EMAIL,
-        to_addr=to_addr,
-        subject=INVITE_EMAIL_SUBJECT,
-        message=message,
-        mimetype='plain',
-        ttls=ttls, login=login
-=======
 def send_claim_email(email, user, node):
     """Send an email for claiming a user account. Either sends to the given email
     or the referrer's email, depending on the email address provided.
@@ -346,6 +284,7 @@
     :param str email: The address given in the claim user form
     :param User user: The User record to claim.
     :param Node node: The node where the user claimed their account.
+
     """
     clean_email = email.lower().strip()
     unclaimed_record = user.get_unclaimed_record(node._primary_key)
@@ -365,7 +304,6 @@
         claim_url=claim_url,
         email=clean_email,
         fullname=unclaimed_record['name']
->>>>>>> 8d0fca07
     )
 
 
@@ -451,10 +389,6 @@
             msg = 'User with this email address is already a contributor to this project.'
             return {'status': 400, 'message': msg}, 400
     if email:
-<<<<<<< HEAD
-        email_invite(email, new_user, referrer=auth.user, node=node)
-    return {'status': 'success', 'contributor': _add_contributor_json(new_user)}
-=======
         send_claim_email(email, new_user, node)
     serialized = _add_contributor_json(new_user)
     # display correct name
@@ -473,4 +407,3 @@
     send_claim_email(email, user, node)
     unclaimed_data = user.get_unclaimed_record(node._primary_key)
     return {'status': 'success', 'fullname': unclaimed_data['name']}
->>>>>>> 8d0fca07
