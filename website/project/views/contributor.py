# -*- coding: utf-8 -*-
import httplib as http
import logging

from framework import request, User, Q
from ..decorators import must_not_be_registration, must_be_valid_project, \
    must_be_contributor, must_be_contributor_or_public
from framework.auth import must_have_session_auth, get_current_user, get_api_key
from framework.forms.utils import sanitize
import hashlib

from framework import HTTPError

logger = logging.getLogger(__name__)

@must_be_valid_project
def get_node_contributors_abbrev(*args, **kwargs):

    user = get_current_user()
    api_key = get_api_key()
    node_to_use = kwargs['node'] or kwargs['project']

    max_count = kwargs.get('max_count', 3)
    if 'user_ids' in kwargs:
        user_ids = [
            user for user in kwargs['user_ids']
            if user in node_to_use.contributors
        ]
    else:
        user_ids = node_to_use.contributors

    if not node_to_use.can_edit(user, api_key) \
            and not node_to_use.are_contributors_public:
        raise HTTPError(http.FORBIDDEN)

    contributors = []

    n_contributors = len(user_ids)
    others_count, others_suffix = '', ''

    for index, user_id in enumerate(user_ids[:max_count]):

        if index == max_count - 1 and len(user_ids) > max_count:
            separator = ' &'
            others_count = n_contributors - 3
            others_suffix = 's' if others_count > 1 else ''
        elif index == len(user_ids) - 1:
            separator = ''
        elif index == len(user_ids) - 2:
            separator = ' &'
        else:
            separator = ','

        contributors.append({
            'user_id': user_id,
            'separator': separator,
        })

    return {
        'contributors': contributors,
        'others_count': others_count,
        'others_suffix': others_suffix,
    }

@must_be_valid_project
def get_contributors(*args, **kwargs):

    user = get_current_user()
    api_key = get_api_key()
    node_to_use = kwargs['node'] or kwargs['project']

    if not node_to_use.can_edit(user, api_key) \
            and not node_to_use.are_contributors_public:
        raise HTTPError(http.FORBIDDEN)

    contributors = []
    for contributor in node_to_use.contributor_list:
        if 'id' in contributor:
            user = User.load(contributor['id'])
            contributors.append({
                'registered' : True,
                'id' : user._primary_key,
                'fullname' : user.fullname,
            })
        else:
            contributors.append({
                'registered' : False,
                'id' : hashlib.md5(contributor['nr_email']).hexdigest(),
                'fullname' : contributor['nr_name'],
            })

    return {'contributors' : contributors}


@must_have_session_auth
@must_be_valid_project  # returns project
@must_be_contributor  # returns user, project
@must_not_be_registration
def project_removecontributor(*args, **kwargs):

    project = kwargs['project']
    node = kwargs['node']
    user = kwargs['user']
<<<<<<< HEAD
=======
    api_key = get_api_key()
>>>>>>> 2addfb34
    node_to_use = node or project
    logging.error(request.json)

    if request.json['id'].startswith('nr-'):
        outcome = node_to_use.remove_nonregistered_contributor(
            user, request.json['name'], request.json['id'].replace('nr-', '')
        )
    else:
        try:
            contributor = User.find_one(Q("_id", "eq", request.json['id']))
        except Exception as err:
            logger.error(err)
            raise HTTPError(http.BAD_REQUEST)
        outcome = node_to_use.remove_contributor(
<<<<<<< HEAD
            user, contributor, api_key=None
=======
            user, contributor, api_key=api_key
>>>>>>> 2addfb34
        )
    if outcome:
        # TODO(sloria): Add flash message
        return {'status': 'success'}
    raise HTTPError(http.BAD_REQUEST)



@must_have_session_auth # returns user
@must_be_valid_project # returns project
@must_be_contributor # returns user, project
@must_not_be_registration
def project_addcontributor_post(*args, **kwargs):
    project = kwargs['project']
    node = kwargs['node']
    user = kwargs['user']
    api_key = get_api_key()

    node_to_use = node or project

    if "user_id" in request.form:
        user_id = request.form['user_id'].strip()
        added_user = User.load(user_id)
        if added_user:
            if user_id not in node_to_use.contributors:
                node_to_use.contributors.append(added_user)
                node_to_use.contributor_list.append({'id':added_user._primary_key})
                node_to_use.save()

                node_to_use.add_log(
                    action='contributor_added',
                    params={
                        'project':node_to_use.node__parent[0]._primary_key if node_to_use.node__parent else None,
                        'node':node_to_use._primary_key,
                        'contributors':[added_user._primary_key],
                    },
                    user=user,
                    api_key=api_key
                )
    elif "email" in request.form and "fullname" in request.form:
        # TODO: Nothing is done here to make sure that this looks like an email.
        # todo have same behavior as wtforms
        email = sanitize(request.form["email"].strip())
        fullname = sanitize(request.form["fullname"].strip())
        if email and fullname:
            node_to_use.contributor_list.append({'nr_name':fullname, 'nr_email':email})
            node_to_use.save()

        node_to_use.add_log(
            action='contributor_added',
            params={
                'project':node_to_use.node__parent[0]._primary_key if node_to_use.node__parent else None,
                'node':node_to_use._primary_key,
                'contributors':[{"nr_name":fullname, "nr_email":email}],
            },
            user=user,
            api_key=api_key
        )

    return {'status' : 'success'}, 201<|MERGE_RESOLUTION|>--- conflicted
+++ resolved
@@ -101,10 +101,7 @@
     project = kwargs['project']
     node = kwargs['node']
     user = kwargs['user']
-<<<<<<< HEAD
-=======
     api_key = get_api_key()
->>>>>>> 2addfb34
     node_to_use = node or project
     logging.error(request.json)
 
@@ -119,11 +116,7 @@
             logger.error(err)
             raise HTTPError(http.BAD_REQUEST)
         outcome = node_to_use.remove_contributor(
-<<<<<<< HEAD
-            user, contributor, api_key=None
-=======
             user, contributor, api_key=api_key
->>>>>>> 2addfb34
         )
     if outcome:
         # TODO(sloria): Add flash message
