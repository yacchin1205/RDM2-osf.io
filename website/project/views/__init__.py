--- conflicted
+++ resolved
@@ -1,5 +1 @@
-<<<<<<< HEAD
-from . import contributor, log, node, register, tag, file, comment  # noqa
-=======
-from . import contributor, key, log, node, register, tag, file, comment, drafts  # noqa
->>>>>>> 7c32bd8f
+from . import contributor, key, log, node, register, tag, file, comment, drafts  # noqa