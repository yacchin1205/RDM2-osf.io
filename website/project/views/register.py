--- conflicted
+++ resolved
@@ -396,8 +396,6 @@
         'errors': errors
     }
 
-<<<<<<< HEAD
-=======
 
 @must_be_valid_project
 @must_have_permission(ADMIN)
@@ -462,7 +460,6 @@
     }, http.CREATED
 
 
->>>>>>> ed7493bd
 def _build_ezid_metadata(node):
     """Build metadata for submission to EZID using the DataCite profile. See
     http://ezid.cdlib.org/doc/apidoc.html for details.
