# -*- coding: utf-8 -*-
import json
import logging
import httplib as http

from framework import Q
from framework import request
from framework.exceptions import HTTPError
from framework.forms.utils import process_payload, unprocess_payload
from framework.mongo.utils import to_mongo

from website.project.decorators import (
    must_be_valid_project, must_be_contributor_or_public,
    must_have_permission, must_not_be_registration
)
<<<<<<< HEAD
from framework.forms.utils import process_payload, unprocess_payload
from framework.mongo.utils import to_mongo
from website import language
from .node import _view_project

=======
>>>>>>> e3216826
from website.project.metadata.schemas import OSF_META_SCHEMAS
from website.util.permissions import ADMIN
from website.models import MetaSchema
from website import language

from .node import _view_project
from .. import clean_template_name


logger = logging.getLogger(__name__)


@must_be_valid_project
@must_have_permission(ADMIN)
@must_not_be_registration
def node_register_page(**kwargs):

    auth = kwargs['auth']
    node_to_use = kwargs['node'] or kwargs['project']

    rv = {
        'options': [
            {
                'template_name': metaschema['name'],
                'template_name_clean': clean_template_name(metaschema['name'])
            }
            for metaschema in OSF_META_SCHEMAS
        ]
    }
    rv.update(_view_project(node_to_use, auth, primary=True))
    return rv


@must_be_valid_project
@must_be_contributor_or_public
def node_register_template_page(**kwargs):

    node = kwargs['node'] or kwargs['project']
    auth = kwargs['auth']

    template_name = kwargs['template']\
        .replace(' ', '_')

    if node.is_registration and node.registered_meta:
        registered = True
<<<<<<< HEAD
        payload = node_to_use.registered_meta.get(to_mongo(template_name))
        payload = json.loads(payload)
        payload = unprocess_payload(payload)
        payload = json.dumps(payload)
        if node_to_use.registered_schema:
            meta_schema = node_to_use.registered_schema
=======
        payload = node.registered_meta.get(to_mongo(template_name))
        payload = json.loads(payload)
        payload = unprocess_payload(payload)
        payload = json.dumps(payload)
        if node.registered_schema:
            meta_schema = node.registered_schema
>>>>>>> e3216826
        else:
            meta_schema = MetaSchema.find_one(
                Q('name', 'eq', template_name) &
                Q('schema_version', 'eq', 1)
            )
    else:
        # Anyone with view access can see this page if the current node is
        # registered, but only admins can view the registration page if not
        # TODO: Test me @jmcarp
        if not node.has_permission(auth.user, ADMIN):
            raise HTTPError(http.FORBIDDEN)
        registered = False
        payload = None
        meta_schema = MetaSchema.find(
            Q('name', 'eq', template_name)
        ).sort('-schema_version')[0]

    schema = meta_schema.schema

    # TODO: Notify if some components will not be registered

    rv = {
        'template_name': template_name,
        'schema': json.dumps(schema),
        'metadata_version': meta_schema.metadata_version,
        'schema_version': meta_schema.schema_version,
        'registered': registered,
        'payload': payload,
    }
    rv.update(_view_project(node, auth, primary=True))
    return rv


@must_be_valid_project  # returns project
@must_have_permission(ADMIN)
@must_not_be_registration
def project_before_register(**kwargs):

    node = kwargs['node'] or kwargs['project']
    user = kwargs['auth'].user

    prompts = node.callback('before_register', user=user)

    pointers = node.get_pointers()
    if pointers:
        prompts.append(
            language.BEFORE_REGISTER_HAS_POINTERS.format(
                category=node.project_or_component
            )
        )

    return {'prompts': prompts}


@must_be_valid_project
@must_have_permission(ADMIN)
@must_not_be_registration
def node_register_template_page_post(**kwargs):

    node_to_use = kwargs['node'] or kwargs['project']
    auth = kwargs['auth']

    data = request.json

    # Sanitize payload data
    clean_data = process_payload(data)

    template = kwargs['template']
    # TODO: Using json.dumps because node_to_use.registered_meta's values are
    # expected to be strings (not dicts). Eventually migrate all these to be
    # dicts, as this is unnecessary
    schema = MetaSchema.find(
        Q('name', 'eq', template)
    ).sort('-schema_version')[0]
    register = node_to_use.register_node(
        schema, auth, template, json.dumps(clean_data),
    )

    return {
        'status': 'success',
        'result': register.url,
    }, http.CREATED<|MERGE_RESOLUTION|>--- conflicted
+++ resolved
@@ -13,14 +13,6 @@
     must_be_valid_project, must_be_contributor_or_public,
     must_have_permission, must_not_be_registration
 )
-<<<<<<< HEAD
-from framework.forms.utils import process_payload, unprocess_payload
-from framework.mongo.utils import to_mongo
-from website import language
-from .node import _view_project
-
-=======
->>>>>>> e3216826
 from website.project.metadata.schemas import OSF_META_SCHEMAS
 from website.util.permissions import ADMIN
 from website.models import MetaSchema
@@ -66,21 +58,12 @@
 
     if node.is_registration and node.registered_meta:
         registered = True
-<<<<<<< HEAD
-        payload = node_to_use.registered_meta.get(to_mongo(template_name))
-        payload = json.loads(payload)
-        payload = unprocess_payload(payload)
-        payload = json.dumps(payload)
-        if node_to_use.registered_schema:
-            meta_schema = node_to_use.registered_schema
-=======
         payload = node.registered_meta.get(to_mongo(template_name))
         payload = json.loads(payload)
         payload = unprocess_payload(payload)
         payload = json.dumps(payload)
         if node.registered_schema:
             meta_schema = node.registered_schema
->>>>>>> e3216826
         else:
             meta_schema = MetaSchema.find_one(
                 Q('name', 'eq', template_name) &
