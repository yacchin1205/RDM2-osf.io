--- conflicted
+++ resolved
@@ -39,13 +39,8 @@
     """
     logs = []
 
-<<<<<<< HEAD
-    for log in reversed(node.logs):
+    for log in list(reversed(node.logs))[offset:]:
         if log and log.node__logged and log.node__logged[0].can_view(auth):
-=======
-    for log in list(reversed(node.logs))[offset:]:
-        if log and log.node__logged[0].can_view(auth):
->>>>>>> 8ca4f83f
             logs.append(log.serialize())
         if len(logs) >= count:
             break
