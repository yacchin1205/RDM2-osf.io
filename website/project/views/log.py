--- conflicted
+++ resolved
@@ -28,13 +28,9 @@
     return {'log': log.serialize()}
 
 
-<<<<<<< HEAD
-def _get_logs(node, count, user, api_key=None, offset=0):
-=======
-def _get_logs(node, count, auth):
->>>>>>> 4267ab53
+def _get_logs(node, count, auth, offset=0):
+
     """
-
     :param Node node:
     :param int count:
     :param auth:
@@ -43,13 +39,8 @@
     """
     logs = []
 
-<<<<<<< HEAD
     for log in list(reversed(node.logs))[offset:]:
-        if log and log.node.can_view(user, api_key):
-=======
-    for log in reversed(node.logs):
         if log and log.node.can_view(auth):
->>>>>>> 4267ab53
             logs.append(log.serialize())
         if len(logs) >= count:
             break
@@ -80,11 +71,6 @@
 
     # Serialize up to `count` logs in reverse chronological order; skip
     # logs that the current user / API key cannot access
-<<<<<<< HEAD
-    logs = _get_logs(node_to_use, count, user, api_key, offset)
+    logs = _get_logs(node_to_use, count, auth, offset)
     return {'logs': logs}
 
-=======
-    logs = _get_logs(node_to_use, count, auth)
-    return {'logs': logs}
->>>>>>> 4267ab53
