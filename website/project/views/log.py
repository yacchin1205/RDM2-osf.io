<<<<<<< HEAD
# -*- coding: utf-8 -*-
import httplib as http
import logging
=======
import httplib as http
>>>>>>> aa449059

from framework import User, request, get_current_user
from framework.auth import get_api_key
from framework.exceptions import HTTPError

from website.project.model import Node, NodeLog
from website.project.decorators import must_be_valid_project


<<<<<<< HEAD
from framework import HTTPError
=======
>>>>>>> aa449059

logger = logging.getLogger(__name__)

def get_log(log_id):

    log = NodeLog.load(log_id)
    node_to_use = log.node
    user = get_current_user()
    api_key = get_api_key()

    if not node_to_use.can_edit(user, api_key) and not node_to_use.are_logs_public:
        raise HTTPError(http.FORBIDDEN)
    return {'log': log.serialize()}


#todo: hide private logs of children
@must_be_valid_project
def get_logs(*args, **kwargs):
    user = get_current_user()
    api_key = get_api_key()
    node_to_use = kwargs['node'] or kwargs['project']


    if not node_to_use.can_edit(user, api_key) and not node_to_use.are_logs_public:
        raise HTTPError(http.FORBIDDEN)
    # logs in reverse chronological order
    logs = list(reversed([log.serialize() for log in node_to_use.logs]))
    if 'count' in request.args:
        count = int(request.args['count'])
    elif 'count' in kwargs:
        count = kwargs['count']
    elif request.json and 'count' in request.json.keys():
        count = request.json['count']
    else:
        count = 10
    logs = logs[:count]
    return {'logs' : logs}<|MERGE_RESOLUTION|>--- conflicted
+++ resolved
@@ -1,10 +1,6 @@
-<<<<<<< HEAD
 # -*- coding: utf-8 -*-
 import httplib as http
 import logging
-=======
-import httplib as http
->>>>>>> aa449059
 
 from framework import User, request, get_current_user
 from framework.auth import get_api_key
@@ -13,11 +9,6 @@
 from website.project.model import Node, NodeLog
 from website.project.decorators import must_be_valid_project
 
-
-<<<<<<< HEAD
-from framework import HTTPError
-=======
->>>>>>> aa449059
 
 logger = logging.getLogger(__name__)
 
