# -*- coding: utf-8 -*-
import httplib as http
import logging

from framework import request
from framework.auth import get_current_user, get_api_key, get_current_node
from framework.auth.decorators import collect_auth, Auth
from framework.exceptions import HTTPError

from website.project.model import NodeLog
from website.project.decorators import must_be_valid_project


logger = logging.getLogger(__name__)


def get_log(log_id):

    log = NodeLog.load(log_id)
    node_to_use = log.node

    auth = Auth(
        user=get_current_user(),
        api_key=get_api_key(),
        api_node=get_current_node(),
    )

    if not node_to_use.can_view(auth):
        raise HTTPError(http.FORBIDDEN)

    return {'log': log.serialize()}


def _get_logs(node, count, auth, offset=0):

    """
    :param Node node:
    :param int count:
    :param auth:
    :return list: List of serialized logs

    """
    logs = []

    for log in (x for idx, x in enumerate(reversed(node.logs)) if idx >= offset):
        if log and log.node__logged and log.node__logged[0].can_view(auth):
            logs.append(log.serialize())
        if len(logs) >= count:
            break

    return logs

@collect_auth
@must_be_valid_project
def get_logs(**kwargs):
    """

    """
    auth = kwargs['auth']
    node_to_use = kwargs['node'] or kwargs['project']
    page_num = int(request.args.get('pageNum', '').strip('/') or 0)

    if not node_to_use.can_view(auth):
        raise HTTPError(http.FORBIDDEN)

    if 'count' in request.args:
        count = int(request.args['count'])
    elif 'count' in kwargs:
        count = kwargs['count']
    elif request.json and 'count' in request.json.keys():
        count = request.json['count']
    else:
        count = 10
    offset = page_num*count

    # Serialize up to `count` logs in reverse chronological order; skip
    # logs that the current user / API key cannot access
<<<<<<< HEAD
    logs = _get_logs(node_to_use, count, auth)
    return {'logs': logs}
=======
    logs = _get_logs(node_to_use, count, auth, offset)
    return {'logs': logs}

>>>>>>> be62d212
<|MERGE_RESOLUTION|>--- conflicted
+++ resolved
@@ -75,11 +75,5 @@
 
     # Serialize up to `count` logs in reverse chronological order; skip
     # logs that the current user / API key cannot access
-<<<<<<< HEAD
-    logs = _get_logs(node_to_use, count, auth)
-    return {'logs': logs}
-=======
     logs = _get_logs(node_to_use, count, auth, offset)
     return {'logs': logs}
-
->>>>>>> be62d212
