"""

<<<<<<< HEAD
logger = logging.getLogger(__name__)


def url_builder(url, link):
    if link:
        url += '?key={0}'.format(link)
    return url


def prune_file_list(file_list, max_depth):
    if max_depth is None:
        return file_list
    return [file for file in file_list if len([c for c in file if c == '/']) <= max_depth]
=======
"""
>>>>>>> 19a8114f

import json

<<<<<<< HEAD
def get_file_tree(node_to_use, user, link):
    tree = []
    for node in node_to_use.nodes:
        if not node.is_deleted:
            tree.append(get_file_tree(node, user, link))

    if node_to_use.can_view(user, link):
            for i,v in node_to_use.files_current.items():
                v = NodeFile.load(v)
                tree.append(v)
=======
from framework.flask import request
from framework.auth import get_current_user

from website.project.decorators import must_be_contributor_or_public
from website.project.views.node import _view_project
>>>>>>> 19a8114f


def _get_dummy_container(node, user, parent=None):
    """Create HGrid JSON for a dummy component container.

    :return dict: HGrid-formatted dummy container

    """
<<<<<<< HEAD
    # Get arguments
    node_to_use = kwargs['node'] or kwargs['project']
    user = get_current_user()
    link = kwargs['link']

    filetree = get_file_tree(node_to_use, user, link)
    parent_id = node_to_use.parent_id

    rv = _get_files(filetree, parent_id, 0, user, link)
    rv['info'] = json.dumps(rv['info'])
    if not kwargs.get('dash', False):
        rv.update(_view_project(node_to_use, user, link))
    return rv


def _clean_file_name(name):
    " HTML-escape file name and encode to UTF-8. "
    escaped = cgi.escape(name)
    encoded = unicode(escaped).encode('utf-8')
    return encoded


def _get_files(filetree, parent_id, check, user, link):
    if parent_id is not None:
        parent_uid = 'node-{}'.format(parent_id)
    else:
        parent_uid = 'null'

    info = []
    itemParent = {}
    itemParent['uid'] = '-'.join([
            "node",  # node or nodefile
            str(filetree[0]._id)  # ObjectId from pymongo
        ])
    itemParent['isComponent'] = "true"
    itemParent['parent_uid'] = parent_uid
    if str(filetree[0].category)=="project" or itemParent['parent_uid']=="null":
        itemParent['uploadUrl'] = str(itemParent['uid'].split('-')[1]).join([ #join
            '/api/v1/project/',
            '/files/upload/'
        ])
    else:
        parent_id = itemParent['parent_uid'].split('-')[1]
        itemParent['uploadUrl'] = str('/').join([
            '/api/v1/project',
            str(parent_id),
            'node',
            str(filetree[0]._id),
            'files/upload/'
        ])
    itemParent['type'] = "folder"
    itemParent['size'] = "0"
    itemParent['sizeRead'] = '--'
    itemParent['dateModified'] = '--'
    parent_type = filetree[0].project_or_component.capitalize()
    itemParent['name'] = _clean_file_name(
        u'{}: {}'.format(
            parent_type, filetree[0].title
        )
    )
    itemParent['can_edit'] = str(
        filetree[0].is_contributor(user) and
        not filetree[0].is_registration
    ).lower()
    itemParent['can_view'] = str(filetree[0].can_view(user, link)).lower()
    if itemParent['can_view'] == 'false':
        itemParent['name'] = 'Private Component'
    if check == 0:
        itemParent['parent_uid'] = "null"
    info.append(itemParent)
    if itemParent['can_view'] == 'true':
        for tmp in filetree[1]:
            if isinstance(tmp, tuple):
                info = info + _get_files(
                    filetree=tmp,
                    parent_id=filetree[0]._id,
                    check=1,
                    user=user,
                    link=link
                )['info']
            else:
                unique, total = get_basic_counters('download:' + str(filetree[0]._id) + ':' + tmp.path.replace('.', '_') )
                item = {}
                item['uid'] = '-'.join([
                    "nodefile",  # node or nodefile
                    str(tmp._id)  # ObjectId from pymongo
                ])
                item['downloads'] = total if total else 0
                item['isComponent'] = "false"
                item['parent_uid'] = str(itemParent['uid'])
                item['type'] = "file"
                item['name'] = _clean_file_name(tmp.path)
                item['ext'] = _clean_file_name(tmp.path.split('.')[-1])
                item['sizeRead'] = [
                    float(tmp.size),
                    size(tmp.size, system=alternative)
                ]
                item['size'] = str(tmp.size)
                item_url = 'files/'.join([
                    str(filetree[0].deep_url),
                    item['name'] + '/'
                ])
                item['url'] = url_builder(item_url, link)
                item['dateModified'] = [
                    time.mktime(tmp.date_modified.timetuple()),
                    tmp.date_modified.strftime('%Y/%m/%d %I:%M %p')
                ]
                info.append(item)
    return {'info': info}


@must_be_valid_project # returns project
@must_be_contributor_or_public # returns user, project
@must_have_addon('files', 'node')
def list_file_paths(*args, **kwargs):

    node_to_use = kwargs['node'] or kwargs['project']

    return {'files': [
        NodeFile.load(fid).path
        for fid in node_to_use.files_current.values()
    ]}


@must_be_valid_project # returns project
@must_be_contributor_or_public  # returns user, project
def upload_file_get(*args, **kwargs):

    node_to_use = kwargs['node'] or kwargs['project']

    file_infos = []
    for i, v in node_to_use.files_current.items():
        v = NodeFile.load(v)
        if not v.is_deleted:
            unique, total = get_basic_counters('download:{0}:{1}'.format(
                node_to_use._id,
                v.path.replace('.', '_'),
            ))
            file_infos.append({
                "name": v.path,
                "size": v.size,
                "url": node_to_use.url + "files/" + v.path,
                "type": v.content_type,
                "download_url": node_to_use.api_url + "files/download/" + v.path,
                "date_uploaded": v.date_uploaded.strftime('%Y/%m/%d %I:%M %p'),
                "downloads": total if total else 0,
                "user_id": None,
                "user_fullname": None,
                "delete": v.is_deleted,
            })
    return {'files': file_infos}

@must_have_session_auth # returns user
@must_be_valid_project # returns project
@must_be_contributor  # returns user, project
@must_not_be_registration
def upload_file_public(*args, **kwargs):
    project = kwargs['project']
    node = kwargs['node']
    user = kwargs['user']
    node_to_use = node or project
    api_key = get_api_key()
    do_redirect = request.form.get('redirect', False)

    uploaded_file = request.files.get('file')
    uploaded_file_content = uploaded_file.read()
    uploaded_file.seek(0, os.SEEK_END)
    uploaded_file_size = uploaded_file.tell()
    uploaded_file_content_type = uploaded_file.content_type
    uploaded_filename = secure_filename(uploaded_file.filename)

    try:
        file_object = node_to_use.add_file(
            user,
            api_key,
            uploaded_filename,
            uploaded_file_content,
            uploaded_file_size,
            uploaded_file_content_type
        )
    except FileNotModified as e:
        # TODO: Should raise a 400 but this breaks BlueImp
        return [{
            'action_taken': None,
            'message': e.message,
            'name': uploaded_filename,
        }]

    unique, total = get_basic_counters('download:' + node_to_use._primary_key + ':' + file_object.path.replace('.', '_') )

    file_info = {
        "name": uploaded_filename,
        "sizeRead": [
            float(uploaded_file_size),
            size(uploaded_file_size, system=alternative),
        ],
        "size": str(uploaded_file_size),
        "url": node_to_use.url + "files/" + uploaded_filename + "/",
        "ext": str(uploaded_filename.split('.')[-1]),
        "type": "file",
        "download_url": node_to_use.url + "/files/download/" + file_object.path,
        "date_uploaded": file_object.date_uploaded.strftime('%Y/%m/%d %I:%M %p'),
        "dateModified": [
            time.mktime(file_object.date_uploaded.timetuple()),
            file_object.date_uploaded.strftime('%Y/%m/%d %I:%M %p'),
        ],
        "downloads": total if total else 0,
        "user_id": None,
        "user_fullname": None,
        "uid": '-'.join([
            str(file_object._name), #node or nodefile
            str(file_object._id) #objectId
        ]),
        "parent_uid": '-'.join([
            "node",
            str(node_to_use._id)
        ])
=======
    can_view = node.can_view(user)
    return {
        'uid': 'node:{0}'.format(node._id),
        'parent_uid': parent if parent else 'null',
        'name': 'Component: {0}'.format(node.title)
            if can_view
            else 'Private Component',
        'type': 'folder',
        'can_edit': node.can_edit(user) if can_view else False,
        'can_view': can_view,
        # Can never drag into component dummy folder
        'permission': False,
        'lazyLoad': node.api_url + 'files/',
>>>>>>> 19a8114f
    }


def _collect_file_trees(node, user, parent='null', **kwargs):
    """Collect file trees for all add-ons implementing HGrid views. Create
    dummy containers for each child of the target node, and for each add-on
    implementing HGrid views.

<<<<<<< HEAD
@must_be_valid_project # returns project
@must_be_contributor_or_public # returns user, project
@update_counters('node:{pid}')
@update_counters('node:{nid}')
def view_file(*args, **kwargs):
    user = kwargs['user']
    node_to_use = kwargs['node'] or kwargs['project']
    link = kwargs['link']
    file_name = kwargs['fid']
    file_name_clean = file_name.replace('.', '_')
    renderer = 'default'
=======
    :return list: List of HGrid-formatted file trees

    """
    grid_data = []
>>>>>>> 19a8114f

    # Collect add-on file trees
    for addon in node.get_addons():
        if addon.config.has_hgrid_files:
            dummy = addon.config.get_hgrid_dummy(
                addon, user, parent, **kwargs
            )
            dummy['iconUrl'] = addon.config.icon_url
            # Skip if dummy folder is falsy
            if dummy:
                grid_data.append(dummy)

    # Collect component file trees
    for child in node.nodes:
        container = _get_dummy_container(child, user, parent)
        grid_data.append(container)

    return grid_data


def _collect_tree_js(node):
    """Collect JavaScript includes for all add-ons implementing HGrid views.

    :return list: List of JavaScript include paths

    """
    scripts = []
    for addon in node.get_addons():
        scripts.extend(addon.config.include_js.get('files', []))
    return scripts


@must_be_contributor_or_public
def collect_file_trees(*args, **kwargs):
    """Collect file trees for all add-ons implementing HGrid views, then
    format data as appropriate.

<<<<<<< HEAD
        }
        rv.update(_view_project(node_to_use, user, link))
        return rv

    _, file_ext = os.path.splitext(file_path.lower())

    is_img = False
    for fmt in settings.IMG_FMTS:
        fmt_ptn = '^.{0}$'.format(fmt)
        if re.search(fmt_ptn, file_ext):
            is_img = True
            break

    # TODO: this logic belongs in model
    # todo: add bzip, etc
    if is_img:
        # Append version number to image URL so that old versions aren't
        # cached incorrectly. Resolves #208 [openscienceframework.org]
        rendered_url = "{url}files/download/{fid}/version/{vid}/".format(
            url=node_to_use.api_url, fid=file_name, vid=len(versions),
        )
        rendered = '<img src={0} />'.format(url_builder(rendered_url, link))
    elif file_ext == '.zip':
        archive = zipfile.ZipFile(file_path)
        archive_files = prune_file_list(archive.namelist(), settings.ARCHIVE_DEPTH)
        archive_files = [secure_filename(fi) for fi in archive_files]
        file_contents = '\n'.join(['This archive contains the following files:'] + archive_files)
        file_path = 'temp.txt'
        renderer = 'pygments'
    elif file_path.lower().endswith('.tar') or file_path.endswith('.tar.gz'):
        archive = tarfile.open(file_path)
        archive_files = prune_file_list(archive.getnames(), settings.ARCHIVE_DEPTH)
        archive_files = [secure_filename(fi) for fi in archive_files]
        file_contents = '\n'.join(['This archive contains the following files:'] + archive_files)
        file_path = 'temp.txt'
        renderer = 'pygments'
    else:
        renderer = 'pygments'
        try:
            file_contents = open(file_path, 'r').read()
        except IOError:
            raise HTTPError(http.NOT_FOUND)

    if renderer == 'pygments':
        try:
            rendered = pygments.highlight(
                file_contents,
                pygments.lexers.guess_lexer_for_filename(file_path, file_contents),
                pygments.formatters.HtmlFormatter()
            )
        except pygments.util.ClassNotFound:
            rendered = ('<p>This file cannot be rendered online. '
                        'Please <a href={path}>download the file</a> to view it locally.</p>'
                        .format(path=download_path))

    rv = {
        'file_name': file_name,
        'rendered': rendered,
        'renderer': renderer,
        'versions': versions,
    }
    rv.update(_view_project(node_to_use, user, link))
    return rv
    # ).encode('utf-8', 'replace')

@must_be_valid_project # returns project
@must_be_contributor_or_public # returns user, project
def download_file(*args, **kwargs):

    node_to_use = kwargs['node'] or kwargs['project']
    filename = kwargs['fid']
    link = kwargs['link']
    vid = len(node_to_use.files_versions[filename.replace('.', '_')])
    redirect_url = '{url}files/download/{fid}/version/{vid}/'.format(
        url=node_to_use.api_url,
        fid=filename,
        vid=vid,
    )
    return redirect(url_builder(redirect_url, link))

@must_be_valid_project # returns project
@must_be_contributor_or_public # returns user, project
@update_counters('download:{pid}:{fid}:{vid}')
@update_counters('download:{nid}:{fid}:{vid}')
@update_counters('download:{pid}:{fid}')
@update_counters('download:{nid}:{fid}')
def download_file_by_version(*args, **kwargs):
    node_to_use = kwargs['node'] or kwargs['project']
    filename = kwargs['fid']

    version_number = int(kwargs['vid']) - 1
    current_version = len(node_to_use.files_versions[filename.replace('.', '_')]) - 1

    content, content_type = node_to_use.get_file(filename, version=version_number)
    if content is None:
        raise HTTPError(http.NOT_FOUND)

    if version_number == current_version:
        file_path = os.path.join(settings.UPLOADS_PATH, node_to_use._primary_key, filename)
        return send_file(
            file_path,
            mimetype=content_type,
            as_attachment=True,
            attachment_filename=filename,
        )

    file_object = node_to_use.get_file_object(filename, version=version_number)
    filename_base, file_extension = os.path.splitext(file_object.path)
    returned_filename = '{base}_{tmstp}{ext}'.format(
        base=filename_base,
        ext=file_extension,
        tmstp=file_object.date_uploaded.strftime('%Y%m%d%H%M%S')
    )
    return send_file(
        StringIO(content),
        mimetype=content_type,
        as_attachment=True,
        attachment_filename=returned_filename,
    )


@must_have_session_auth
@must_be_valid_project # returns project
@must_be_contributor # returns user, project
@must_not_be_registration
def delete_file(*args, **kwargs):

    user = kwargs['user']
    api_key = get_api_key()
    filename = kwargs['fid']
    node_to_use = kwargs['node'] or kwargs['project']

    if node_to_use.remove_file(user, api_key, filename):
        return {'status': 'success'}

    raise HTTPError(http.BAD_REQUEST)
=======
    """
    node = kwargs['node'] or kwargs['project']
    mode = kwargs.get('mode')
    user = get_current_user()
    data = request.args.to_dict()

    grid_data = _collect_file_trees(node, user, **data)
    if mode == 'page':
        rv = _view_project(node, user)
        rv.update({
            'grid_data': json.dumps(grid_data),
            'tree_js': _collect_tree_js(node),
        })
        return rv
    elif mode == 'widget':
        return {'grid_data': grid_data}
    else:
        return grid_data
>>>>>>> 19a8114f
<|MERGE_RESOLUTION|>--- conflicted
+++ resolved
@@ -1,271 +1,23 @@
 """
 
-<<<<<<< HEAD
-logger = logging.getLogger(__name__)
-
-
-def url_builder(url, link):
-    if link:
-        url += '?key={0}'.format(link)
-    return url
-
-
-def prune_file_list(file_list, max_depth):
-    if max_depth is None:
-        return file_list
-    return [file for file in file_list if len([c for c in file if c == '/']) <= max_depth]
-=======
 """
->>>>>>> 19a8114f
 
 import json
 
-<<<<<<< HEAD
-def get_file_tree(node_to_use, user, link):
-    tree = []
-    for node in node_to_use.nodes:
-        if not node.is_deleted:
-            tree.append(get_file_tree(node, user, link))
-
-    if node_to_use.can_view(user, link):
-            for i,v in node_to_use.files_current.items():
-                v = NodeFile.load(v)
-                tree.append(v)
-=======
 from framework.flask import request
 from framework.auth import get_current_user
 
 from website.project.decorators import must_be_contributor_or_public
 from website.project.views.node import _view_project
->>>>>>> 19a8114f
 
 
-def _get_dummy_container(node, user, parent=None):
+def _get_dummy_container(node, user, link='', parent=None):
     """Create HGrid JSON for a dummy component container.
 
     :return dict: HGrid-formatted dummy container
 
     """
-<<<<<<< HEAD
-    # Get arguments
-    node_to_use = kwargs['node'] or kwargs['project']
-    user = get_current_user()
-    link = kwargs['link']
-
-    filetree = get_file_tree(node_to_use, user, link)
-    parent_id = node_to_use.parent_id
-
-    rv = _get_files(filetree, parent_id, 0, user, link)
-    rv['info'] = json.dumps(rv['info'])
-    if not kwargs.get('dash', False):
-        rv.update(_view_project(node_to_use, user, link))
-    return rv
-
-
-def _clean_file_name(name):
-    " HTML-escape file name and encode to UTF-8. "
-    escaped = cgi.escape(name)
-    encoded = unicode(escaped).encode('utf-8')
-    return encoded
-
-
-def _get_files(filetree, parent_id, check, user, link):
-    if parent_id is not None:
-        parent_uid = 'node-{}'.format(parent_id)
-    else:
-        parent_uid = 'null'
-
-    info = []
-    itemParent = {}
-    itemParent['uid'] = '-'.join([
-            "node",  # node or nodefile
-            str(filetree[0]._id)  # ObjectId from pymongo
-        ])
-    itemParent['isComponent'] = "true"
-    itemParent['parent_uid'] = parent_uid
-    if str(filetree[0].category)=="project" or itemParent['parent_uid']=="null":
-        itemParent['uploadUrl'] = str(itemParent['uid'].split('-')[1]).join([ #join
-            '/api/v1/project/',
-            '/files/upload/'
-        ])
-    else:
-        parent_id = itemParent['parent_uid'].split('-')[1]
-        itemParent['uploadUrl'] = str('/').join([
-            '/api/v1/project',
-            str(parent_id),
-            'node',
-            str(filetree[0]._id),
-            'files/upload/'
-        ])
-    itemParent['type'] = "folder"
-    itemParent['size'] = "0"
-    itemParent['sizeRead'] = '--'
-    itemParent['dateModified'] = '--'
-    parent_type = filetree[0].project_or_component.capitalize()
-    itemParent['name'] = _clean_file_name(
-        u'{}: {}'.format(
-            parent_type, filetree[0].title
-        )
-    )
-    itemParent['can_edit'] = str(
-        filetree[0].is_contributor(user) and
-        not filetree[0].is_registration
-    ).lower()
-    itemParent['can_view'] = str(filetree[0].can_view(user, link)).lower()
-    if itemParent['can_view'] == 'false':
-        itemParent['name'] = 'Private Component'
-    if check == 0:
-        itemParent['parent_uid'] = "null"
-    info.append(itemParent)
-    if itemParent['can_view'] == 'true':
-        for tmp in filetree[1]:
-            if isinstance(tmp, tuple):
-                info = info + _get_files(
-                    filetree=tmp,
-                    parent_id=filetree[0]._id,
-                    check=1,
-                    user=user,
-                    link=link
-                )['info']
-            else:
-                unique, total = get_basic_counters('download:' + str(filetree[0]._id) + ':' + tmp.path.replace('.', '_') )
-                item = {}
-                item['uid'] = '-'.join([
-                    "nodefile",  # node or nodefile
-                    str(tmp._id)  # ObjectId from pymongo
-                ])
-                item['downloads'] = total if total else 0
-                item['isComponent'] = "false"
-                item['parent_uid'] = str(itemParent['uid'])
-                item['type'] = "file"
-                item['name'] = _clean_file_name(tmp.path)
-                item['ext'] = _clean_file_name(tmp.path.split('.')[-1])
-                item['sizeRead'] = [
-                    float(tmp.size),
-                    size(tmp.size, system=alternative)
-                ]
-                item['size'] = str(tmp.size)
-                item_url = 'files/'.join([
-                    str(filetree[0].deep_url),
-                    item['name'] + '/'
-                ])
-                item['url'] = url_builder(item_url, link)
-                item['dateModified'] = [
-                    time.mktime(tmp.date_modified.timetuple()),
-                    tmp.date_modified.strftime('%Y/%m/%d %I:%M %p')
-                ]
-                info.append(item)
-    return {'info': info}
-
-
-@must_be_valid_project # returns project
-@must_be_contributor_or_public # returns user, project
-@must_have_addon('files', 'node')
-def list_file_paths(*args, **kwargs):
-
-    node_to_use = kwargs['node'] or kwargs['project']
-
-    return {'files': [
-        NodeFile.load(fid).path
-        for fid in node_to_use.files_current.values()
-    ]}
-
-
-@must_be_valid_project # returns project
-@must_be_contributor_or_public  # returns user, project
-def upload_file_get(*args, **kwargs):
-
-    node_to_use = kwargs['node'] or kwargs['project']
-
-    file_infos = []
-    for i, v in node_to_use.files_current.items():
-        v = NodeFile.load(v)
-        if not v.is_deleted:
-            unique, total = get_basic_counters('download:{0}:{1}'.format(
-                node_to_use._id,
-                v.path.replace('.', '_'),
-            ))
-            file_infos.append({
-                "name": v.path,
-                "size": v.size,
-                "url": node_to_use.url + "files/" + v.path,
-                "type": v.content_type,
-                "download_url": node_to_use.api_url + "files/download/" + v.path,
-                "date_uploaded": v.date_uploaded.strftime('%Y/%m/%d %I:%M %p'),
-                "downloads": total if total else 0,
-                "user_id": None,
-                "user_fullname": None,
-                "delete": v.is_deleted,
-            })
-    return {'files': file_infos}
-
-@must_have_session_auth # returns user
-@must_be_valid_project # returns project
-@must_be_contributor  # returns user, project
-@must_not_be_registration
-def upload_file_public(*args, **kwargs):
-    project = kwargs['project']
-    node = kwargs['node']
-    user = kwargs['user']
-    node_to_use = node or project
-    api_key = get_api_key()
-    do_redirect = request.form.get('redirect', False)
-
-    uploaded_file = request.files.get('file')
-    uploaded_file_content = uploaded_file.read()
-    uploaded_file.seek(0, os.SEEK_END)
-    uploaded_file_size = uploaded_file.tell()
-    uploaded_file_content_type = uploaded_file.content_type
-    uploaded_filename = secure_filename(uploaded_file.filename)
-
-    try:
-        file_object = node_to_use.add_file(
-            user,
-            api_key,
-            uploaded_filename,
-            uploaded_file_content,
-            uploaded_file_size,
-            uploaded_file_content_type
-        )
-    except FileNotModified as e:
-        # TODO: Should raise a 400 but this breaks BlueImp
-        return [{
-            'action_taken': None,
-            'message': e.message,
-            'name': uploaded_filename,
-        }]
-
-    unique, total = get_basic_counters('download:' + node_to_use._primary_key + ':' + file_object.path.replace('.', '_') )
-
-    file_info = {
-        "name": uploaded_filename,
-        "sizeRead": [
-            float(uploaded_file_size),
-            size(uploaded_file_size, system=alternative),
-        ],
-        "size": str(uploaded_file_size),
-        "url": node_to_use.url + "files/" + uploaded_filename + "/",
-        "ext": str(uploaded_filename.split('.')[-1]),
-        "type": "file",
-        "download_url": node_to_use.url + "/files/download/" + file_object.path,
-        "date_uploaded": file_object.date_uploaded.strftime('%Y/%m/%d %I:%M %p'),
-        "dateModified": [
-            time.mktime(file_object.date_uploaded.timetuple()),
-            file_object.date_uploaded.strftime('%Y/%m/%d %I:%M %p'),
-        ],
-        "downloads": total if total else 0,
-        "user_id": None,
-        "user_fullname": None,
-        "uid": '-'.join([
-            str(file_object._name), #node or nodefile
-            str(file_object._id) #objectId
-        ]),
-        "parent_uid": '-'.join([
-            "node",
-            str(node_to_use._id)
-        ])
-=======
-    can_view = node.can_view(user)
+    can_view = node.can_view(user, link)
     return {
         'uid': 'node:{0}'.format(node._id),
         'parent_uid': parent if parent else 'null',
@@ -278,33 +30,18 @@
         # Can never drag into component dummy folder
         'permission': False,
         'lazyLoad': node.api_url + 'files/',
->>>>>>> 19a8114f
     }
 
 
-def _collect_file_trees(node, user, parent='null', **kwargs):
+def _collect_file_trees(node, user, link='', parent='null', **kwargs):
     """Collect file trees for all add-ons implementing HGrid views. Create
     dummy containers for each child of the target node, and for each add-on
     implementing HGrid views.
 
-<<<<<<< HEAD
-@must_be_valid_project # returns project
-@must_be_contributor_or_public # returns user, project
-@update_counters('node:{pid}')
-@update_counters('node:{nid}')
-def view_file(*args, **kwargs):
-    user = kwargs['user']
-    node_to_use = kwargs['node'] or kwargs['project']
-    link = kwargs['link']
-    file_name = kwargs['fid']
-    file_name_clean = file_name.replace('.', '_')
-    renderer = 'default'
-=======
     :return list: List of HGrid-formatted file trees
 
     """
     grid_data = []
->>>>>>> 19a8114f
 
     # Collect add-on file trees
     for addon in node.get_addons():
@@ -319,7 +56,7 @@
 
     # Collect component file trees
     for child in node.nodes:
-        container = _get_dummy_container(child, user, parent)
+        container = _get_dummy_container(child, user, link, parent)
         grid_data.append(container)
 
     return grid_data
@@ -342,153 +79,16 @@
     """Collect file trees for all add-ons implementing HGrid views, then
     format data as appropriate.
 
-<<<<<<< HEAD
-        }
-        rv.update(_view_project(node_to_use, user, link))
-        return rv
-
-    _, file_ext = os.path.splitext(file_path.lower())
-
-    is_img = False
-    for fmt in settings.IMG_FMTS:
-        fmt_ptn = '^.{0}$'.format(fmt)
-        if re.search(fmt_ptn, file_ext):
-            is_img = True
-            break
-
-    # TODO: this logic belongs in model
-    # todo: add bzip, etc
-    if is_img:
-        # Append version number to image URL so that old versions aren't
-        # cached incorrectly. Resolves #208 [openscienceframework.org]
-        rendered_url = "{url}files/download/{fid}/version/{vid}/".format(
-            url=node_to_use.api_url, fid=file_name, vid=len(versions),
-        )
-        rendered = '<img src={0} />'.format(url_builder(rendered_url, link))
-    elif file_ext == '.zip':
-        archive = zipfile.ZipFile(file_path)
-        archive_files = prune_file_list(archive.namelist(), settings.ARCHIVE_DEPTH)
-        archive_files = [secure_filename(fi) for fi in archive_files]
-        file_contents = '\n'.join(['This archive contains the following files:'] + archive_files)
-        file_path = 'temp.txt'
-        renderer = 'pygments'
-    elif file_path.lower().endswith('.tar') or file_path.endswith('.tar.gz'):
-        archive = tarfile.open(file_path)
-        archive_files = prune_file_list(archive.getnames(), settings.ARCHIVE_DEPTH)
-        archive_files = [secure_filename(fi) for fi in archive_files]
-        file_contents = '\n'.join(['This archive contains the following files:'] + archive_files)
-        file_path = 'temp.txt'
-        renderer = 'pygments'
-    else:
-        renderer = 'pygments'
-        try:
-            file_contents = open(file_path, 'r').read()
-        except IOError:
-            raise HTTPError(http.NOT_FOUND)
-
-    if renderer == 'pygments':
-        try:
-            rendered = pygments.highlight(
-                file_contents,
-                pygments.lexers.guess_lexer_for_filename(file_path, file_contents),
-                pygments.formatters.HtmlFormatter()
-            )
-        except pygments.util.ClassNotFound:
-            rendered = ('<p>This file cannot be rendered online. '
-                        'Please <a href={path}>download the file</a> to view it locally.</p>'
-                        .format(path=download_path))
-
-    rv = {
-        'file_name': file_name,
-        'rendered': rendered,
-        'renderer': renderer,
-        'versions': versions,
-    }
-    rv.update(_view_project(node_to_use, user, link))
-    return rv
-    # ).encode('utf-8', 'replace')
-
-@must_be_valid_project # returns project
-@must_be_contributor_or_public # returns user, project
-def download_file(*args, **kwargs):
-
-    node_to_use = kwargs['node'] or kwargs['project']
-    filename = kwargs['fid']
+    """
     link = kwargs['link']
-    vid = len(node_to_use.files_versions[filename.replace('.', '_')])
-    redirect_url = '{url}files/download/{fid}/version/{vid}/'.format(
-        url=node_to_use.api_url,
-        fid=filename,
-        vid=vid,
-    )
-    return redirect(url_builder(redirect_url, link))
-
-@must_be_valid_project # returns project
-@must_be_contributor_or_public # returns user, project
-@update_counters('download:{pid}:{fid}:{vid}')
-@update_counters('download:{nid}:{fid}:{vid}')
-@update_counters('download:{pid}:{fid}')
-@update_counters('download:{nid}:{fid}')
-def download_file_by_version(*args, **kwargs):
-    node_to_use = kwargs['node'] or kwargs['project']
-    filename = kwargs['fid']
-
-    version_number = int(kwargs['vid']) - 1
-    current_version = len(node_to_use.files_versions[filename.replace('.', '_')]) - 1
-
-    content, content_type = node_to_use.get_file(filename, version=version_number)
-    if content is None:
-        raise HTTPError(http.NOT_FOUND)
-
-    if version_number == current_version:
-        file_path = os.path.join(settings.UPLOADS_PATH, node_to_use._primary_key, filename)
-        return send_file(
-            file_path,
-            mimetype=content_type,
-            as_attachment=True,
-            attachment_filename=filename,
-        )
-
-    file_object = node_to_use.get_file_object(filename, version=version_number)
-    filename_base, file_extension = os.path.splitext(file_object.path)
-    returned_filename = '{base}_{tmstp}{ext}'.format(
-        base=filename_base,
-        ext=file_extension,
-        tmstp=file_object.date_uploaded.strftime('%Y%m%d%H%M%S')
-    )
-    return send_file(
-        StringIO(content),
-        mimetype=content_type,
-        as_attachment=True,
-        attachment_filename=returned_filename,
-    )
-
-
-@must_have_session_auth
-@must_be_valid_project # returns project
-@must_be_contributor # returns user, project
-@must_not_be_registration
-def delete_file(*args, **kwargs):
-
-    user = kwargs['user']
-    api_key = get_api_key()
-    filename = kwargs['fid']
-    node_to_use = kwargs['node'] or kwargs['project']
-
-    if node_to_use.remove_file(user, api_key, filename):
-        return {'status': 'success'}
-
-    raise HTTPError(http.BAD_REQUEST)
-=======
-    """
     node = kwargs['node'] or kwargs['project']
     mode = kwargs.get('mode')
     user = get_current_user()
     data = request.args.to_dict()
 
-    grid_data = _collect_file_trees(node, user, **data)
+    grid_data = _collect_file_trees(node, user, link, **data)
     if mode == 'page':
-        rv = _view_project(node, user)
+        rv = _view_project(node, user, link)
         rv.update({
             'grid_data': json.dumps(grid_data),
             'tree_js': _collect_tree_js(node),
@@ -497,5 +97,4 @@
     elif mode == 'widget':
         return {'grid_data': grid_data}
     else:
-        return grid_data
->>>>>>> 19a8114f
+        return grid_data