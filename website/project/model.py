--- conflicted
+++ resolved
@@ -323,19 +323,14 @@
             or user == self.creator
         )
 
-<<<<<<< HEAD
-    def can_view(self, user, link='', api_key=None):
+    def can_view(self, auth, link=''):
         if session:
             key_ring = set(session.data['link'])
-            return self.is_public or self.can_edit(user, api_key) \
+            return self.is_public or self.can_edit(auth) \
                 or not key_ring.isdisjoint(self.private_links)
         else:
-            return self.is_public or self.can_edit(user, api_key) \
+            return self.is_public or self.can_edit(auth) \
                 or link in self.private_links
-=======
-    def can_view(self, auth):
-        return self.is_public or self.can_edit(auth)
->>>>>>> 4267ab53
 
     @property
     def has_files(self):
@@ -947,12 +942,9 @@
 
         return committer
 
-<<<<<<< HEAD
-    def add_file(self, user, api_key, file_name, content, size, content_type):
-=======
+
 
     def add_file(self, auth, file_name, content, size, content_type):
->>>>>>> 4267ab53
         """
         Instantiates a new NodeFile object, and adds it to the current Node as
         necessary.
@@ -1051,7 +1043,6 @@
 
         return node_file
 
-<<<<<<< HEAD
     def add_private_link(self, link='', save=True):
         link = link or str(uuid.uuid4()).replace("-", "")
         self.private_links.append(link)
@@ -1067,13 +1058,6 @@
         if save:
             self.save()
 
-    def add_log(self, action, params, user, foreign_user=None, api_key=None, log_date=None, save=True):
-        log = NodeLog()
-        log.action = action
-        log.user = user
-        log.foreign_user = foreign_user
-        log.api_key = api_key
-=======
     def add_log(self, action, params, auth, foreign_user=None, log_date=None, save=True):
         user = auth.user if auth else None
         api_key = auth.api_key if auth else None
@@ -1084,7 +1068,6 @@
             api_key=api_key,
             params=params,
         )
->>>>>>> 4267ab53
         if log_date:
             log.date = log_date
         log.save()
