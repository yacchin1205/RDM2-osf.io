--- conflicted
+++ resolved
@@ -893,11 +893,7 @@
     piwik_site_id = fields.StringField()
 
     # Primary institution node is attached to
-<<<<<<< HEAD
-    primary_institution = fields.ForeignField('institution', backref='node')
-=======
     primary_institution = fields.ForeignField('institution')
->>>>>>> f784ec26
 
     def add_primary_institution(self, user, inst):
         if inst.auth(user):
