# -*- coding: utf-8 -*-
import subprocess
import uuid
import hashlib
import calendar
import datetime
import os
import re
import unicodedata
import urllib
import urlparse
import logging
from HTMLParser import HTMLParser

import pytz
from dulwich.repo import Repo
from dulwich.object_store import tree_lookup_path
import blinker

from modularodm.exceptions import ValidationValueError, ValidationTypeError

from framework import status
from framework.mongo import ObjectId
from framework.mongo.utils import to_mongo
from framework.auth import get_user, User, Auth
from framework.analytics import (
    get_basic_counters, increment_user_activity_counters, piwik
)
from framework.exceptions import PermissionsError
from framework.git.exceptions import FileNotModified
from framework import StoredObject, fields, utils
from framework import GuidStoredObject, Q
from framework.addons import AddonModelMixin


from website.exceptions import NodeStateError
from website.util.permissions import (expand_permissions,
    DEFAULT_CONTRIBUTOR_PERMISSIONS,
    CREATOR_PERMISSIONS
)
from website.project.metadata.schemas import OSF_META_SCHEMAS
from website import language, settings
from website.util import web_url_for, api_url_for

html_parser = HTMLParser()

logger = logging.getLogger(__name__)


def utc_datetime_to_timestamp(dt):
    return float(
        str(calendar.timegm(dt.utcnow().utctimetuple())) + '.' + str(dt.microsecond)
    )


def normalize_unicode(ustr):
    return unicodedata.normalize('NFKD', ustr)\
        .encode('ascii', 'ignore')


signals = blinker.Namespace()
contributor_added = signals.signal('contributor-added')
unreg_contributor_added = signals.signal('unreg-contributor-added')


class MetaSchema(StoredObject):

    _id = fields.StringField(default=lambda: str(ObjectId()))
    name = fields.StringField()
    schema = fields.DictionaryField()
    category = fields.StringField()

    # Version of the Knockout metadata renderer to use (e.g. if data binds
    # change)
    metadata_version = fields.IntegerField()
    # Version of the schema to use (e.g. if questions, responses change)
    schema_version = fields.IntegerField()


def ensure_schemas(clear=True):
    """Import meta-data schemas from JSON to database, optionally clearing
    database first.

    :param clear: Clear schema database before import

    """
    if clear:
        MetaSchema.remove()
    for schema in OSF_META_SCHEMAS:
        try:
            MetaSchema.find_one(
                Q('name', 'eq', schema['name']) &
                Q('schema_version', 'eq', schema['schema_version'])
            )
        except:
            schema['name'] = schema['name'].replace(' ', '_')
            schema_obj = MetaSchema(**schema)
            schema_obj.save()


class MetaData(GuidStoredObject):

    _id = fields.StringField(primary=True)

    target = fields.AbstractForeignField(backref='metadata')
    data = fields.DictionaryField()

    date_created = fields.DateTimeField(auto_now_add=datetime.datetime.utcnow)
    date_modified = fields.DateTimeField(auto_now=datetime.datetime.utcnow)


def validate_comment_reports(value, *args, **kwargs):
    for key, val in value.iteritems():
        if not User.load(key):
            raise ValidationValueError('Keys must be user IDs')
        if not isinstance(val, dict):
            raise ValidationTypeError('Values must be dictionaries')
        if 'category' not in val or 'text' not in val:
            raise ValidationValueError(
                'Values must include `category` and `text` keys'
            )


class Comment(GuidStoredObject):

    _id = fields.StringField(primary=True)

    user = fields.ForeignField('user', required=True, backref='commented')
    node = fields.ForeignField('node', required=True, backref='comment_owner')
    target = fields.AbstractForeignField(required=True, backref='commented')

    date_created = fields.DateTimeField(auto_now_add=datetime.datetime.utcnow)
    date_modified = fields.DateTimeField(auto_now=datetime.datetime.utcnow)
    modified = fields.BooleanField()

    is_deleted = fields.BooleanField(default=False)
    content = fields.StringField()

    # Dictionary field mapping user IDs to dictionaries of report details:
    # {
    #   'icpnw': {'category': 'hate', 'message': 'offensive'},
    #   'cdi38': {'category': 'spam', 'message': 'godwins law'},
    # }
    reports = fields.DictionaryField(validate=validate_comment_reports)

    @classmethod
    def create(cls, auth, **kwargs):

        comment = cls(**kwargs)
        comment.save()

        comment.node.add_log(
            NodeLog.COMMENT_ADDED,
            {
                'project': comment.node.parent_id,
                'node': comment.node._id,
                'user': comment.user._id,
                'comment': comment._id,
            },
            auth=auth,
        )

        return comment

    def edit(self, content, auth, save=False):
        self.content = content
        self.modified = True
        self.node.add_log(
            NodeLog.COMMENT_UPDATED,
            {
                'project': self.node.parent_id,
                'node': self.node._id,
                'user': self.user._id,
                'comment': self._id,
            },
            auth=auth,
        )
        if save:
            self.save()

    def delete(self, auth, save=False):
        self.is_deleted = True
        self.node.add_log(
            NodeLog.COMMENT_REMOVED,
            {
                'project': self.node.parent_id,
                'node': self.node._id,
                'user': self.user._id,
                'comment': self._id,
            },
            auth=auth,
        )
        if save:
            self.save()

    def undelete(self, auth, save=False):
        self.is_deleted = False
        self.node.add_log(
            NodeLog.COMMENT_ADDED,
            {
                'project': self.node.parent_id,
                'node': self.node._id,
                'user': self.user._id,
                'comment': self._id,
            },
            auth=auth,
        )
        if save:
            self.save()

    def report_abuse(self, user, save=False, **kwargs):
        """Report that a comment is abuse.

        :param User user: User submitting the report
        :param bool save: Save changes
        :param dict kwargs: Report details
        :raises: ValueError if the user submitting abuse is the same as the
            user who posted the comment

        """
        if user == self.user:
            raise ValueError
        self.reports[user._id] = kwargs
        if save:
            self.save()

    def unreport_abuse(self, user, save=False):
        """Revoke report of abuse.

        :param User user: User who submitted the report
        :param bool save: Save changes
        :raises: ValueError if user has not reported comment as abuse

        """
        try:
            self.reports.pop(user._id)
        except KeyError:
            raise ValueError('User has not reported comment as abuse')

        if save:
            self.save()


class ApiKey(StoredObject):

    # The key is also its primary key
    _id = fields.StringField(
        primary=True,
        default=lambda: str(ObjectId()) + str(uuid.uuid4())
    )
    # A display name
    label = fields.StringField()

    @property
    def user(self):
        return self.user__keyed[0] if self.user__keyed else None

    @property
    def node(self):
        return self.node__keyed[0] if self.node__keyed else None


class NodeLog(StoredObject):

    _id = fields.StringField(primary=True, default=lambda: str(ObjectId()))

    date = fields.DateTimeField(default=datetime.datetime.utcnow)
    action = fields.StringField()
    params = fields.DictionaryField()

    user = fields.ForeignField('user', backref='created')
    api_key = fields.ForeignField('apikey', backref='created')
    foreign_user = fields.StringField()

    DATE_FORMAT = '%m/%d/%Y %H:%M UTC'

    # Log action constants
    CREATED_FROM = 'created_from'

    PROJECT_CREATED = 'project_created'
    PROJECT_REGISTERED = 'project_registered'

    NODE_CREATED = 'node_created'
    NODE_FORKED = 'node_forked'
    NODE_REMOVED = 'node_removed'

    POINTER_CREATED = 'pointer_created'
    POINTER_FORKED = 'pointer_forked'
    POINTER_REMOVED = 'pointer_removed'

    WIKI_UPDATED = 'wiki_updated'

    CONTRIB_ADDED = 'contributor_added'
    CONTRIB_REMOVED = 'contributor_removed'
    CONTRIB_REORDERED = 'contributors_reordered'

    PERMISSIONS_UPDATED = 'permissions_updated'

    MADE_PRIVATE = 'made_private'
    MADE_PUBLIC = 'made_public'

    TAG_ADDED = 'tag_added'
    TAG_REMOVED = 'tag_removed'

    EDITED_TITLE = 'edit_title'
    EDITED_DESCRIPTION = 'edit_description'

    FILE_ADDED = 'file_added'
    FILE_REMOVED = 'file_removed'
    FILE_UPDATED = 'file_updated'

    ADDON_ADDED = 'addon_added'
    ADDON_REMOVED = 'addon_removed'
    COMMENT_ADDED = 'comment_added'
    COMMENT_REMOVED = 'comment_removed'
    COMMENT_UPDATED = 'comment_updated'

    @property
    def node(self):
        return (
            Node.load(self.params.get('node')) or
            Node.load(self.params.get('project'))
        )

    @property
    def tz_date(self):
        '''Return the timezone-aware date.
        '''
        # Date should always be defined, but a few logs in production are
        # missing dates; return None and log error if date missing
        if self.date:
            return self.date.replace(tzinfo=pytz.UTC)
        logging.error('Date missing on NodeLog {}'.format(self._primary_key))

    @property
    def formatted_date(self):
        '''Return the timezone-aware, ISO-formatted string representation of
        this log's date.
        '''
        if self.tz_date:
            return self.tz_date.isoformat()

    def _render_log_contributor(self, contributor):
        user = User.load(contributor)
        if not user:
            return None
        if self.node:
            fullname = user.display_full_name(node=self.node)
        else:
            fullname = user.fullname
        return {
            'id': user._primary_key,
            'fullname': fullname,
            'registered': user.is_registered,
        }

    # TODO: Move to separate utility function
    def serialize(self):
        '''Return a dictionary representation of the log.'''
        return {
            'id': str(self._primary_key),
            'user': self.user.serialize()
                    if isinstance(self.user, User)
                    else {'fullname': self.foreign_user},
            'contributors': [self._render_log_contributor(c) for c in self.params.get("contributors", [])],
            'contributor': self._render_log_contributor(self.params.get("contributor")),
            'api_key': self.api_key.label if self.api_key else '',
            'action': self.action,
            'params': self.params,
            'date': utils.rfcformat(self.date),
            'node': self.node.serialize() if self.node else None
        }


class Tag(StoredObject):

    _id = fields.StringField(primary=True)
    count_public = fields.IntegerField(default=0)
    count_total = fields.IntegerField(default=0)

    @property
    def url(self):
        return '/search/?q=tags:{}'.format(self._id)


class Pointer(StoredObject):
    """A link to a Node. The Pointer delegates all but a few methods to its
    contained Node. Forking and registration are overridden such that the
    link is cloned, but its contained Node is not.

    """
    #: Whether this is a pointer or not
    primary = False

    _id = fields.StringField()
    node = fields.ForeignField('node', backref='_pointed')

    _meta = {'optimistic': True}

    def _clone(self):
        if self.node:
            clone = self.clone()
            clone.node = self.node
            clone.save()
            return clone

    def fork_node(self, *args, **kwargs):
        return self._clone()

    def register_node(self, *args, **kwargs):
        return self._clone()

    def use_as_template(self, auth, changes=None, top_level=False):
        return self._clone()

    def resolve(self):
        return self.node

    def __getattr__(self, item):
        """Delegate attribute access to the node being pointed to.
        """
        # Prevent backref lookups from being overriden by proxied node
        try:
            return super(Pointer, self).__getattr__(item)
        except AttributeError:
            pass
        if self.node:
            return getattr(self.node, item)
        raise AttributeError(
            'Pointer object has no attribute {0}'.format(
                item
            )
        )


class Node(GuidStoredObject, AddonModelMixin):

    redirect_mode = 'proxy'
    #: Whether this is a pointer or not
    primary = True

    # Node fields that trigger an update to Solr on save
    SOLR_UPDATE_FIELDS = {
        'title',
        'category',
        'description',
        'contributors',
        'tags',
        'is_fork',
        'is_registration',
        'is_public',
        'is_deleted',
        'wiki_pages_current',
    }

    _id = fields.StringField(primary=True)

    date_created = fields.DateTimeField(auto_now_add=datetime.datetime.utcnow)

    # Privacy
    is_public = fields.BooleanField(default=False)

    # User mappings
    permissions = fields.DictionaryField()
    visible_contributor_ids = fields.StringField(list=True)

    # Project Organization
    is_dashboard = fields.BooleanField(default=False)
    is_folder = fields.BooleanField(default=False)
    expanded = fields.DictionaryField(default={})

    is_deleted = fields.BooleanField(default=False)
    deleted_date = fields.DateTimeField()

    is_registration = fields.BooleanField(default=False)
    registered_date = fields.DateTimeField()
    registered_user = fields.ForeignField('user', backref='registered')
    registered_schema = fields.ForeignField('metaschema', backref='registered')
    registered_meta = fields.DictionaryField()

    is_fork = fields.BooleanField(default=False)
    forked_date = fields.DateTimeField()

    title = fields.StringField(versioned=True)
    description = fields.StringField()
    category = fields.StringField()

    registration_list = fields.StringField(list=True)
    fork_list = fields.StringField(list=True)

    # One of 'public', 'private'
    # TODO: Add validator
    comment_level = fields.StringField(default='private')

    files_current = fields.DictionaryField()
    files_versions = fields.DictionaryField()
    wiki_pages_current = fields.DictionaryField()
    wiki_pages_versions = fields.DictionaryField()

    creator = fields.ForeignField('user', backref='created')
    contributors = fields.ForeignField('user', list=True, backref='contributed')
    users_watching_node = fields.ForeignField('user', list=True, backref='watched')

    logs = fields.ForeignField('nodelog', list=True, backref='logged')
    tags = fields.ForeignField('tag', list=True, backref='tagged')

    # Tags for internal use
    system_tags = fields.StringField(list=True, index=True)

    nodes = fields.AbstractForeignField(list=True, backref='parent')
    forked_from = fields.ForeignField('node', backref='forked')
    registered_from = fields.ForeignField('node', backref='registrations')

    # The node (if any) used as a template for this node's creation
    template_node = fields.ForeignField('node', backref='template_node')

    api_keys = fields.ForeignField('apikey', list=True, backref='keyed')

    piwik_site_id = fields.StringField()

    _meta = {
        'optimistic': True,
    }

    def __init__(self, *args, **kwargs):
        super(Node, self).__init__(*args, **kwargs)

        # Crash if parent provided and not project
        project = kwargs.get('project')
        if project and project.category != 'project':
            raise ValueError('Parent must be a project.')

        #Crash if trying to create a second dashboard

        if kwargs.get('_is_loaded', False):
            return

        if self.creator:
            self.contributors.append(self.creator)
            self.set_visible(self.creator, visible=True)

            # Add default creator permissions
            for permission in CREATOR_PERMISSIONS:
                self.add_permission(self.creator, permission, save=False)

    @property
    def private_links(self):
        return self.privatelink__shared

    @property
    def private_links_active(self):
        return [x for x in self.private_links if not x.is_deleted]

    @property
    def private_link_keys_active(self):
        return [x.key for x in self.private_links if not x.is_deleted]

    @property
    def private_link_keys_deleted(self):
        return [x.key for x in self.private_links if x.is_deleted]

    def can_edit(self, auth=None, user=None):
        """Return if a user is authorized to edit this node.
        Must specify one of (`auth`, `user`).

        :param Auth auth: Auth object to check
        :param User user: User object to check
        :returns: Whether user has permission to edit this node.

        """
        if not auth and not user:
            raise ValueError('Must pass either `auth` or `user`')
        if auth and user:
            raise ValueError('Cannot pass both `auth` and `user`')
        user = user or auth.user
        if auth:
            is_api_node = auth.api_node == self
        else:
            is_api_node = False
        return (
            (user and self.has_permission(user, 'write'))
            or is_api_node
        )

    def can_view(self, auth):
        if auth.user and auth.user.private_links:
            key_ring = set(auth.user.private_link_keys)
            return self.is_public or auth.user \
                and self.has_permission(auth.user, 'read') \
                or not key_ring.isdisjoint(self.private_link_keys_active)
        else:
            return self.is_public or auth.user \
                and self.has_permission(auth.user, 'read') \
                or auth.private_key in self.private_link_keys_active

<<<<<<< HEAD
    def is_expanded(self, auth=None, user=None):
        """Return if a user is has expanded the folder in the dashboard view.
        Must specify one of (`auth`, `user`).

        :param Auth auth: Auth object to check
        :param User user: User object to check
        :returns: Boolean if the folder is expanded.

        """
        if not auth and not user:
            raise ValueError('Must pass either `auth` or `user`')
        if auth and user:
            raise ValueError('Cannot pass both `auth` and `user`')
        user = user or auth.user

        if user._id in self.expanded:
            return self.expanded[user._id]
        else:
            return False

    def expand(self, auth=None, user=None):
        if not auth and not user:
            raise ValueError('Must pass either `auth` or `user`')
        if auth and user:
            raise ValueError('Cannot pass both `auth` and `user`')
        user = user or auth.user

        self.expanded[user._id] = True
        self.save()

    def collapse(self, auth=None, user=None):
        if not auth and not user:
            raise ValueError('Must pass either `auth` or `user`')
        if auth and user:
            raise ValueError('Cannot pass both `auth` and `user`')
        user = user or auth.user

        self.expanded[user._id] = False
        self.save()

=======
>>>>>>> 9a91a453
    def add_permission(self, user, permission, save=False):
        """Grant permission to a user.

        :param User user: User to grant permission to
        :param str permission: Permission to grant
        :param bool save: Save changes
        :raises: ValueError if user already has permission

        """
        if user._id not in self.permissions:
            self.permissions[user._id] = [permission]
        else:
            if permission in self.permissions[user._id]:
                raise ValueError('User already has permission {0}'.format(permission))
            self.permissions[user._id].append(permission)
        if save:
            self.save()

    def remove_permission(self, user, permission, save=False):
        """Revoke permission from a user.

        :param User user: User to revoke permission from
        :param str permission: Permission to revoke
        :param bool save: Save changes
        :raises: ValueError if user does not have permission

        """
        try:
            self.permissions[user._id].remove(permission)
        except (KeyError, ValueError):
            raise ValueError('User does not have permission {0}'.format(permission))
        if save:
            self.save()

    def clear_permission(self, user, save=False):
        """Clear all permissions for a user.

        :param User user: User to revoke permission from
        :param bool save: Save changes
        :raises: ValueError if user not in permissions

        """
        try:
            self.permissions.pop(user._id)
        except KeyError:
            raise ValueError(
                'User {0} not in permissions list for node {1}'.format(
                    user._id, self._id,
                )
            )
        if save:
            self.save()

    def set_permissions(self, user, permissions, save=False):
        self.permissions[user._id] = permissions
        if save:
            self.save()

    def has_permission(self, user, permission):
        """Check whether user has permission.

        :param User user: User to test
        :param str permission: Required permission
        :returns: User has required permission

        """
        if user is None:
            logger.error('User is ``None``.')
            return False
        try:
            return permission in self.permissions[user._id]
        except KeyError:
            return False

    def get_permissions(self, user):
        """Get list of permissions for user.

        :param User user: User to check
        :returns: List of permissions
        :raises: ValueError if user not found in permissions

        """
        return self.permissions.get(user._id, [])

    def adjust_permissions(self):
        for key in self.permissions.keys():
            if key not in self.contributors:
                self.permissions.pop(key)

    @property
    def visible_contributors(self):
        return [
            User.load(_id)
            for _id in self.visible_contributor_ids
        ]

    def is_visible_contributor(self, user):
        return user and user._id in self.visible_contributor_ids

    def get_visible(self, user):
        if not self.is_contributor(user):
            raise ValueError(u'User {0} not in contributors'.format(user))
        return user._id in self.visible_contributor_ids

    def set_visible(self, user, visible):
        if not self.is_contributor(user):
            raise ValueError(u'User {0} not in contributors'.format(user))
        if visible and user._id not in self.visible_contributor_ids:
            self.visible_contributor_ids.append(user._id)
        elif not visible and user._id in self.visible_contributor_ids:
            self.visible_contributor_ids.remove(user._id)

    def can_comment(self, auth):
        if self.comment_level == 'public':
            return auth.logged_in and self.can_view(auth)
        return self.can_edit(auth)

    def save(self, *args, **kwargs):

        self.adjust_permissions()

        first_save = not self._is_loaded
        if first_save and self.is_dashboard:
            existing_dashboards = self.creator.node__contributed.find(
                Q('is_dashboard','eq',True)
            )
            if existing_dashboards.count() > 0:
                raise NodeStateError("Only one dashboard allowed per user.")


        is_original = not self.is_registration and not self.is_fork
        if 'suppress_log' in kwargs.keys():
            suppress_log = kwargs['suppress_log']
            del kwargs['suppress_log']
        else:
            suppress_log = False

        saved_fields = super(Node, self).save(*args, **kwargs)

        if first_save and is_original and not suppress_log:

            #
            # TODO: This logic also exists in self.use_as_template()
            for addon in settings.ADDONS_AVAILABLE:
                if 'node' in addon.added_default:
                    self.add_addon(addon.short_name, auth=None, log=False)

            #
            if getattr(self, 'project', None):

                # Append log to parent
                self.project.nodes.append(self)
                self.project.save()

                # Define log fields for component
                log_action = NodeLog.NODE_CREATED
                log_params = {
                    'node': self._primary_key,
                    'project': self.project._primary_key,
                }

            else:

                # Define log fields for non-component project
                log_action = NodeLog.PROJECT_CREATED
                log_params = {
                    'project': self._primary_key,
                }

            # Add log with appropriate fields
            self.add_log(
                log_action,
                params=log_params,
                auth=Auth(user=self.creator),
                log_date=self.date_created,
                save=True,
            )

        # Only update Solr if at least one stored field has changed, and if
        # public or privacy setting has changed
        need_update = bool(self.SOLR_UPDATE_FIELDS.intersection(saved_fields))
        if not self.is_public:
            if first_save or 'is_public' not in saved_fields:
                need_update = False
        if need_update:
            self.update_search()

        # This method checks what has changed.
        if settings.PIWIK_HOST:
            piwik.update_node(self, saved_fields)

        # Return expected value for StoredObject::save
        return saved_fields

    ######################################
    # Methods that return a new instance #
    ######################################

    def use_as_template(self, auth, changes=None, top_level=True):
        """Create a new project, using an existing project as a template.

        :param auth: The user to be assigned as creator
        :param changes: A dictionary of changes, keyed by node id, which
                        override the attributes of the template project or its
                        children.
        :return: The `Node` instance created.
        """

        changes = changes or dict()

        # build the dict of attributes to change for the new node
        try:
            attributes = changes[self._id]
            # TODO: explicitly define attributes which may be changed.
        except (AttributeError, KeyError):
            attributes = dict()

        new = self.clone()

        # clear permissions, which are not cleared by the clone method
        new.permissions = {}
        new.visible_contributor_ids = []

        # Clear quasi-foreign fields
        new.files_current = {}
        new.files_versions = {}
        new.wiki_pages_current = {}
        new.wiki_pages_versions = {}
        new.fork_list = []
        new.registration_list = []

        # set attributes which may be overridden by `changes`
        new.is_public = False
        new.description = None

        # apply `changes`
        for attr, val in attributes.iteritems():
            setattr(new, attr, val)

        # set attributes which may NOT be overridden by `changes`
        new.creator = auth.user
        new.add_contributor(contributor=auth.user, log=False, save=False)
        new.template_node = self
        new.is_fork = False
        new.is_registration = False

        # If that title hasn't been changed, apply the default prefix (once)
        if (new.title == self.title
                and top_level
                and language.TEMPLATED_FROM_PREFIX not in new.title):
            new.title = ''.join((language.TEMPLATED_FROM_PREFIX, new.title, ))

        # Slight hack - date_created is a read-only field.
        new._fields['date_created'].__set__(
            new,
            datetime.datetime.utcnow(),
            safe=True
        )

        new.save(suppress_log=True)

        # Log the creation
        new.add_log(
            NodeLog.CREATED_FROM,
            params={
                'node': new._primary_key,
                'template_node': {
                    'id': self._primary_key,
                    'url': self.url,
                },
            },
            auth=auth,
            log_date=new.date_created,
            save=False,
        )

        # add mandatory addons
        # TODO: This logic also exists in self.save()
        for addon in settings.ADDONS_AVAILABLE:
            if 'node' in addon.added_default:
                new.add_addon(addon.short_name, auth=None, log=False)

        # deal with the children of the node, if any
        new.nodes = [
            x.use_as_template(auth, changes, top_level=False)
            for x in self.nodes
            if x.can_view(auth)
        ]

        new.save()
        return new

    ############
    # Pointers #
    ############

    def add_pointer(self, node, auth, save=True):
        """Add a pointer to a node.

        :param Node node: Node to add
        :param Auth auth: Consolidated authorization
        :param bool save: Save changes
        :return: Created pointer

        """
        # Fail if node already in nodes / pointers. Note: cast node and node
        # to primary keys to test for conflicts with both nodes and pointers
        # contained in `self.nodes`.
        if node._id in self.node_ids:
            raise ValueError(
                'Pointer to node {0} already in list'.format(node._id)
            )

        # If a folder, prevent more than one pointer to that folder. This will prevent infinite loops on the Dashboard.
        # Also, no pointers to the dashboard project, which could cause loops as well.
        already_pointed = node.pointed
        if node.is_folder and len(already_pointed) > 0:
            raise ValueError(
                'Pointer to folder {0} already exists. Only one pointer to any given folder allowed'.format(node._id)
            )
        if node.is_dashboard:
            raise ValueError(
                'Pointer to dashboard ({0}) not allowed.'.format(node._id)
            )

        # Append pointer
        pointer = Pointer(node=node)
        pointer.save()
        self.nodes.append(pointer)

        # Add log
        self.add_log(
            action=NodeLog.POINTER_CREATED,
            params={
                'project': self.parent_id,
                'node': self._primary_key,
                'pointer': {
                    'id': pointer.node._id,
                    'url': pointer.node.url,
                    'title': pointer.node.title,
                    'category': pointer.node.category,
                },
            },
            auth=auth,
            save=False,
        )

        # Optionally save changes
        if save:
            self.save()

        return pointer

    def rm_pointer(self, pointer, auth, save=True):
        """Remove a pointer.

        :param Pointer pointer: Pointer to remove
        :param Auth auth: Consolidated authorization
        :param bool save: Save changes

        """
        # Remove pointer from `nodes`
        self.nodes.remove(pointer)

        # Add log
        self.add_log(
            action=NodeLog.POINTER_REMOVED,
            params={
                'project': self.parent_id,
                'node': self._primary_key,
                'pointer': {
                    'id': pointer.node._id,
                    'url': pointer.node.url,
                    'title': pointer.node.title,
                    'category': pointer.node.category,
                },
            },
            auth=auth,
            save=False,
        )

        # Optionally save changes
        if save:
            self.save()
            pointer.remove_one(pointer)

    @property
    def node_ids(self):
        return [
            node._id if node.primary else node.node._id
            for node in self.nodes
        ]

    @property
    def nodes_primary(self):
        return [
            node
            for node in self.nodes
            if node.primary
        ]

    @property
    def nodes_pointer(self):
        return [
            node
            for node in self.nodes
            if not node.primary
        ]

    @property
    def pointed(self):
        return getattr(self, '_pointed', [])

    def pointing_at(self, pointed_node_id):
        """This node is pointed at another node.

        :param Node pointed_node_id: The node id of the node being pointed at.
        :return: pointer_id

        """
        for node in self.nodes_pointer:
            node_id = node.node._id
            if node_id == pointed_node_id:
                return node._id
        return None

    @property
    def points(self):
        return len(self.pointed)

    def resolve(self):
        return self

    def fork_pointer(self, pointer, auth, save=True):
        """Replace a pointer with a fork. If the pointer points to a project,
        fork the project and replace the pointer with a new pointer pointing
        to the fork. If the pointer points to a component, fork the component
        and add it to the current node.

        :param Pointer pointer:
        :param Auth auth:
        :param bool save:
        :return: Forked node

        """
        # Fail if pointer not contained in `nodes`
        try:
            index = self.nodes.index(pointer)
        except ValueError:
            raise ValueError('Pointer {0} not in list'.format(pointer._id))

        # Get pointed node
        node = pointer.node

        # Fork into current node and replace pointer with forked component
        forked = node.fork_node(auth)
        if forked is None:
            raise ValueError('Could not fork node')

        self.nodes[index] = forked

        # Optionally save changes
        if save:
            self.save()
            # Garbage-collect pointer. Note: Must save current node before
            # removing pointer, else remove will fail when trying to remove
            # backref from self to pointer.
            Pointer.remove_one(pointer)

        # Add log
        self.add_log(
            NodeLog.POINTER_FORKED,
            params={
                'project': self.parent_id,
                'node': self._primary_key,
                'pointer': {
                    'id': pointer.node._id,
                    'url': pointer.node.url,
                    'title': pointer.node.title,
                    'category': pointer.node.category,
                },
            },
            auth=auth,
        )

        # Return forked content
        return forked

    def get_recent_logs(self, n=10):
        """Return a list of the n most recent logs, in reverse chronological
        order.

        :param int n: Number of logs to retrieve

        """
        return list(reversed(self.logs)[:n])

    @property
    def date_modified(self):
        '''The most recent datetime when this node was modified, based on
        the logs.
        '''
        try:
            return self.logs[-1].date
        except IndexError:
            return None

    def set_title(self, title, auth, save=False):
        """Set the title of this Node and log it.

        :param str title: The new title.
        :param auth: All the auth information including user, API key.

        """
        original_title = self.title
        self.title = title
        self.add_log(
            action=NodeLog.EDITED_TITLE,
            params={
                'project': self.parent_id,
                'node': self._primary_key,
                'title_new': self.title,
                'title_original': original_title,
            },
            auth=auth,
        )
        if save:
            self.save()
        return None

    def set_description(self, description, auth, save=False):
        """Set the description and log the event.

        :param str description: The new description
        :param auth: All the auth informtion including user, API key.
        :param bool save: Save self after updating.

        """
        original = self.description
        self.description = description
        if save:
            self.save()
        self.add_log(
            action=NodeLog.EDITED_DESCRIPTION,
            params={
                'project': self.parent_node,  # None if no parent
                'node': self._primary_key,
                'description_new': self.description,
                'description_original': original
            },
            auth=auth,
        )
        return None

    def update_search(self):
        import website.search.search as search
        search.update_node(self)

    def remove_node(self, auth, date=None):
        """Marks a node as deleted.

        TODO: Call a hook on addons
        Adds a log to the parent node if applicable

        :param auth: an instance of :class:`Auth`.
        :param date: Date node was removed
        :type date: `datetime.datetime` or `None`

        """
        # TODO: rename "date" param - it's shadowing a global

        if self.is_dashboard:
            raise NodeStateError("Dashboards may not be deleted.")

        if not self.can_edit(auth):
            raise PermissionsError()

        #if this is a folder, remove all the folders that this is pointing at.
        if self.is_folder:
            for pointed in self.nodes_pointer:
                if pointed.node.is_folder:
                    pointed.node.remove_node(auth=auth)

        if [x for x in self.nodes_primary if not x.is_deleted]:
            raise NodeStateError("Any child components must be deleted prior to deleting this project.")

        log_date = date or datetime.datetime.utcnow()

        # Add log to parent
        if self.node__parent:
            self.node__parent[0].add_log(
                NodeLog.NODE_REMOVED,
                params={
                    'project': self._primary_key,
                },
                auth=auth,
                log_date=log_date,
            )

        # Remove self from parent registration list
        if self.is_registration:
            try:
                self.registered_from.registration_list.remove(self._primary_key)
            except ValueError:
                pass
            else:
                self.registered_from.save()

        # Remove self from parent fork list
        if self.is_fork:
            try:
                self.forked_from.fork_list.remove(self._primary_key)
            except ValueError:
                pass
            else:
                self.forked_from.save()

        self.is_deleted = True
        self.deleted_date = date
        self.save()

        return True

    def fork_node(self, auth, title='Fork of '):
        """Recursively fork a node.

        :param Auth auth: Consolidated authorization
        :param str title: Optional text to prepend to forked title
        :return: Forked node

        """
        user = auth.user

        # todo: should this raise an error?
        if not self.can_view(auth):
            return

        folder_old = os.path.join(settings.UPLOADS_PATH, self._primary_key)

        when = datetime.datetime.utcnow()

        original = self.load(self._primary_key)

        # Note: Cloning a node copies its `files_current` and
        # `wiki_pages_current` fields, but does not clone the underlying
        # database objects to which these dictionaries refer. This means that
        # the cloned node must pass itself to its file and wiki objects to
        # build the correct URLs to that content.
        forked = original.clone()

        forked.logs = self.logs
        forked.tags = self.tags

        for node_contained in original.nodes:
            forked_node = node_contained.fork_node(auth=auth, title='')
            if forked_node is not None:
                forked.nodes.append(forked_node)

        forked.title = title + forked.title
        forked.is_fork = True
        forked.is_registration = False
        forked.forked_date = when
        forked.forked_from = original
        forked.creator = user

        # Forks default to private status
        forked.is_public = False

        # Clear permissions before adding users
        forked.permissions = {}
        forked.visible_contributor_ids = []

        forked.add_contributor(contributor=user, log=False, save=False)

        forked.add_log(
            action=NodeLog.NODE_FORKED,
            params={
                'project': original.parent_id,
                'node': original._primary_key,
                'registration': forked._primary_key,
            },
            auth=auth,
            log_date=when,
            save=False,
        )

        forked.save()

        # After fork callback
        for addon in original.get_addons():
            _, message = addon.after_fork(original, forked, user)
            if message:
                status.push_status_message(message)

        if os.path.exists(folder_old):
            folder_new = os.path.join(settings.UPLOADS_PATH, forked._primary_key)
            Repo(folder_old).clone(folder_new)

        original.fork_list.append(forked._primary_key)
        original.save()

        return forked

    def register_node(self, schema, auth, template, data):
        """Make a frozen copy of a node.

        :param schema: Schema object
        :param auth: All the auth informtion including user, API key.
        :template: Template name
        :data: Form data

        """
        if not self.can_edit(auth):
            return

        if self.is_folder:
            raise NodeStateError("Folders may not be registered")

        folder_old = os.path.join(settings.UPLOADS_PATH, self._primary_key)
        template = urllib.unquote_plus(template)
        template = to_mongo(template)

        when = datetime.datetime.utcnow()

        original = self.load(self._primary_key)

        # Note: Cloning a node copies its `files_current` and
        # `wiki_pages_current` fields, but does not clone the underlying
        # database objects to which these dictionaries refer. This means that
        # the cloned node must pass itself to its file and wiki objects to
        # build the correct URLs to that content.
        registered = original.clone()

        registered.is_registration = True
        registered.registered_date = when
        registered.registered_user = auth.user
        registered.registered_schema = schema
        registered.registered_from = original
        if not registered.registered_meta:
            registered.registered_meta = {}
        registered.registered_meta[template] = data

        registered.contributors = self.contributors
        registered.forked_from = self.forked_from
        registered.creator = self.creator
        registered.logs = self.logs
        registered.tags = self.tags

        registered.save()

        # After register callback
        for addon in original.get_addons():
            _, message = addon.after_register(original, registered, auth.user)
            if message:
                status.push_status_message(message)

        if os.path.exists(folder_old):
            folder_new = os.path.join(settings.UPLOADS_PATH, registered._primary_key)
            Repo(folder_old).clone(folder_new)

        registered.nodes = []

        for node_contained in original.nodes:
            registered_node = node_contained.register_node(
                 schema, auth, template, data
            )
            if registered_node is not None:
                registered.nodes.append(registered_node)


        original.add_log(
            action=NodeLog.PROJECT_REGISTERED,
            params={
                'project':original.parent_id,
                'node':original._primary_key,
                'registration':registered._primary_key,
            },
            auth=auth,
            log_date=when,
        )
        original.registration_list.append(registered._id)
        original.save()

        registered.save()

        return registered

    def remove_tag(self, tag, auth, save=True):
        if tag in self.tags:
            self.tags.remove(tag)
            self.add_log(
                action=NodeLog.TAG_REMOVED,
                params={
                    'project':self.parent_id,
                    'node':self._primary_key,
                    'tag':tag,
                },
                auth=auth,
            )
            if save:
                self.save()

    def add_tag(self, tag, auth, save=True):
        if tag not in self.tags:
            new_tag = Tag.load(tag)
            if not new_tag:
                new_tag = Tag(_id=tag)
            new_tag.count_total += 1
            if self.is_public:
                new_tag.count_public += 1
            new_tag.save()
            self.tags.append(new_tag)
            self.add_log(
                action=NodeLog.TAG_ADDED,
                params={
                    'project': self.parent_id,
                    'node': self._primary_key,
                    'tag': tag,
                },
                auth=auth,
            )
            if save:
                self.save()

    def get_file(self, path, version=None):
        from website.addons.osffiles.model import NodeFile
        if version is not None:
            folder_name = os.path.join(settings.UPLOADS_PATH, self._primary_key)
            if os.path.exists(os.path.join(folder_name, ".git")):
                file_object = NodeFile.load(self.files_versions[path.replace('.', '_')][version])
                repo = Repo(folder_name)
                tree = repo.commit(file_object.git_commit).tree
                (mode, sha) = tree_lookup_path(repo.get_object, tree, path)
                return repo[sha].data, file_object.content_type
        return None, None

    def get_file_object(self, path, version=None):
        from website.addons.osffiles.model import NodeFile
        if version is not None:
            directory = os.path.join(settings.UPLOADS_PATH, self._primary_key)
            if os.path.exists(os.path.join(directory, '.git')):
                return NodeFile.load(self.files_versions[path.replace('.', '_')][version])
            # TODO: Raise exception here
        return None, None # TODO: Raise exception here

    def remove_file(self, auth, path):
        '''Removes a file from the filesystem, NodeFile collection, and does a git delete ('git rm <file>')

        :param auth: All the auth informtion including user, API key.
        :param path:

        :return: True on success, False on failure
        '''
        from website.addons.osffiles.model import NodeFile

        #FIXME: encoding the filename this way is flawed. For instance - foo.bar resolves to the same string as foo_bar.
        file_name_key = path.replace('.', '_')

        repo_path = os.path.join(settings.UPLOADS_PATH, self._primary_key)

        # TODO make sure it all works, otherwise rollback as needed
        # Do a git delete, which also removes from working filesystem.
        try:
            subprocess.check_output(
                ['git', 'rm', path],
                cwd=repo_path,
                shell=False
            )

            repo = Repo(repo_path)

            message = '{path} deleted'.format(path=path)
            committer = self._get_committer(auth)

            repo.do_commit(message, committer)

        except subprocess.CalledProcessError as error:
            # This exception can be ignored if the file has already been
            # deleted, e.g. if two users attempt to delete a file at the same
            # time. If another subprocess error is raised, fail.
            if error.returncode == 128 and 'did not match any files' in error.output:
                logger.warning(
                    'Attempted to delete file {0}, but file was not found.'.format(
                        path
                    )
                )
                return True
            return False

        if file_name_key in self.files_current:
            nf = NodeFile.load(self.files_current[file_name_key])
            nf.is_deleted = True
            nf.save()
            self.files_current.pop(file_name_key, None)

        if file_name_key in self.files_versions:
            for i in self.files_versions[file_name_key]:
                nf = NodeFile.load(i)
                nf.is_deleted = True
                nf.save()
            self.files_versions.pop(file_name_key)

        # Updates self.date_modified
        self.save()

        self.add_log(
            action=NodeLog.FILE_REMOVED,
            params={
                'project':self.parent_id,
                'node':self._primary_key,
                'path':path
            },
            auth=auth,
            log_date=nf.date_modified,
        )

        return True

    @staticmethod
    def _get_committer(auth):

        user = auth.user
        api_key = auth.api_key

        if api_key:
            commit_key_msg = ':{}'.format(api_key.label)
            if api_key.user:
                commit_name = api_key.user.fullname
                commit_id = api_key.user._primary_key
                commit_category = 'user'
            if api_key.node:
                commit_name = api_key.node.title
                commit_id = api_key.node._primary_key
                commit_category = 'node'

        elif user:
            commit_key_msg = ''
            commit_name = user.fullname
            commit_id = user._primary_key
            commit_category = 'user'

        else:
            raise Exception('Must provide either user or api_key.')

        committer = u'{name}{key_msg} <{category}-{id}@osf.io>'.format(
            name=commit_name,
            key_msg=commit_key_msg,
            category=commit_category,
            id=commit_id,
        )

        committer = normalize_unicode(committer)

        return committer

    def add_file(self, auth, file_name, content, size, content_type):
        """
        Instantiates a new NodeFile object, and adds it to the current Node as
        necessary.
        """
        from website.addons.osffiles.model import NodeFile
        # TODO: Reading the whole file into memory is not scalable. Fix this.

        # This node's folder
        folder_name = os.path.join(settings.UPLOADS_PATH, self._primary_key)

        # TODO: This should be part of the build phase, not here.
        # verify the upload root exists
        if not os.path.isdir(settings.UPLOADS_PATH):
            os.mkdir(settings.UPLOADS_PATH)

        # Make sure the upload directory contains a git repo.
        if os.path.exists(folder_name):
            if os.path.exists(os.path.join(folder_name, ".git")):
                repo = Repo(folder_name)
            else:
                # ... or create one
                repo = Repo.init(folder_name)
        else:
            # if the Node's folder isn't there, create it.
            os.mkdir(folder_name)
            repo = Repo.init(folder_name)

        # Is this a new file, or are we updating an existing one?
        file_is_new = not os.path.exists(os.path.join(folder_name, file_name))

        if not file_is_new:
            # Get the hash of the old file
            old_file_hash = hashlib.md5()
            with open(os.path.join(folder_name, file_name), 'rb') as f:
                for chunk in iter(
                        lambda: f.read(128 * old_file_hash.block_size),
                        b''
                ):
                    old_file_hash.update(chunk)

            # If the file hasn't changed
            if old_file_hash.digest() == hashlib.md5(content).digest():
                raise FileNotModified()

        # Write the content of the temp file into a new file
        with open(os.path.join(folder_name, file_name), 'wb') as f:
            f.write(content)

        # Deal with git
        repo.stage([file_name])

        committer = self._get_committer(auth)

        commit_id = repo.do_commit(
            message=unicode(file_name +
                            (' added' if file_is_new else ' updated')),
            committer=committer,
        )

        # Deal with creating a NodeFile in the database
        node_file = NodeFile(
            path=file_name,
            filename=file_name,
            size=size,
            node=self,
            uploader=auth.user,
            git_commit=commit_id,
            content_type=content_type,
        )
        node_file.save()

        # Add references to the NodeFile to the Node object
        file_name_key = node_file.clean_filename

        # Reference the current file version
        self.files_current[file_name_key] = node_file._primary_key

        # Create a version history if necessary
        if not file_name_key in self.files_versions:
            self.files_versions[file_name_key] = []

        # Add reference to the version history
        self.files_versions[file_name_key].append(node_file._primary_key)

        self.add_log(
            action=NodeLog.FILE_ADDED if file_is_new else NodeLog.FILE_UPDATED,
            params={
                'project': self.parent_id,
                'node': self._primary_key,
                'path': node_file.path,
                'version': len(self.files_versions),
                'urls': {
                    'view': node_file.url(self),
                    'download': node_file.download_url(self),
                },
            },
            auth=auth,
            log_date=node_file.date_uploaded
        )

        return node_file

    def add_log(self, action, params, auth, foreign_user=None, log_date=None, save=True):
        user = auth.user if auth else None
        api_key = auth.api_key if auth else None
        log = NodeLog(
            action=action,
            user=user,
            foreign_user=foreign_user,
            api_key=api_key,
            params=params,
        )
        if log_date:
            log.date = log_date
        log.save()
        self.logs.append(log)
        if save:
            self.save()
        if user:
            increment_user_activity_counters(user._primary_key, action, log.date)
        if self.node__parent:
            parent = self.node__parent[0]
            parent.logs.append(log)
            parent.save()
        return log

    @property
    def url(self):
        return '/{}/'.format(self._primary_key)

    def web_url_for(self, view_name, _absolute=False, *args, **kwargs):
        # Note: Check `parent_node` rather than `category` to avoid database
        # inconsistencies [jmcarp]
        if self.parent_node is None:
            return web_url_for(view_name, pid=self._primary_key, _absolute=_absolute,
                *args, **kwargs)
        else:
            return web_url_for(view_name, pid=self.parent_node._primary_key,
                nid=self._primary_key, _absolute=_absolute, *args, **kwargs)

    def api_url_for(self, view_name, _absolute=False, *args, **kwargs):
        # Note: Check `parent_node` rather than `category` to avoid database
        # inconsistencies [jmcarp]
        if self.parent_node is None:
            return api_url_for(view_name, pid=self._primary_key, _absolute=_absolute,
                *args, **kwargs)
        else:
            return api_url_for(view_name, pid=self.parent_node._primary_key,
                nid=self._primary_key, _absolute=_absolute, *args, **kwargs)

    @property
    def absolute_url(self):
        if not self.url:
            logging.error("Node {0} has a parent that is not a project".format(self._id))
            return None
        return urlparse.urljoin(settings.DOMAIN, self.url)

    @property
    def display_absolute_url(self):
        url = self.absolute_url
        if url is not None:
            return re.sub(r'https?:', '', url).strip('/')

    @property
    def api_url(self):
        if not self.url:
            logging.error('Node {0} has a parent that is not a project'.format(self._id))
            return None
        return '/api/v1{0}'.format(self.deep_url)

    @property
    def deep_url(self):
        if self.category == 'project':
            return '/project/{}/'.format(self._primary_key)
        else:
            if self.node__parent and self.node__parent[0].category == 'project':
                return '/project/{}/node/{}/'.format(
                    self.parent_id,
                    self._primary_key
                )
        logging.error("Node {0} has a parent that is not a project".format(self._id))

    def author_list(self, and_delim='&'):
        author_names = [
            author.biblio_name
            for author in self.visible_contributors
            if author
        ]
        if len(author_names) < 2:
            return ' {0} '.format(and_delim).join(author_names)
        if len(author_names) > 7:
            author_names = author_names[:7]
            author_names.append('et al.')
            return ', '.join(author_names)
        return u'{0}, {1} {2}'.format(
            ', '.join(author_names[:-1]),
            and_delim,
            author_names[-1]
        )

    @property
    def templated_list(self):
        return [
            x
            for x in self.node__template_node
            if not x.is_deleted
        ]

    @property
    def citation_apa(self):
        return u'{authors}, ({year}). {title}. Retrieved from Open Science Framework, <a href="{url}">{display_url}</a>'.format(
            authors=self.author_list(and_delim='&'),
            year=self.logs[-1].date.year if self.logs else '?',
            title=self.title,
            url=self.url,
            display_url=self.display_absolute_url,
        )

    @property
    def citation_mla(self):
        return u'{authors}. "{title}". Open Science Framework, {year}. <a href="{url}">{display_url}</a>'.format(
            authors=self.author_list(and_delim='and'),
            year=self.logs[-1].date.year if self.logs else '?',
            title=self.title,
            url=self.url,
            display_url=self.display_absolute_url,
        )

    @property
    def citation_chicago(self):
        return u'{authors}. "{title}". Open Science Framework ({year}). <a href="{url}">{display_url}</a>'.format(
            authors=self.author_list(and_delim='and'),
            year=self.logs[-1].date.year if self.logs else '?',
            title=self.title,
            url=self.url,
            display_url=self.display_absolute_url,
        )

    @property
    def parent_node(self):
        """The parent node, if it exists, otherwise ``None``. Note: this
        property is named `parent_node` rather than `parent` to avoid a
        conflict with the `parent` back-reference created by the `nodes`
        field on this schema.

        """
        try:
            if not self.node__parent[0].is_deleted:
                return self.node__parent[0]
        except IndexError:
            pass
        return None

    @property
    def watch_url(self):
        return os.path.join(self.api_url, "watch/")

    @property
    def parent_id(self):
        if self.node__parent:
            return self.node__parent[0]._primary_key
        return None

    @property
    def project_or_component(self):
        return 'project' if self.category == 'project' else 'component'

    def is_contributor(self, user):
        return (
            user is not None
            and (
                user._id in self.contributors
            )
        )

    def add_addon(self, addon_name, auth, log=True):
        """Add an add-on to the node.

        :param str addon_name: Name of add-on
        :param Auth auth: Consolidated authorization object
        :param bool log: Add a log after adding the add-on
        :return bool: Add-on was added

        """
        rv = super(Node, self).add_addon(addon_name, auth)
        if rv and log:
            config = settings.ADDONS_AVAILABLE_DICT[addon_name]
            self.add_log(
                action=NodeLog.ADDON_ADDED,
                params={
                    'project': self.parent_id,
                    'node': self._primary_key,
                    'addon': config.full_name,
                },
                auth=auth,
            )
        return rv

    def delete_addon(self, addon_name, auth):
        """Delete an add-on from the node.

        :param str addon_name: Name of add-on
        :param Auth auth: Consolidated authorization object
        :return bool: Add-on was deleted

        """
        rv = super(Node, self).delete_addon(addon_name, auth)
        if rv:
            config = settings.ADDONS_AVAILABLE_DICT[addon_name]
            self.add_log(
                action=NodeLog.ADDON_REMOVED,
                params={
                    'project': self.parent_id,
                    'node': self._primary_key,
                    'addon': config.full_name,
                },
                auth=auth,
            )
        return rv

    def callback(self, callback, recursive=False, *args, **kwargs):
        """Invoke callbacks of attached add-ons and collect messages.

        :param str callback: Name of callback method to invoke
        :param bool recursive: Apply callback recursively over nodes
        :return list: List of callback messages

        """
        messages = []

        for addon in self.get_addons():
            method = getattr(addon, callback)
            message = method(self, *args, **kwargs)
            if message:
                messages.append(message)

        if recursive:
            for child in self.nodes:
                if not child.is_deleted:
                    messages.extend(
                        child.callback(
                            callback, recursive, *args, **kwargs
                        )
                    )

        return messages

    def get_pointers(self):
        pointers = self.nodes_pointer
        for node in self.nodes:
            pointers.extend(node.get_pointers())
        return pointers

    def replace_contributor(self, old, new):
        for i, contrib in enumerate(self.contributors):
            if contrib._primary_key == old._primary_key:
                self.contributors[i] = new
                # Remove unclaimed record for the project
                if self._primary_key in old.unclaimed_records:
                    del old.unclaimed_records[self._primary_key]
                    old.save()
                for permission in self.get_permissions(old):
                    self.add_permission(new, permission)
                self.permissions.pop(old._id)
                if old._id in self.visible_contributor_ids:
                    self.visible_contributor_ids.remove(old._id)
                return True
        return False

    def remove_contributor(self, contributor, auth, log=True):
        """Remove a contributor from this node.

        :param contributor: User object, the contributor to be removed
        :param auth: All the auth information including user, API key.

        """
        # remove unclaimed record if necessary
        if self._primary_key in contributor.unclaimed_records:
            del contributor.unclaimed_records[self._primary_key]

        self.contributors.remove(contributor._id)

        self.clear_permission(contributor)
        if contributor._id in self.visible_contributor_ids:
            self.visible_contributor_ids.remove(contributor._id)

        # Node must have at least one registered admin user
        # TODO: Move to validator or helper
        admins = [
            user for user in self.contributors
            if self.has_permission(user, 'admin')
                and user.is_registered
        ]
        if not admins:
            return False

        # Clear permissions for removed user
        self.permissions.pop(contributor._id, None)

        self.save()

        # After remove callback
        for addon in self.get_addons():
            message = addon.after_remove_contributor(self, contributor)
            if message:
                status.push_status_message(message)

        if log:
            self.add_log(
                action=NodeLog.CONTRIB_REMOVED,
                params={
                    'project': self.parent_id,
                    'node': self._primary_key,
                    'contributor': contributor._id,
                },
                auth=auth,
            )

        return True

    def remove_contributors(self, contributors, auth=None, log=True, save=False):

        results = []
        removed = []

        for contrib in contributors:
            outcome = self.remove_contributor(
                contributor=contrib, auth=auth, log=False,
            )
            results.append(outcome)
            removed.append(contrib._id)
        if log:
            self.add_log(
                action=NodeLog.CONTRIB_REMOVED,
                params={
                    'project': self.parent_id,
                    'node': self._primary_key,
                    'contributors': removed,
                },
                auth=auth,
                save=save,
            )

        if save:
            self.save()

        if False in results:
            return False

        return True

    def manage_contributors(self, user_dicts, auth, save=False):
        """Reorder and remove contributors.

        :param list user_dicts: Ordered list of contributors represented as
            dictionaries of the form:
            {'id': <id>, 'permission': <One of 'read', 'write', 'admin'>}
        :param Auth auth: Consolidated authentication information
        :param bool save: Save changes
        :raises: ValueError if any users in `users` not in contributors or if
            no admin contributors remaining

        """
        users = []
        permissions_changed = {}
        for user_dict in user_dicts:
            user = User.load(user_dict['id'])
            if user is None:
                raise ValueError('User not found')
            if user not in self.contributors:
                raise ValueError(
                    'User {0} not in contributors'.format(user.fullname)
                )
            permissions = expand_permissions(user_dict['permission'])
            if set(permissions) != set(self.get_permissions(user)):
                self.set_permissions(user, permissions, save=False)
                permissions_changed[user._id] = permissions
            self.set_visible(user, user_dict['visible'])
            users.append(user)

        to_retain = [
            user for user in self.contributors
            if user in users
        ]
        to_remove = [
            user for user in self.contributors
            if user not in users
        ]

        # TODO: Move to validator or helper @jmcarp
        # TODO: Test me @jmcarp
        admins = [
            user for user in users
            if self.has_permission(user, 'admin')
                and user.is_registered
        ]
        if users is None or not admins:
            raise ValueError(
                'Must have at least one registered admin contributor'
            )

        # TODO: Test me @jmcarp
        if to_retain != users:
            self.add_log(
                action=NodeLog.CONTRIB_REORDERED,
                params={
                    'project': self.parent_id,
                    'node': self._id,
                    'contributors': [
                        user._id
                        for user in users
                    ],
                },
                auth=auth,
                save=save,
            )

        if to_remove:
            self.remove_contributors(to_remove, auth=auth, save=False)

        self.contributors = users

        if permissions_changed:
            self.add_log(
                action=NodeLog.PERMISSIONS_UPDATED,
                params={
                    'project': self.parent_id,
                    'node': self._id,
                    'contributors': permissions_changed,
                },
                auth=auth,
                save=save,
            )

        if save:
            self.save()

    def add_contributor(self, contributor, permissions=None, visible=True,
                        auth=None, log=True, save=False):
        """Add a contributor to the project.

        :param User contributor: The contributor to be added
        :param list permissions: Permissions to grant to the contributor
        :param bool visible: Contributor is visible in project dashboard
        :param Auth auth: All the auth information including user, API key
        :param bool log: Add log to self
        :param bool save: Save after adding contributor
        :returns: Whether contributor was added

        """
        MAX_RECENT_LENGTH = 15

        # If user is merged into another account, use master account
        contrib_to_add = contributor.merged_by if contributor.is_merged else contributor
        if contrib_to_add not in self.contributors:

            self.contributors.append(contrib_to_add)
            if visible:
                self.set_visible(contrib_to_add, visible=True)

            # Add default contributor permissions
            permissions = permissions or DEFAULT_CONTRIBUTOR_PERMISSIONS
            for permission in permissions:
                self.add_permission(contrib_to_add, permission, save=False)

            # Add contributor to recently added list for user
            if auth is not None:
                user = auth.user
                if contrib_to_add in user.recently_added:
                    user.recently_added.remove(contrib_to_add)
                user.recently_added.insert(0, contrib_to_add)
                while len(user.recently_added) > MAX_RECENT_LENGTH:
                    user.recently_added.pop()

            if log:
                self.add_log(
                    action=NodeLog.CONTRIB_ADDED,
                    params={
                        'project': self.parent_id,
                        'node': self._primary_key,
                        'contributors': [contrib_to_add._primary_key],
                    },
                    auth=auth,
                    save=save,
                )
            if save:
                self.save()

            contributor_added.send(self, contributor=contributor, auth=auth)
            return True
        else:
            return False

    def add_contributors(self, contributors, auth=None, log=True, save=False):
        """Add multiple contributors

        :param contributors: A list of User objects to add as contributors.
        :param auth: All the auth information including user, API key.
        :param log: Add log to self
        :param save: Save after adding contributor

        """
        for contrib in contributors:
            self.add_contributor(
                contributor=contrib['user'], permissions=contrib['permissions'],
                visible=contrib['visible'], auth=auth, log=False, save=False,
            )
        if log and contributors:
            self.add_log(
                action=NodeLog.CONTRIB_ADDED,
                params={
                    'project': self.parent_id,
                    'node': self._primary_key,
                    'contributors': [
                        contrib['user']._id
                        for contrib in contributors
                    ],
                },
                auth=auth,
                save=save,
            )
        if save:
            self.save()

    def add_unregistered_contributor(self, fullname, email, auth,
                                     permissions=None, save=False):
        """Add a non-registered contributor to the project.

        :param str fullname: The full name of the person.
        :param str email: The email address of the person.
        :param Auth auth: Auth object for the user adding the contributor.
        :returns: The added contributor

        :raises: DuplicateEmailError if user with given email is already in the database.

        """
        # Create a new user record
        contributor = User.create_unregistered(fullname=fullname, email=email)

        contributor.add_unclaimed_record(node=self, referrer=auth.user,
            given_name=fullname, email=email)
        try:
            contributor.save()
        except ValidationValueError:  # User with same email already exists
            contributor = get_user(username=email)
            # Unregistered users may have multiple unclaimed records, so
            # only raise error if user is registered.
            if contributor.is_registered or self.is_contributor(contributor):
                raise
            contributor.add_unclaimed_record(node=self, referrer=auth.user,
                given_name=fullname, email=email)
            contributor.save()

        self.add_contributor(
            contributor, permissions=permissions, auth=auth,
            log=True, save=save,
        )
        return contributor

    def set_privacy(self, permissions, auth=None):
        """Set the permissions for this node.

        :param permissions: A string, either 'public' or 'private'
        :param auth: All the auth informtion including user, API key.

        """
        if permissions == 'public' and not self.is_public:
            self.is_public = True
            # If the node doesn't have a piwik site, make one.
            if settings.PIWIK_HOST:
                piwik.update_node(self)
        elif permissions == 'private' and self.is_public:
            self.is_public = False
        else:
            return False

        # After set permissions callback
        for addon in self.get_addons():
            message = addon.after_set_privacy(self, permissions)
            if message:
                status.push_status_message(message)

        action = NodeLog.MADE_PUBLIC if permissions == 'public' else NodeLog.MADE_PRIVATE
        self.add_log(
            action=action,
            params={
                'project':self.parent_id,
                'node':self._primary_key,
            },
            auth=auth,
        )
        return True

    # TODO: Move to wiki add-on
    def get_wiki_page(self, page, version=None):
        from website.addons.wiki.model import NodeWikiPage

        page = urllib.unquote_plus(page)
        page = to_mongo(page)

        page = str(page).lower()
        if version:
            try:
                version = int(version)
            except:
                return None

            if not page in self.wiki_pages_versions:
                return None

            if version > len(self.wiki_pages_versions[page]):
                return None
            else:
                return NodeWikiPage.load(self.wiki_pages_versions[page][version-1])

        if page in self.wiki_pages_current:
            pw = NodeWikiPage.load(self.wiki_pages_current[page])
        else:
            pw = None

        return pw

    # TODO: Move to wiki add-on
    def update_node_wiki(self, page, content, auth):
        """Update the node's wiki page with new content.

        :param page: A string, the page's name, e.g. ``"home"``.
        :param content: A string, the posted content.
        :param auth: All the auth informtion including user, API key.

        """
        from website.addons.wiki.model import NodeWikiPage

        temp_page = page

        page = urllib.unquote_plus(page)
        page = to_mongo(page)
        page = str(page).lower()

        if page not in self.wiki_pages_current:
            version = 1
        else:
            current = NodeWikiPage.load(self.wiki_pages_current[page])
            current.is_current = False
            version = current.version + 1
            current.save()

        v = NodeWikiPage(
            page_name=temp_page,
            version=version,
            user=auth.user,
            is_current=True,
            node=self,
            content=content
        )
        v.save()

        if page not in self.wiki_pages_versions:
            self.wiki_pages_versions[page] = []
        self.wiki_pages_versions[page].append(v._primary_key)
        self.wiki_pages_current[page] = v._primary_key

        self.add_log(
            action=NodeLog.WIKI_UPDATED,
            params={
                'project': self.parent_id,
                'node': self._primary_key,
                'page': v.page_name,
                'version': v.version,
            },
            auth=auth,
            log_date=v.date
        )

    def get_stats(self, detailed=False):
        if detailed:
            raise NotImplementedError(
                'Detailed stats exist, but are not yet implemented.'
            )
        else:
            return get_basic_counters('node:%s' % self._primary_key)

    def serialize(self):
        # TODO: incomplete implementation
        return {
            'id': str(self._primary_key),
            'category': self.project_or_component,
            'url': self.url,
            # TODO: Titles shouldn't contain escaped HTML in the first place
            'title': html_parser.unescape(self.title),
            'api_url': self.api_url,
            'is_public': self.is_public,
        }


@Node.subscribe('before_save')
def validate_permissions(schema, instance):
    """Ensure that user IDs in `contributors` and `permissions` match.

    """
    node = instance
    contributor_ids = set([user._id for user in node.contributors])
    permission_ids = set(node.permissions.keys())
    mismatched_contributors = contributor_ids.difference(permission_ids)
    if mismatched_contributors:
        raise ValidationValueError(
            'Contributors {0} missing from `permissions` on node {1}'.format(
                ', '.join(mismatched_contributors),
                node._id,
            )
        )
    mismatched_permissions = permission_ids.difference(contributor_ids)
    if mismatched_permissions:
        raise ValidationValueError(
            'Permission keys {0} missing from `contributors` on node {1}'.format(
                ', '.join(mismatched_contributors),
                node._id,
            )
        )


@Node.subscribe('before_save')
def validate_visible_contributors(schema, instance):
    """Ensure that user IDs in `contributors` and `visible_contributor_ids`
    match.

    """
    node = instance
    for user_id in node.visible_contributor_ids:
        if user_id not in node.contributors:
            raise ValidationValueError(
                ('User {0} is in `visible_contributor_ids` but not in '
                 '`contributors` on node {1}').format(
                    user_id,
                    node._id,
                )
            )


class WatchConfig(StoredObject):

    _id = fields.StringField(primary=True, default=lambda: str(ObjectId()))
    node = fields.ForeignField('Node', backref='watched')
    digest = fields.BooleanField(default=False)
    immediate = fields.BooleanField(default=False)


class MailRecord(StoredObject):

    _id = fields.StringField(primary=True, default=lambda: str(ObjectId()))
    data = fields.DictionaryField()
    records = fields.AbstractForeignField(list=True, backref='created')


class PrivateLink(StoredObject):

    _id = fields.StringField(primary=True, default=lambda: str(ObjectId()))
    date_created = fields.DateTimeField(auto_now_add=datetime.datetime.utcnow)
    key = fields.StringField(required=True)
    note = fields.StringField()
    is_deleted = fields.BooleanField(default=False)

    nodes = fields.ForeignField('node', list=True, backref='shared')
    creator = fields.ForeignField('user', backref='created')

    def to_json(self):
        return {
            "id": self._id,
            "date_created": self.date_created.strftime('%m/%d/%Y %I:%M %p UTC'),
            "key": self.key,
            "note": self.note,
            "creator": self.creator.fullname,
            "nodes": [x.title for x in self.nodes],
        }
<|MERGE_RESOLUTION|>--- conflicted
+++ resolved
@@ -593,7 +593,6 @@
                 and self.has_permission(auth.user, 'read') \
                 or auth.private_key in self.private_link_keys_active
 
-<<<<<<< HEAD
     def is_expanded(self, auth=None, user=None):
         """Return if a user is has expanded the folder in the dashboard view.
         Must specify one of (`auth`, `user`).
@@ -634,8 +633,6 @@
         self.expanded[user._id] = False
         self.save()
 
-=======
->>>>>>> 9a91a453
     def add_permission(self, user, permission, save=False):
         """Grant permission to a user.
 
