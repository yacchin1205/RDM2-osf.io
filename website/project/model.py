--- conflicted
+++ resolved
@@ -605,13 +605,10 @@
     registered_meta = fields.DictionaryField()
     retraction = fields.ForeignField('retraction')
     embargo = fields.ForeignField('embargo')
-<<<<<<< HEAD
 
     archiving = fields.BooleanField(default=False)
     archive_task_id = fields.StringField()
     archived_providers = fields.DictionaryField()
-=======
->>>>>>> 69126528
 
     is_fork = fields.BooleanField(default=False, index=True)
     forked_date = fields.DateTimeField(index=True)
@@ -2617,8 +2614,6 @@
             raise NodeStateError('Only public registrations or active embargoes may be retracted.')
 
         retraction = self._initiate_retraction(user, justification, save=True)
-<<<<<<< HEAD
-=======
         self.add_log(
             action=NodeLog.RETRACTION_INITIATED,
             params={
@@ -2628,7 +2623,6 @@
             auth=Auth(user),
             save=False,
         )
->>>>>>> 69126528
         self.retraction = retraction
 
     def _is_embargo_date_valid(self, end_date):
@@ -2685,8 +2679,6 @@
             raise ValidationValueError('Embargo end date must be more than one day in the future')
 
         embargo = self._initiate_embargo(user, end_date, for_existing_registration=for_existing_registration, save=True)
-<<<<<<< HEAD
-=======
         self.add_log(
             action=NodeLog.EMBARGO_INITIATED,
             params={
@@ -2696,7 +2688,6 @@
             auth=Auth(user),
             save=False,
         )
->>>>>>> 69126528
         # Embargo record needs to be saved to ensure the forward reference Node->Embargo
         self.embargo = embargo
 
@@ -2865,10 +2856,6 @@
                 'retraction_id': self._id,
             },
             auth=Auth(user),
-<<<<<<< HEAD
-            log_date=datetime.datetime.utcnow(),
-=======
->>>>>>> 69126528
             save=True,
         )
 
@@ -2892,10 +2879,6 @@
                     'retraction_id': self._id,
                 },
                 auth=Auth(user),
-<<<<<<< HEAD
-                log_date=datetime.datetime.utcnow(),
-=======
->>>>>>> 69126528
                 save=True,
             )
             # Remove any embargoes associated with the registration
@@ -2908,10 +2891,6 @@
                         'embargo_id': parent_registration.embargo._id,
                     },
                     auth=Auth(user),
-<<<<<<< HEAD
-                    log_date=datetime.datetime.utcnow(),
-=======
->>>>>>> 69126528
                     save=False,
                 )
                 parent_registration.embargo.save()
@@ -2965,13 +2944,8 @@
 
     @property
     def embargo_end_date(self):
-<<<<<<< HEAD
-        if self.state == 'active':
-            return self.end_date.strftime("%A, %b. %d, %Y")  # e.g. 'Friday, Jan. 01, 2016'
-=======
         if self.state == Embargo.ACTIVE:
             return self.end_date
->>>>>>> 69126528
         return False
 
     @property
@@ -3006,10 +2980,6 @@
                 'embargo_id': self._id,
             },
             auth=Auth(user),
-<<<<<<< HEAD
-            log_date=datetime.datetime.utcnow(),
-=======
->>>>>>> 69126528
             save=True,
         )
         # Delete parent registration if it was created at the time the embargo was initiated
@@ -3036,9 +3006,5 @@
                     'embargo_id': self._id,
                 },
                 auth=Auth(user),
-<<<<<<< HEAD
-                log_date=datetime.datetime.utcnow(),
-=======
->>>>>>> 69126528
                 save=True,
             )