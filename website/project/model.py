--- conflicted
+++ resolved
@@ -81,7 +81,7 @@
 
     _id = fields.StringField(default=lambda: str(ObjectId()))
     name = fields.StringField()
-    schema = fields.DictionaryField(default={})
+    schema = fields.DictionaryField()
     category = fields.StringField()
 
     # Deprecated legacy field
@@ -347,9 +347,9 @@
     RETRACTION_CANCELLED = 'retraction_cancelled'
     RETRACTION_INITIATED = 'retraction_initiated'
 
-    REGISTRATION_APPROVAL_CANCELLED = 'registration_approval_cancelled'
-    REGISTRATION_APPROVAL_INITIATED = 'registration_approval_initiated'
-    REGISTRATION_APPROVAL_COMPLETE = 'registration_approval_complete'
+    REGISTRATION_APPROVAL_CANCELLED = 'registration_cancelled'
+    REGISTRATION_APPROVAL_INITIATED = 'registration_initiated'
+    REGISTRATION_APPROVAL_COMPLETE = 'registration_complete'
 
     def __repr__(self):
         return ('<NodeLog({self.action!r}, params={self.params!r}) '
@@ -2374,8 +2374,7 @@
             if save:
                 self.save()
 
-            project_signals.contributor_added.send(self, contributor=contributor)
-
+            project_signals.contributor_added.send(self, contributor=contributor, auth=auth)
             return True
 
         #Permissions must be overridden if changed when contributor is added to parent he/she is already on a child of.
@@ -2918,27 +2917,32 @@
         }
 
 class Sanction(StoredObject):
-    """Sanction object is a generic way to track approval states"""
-
+    """Sanction class is a generic way to track approval states"""
+    # Tell modularodm not to attach backends
     abstract = True
 
     _id = fields.StringField(primary=True, default=lambda: str(ObjectId()))
 
     # Neither approved not cancelled
     UNAPPROVED = 'unapproved'
+    # Has unanious approval
     APPROVED = 'approved'
-    REJECTED = 'rejected'
+    # Rejected by at least one person
+    REJECTED= 'rejected'
+    # One of 'unapproved', 'active', 'cancelled', or 'completed
+    state = fields.StringField(default=UNAPPROVED)
 
     DISPLAY_NAME = 'sanction'
 
-    APPROVAL_NOT_AUTHORIZED_MESSAGE = 'This user is not authorized to approve this {0}'
-    APPROVAL_INVALID_TOKEN_MESSAGE = 'Invalid approval token provided for this {0}.'
-    REJECTION_NOT_AUTHORIZED_MESSAEGE = 'This user is not authorized to reject this {0}'
-    REJECTION_INVALID_TOKEN_MESSAGE = 'Invalid rejection token provided for this {0}.'
-
+    APPROVAL_NOT_AUTHORIZED_MESSAGE = 'This user is not authorized to approve this {DISPLAY_NAME}'
+    APPROVAL_INVALID_TOKEN_MESSAGE = 'Invalid approval token provided for this {DISPLAY_NAME}.'
+    REJECTION_NOT_AUTHORIZED_MESSAEGE = 'This user is not authorized to reject this {DISPLAY_NAME}'
+    REJECTION_INVALID_TOKEN_MESSAGE = 'Invalid rejection token provided for this {DISPLAY_NAME}.'
+
+	# Controls whether or not the Sanction needs unanimous approval or just a single approval
     ANY = 'any'
     UNANIMOUS = 'unanimous'
-    mode = 'unanimous'
+    mode = UNANIMOUS
 
     _id = fields.StringField(primary=True, default=lambda: str(ObjectId()))
     initiation_date = fields.DateTimeField(auto_now_add=datetime.datetime.utcnow)
@@ -2984,19 +2988,31 @@
         return True
 
     def add_authorizer(self, user, approved=False, save=False):
-        valid = self._validate_authorizer(user)
-        if valid and user._id not in self.approval_state:
-            self.approval_state[user._id] = {
-                'has_approved': approved,
-                'approval_token': security.random_string(30),
-                'rejection_token': security.random_string(30),
-            }
-            if save:
-                self.save()
-            return True
+        """Add a user as an authorizer and generate approval/disapproval tokens
+
+        :param User user:
+        :param Boolean approved: optional approval state on instantiation
+        :param Boolean save: optionally save the Sanction
+        :return Boolean: True if the user is added else False
+        """
+        if self._validate_authorizer(user):
+            if user._id not in self.approval_state:
+                self.approval_state[user._id] = {
+                    'has_approved': approved,
+                    'approval_token': security.random_string(30),
+                    'rejection_token': security.random_string(30),
+                }
+                if save:
+                    self.save()
+                return True
         return False
 
     def remove_authorizer(self, user):
+		"""Remove a user as an authorizer
+
+        :param User user:
+        :return Boolean: True if user is removed else False
+        """
         if user._id not in self.approval_state:
             return False
 
@@ -3005,12 +3021,23 @@
         return True
 
     def _on_approve(self, user, token):
+		"""Callback for when a single user approves a Sanction. Calls #_on_complete under two conditions:
+        - mode is ANY and the Sanction has not already been cancelled
+        - mode is UNANIMOUS and all users have given approval
+
+        :param User user:
+        :param str token: user's approval token
+        """
         if self.mode == self.ANY or all(authorizer['has_approved'] for authorizer in self.approval_state.values()):
             self.state = Sanction.APPROVED
             self._on_complete(user)
 
     def _on_reject(self, user, token):
-        """Early termination of a Sanction"""
+        """Callback for rejection of a Sanction
+
+        :param User user:
+        :param str token: user's approval token
+        """
         raise NotImplementedError('Sanction subclasses must implement an #_on_reject method')
 
     def _on_complete(self, user):
@@ -3024,9 +3051,9 @@
         """Add user to approval list if user is admin and token verifies."""
         try:
             if self.approval_state[user._id]['approval_token'] != token:
-                raise InvalidSanctionApprovalToken(self.APPROVAL_INVALID_TOKEN_MESSAGE.format(self.DISPLAY_NAME))
+                raise InvalidSanctionApprovalToken(self.APPROVAL_INVALID_TOKEN_MESSAGE.format(DISPLAY_NAME=self.DISPLAY_NAME))
         except KeyError:
-            raise PermissionsError(self.APPROVAL_NOT_AUTHORIZED_MESSAGE.format(self.DISPLAY_NAME))
+            raise PermissionsError(self.APPROVAL_NOT_AUTHORIZED_MESSAGE.format(DISPLAY_NAME=self.DISPLAY_NAME))
         self.approval_state[user._id]['has_approved'] = True
         self._on_approve(user, token)
 
@@ -3034,9 +3061,9 @@
         """Cancels sanction if user is admin and token verifies."""
         try:
             if self.approval_state[user._id]['rejection_token'] != token:
-                raise InvalidSanctionRejectionToken(self.REJECTION_INVALID_TOKEN_MESSAGE.format(self.DISPLAY_NAME))
+                raise InvalidSanctionRejectionToken(self.REJECTION_INVALID_TOKEN_MESSAGE.format(DISPLAY_NAME=self.DISPLAY_NAME))
         except KeyError:
-            raise PermissionsError(self.REJECTION_NOT_AUTHORIZED_MESSAEGE.format(self.DISPLAY_NAME))
+            raise PermissionsError(self.REJECTION_NOT_AUTHORIZED_MESSAEGE.format(DISPLAY_NAME=self.DISPLAY_NAME))
         self.state = Sanction.REJECTED
         self._on_reject(user, token)
 
@@ -3604,20 +3631,12 @@
         return changes
 
     def before_edit(self, auth):
-<<<<<<< HEAD
-=======
         # TODO(samchrisinger): Make sure we still need this
->>>>>>> d6b7fac2
         messages = []
         if self.is_approved:
             messages.append('The draft registration you are editing is currently approved. Please note that if you make any changes (excluding comments) this approval status will be revoked and you will need to submit for approval again.')
-<<<<<<< HEAD
-        if self.requires_approval:
-            messages.append('The draft registration you are editing is currently pending review. Please note that if you make any changes (excluding comments) this request will be cancelled and you will need to submit for approval again.')
-=======
         if self.flags.get('isPendingReview'):
             messages.append('The draft registration you are editing is currently pending review. Please note that if you make any changes (excluding comments) this request will be canceled and you will need to submit for approval again.')
->>>>>>> d6b7fac2
         return messages
 
     def after_edit(self, changes):
