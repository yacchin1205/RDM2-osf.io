--- conflicted
+++ resolved
@@ -2,6 +2,7 @@
 import itertools
 import os
 import re
+import urllib
 import logging
 import datetime
 import urlparse
@@ -54,11 +55,6 @@
 from website.util.permissions import CREATOR_PERMISSIONS, DEFAULT_CONTRIBUTOR_PERMISSIONS, ADMIN
 from website.project.metadata.schemas import OSF_META_SCHEMAS
 from website.project import signals as project_signals
-<<<<<<< HEAD
-
-html_parser = HTMLParser()
-=======
->>>>>>> abfc1b5a
 
 logger = logging.getLogger(__name__)
 
@@ -350,11 +346,7 @@
 
     REGISTRATION_APPROVAL_CANCELLED = 'registration_approval_cancelled'
     REGISTRATION_APPROVAL_INITIATED = 'registration_approval_initiated'
-<<<<<<< HEAD
-    # REGISTRATION_APPROVAL_COMPLETE = 'registration_approval_complete'
-=======
     REGISTRATION_APPROVAL_COMPLETE = 'registration_approval_complete'
->>>>>>> abfc1b5a
 
     def __repr__(self):
         return ('<NodeLog({self.action!r}, params={self.params!r}) '
@@ -853,7 +845,9 @@
                                            Q('is_registration', 'ne', True)))
 
     def add_permission(self, user, permission, save=False):
-        """Grant **kwargs):*r, **kwargsr, **kwargso
+        """Grant permission to a user.
+
+        :param User user: User to grant permission to
         :param str permission: Permission to grant
         :param bool save: Save changes
         :raises: ValueError if user already has permission
@@ -1358,11 +1352,7 @@
         ]
 
     def node_and_primary_descendants(self):
-<<<<<<< HEAD
-        """Gets an iterator for a node and all of its visible descendants
-=======
         """Gets an iterator for a node and all of its primary (non-pointer) descendants
->>>>>>> abfc1b5a
 
         :param node Node: target Node
         """
@@ -2816,10 +2806,6 @@
             auth=Auth(user),
             save=True,
         )
-<<<<<<< HEAD
-        self.registration_approval = approval
-=======
->>>>>>> abfc1b5a
         # TODO make private?
 
 @Node.subscribe('before_save')
@@ -2915,39 +2901,14 @@
         }
 
 class Sanction(StoredObject):
-<<<<<<< HEAD
-    """Sanction class is a generic way to track approval states"""
-    # Tell modularodm not to attach backends
-=======
     """Sanction object is a generic way to track approval states"""
 
->>>>>>> abfc1b5a
     abstract = True
 
     _id = fields.StringField(primary=True, default=lambda: str(ObjectId()))
 
     # Neither approved not cancelled
     UNAPPROVED = 'unapproved'
-<<<<<<< HEAD
-    # Has unanious approval
-    ACTIVE = 'active'
-    # Rejected by at least one person
-    CANCELLED = 'cancelled'
-    # One of 'unapproved', 'active', 'cancelled', or 'completed
-    state = fields.StringField(default='unapproved', validate=validate_sanction_state)
-
-    # Controls whether or not the Sanction needs unanimous approval or just a single approval
-    ANY = 'any'
-    UNANIMOUS = 'unanimous'
-    # Default mode is unanimous
-    mode = UNANIMOUS
-
-    # Default excepetions
-    ApprovalNotAuthorized = PermissionsError('This user is not authorized to approve this sanction')
-    ApprovalInvalidToken = InvalidSanctionApprovalToken('Invalid approval token provided.')
-    RejectionNotAuthorized = PermissionsError('This user is not authorized to reject this sanction')
-    RejectionInvalidToken = InvalidSanctionRejectionToken('Invalid rejection token provided.')
-=======
     APPROVED = 'approved'
     REJECTED = 'rejected'
 
@@ -2957,8 +2918,8 @@
     APPROVAL_INVALID_TOKEN_MESSAGE = 'Invalid approval token provided for this {0}.'
     REJECTION_NOT_AUTHORIZED_MESSAEGE = 'This user is not authorized to reject this {0}'
     REJECTION_INVALID_TOKEN_MESSAGE = 'Invalid rejection token provided for this {0}.'
->>>>>>> abfc1b5a
-
+
+    _id = fields.StringField(primary=True, default=lambda: str(ObjectId()))
     initiation_date = fields.DateTimeField(auto_now_add=datetime.datetime.utcnow)
     # Expiration date-- Sanctions in the UNAPPROVED state that are older than their end_date
     # are automatically made ACTIVE by a daily cron job
@@ -2975,11 +2936,8 @@
     #     'rejection_token': 'TwozClTFOic2PYxHDStby94bCQMwJy'}
     # }
     approval_state = fields.DictionaryField()
-<<<<<<< HEAD
-=======
     # One of 'unapproved', 'approved', or 'rejected'
     state = fields.StringField(default='unapproved')
->>>>>>> abfc1b5a
 
     def __repr__(self):
         return '<Sanction(end_date={1}) with _id {2}>'.format(
@@ -2993,15 +2951,11 @@
 
     @property
     def is_approved(self):
-<<<<<<< HEAD
-        return self.state == Sanction.ACTIVE
-=======
         return self.state == Sanction.APPROVED
 
     @property
     def is_rejected(self):
         return self.state == Sanction.REJECTED
->>>>>>> abfc1b5a
 
     def _validate_authorizer(self, user):
         """Subclasses may choose to provide extra restrictions on who can be an authorizer
@@ -3011,57 +2965,6 @@
         return True
 
     def add_authorizer(self, user, approved=False, save=False):
-<<<<<<< HEAD
-        """Add a user as an authorizer and generate approval/disapproval tokens
-
-        :param User user:
-        :param Boolean approved: optional approval state on instantiation
-        :param Boolean save: optionally save the Sanction
-        :return Boolean: True if the user is added else False
-        """
-        if self._validate_authorizer(user):
-            if user._id not in self.approval_state:
-                self.approval_state[user._id] = {
-                    'has_approved': approved,
-                    'approval_token': security.random_string(30),
-                    'disapproval_token': security.random_string(30),
-                }
-                if save:
-                    self.save()
-                return True
-        return False
-
-    def remove_authorizer(self, user):
-        """Remove a user as an authorizer
-
-        :param User user:
-        :return Boolean: True if user is removed else False
-        """
-        if user._id in self.approval_state:
-            del self.approval_state[user._id]
-            self.save()
-            return True
-        return False
-
-    def _on_approve(self, user, token):
-        """Callback for when a single user approves a Sanction. Calls #_on_complete under two conditions:
-        - mode is ANY and the Sanction has not already been cancelled
-        - mode is UNANIMOUS and all users have given approval
-
-        :param User user:
-        :param str token: user's approval token
-        """
-        if (not self.state == self.CANCELLED and self.mode == self.ANY) or all(authorizer['has_approved'] for authorizer in self.approval_state.values()):
-            self.state = Sanction.ACTIVE
-            self._on_complete(user)
-
-    def _on_reject(self, user, token):
-        """Callback for rejection of a Sanction
-
-        :param User user:
-        :param str token: user's approval token
-        """
-=======
         valid = self._validate_authorizer(user)
         if valid and user._id not in self.approval_state:
             self.approval_state[user._id] = {
@@ -3089,7 +2992,6 @@
 
     def _on_reject(self, user, token):
         """Early termination of a Sanction"""
->>>>>>> abfc1b5a
         raise NotImplementedError('Sanction subclasses must implement an #_on_reject method')
 
     def _on_complete(self, user):
@@ -3260,11 +3162,6 @@
             'node_id': registration._id
         }
 
-<<<<<<< HEAD
-    @property
-    def pending_embargo(self):
-        return self.is_pending_approval
-=======
     def _approve_url_context(self, user_id):
         approval_token = self.approval_state.get(user_id, {}).get('approval_token')
         if approval_token:
@@ -3273,7 +3170,6 @@
                 'node_id': registration._id,
                 'token': approval_token,
             }
->>>>>>> abfc1b5a
 
     def _rejection_url_context(self, user_id):
         rejection_token = self.approval_state.get(user_id, {}).get('rejection_token')
@@ -3484,10 +3380,6 @@
 
     initiated_by = fields.ForeignField('user', backref='registration_approved')
 
-<<<<<<< HEAD
-    def _on_complete(self, user, token):
-        register = Node.find_one(Q('registration_approval', 'eq', self))
-=======
     def _view_url_context(self, user_id):
         registration = Node.find_one(Q('registration_approval', 'eq', self))
         return {
@@ -3551,27 +3443,13 @@
     def _on_complete(self, user):
         register = Node.find_one(Q('registration_approval', 'eq', self))
         registered_from = register.registered_from
->>>>>>> abfc1b5a
         auth = Auth(self.initiated_by)
         register.set_privacy('public', auth, log=False)
         for child in register.get_descendants_recursive(lambda n: n.primary):
             child.set_privacy('public', auth, log=False)
         for node in register.root.node_and_primary_descendants():
-<<<<<<< HEAD
-=======
             self._add_success_logs(node, user)
->>>>>>> abfc1b5a
             node.update_search()  # update search if public
-        registered_from.add_log(
-            action=NodeLog.REGISTRATION_APPROVAL_COMPLETE,
-            params={
-                'node': registered_from._id,
-                'registration_approval_id': self._id,
-            },
-            auth=Auth(self.initiated_by),
-        )
-        self.state = self.APPROVED
-        self.save()
 
     def _on_reject(self, user, token):
         register = Node.find_one(Q('registration_approval', 'eq', self))
