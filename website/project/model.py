--- conflicted
+++ resolved
@@ -762,7 +762,6 @@
         self.key = key
         self.reason = reason
 
-<<<<<<< HEAD
 
 def validate_doi(value):
     # DOI must start with 10 and have a slash in it - avoided getting too complicated
@@ -772,9 +771,6 @@
 
 
 class Node(GuidStoredObject, AddonModelMixin, IdentifierMixin, Commentable, SpamMixin):
-=======
-class Node(GuidStoredObject, AddonModelMixin, IdentifierMixin, Commentable):
->>>>>>> 5aa239fb
 
     #: Whether this is a pointer or not
     primary = True
