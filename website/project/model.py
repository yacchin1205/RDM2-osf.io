--- conflicted
+++ resolved
@@ -502,7 +502,6 @@
     def can_view(self, auth):
         return self.is_public or self.can_edit(auth)
 
-<<<<<<< HEAD
     def add_permission(self, user, permission, save=False):
         """Grant permission to a user.
 
@@ -565,11 +564,11 @@
         """
         return self.permissions.get(user._id, [])
 
-    def _validate_permissions(self):
+    def adjust_permissions(self):
         for key in self.permissions.keys():
             if key not in self.contributors:
-                raise ValidationError('User {0} not in contributors list'.format(key))
-=======
+                self.permissions.pop(key)
+
     def can_comment(self, auth, write=False):
         if write and not auth.logged_in:
             return False
@@ -578,11 +577,10 @@
         if self.comment_level == 'private':
             return self.can_edit(auth)
         return False
->>>>>>> 4158c6ad
 
     def save(self, *args, **kwargs):
 
-        self._validate_permissions()
+        self.adjust_permissions()
 
         first_save = not self._is_loaded
         is_original = not self.is_registration and not self.is_fork
@@ -1642,7 +1640,7 @@
             pointers.extend(node.get_pointers())
         return pointers
 
-    def remove_contributor(self, contributor, auth, log=True, save=False):
+    def remove_contributor(self, contributor, auth, log=True):
         """Remove a contributor from this node.
 
         :param contributor: User object, the contributor to be removed
@@ -1653,18 +1651,10 @@
             if self._primary_key in contributor.unclaimed_records:
                 del contributor.unclaimed_records[self._primary_key]
             self.contributors.remove(contributor._id)
-<<<<<<< HEAD
-            self.contributor_list = [
-                each
-                for each in self.contributor_list
-                if each['id'] != contributor._id
-            ]
 
             # Clear permissions for removed user
             self.permissions.pop(contributor._id, None)
 
-=======
->>>>>>> 4158c6ad
             self.save()
 
             # After remove callback
@@ -1694,7 +1684,7 @@
 
         for contrib in contributors:
             outcome = self.remove_contributor(
-                contributor=contrib, auth=auth, log=False, save=False,
+                contributor=contrib, auth=auth, log=False,
             )
             results.append(outcome)
             removed.append(contrib._id)
@@ -1725,8 +1715,8 @@
 
         :param User contributor: The contributor to be added
         :param list permissions: Permissions to grant to the contributor
-        :param User auth: All the auth informtion including user, API key.
-        :param NodeLog log: Add log to self
+        :param Auth auth: All the auth informtion including user, API key.
+        :param bool log: Add log to self
         :param bool save: Save after adding contributor
         :returns: Whether contributor was added
 
@@ -1737,16 +1727,12 @@
         contrib_to_add = contributor.merged_by if contributor.is_merged else contributor
         if contrib_to_add._primary_key not in self.contributors:
             self.contributors.append(contrib_to_add)
-<<<<<<< HEAD
-            self.contributor_list.append({'id': contrib_to_add._primary_key})
 
             # Add default contributor permissions
             permissions = permissions or settings.CONTRIBUTOR_PERMISSIONS
             for permission in permissions:
                 self.add_permission(contrib_to_add, permission, save=False)
 
-=======
->>>>>>> 4158c6ad
             # Add contributor to recently added list for user
             if auth is not None:
                 user = auth.user
@@ -1785,16 +1771,11 @@
 
         """
         for contrib in contributors:
-<<<<<<< HEAD
             self.add_contributor(
                 contributor=contrib['user'], permissions=contrib['permissions'],
                 auth=auth, log=False, save=False,
             )
-        if log:
-=======
-            self.add_contributor(contributor=contrib, auth=auth, log=False, save=False)
         if log and contributors:
->>>>>>> 4158c6ad
             self.add_log(
                 action=NodeLog.CONTRIB_ADDED,
                 params={
@@ -1811,7 +1792,8 @@
         if save:
             self.save()
 
-    def add_unregistered_contributor(self, fullname, email, auth, save=False):
+    def add_unregistered_contributor(self, fullname, email, auth,
+                                     permissions=None, save=False):
         """Add a non-registered contributor to the project.
 
         :param str fullname: The full name of the person.
@@ -1839,7 +1821,10 @@
                 given_name=fullname, email=email)
             contributor.save()
 
-        self.add_contributor(contributor, auth=auth, log=True, save=save)
+        self.add_contributor(
+            contributor, permissions=permissions, auth=auth,
+            log=True, save=save,
+        )
         return contributor
 
     def set_privacy(self, permissions, auth=None):
