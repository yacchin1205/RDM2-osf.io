--- conflicted
+++ resolved
@@ -960,7 +960,7 @@
                 self.is_public or
                 (auth.user and self.has_permission(auth.user, 'read'))
             )
-        return self.is_contributor(auth.user)
+        return self.can_edit(auth)
 
     def update(self, fields, auth=None, save=True):
         if self.is_registration:
@@ -1704,20 +1704,11 @@
         registered.nodes = []
 
         for node_contained in original.nodes:
-<<<<<<< HEAD
             registered_node = node_contained.register_node(
                 schema, auth, template, data, send_signals=send_signals
             )
             if registered_node is not None:
                 registered.nodes.append(registered_node)
-=======
-            if not node_contained.is_deleted:
-                registered_node = node_contained.register_node(
-                    schema, auth, template, data
-                )
-                if registered_node is not None:
-                    registered.nodes.append(registered_node)
->>>>>>> cc8062b9
 
         original.add_log(
             action=NodeLog.PROJECT_REGISTERED,
