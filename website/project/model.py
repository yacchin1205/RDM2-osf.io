# -*- coding: utf-8 -*-
import itertools
import functools
import os
import re
import logging
import pymongo
import datetime
from dateutil.parser import parse as parse_date
import urlparse
from collections import OrderedDict
import warnings

import pytz
from flask import request
from django.core.urlresolvers import reverse

from modularodm import Q
from modularodm import fields
from modularodm.validators import MaxLengthValidator
from modularodm.exceptions import NoResultsFound
from modularodm.exceptions import ValidationTypeError
from modularodm.exceptions import ValidationValueError

from api.base.utils import absolute_reverse
from framework import status


from framework.mongo import ObjectId
from framework.mongo import StoredObject
from framework.mongo import validators
from framework.addons import AddonModelMixin
from framework.auth import get_user, User, Auth
from framework.auth import signals as auth_signals
from framework.exceptions import PermissionsError
from framework.guid.model import GuidStoredObject
from framework.auth.utils import privacy_info_handle
from framework.analytics import tasks as piwik_tasks
from framework.mongo.utils import to_mongo_key, unique_on
from framework.analytics import (
    get_basic_counters, increment_user_activity_counters
)
from framework.sentry import log_exception
from framework.transactions.context import TokuTransaction
from framework.utils import iso8601format

from website import language, mails, settings, tokens
from website.util import web_url_for
from website.util import api_url_for
from website.util import sanitize
from website.exceptions import (
    NodeStateError,
    InvalidSanctionApprovalToken, InvalidSanctionRejectionToken,
)
from website.citations.utils import datetime_to_csl
from website.identifiers.model import IdentifierMixin
from website.util.permissions import expand_permissions
from website.util.permissions import CREATOR_PERMISSIONS, DEFAULT_CONTRIBUTOR_PERMISSIONS, ADMIN
from website.project.metadata.schemas import OSF_META_SCHEMAS
from website.project.licenses import (
    NodeLicense,
    NodeLicenseRecord,
)
from website.project import signals as project_signals
from website.prereg import utils as prereg_utils

logger = logging.getLogger(__name__)

VIEW_PROJECT_URL_TEMPLATE = settings.DOMAIN + '{node_id}/'

def has_anonymous_link(node, auth):
    """check if the node is anonymous to the user

    :param Node node: Node which the user wants to visit
    :param str link: any view-only link in the current url
    :return bool anonymous: Whether the node is anonymous to the user or not
    """
    view_only_link = auth.private_key or request.args.get('view_only', '').strip('/')
    if not view_only_link:
        return False
    if node.is_public:
        return False
    return any(
        link.anonymous
        for link in node.private_links_active
        if link.key == view_only_link
    )

@unique_on(['name', 'schema_version', '_id'])
class MetaSchema(StoredObject):

    _id = fields.StringField(default=lambda: str(ObjectId()))
    name = fields.StringField()
    schema = fields.DictionaryField()
    category = fields.StringField()

    # Version of the schema to use (e.g. if questions, responses change)
    schema_version = fields.IntegerField()

    @property
    def _config(self):
        return self.schema.get('config', {})

    @property
    def requires_approval(self):
        return self._config.get('requiresApproval', False)

    @property
    def fulfills(self):
        return self._config.get('fulfills', [])

    @property
    def messages(self):
        return self._config.get('messages', {})

    @property
    def requires_consent(self):
        return self._config.get('requiresConsent', False)

def ensure_schema(schema, name, version=1):
    schema_obj = None
    try:
        schema_obj = MetaSchema.find_one(
            Q('name', 'eq', name) &
            Q('schema_version', 'eq', version)
        )
    except NoResultsFound:
        meta_schema = {
            'name': name,
            'schema_version': version,
            'schema': schema,
        }
        schema_obj = MetaSchema(**meta_schema)
    else:
        schema_obj.schema = schema
    schema_obj.save()
    return schema_obj


def ensure_schemas():
    """Import meta-data schemas from JSON to database if not already loaded
    """
    for schema in OSF_META_SCHEMAS:
        ensure_schema(schema, schema['name'], version=schema.get('version', 1))


class MetaData(GuidStoredObject):

    _id = fields.StringField(primary=True)

    target = fields.AbstractForeignField(backref='metadata')
    data = fields.DictionaryField()

    date_created = fields.DateTimeField(auto_now_add=datetime.datetime.utcnow)
    date_modified = fields.DateTimeField(auto_now=datetime.datetime.utcnow)


def validate_comment_reports(value, *args, **kwargs):
    for key, val in value.iteritems():
        if not User.load(key):
            raise ValidationValueError('Keys must be user IDs')
        if not isinstance(val, dict):
            raise ValidationTypeError('Values must be dictionaries')
        if 'category' not in val or 'text' not in val:
            raise ValidationValueError(
                'Values must include `category` and `text` keys'
            )


class Comment(GuidStoredObject):

    _id = fields.StringField(primary=True)

    user = fields.ForeignField('user', required=True, backref='commented')
    node = fields.ForeignField('node', required=True, backref='comment_owner')
    target = fields.AbstractForeignField(required=True, backref='commented')

    date_created = fields.DateTimeField(auto_now_add=datetime.datetime.utcnow)
    date_modified = fields.DateTimeField(auto_now=datetime.datetime.utcnow)
    modified = fields.BooleanField(default=False)

    is_deleted = fields.BooleanField(default=False)
    content = fields.StringField()

    # Dictionary field mapping user IDs to dictionaries of report details:
    # {
    #   'icpnw': {'category': 'hate', 'message': 'offensive'},
    #   'cdi38': {'category': 'spam', 'message': 'godwins law'},
    # }
    reports = fields.DictionaryField(validate=validate_comment_reports)

    # For Django compatibility
    @property
    def pk(self):
        return self._id

    @property
    def absolute_api_v2_url(self):
        return absolute_reverse('comments:comment-detail', kwargs={'comment_id': self._id})

    # used by django and DRF
    def get_absolute_url(self):
        return self.absolute_api_v2_url

    def get_content(self, auth):
        """ Returns the comment content if the user is allowed to see it. Deleted comments
        can only be viewed by the user who created the comment."""
        if (not auth or auth.user.is_anonymous()) and not self.node.is_public:
            raise PermissionsError

        if self.is_deleted and (((not auth or auth.user.is_anonymous()) and self.node.is_public)
                                or (auth and not auth.user.is_anonymous() and self.user._id != auth.user._id)):
            return None

        return self.content

    @classmethod
    def find_unread(cls, user, node):
        default_timestamp = datetime.datetime(1970, 1, 1, 12, 0, 0)
        n_unread = 0
        if node.is_contributor(user):
            view_timestamp = user.comments_viewed_timestamp.get(node._id, default_timestamp)
            n_unread = Comment.find(Q('node', 'eq', node) &
                                    Q('user', 'ne', user) &
                                    Q('date_created', 'gt', view_timestamp) &
                                    Q('date_modified', 'gt', view_timestamp)).count()
        return n_unread

    @classmethod
    def create(cls, auth, **kwargs):
        comment = cls(**kwargs)
        comment.save()

        comment.node.add_log(
            NodeLog.COMMENT_ADDED,
            {
                'project': comment.node.parent_id,
                'node': comment.node._id,
                'user': comment.user._id,
                'comment': comment._id,
            },
            auth=auth,
            save=False,
        )

        comment.node.save()

        return comment

    def edit(self, content, auth, save=False):
        self.content = content
        self.modified = True
        self.node.add_log(
            NodeLog.COMMENT_UPDATED,
            {
                'project': self.node.parent_id,
                'node': self.node._id,
                'user': self.user._id,
                'comment': self._id,
            },
            auth=auth,
            save=False,
        )
        if save:
            self.save()

    def delete(self, auth, save=False):
        self.is_deleted = True
        self.node.add_log(
            NodeLog.COMMENT_REMOVED,
            {
                'project': self.node.parent_id,
                'node': self.node._id,
                'user': self.user._id,
                'comment': self._id,
            },
            auth=auth,
            save=False,
        )
        if save:
            self.save()

    def undelete(self, auth, save=False):
        self.is_deleted = False
        self.node.add_log(
            NodeLog.COMMENT_ADDED,
            {
                'project': self.node.parent_id,
                'node': self.node._id,
                'user': self.user._id,
                'comment': self._id,
            },
            auth=auth,
            save=False,
        )
        if save:
            self.save()

    def report_abuse(self, user, save=False, **kwargs):
        """Report that a comment is abuse.

        :param User user: User submitting the report
        :param bool save: Save changes
        :param dict kwargs: Report details
        :raises: ValueError if the user submitting abuse is the same as the
            user who posted the comment
        """
        if user == self.user:
            raise ValueError
        self.reports[user._id] = kwargs
        if save:
            self.save()

    def unreport_abuse(self, user, save=False):
        """Revoke report of abuse.

        :param User user: User who submitted the report
        :param bool save: Save changes
        :raises: ValueError if user has not reported comment as abuse
        """
        try:
            self.reports.pop(user._id)
        except KeyError:
            raise ValueError('User has not reported comment as abuse')

        if save:
            self.save()


@unique_on(['params.node', '_id'])
class NodeLog(StoredObject):

    _id = fields.StringField(primary=True, default=lambda: str(ObjectId()))

    date = fields.DateTimeField(default=datetime.datetime.utcnow, index=True)
    action = fields.StringField(index=True)
    params = fields.DictionaryField()
    should_hide = fields.BooleanField(default=False)

    was_connected_to = fields.ForeignField('node', list=True)

    user = fields.ForeignField('user', index=True)
    foreign_user = fields.StringField()

    DATE_FORMAT = '%m/%d/%Y %H:%M UTC'

    # Log action constants -- NOTE: templates stored in log_templates.mako
    CREATED_FROM = 'created_from'

    PROJECT_CREATED = 'project_created'
    PROJECT_REGISTERED = 'project_registered'
    PROJECT_DELETED = 'project_deleted'

    NODE_CREATED = 'node_created'
    NODE_FORKED = 'node_forked'
    NODE_REMOVED = 'node_removed'

    POINTER_CREATED = 'pointer_created'
    POINTER_FORKED = 'pointer_forked'
    POINTER_REMOVED = 'pointer_removed'

    WIKI_UPDATED = 'wiki_updated'
    WIKI_DELETED = 'wiki_deleted'
    WIKI_RENAMED = 'wiki_renamed'

    MADE_WIKI_PUBLIC = 'made_wiki_public'
    MADE_WIKI_PRIVATE = 'made_wiki_private'

    CONTRIB_ADDED = 'contributor_added'
    CONTRIB_REMOVED = 'contributor_removed'
    CONTRIB_REORDERED = 'contributors_reordered'

    PERMISSIONS_UPDATED = 'permissions_updated'

    MADE_PRIVATE = 'made_private'
    MADE_PUBLIC = 'made_public'

    TAG_ADDED = 'tag_added'
    TAG_REMOVED = 'tag_removed'

    EDITED_TITLE = 'edit_title'
    EDITED_DESCRIPTION = 'edit_description'
    CHANGED_LICENSE = 'license_changed'

    UPDATED_FIELDS = 'updated_fields'

    FILE_MOVED = 'addon_file_moved'
    FILE_COPIED = 'addon_file_copied'
    FILE_RENAMED = 'addon_file_renamed'

    FOLDER_CREATED = 'folder_created'

    FILE_ADDED = 'file_added'
    FILE_UPDATED = 'file_updated'
    FILE_REMOVED = 'file_removed'
    FILE_RESTORED = 'file_restored'

    ADDON_ADDED = 'addon_added'
    ADDON_REMOVED = 'addon_removed'
    COMMENT_ADDED = 'comment_added'
    COMMENT_REMOVED = 'comment_removed'
    COMMENT_UPDATED = 'comment_updated'

    CITATION_ADDED = 'citation_added'
    CITATION_EDITED = 'citation_edited'
    CITATION_REMOVED = 'citation_removed'

    MADE_CONTRIBUTOR_VISIBLE = 'made_contributor_visible'
    MADE_CONTRIBUTOR_INVISIBLE = 'made_contributor_invisible'

    EXTERNAL_IDS_ADDED = 'external_ids_added'

    EMBARGO_APPROVED = 'embargo_approved'
    EMBARGO_CANCELLED = 'embargo_cancelled'
    EMBARGO_COMPLETED = 'embargo_completed'
    EMBARGO_INITIATED = 'embargo_initiated'
    RETRACTION_APPROVED = 'retraction_approved'
    RETRACTION_CANCELLED = 'retraction_cancelled'
    RETRACTION_INITIATED = 'retraction_initiated'

    REGISTRATION_APPROVAL_CANCELLED = 'registration_cancelled'
    REGISTRATION_APPROVAL_INITIATED = 'registration_initiated'
    REGISTRATION_APPROVAL_APPROVED = 'registration_approved'

    actions = [CREATED_FROM, PROJECT_CREATED, PROJECT_REGISTERED, PROJECT_DELETED, NODE_CREATED, NODE_FORKED, NODE_REMOVED, POINTER_CREATED, POINTER_FORKED, POINTER_REMOVED, WIKI_UPDATED, WIKI_DELETED, WIKI_RENAMED, MADE_WIKI_PUBLIC, MADE_WIKI_PRIVATE, CONTRIB_ADDED, CONTRIB_REMOVED, CONTRIB_REORDERED, PERMISSIONS_UPDATED, MADE_PRIVATE, MADE_PUBLIC, TAG_ADDED, TAG_REMOVED, EDITED_TITLE, EDITED_DESCRIPTION, UPDATED_FIELDS, FILE_MOVED, FILE_COPIED, FOLDER_CREATED, FILE_ADDED, FILE_UPDATED, FILE_REMOVED, FILE_RESTORED, ADDON_ADDED, ADDON_REMOVED, COMMENT_ADDED, COMMENT_REMOVED, COMMENT_UPDATED, MADE_CONTRIBUTOR_VISIBLE, MADE_CONTRIBUTOR_INVISIBLE, EXTERNAL_IDS_ADDED, EMBARGO_APPROVED, EMBARGO_CANCELLED, EMBARGO_COMPLETED, EMBARGO_INITIATED, RETRACTION_APPROVED, RETRACTION_CANCELLED, RETRACTION_INITIATED, REGISTRATION_APPROVAL_CANCELLED, REGISTRATION_APPROVAL_INITIATED, REGISTRATION_APPROVAL_APPROVED, CITATION_ADDED, CITATION_EDITED, CITATION_REMOVED]

    def __repr__(self):
        return ('<NodeLog({self.action!r}, params={self.params!r}) '
                'with id {self._id!r}>').format(self=self)

    # For Django compatibility
    @property
    def pk(self):
        return self._id

    @property
    def node(self):
        """Return the :class:`Node` associated with this log."""
        return (
            Node.load(self.params.get('node')) or
            Node.load(self.params.get('project'))
        )

    @property
    def tz_date(self):
        '''Return the timezone-aware date.
        '''
        # Date should always be defined, but a few logs in production are
        # missing dates; return None and log error if date missing
        if self.date:
            return self.date.replace(tzinfo=pytz.UTC)
        logger.error('Date missing on NodeLog {}'.format(self._primary_key))

    @property
    def formatted_date(self):
        '''Return the timezone-aware, ISO-formatted string representation of
        this log's date.
        '''
        if self.tz_date:
            return self.tz_date.isoformat()

    def resolve_node(self, node):
        """A single `NodeLog` record may be attached to multiple `Node` records
        (parents, forks, registrations, etc.), so the node that the log refers
        to may not be the same as the node the user is viewing. Use
        `resolve_node` to determine the relevant node to use for permission
        checks.

        :param Node node: Node being viewed
        """
        if self.node == node or self.node in node.nodes:
            return self.node
        if node.is_fork_of(self.node) or node.is_registration_of(self.node):
            return node
        for child in node.nodes:
            if child.is_fork_of(self.node) or node.is_registration_of(self.node):
                return child
        return False

    def can_view(self, node, auth):
        node_to_check = self.resolve_node(node)
        if node_to_check:
            return node_to_check.can_view(auth)
        return False

    def _render_log_contributor(self, contributor, anonymous=False):
        user = User.load(contributor)
        if not user:
            # Handle legacy non-registered users, which were
            # represented as a dict
            if isinstance(contributor, dict):
                if 'nr_name' in contributor:
                    return {
                        'fullname': contributor['nr_name'],
                        'registered': False,
                    }
            return None
        if self.node:
            fullname = user.display_full_name(node=self.node)
        else:
            fullname = user.fullname
        return {
            'id': privacy_info_handle(user._primary_key, anonymous),
            'fullname': privacy_info_handle(fullname, anonymous, name=True),
            'registered': user.is_registered,
        }


class Tag(StoredObject):

    _id = fields.StringField(primary=True, validate=MaxLengthValidator(128))

    def __repr__(self):
        return '<Tag() with id {self._id!r}>'.format(self=self)

    @property
    def url(self):
        return '/search/?tags={}'.format(self._id)


class Pointer(StoredObject):
    """A link to a Node. The Pointer delegates all but a few methods to its
    contained Node. Forking and registration are overridden such that the
    link is cloned, but its contained Node is not.
    """
    #: Whether this is a pointer or not
    primary = False

    _id = fields.StringField()
    node = fields.ForeignField('node', backref='_pointed')

    _meta = {'optimistic': True}

    def _clone(self):
        if self.node:
            clone = self.clone()
            clone.node = self.node
            clone.save()
            return clone

    def fork_node(self, *args, **kwargs):
        return self._clone()

    def register_node(self, *args, **kwargs):
        return self._clone()

    def use_as_template(self, *args, **kwargs):
        return self._clone()

    def resolve(self):
        return self.node

    def __getattr__(self, item):
        """Delegate attribute access to the node being pointed to."""
        # Prevent backref lookups from being overriden by proxied node
        try:
            return super(Pointer, self).__getattr__(item)
        except AttributeError:
            pass
        if self.node:
            return getattr(self.node, item)
        raise AttributeError(
            'Pointer object has no attribute {0}'.format(
                item
            )
        )


def get_pointer_parent(pointer):
    """Given a `Pointer` object, return its parent node.
    """
    # The `parent_node` property of the `Pointer` schema refers to the parents
    # of the pointed-at `Node`, not the parents of the `Pointer`; use the
    # back-reference syntax to find the parents of the `Pointer`.
    parent_refs = pointer.node__parent
    assert len(parent_refs) == 1, 'Pointer must have exactly one parent.'
    return parent_refs[0]


def validate_category(value):
    """Validator for Node#category. Makes sure that the value is one of the
    categories defined in CATEGORY_MAP.
    """
    if value not in Node.CATEGORY_MAP.keys():
        raise ValidationValueError('Invalid value for category.')
    return True


def validate_title(value):
    """Validator for Node#title. Makes sure that the value exists and is not
    above 200 characters.
    """
    if value is None or not value.strip():
        raise ValidationValueError('Title cannot be blank.')

    value = sanitize.strip_html(value)

    if value is None or not value.strip():
        raise ValidationValueError('Invalid title.')

    if len(value) > 200:
        raise ValidationValueError('Title cannot exceed 200 characters.')

    return True


def validate_user(value):
    if value != {}:
        user_id = value.iterkeys().next()
        if User.find(Q('_id', 'eq', user_id)).count() != 1:
            raise ValidationValueError('User does not exist.')
    return True


class NodeUpdateError(Exception):
    def __init__(self, reason, key, *args, **kwargs):
        super(NodeUpdateError, self).__init__(*args, **kwargs)
        self.key = key
        self.reason = reason


class Node(GuidStoredObject, AddonModelMixin, IdentifierMixin):

    #: Whether this is a pointer or not
    primary = True

    __indices__ = [{
        'unique': False,
        'key_or_list': [
            ('tags.$', pymongo.ASCENDING),
            ('is_public', pymongo.ASCENDING),
            ('is_deleted', pymongo.ASCENDING),
        ]
    }]

    # Node fields that trigger an update to Solr on save
    SOLR_UPDATE_FIELDS = {
        'title',
        'category',
        'description',
        'visible_contributor_ids',
        'tags',
        'is_fork',
        'is_registration',
        'retraction',
        'embargo',
        'is_public',
        'is_deleted',
        'wiki_pages_current',
        'is_retracted',
        'node_license',
    }

    # Maps category identifier => Human-readable representation for use in
    # titles, menus, etc.
    # Use an OrderedDict so that menu items show in the correct order
    CATEGORY_MAP = OrderedDict([
        ('', 'Uncategorized'),
        ('project', 'Project'),
        ('hypothesis', 'Hypothesis'),
        ('methods and measures', 'Methods and Measures'),
        ('procedure', 'Procedure'),
        ('instrumentation', 'Instrumentation'),
        ('data', 'Data'),
        ('analysis', 'Analysis'),
        ('communication', 'Communication'),
        ('other', 'Other'),
    ])

    # Fields that are writable by Node.update
    WRITABLE_WHITELIST = [
        'title',
        'description',
        'category',
        'is_public',
        'node_license',
    ]

    # Named constants
    PRIVATE = 'private'
    PUBLIC = 'public'

    _id = fields.StringField(primary=True)

    date_created = fields.DateTimeField(auto_now_add=datetime.datetime.utcnow, index=True)

    # Privacy
    is_public = fields.BooleanField(default=False, index=True)

    # User mappings
    permissions = fields.DictionaryField()
    visible_contributor_ids = fields.StringField(list=True)

    # Project Organization
    is_dashboard = fields.BooleanField(default=False, index=True)
    is_folder = fields.BooleanField(default=False, index=True)

    # Expanded: Dictionary field mapping user IDs to expand state of this node:
    # {
    #   'icpnw': True,
    #   'cdi38': False,
    # }
    expanded = fields.DictionaryField(default={}, validate=validate_user)

    is_deleted = fields.BooleanField(default=False, index=True)
    deleted_date = fields.DateTimeField(index=True)

    is_registration = fields.BooleanField(default=False, index=True)
    registered_date = fields.DateTimeField(index=True)
    registered_user = fields.ForeignField('user', backref='registered')

    # A list of all MetaSchemas for which this Node has registered_meta
    registered_schema = fields.ForeignField('metaschema', backref='registered', list=True, default=list)
    # A set of <metaschema._id>: <schema> pairs, where <schema> is a
    # flat set of <question_id>: <response> pairs-- these quesiton ids_above
    # map the the ids in the registrations MetaSchema (see registered_schema).
    # {
    #   <question_id>: {
    #     'value': <value>,
    #     'comments': [
    #       <comment>
    #     ]
    # }
    registered_meta = fields.DictionaryField()
    registration_approval = fields.ForeignField('registrationapproval')
    retraction = fields.ForeignField('retraction')
    embargo = fields.ForeignField('embargo')

    is_fork = fields.BooleanField(default=False, index=True)
    forked_date = fields.DateTimeField(index=True)

    title = fields.StringField(validate=validate_title)
    description = fields.StringField()
    category = fields.StringField(validate=validate_category, index=True)

    node_license = fields.ForeignField('nodelicenserecord')

    # One of 'public', 'private'
    # TODO: Add validator
    comment_level = fields.StringField(default='private')

    wiki_pages_current = fields.DictionaryField()
    wiki_pages_versions = fields.DictionaryField()
    # Dictionary field mapping node wiki page to sharejs private uuid.
    # {<page_name>: <sharejs_id>}
    wiki_private_uuids = fields.DictionaryField()
    file_guid_to_share_uuids = fields.DictionaryField()

    creator = fields.ForeignField('user', backref='created')
    contributors = fields.ForeignField('user', list=True, backref='contributed')
    users_watching_node = fields.ForeignField('user', list=True, backref='watched')

    logs = fields.ForeignField('nodelog', list=True, backref='logged')
    tags = fields.ForeignField('tag', list=True, backref='tagged')

    # Tags for internal use
    system_tags = fields.StringField(list=True)

    nodes = fields.AbstractForeignField(list=True, backref='parent')
    forked_from = fields.ForeignField('node', backref='forked', index=True)
    registered_from = fields.ForeignField('node', backref='registrations', index=True)

    # The node (if any) used as a template for this node's creation
    template_node = fields.ForeignField('node', backref='template_node', index=True)

    piwik_site_id = fields.StringField()

    # Dictionary field mapping user id to a list of nodes in node.nodes which the user has subscriptions for
    # {<User.id>: [<Node._id>, <Node2._id>, ...] }
    child_node_subscriptions = fields.DictionaryField(default=dict)

    alternative_citations = fields.ForeignField('alternativecitation', list=True, backref='citations')

    _meta = {
        'optimistic': True,
    }

    def __init__(self, *args, **kwargs):

        tags = kwargs.pop('tags', [])

        super(Node, self).__init__(*args, **kwargs)

        # Ensure when Node is created with tags through API, tags are added to Tag
        if tags:
            for tag in tags:
                self.add_tag(tag, Auth(self.creator), save=False, log=False)

        if kwargs.get('_is_loaded', False):
            return

        if self.creator:
            self.contributors.append(self.creator)
            self.set_visible(self.creator, visible=True, log=False)

            # Add default creator permissions
            for permission in CREATOR_PERMISSIONS:
                self.add_permission(self.creator, permission, save=False)

    def __repr__(self):
        return ('<Node(title={self.title!r}, category={self.category!r}) '
                'with _id {self._id!r}>').format(self=self)

    # For Django compatibility
    @property
    def pk(self):
        return self._id

    @property
    def license(self):
        node_license = self.node_license
        if not node_license and self.parent_node:
            return self.parent_node.license
        return node_license

    @property
    def category_display(self):
        """The human-readable representation of this node's category."""
        return self.CATEGORY_MAP[self.category]

    # We need the following 2 properties in order to serialize related links in NodeRegistrationSerializer
    @property
    def registered_user_id(self):
        """The ID of the user who registered this node if this is a registration, else None.
        """
        if self.registered_user:
            return self.registered_user._id
        return None

    @property
    def registered_from_id(self):
        """The ID of the user who registered this node if this is a registration, else None.
        """
        if self.registered_from:
            return self.registered_from._id
        return None

    @property
    def sanction(self):
        sanction = self.registration_approval or self.embargo or self.retraction
        if sanction:
            return sanction
        elif self.parent_node:
            return self.parent_node.sanction
        else:
            return None

    @property
    def is_pending_registration(self):
        if not self.is_registration:
            return False
        if self.registration_approval is None:
            if self.parent_node:
                return self.parent_node.is_pending_registration
            return False
        return self.registration_approval.is_pending_approval

    @property
    def is_registration_approved(self):
        if self.registration_approval is None:
            if self.parent_node:
                return self.parent_node.is_registration_approved
            return False
        return self.registration_approval.is_approved

    @property
    def is_retracted(self):
        if self.retraction is None:
            if self.parent_node:
                return self.parent_node.is_retracted
            return False
        return self.retraction.is_approved

    @property
    def is_pending_retraction(self):
        if self.retraction is None:
            if self.parent_node:
                return self.parent_node.is_pending_retraction
            return False
        return self.retraction.is_pending_approval

    @property
    def embargo_end_date(self):
        if self.embargo is None:
            if self.parent_node:
                return self.parent_node.embargo_end_date
            return False
        return self.embargo.embargo_end_date

    @property
    def is_pending_embargo(self):
        if self.embargo is None:
            if self.parent_node:
                return self.parent_node.is_pending_embargo
            return False
        return self.embargo.is_pending_approval

    @property
    def is_pending_embargo_for_existing_registration(self):
        """ Returns True if Node has an Embargo pending approval for an
        existing registrations. This is used specifically to ensure
        registrations pre-dating the Embargo feature do not get deleted if
        their respective Embargo request is rejected.
        """
        if self.embargo is None:
            if self.parent_node:
                return self.parent_node.is_pending_embargo_for_existing_registration
            return False
        return self.embargo.pending_registration

    @property
    def private_links(self):
        return self.privatelink__shared

    @property
    def private_links_active(self):
        return [x for x in self.private_links if not x.is_deleted]

    @property
    def private_link_keys_active(self):
        return [x.key for x in self.private_links if not x.is_deleted]

    @property
    def private_link_keys_deleted(self):
        return [x.key for x in self.private_links if x.is_deleted]

    def path_above(self, auth):
        parents = self.parents
        return '/' + '/'.join([p.title if p.can_view(auth) else '-- private project --' for p in reversed(parents)])

    @property
    def ids_above(self):
        parents = self.parents
        return {p._id for p in parents}

    @property
    def nodes_active(self):
        return [x for x in self.nodes if not x.is_deleted]

    @property
    def draft_registrations_active(self):
        drafts = DraftRegistration.find(
            Q('branched_from', 'eq', self)
        )
        for draft in drafts:
            if not draft.registered_node or draft.registered_node.is_deleted:
                yield draft

    @property
    def has_active_draft_registrations(self):
        try:
            next(self.draft_registrations_active)
        except StopIteration:
            return False
        else:
            return True

    def can_edit(self, auth=None, user=None):
        """Return if a user is authorized to edit this node.
        Must specify one of (`auth`, `user`).

        :param Auth auth: Auth object to check
        :param User user: User object to check
        :returns: Whether user has permission to edit this node.
        """
        if not auth and not user:
            raise ValueError('Must pass either `auth` or `user`')
        if auth and user:
            raise ValueError('Cannot pass both `auth` and `user`')
        user = user or auth.user
        if auth:
            is_api_node = auth.api_node == self
        else:
            is_api_node = False
        return (
            (user and self.has_permission(user, 'write'))
            or is_api_node
        )

    def active_contributors(self, include=lambda n: True):
        for contrib in self.contributors:
            if contrib.is_active and include(contrib):
                yield contrib

    def is_admin_parent(self, user):
        if self.has_permission(user, 'admin', check_parent=False):
            return True
        if self.parent_node:
            return self.parent_node.is_admin_parent(user)
        return False

    def can_view(self, auth):
        if not auth and not self.is_public:
            return False

        return (
            self.is_public or
            (auth.user and self.has_permission(auth.user, 'read')) or
            auth.private_key in self.private_link_keys_active or
            self.is_admin_parent(auth.user)
        )

    def is_expanded(self, user=None):
        """Return if a user is has expanded the folder in the dashboard view.
        Must specify one of (`auth`, `user`).

        :param User user: User object to check
        :returns: Boolean if the folder is expanded.
        """
        if user._id in self.expanded:
            return self.expanded[user._id]
        else:
            return False

    def expand(self, user=None):
        self.expanded[user._id] = True
        self.save()

    def collapse(self, user=None):
        self.expanded[user._id] = False
        self.save()

    def is_derived_from(self, other, attr):
        derived_from = getattr(self, attr)
        while True:
            if derived_from is None:
                return False
            if derived_from == other:
                return True
            derived_from = getattr(derived_from, attr)

    def is_fork_of(self, other):
        return self.is_derived_from(other, 'forked_from')

    def is_registration_of(self, other):
        return self.is_derived_from(other, 'registered_from')

    @property
    def forks(self):
        """List of forks of this node"""
        return list(self.node__forked.find(Q('is_deleted', 'eq', False) &
                                           Q('is_registration', 'ne', True)))

    def add_permission(self, user, permission, save=False):
        """Grant permission to a user.

        :param User user: User to grant permission to
        :param str permission: Permission to grant
        :param bool save: Save changes
        :raises: ValueError if user already has permission
        """
        if user._id not in self.permissions:
            self.permissions[user._id] = [permission]
        else:
            if permission in self.permissions[user._id]:
                raise ValueError('User already has permission {0}'.format(permission))
            self.permissions[user._id].append(permission)
        if save:
            self.save()

    def remove_permission(self, user, permission, save=False):
        """Revoke permission from a user.

        :param User user: User to revoke permission from
        :param str permission: Permission to revoke
        :param bool save: Save changes
        :raises: ValueError if user does not have permission
        """
        try:
            self.permissions[user._id].remove(permission)
        except (KeyError, ValueError):
            raise ValueError('User does not have permission {0}'.format(permission))
        if save:
            self.save()

    def clear_permission(self, user, save=False):
        """Clear all permissions for a user.

        :param User user: User to revoke permission from
        :param bool save: Save changes
        :raises: ValueError if user not in permissions
        """
        try:
            self.permissions.pop(user._id)
        except KeyError:
            raise ValueError(
                'User {0} not in permissions list for node {1}'.format(
                    user._id, self._id,
                )
            )
        if save:
            self.save()

    def set_permissions(self, user, permissions, save=False):
        self.permissions[user._id] = permissions
        if save:
            self.save()

    def has_permission(self, user, permission, check_parent=True):
        """Check whether user has permission.

        :param User user: User to test
        :param str permission: Required permission
        :returns: User has required permission
        """
        if user is None:
            logger.warn('User is ``None``.')
            return False
        if permission in self.permissions.get(user._id, []):
            return True
        if permission == 'read' and check_parent:
            return self.is_admin_parent(user)
        return False

    def has_permission_on_children(self, user, permission):
        """Checks if the given user has a given permission on any child nodes
            that are not registrations or deleted
        """
        if self.has_permission(user, permission):
            return True

        for node in self.nodes:
            if not node.primary or node.is_deleted:
                continue

            if node.has_permission_on_children(user, permission):
                return True

        return False

    def has_addon_on_children(self, addon):
        """Checks if a given node has a specific addon on child nodes
            that are not registrations or deleted
        """
        if self.has_addon(addon):
            return True

        for node in self.nodes:
            if not node.primary or node.is_deleted:
                continue

            if node.has_addon_on_children(addon):
                return True

        return False

    def get_permissions(self, user):
        """Get list of permissions for user.

        :param User user: User to check
        :returns: List of permissions
        :raises: ValueError if user not found in permissions
        """
        return self.permissions.get(user._id, [])

    def adjust_permissions(self):
        for key in self.permissions.keys():
            if key not in self.contributors:
                self.permissions.pop(key)

    @property
    def visible_contributors(self):
        return [
            User.load(_id)
            for _id in self.visible_contributor_ids
        ]

    @property
    def parents(self):
        if self.parent_node:
            return [self.parent_node] + self.parent_node.parents
        return []

    @property
    def admin_contributor_ids(self, contributors=None):
        contributor_ids = self.contributors._to_primary_keys()
        admin_ids = set()
        for parent in self.parents:
            admins = [
                user for user, perms in parent.permissions.iteritems()
                if 'admin' in perms
            ]
            admin_ids.update(set(admins).difference(contributor_ids))
        return admin_ids

    @property
    def admin_contributors(self):
        return sorted(
            [User.load(_id) for _id in self.admin_contributor_ids],
            key=lambda user: user.family_name,
        )

    def get_visible(self, user):
        if not self.is_contributor(user):
            raise ValueError(u'User {0} not in contributors'.format(user))
        return user._id in self.visible_contributor_ids

    def update_visible_ids(self, save=False):
        """Update the order of `visible_contributor_ids`. Updating on making
        a contributor visible is more efficient than recomputing order on
        accessing `visible_contributors`.
        """
        self.visible_contributor_ids = [
            contributor._id
            for contributor in self.contributors
            if contributor._id in self.visible_contributor_ids
        ]
        if save:
            self.save()

    def set_visible(self, user, visible, log=True, auth=None, save=False):
        if not self.is_contributor(user):
            raise ValueError(u'User {0} not in contributors'.format(user))
        if visible and user._id not in self.visible_contributor_ids:
            self.visible_contributor_ids.append(user._id)
            self.update_visible_ids(save=False)
        elif not visible and user._id in self.visible_contributor_ids:
            if len(self.visible_contributor_ids) == 1:
                raise ValueError('Must have at least one visible contributor')
            self.visible_contributor_ids.remove(user._id)
        else:
            return
        message = (
            NodeLog.MADE_CONTRIBUTOR_VISIBLE
            if visible
            else NodeLog.MADE_CONTRIBUTOR_INVISIBLE
        )
        if log:
            self.add_log(
                message,
                params={
                    'parent': self.parent_id,
                    'node': self._id,
                    'contributors': [user._id],
                },
                auth=auth,
                save=False,
            )
        if save:
            self.save()

    def can_comment(self, auth):
        if self.comment_level == 'public':
            return auth.logged_in and (
                self.is_public or
                (auth.user and self.has_permission(auth.user, 'read'))
            )
        return self.is_contributor(auth.user)

    def set_node_license(self, license_id, year, copyright_holders, auth, save=True):
        if not self.has_permission(auth.user, ADMIN):
            raise PermissionsError("Only admins can change a project's license.")
        try:
            node_license = NodeLicense.find_one(
                Q('id', 'eq', license_id)
            )
        except NoResultsFound:
            raise NodeStateError("Trying to update a Node with an invalid license.")
        record = self.node_license
        if record is None:
            record = NodeLicenseRecord(
                node_license=node_license
            )
        record.node_license = node_license
        record.year = year
        record.copyright_holders = copyright_holders or []
        record.save()
        self.node_license = record
        self.add_log(
            action=NodeLog.CHANGED_LICENSE,
            params={
                'parent_node': self.parent_id,
                'node': self._primary_key,
                'new_license': node_license.name
            },
            auth=auth,
            save=False,
        )
        if save:
            self.save()

    def update(self, fields, auth=None, save=True):
        """Update the node with the given fields.

        :param dict fields: Dictionary of field_name:value pairs.
        :param Auth auth: Auth object for the user making the update.
        :param bool save: Whether to save after updating the object.
        """
        if self.is_registration:
            raise NodeUpdateError(reason="Registered content cannot be updated")
        if not fields:  # Bail out early if there are no fields to update
            return False
        values = {}
        for key, value in fields.iteritems():
            if key not in self.WRITABLE_WHITELIST:
                continue
            # Title and description have special methods for logging purposes
            if key == 'title':
                self.set_title(title=value, auth=auth, save=False)
            elif key == 'description':
                self.set_description(description=value, auth=auth, save=False)
            elif key == 'is_public':
                self.set_privacy(
                    Node.PUBLIC if value else Node.PRIVATE,
                    auth=auth,
                    log=True,
                    save=False
                )
            elif key == 'node_license':
                self.set_node_license(
                    value.get('id'),
                    value.get('year'),
                    value.get('copyright_holders'),
                    auth,
                    save=False
                )
            else:
                with warnings.catch_warnings():
                    try:
                        # This is in place because historically projects and components
                        # live on different ElasticSearch indexes, and at the time of Node.save
                        # there is no reliable way to check what the old Node.category
                        # value was. When the cateogory changes it is possible to have duplicate/dead
                        # search entries, so always delete the ES doc on categoryt change
                        # TODO: consolidate Node indexes into a single index, refactor search
                        if key == 'category':
                            self.delete_search_entry()
                        ###############
                        old_value = getattr(self, key)
                        if old_value != value:
                            values[key] = {
                                'old': old_value,
                                'new': value,
                            }
                            setattr(self, key, value)
                    except AttributeError:
                        raise NodeUpdateError(reason="Invalid value for attribute '{0}'".format(key), key=key)
                    except warnings.Warning:
                        raise NodeUpdateError(reason="Attribute '{0}' doesn't exist on the Node class".format(key), key=key)
        if save:
            updated = self.save()
        else:
            updated = []
        for key in values:
            values[key]['new'] = getattr(self, key)
        if values:
            self.add_log(
                NodeLog.UPDATED_FIELDS,
                params={
                    'node': self._id,
                    'updated_fields': {
                        key: {
                            'old': values[key]['old'],
                            'new': values[key]['new']
                        }
                        for key in values
                    }
                },
                auth=auth)
        return updated

    def save(self, *args, **kwargs):
        update_piwik = kwargs.pop('update_piwik', True)
        self.adjust_permissions()

        first_save = not self._is_loaded

        if first_save and self.is_dashboard:
            existing_dashboards = self.creator.node__contributed.find(
                Q('is_dashboard', 'eq', True)
            )
            if existing_dashboards.count() > 0:
                raise NodeStateError("Only one dashboard allowed per user.")

        is_original = not self.is_registration and not self.is_fork
        if 'suppress_log' in kwargs.keys():
            suppress_log = kwargs['suppress_log']
            del kwargs['suppress_log']
        else:
            suppress_log = False

        saved_fields = super(Node, self).save(*args, **kwargs)

        if first_save and is_original and not suppress_log:
            # TODO: This logic also exists in self.use_as_template()
            for addon in settings.ADDONS_AVAILABLE:
                if 'node' in addon.added_default:
                    self.add_addon(addon.short_name, auth=None, log=False)

            # Define log fields for non-component project
            log_action = NodeLog.PROJECT_CREATED
            log_params = {
                'node': self._primary_key,
            }

            if getattr(self, 'parent', None):
                # Append log to parent
                self.parent.nodes.append(self)
                self.parent.save()
                log_params.update({'parent_node': self.parent._primary_key})

            # Add log with appropriate fields
            self.add_log(
                log_action,
                params=log_params,
                auth=Auth(user=self.creator),
                log_date=self.date_created,
                save=True,
            )

        # Only update Solr if at least one stored field has changed, and if
        # public or privacy setting has changed
        need_update = bool(self.SOLR_UPDATE_FIELDS.intersection(saved_fields))
        if not self.is_public:
            if first_save or 'is_public' not in saved_fields:
                need_update = False
        if self.is_folder or self.archiving:
            need_update = False
        if need_update:
            self.update_search()

        if 'node_license' in saved_fields:
            children = [c for c in self.get_descendants_recursive(
                include=lambda n: n.node_license is None
            )]
            # this returns generator, that would get unspooled anyways
            if children:
                Node.bulk_update_search(children)

        # This method checks what has changed.
        if settings.PIWIK_HOST and update_piwik:
            piwik_tasks.update_node(self._id, saved_fields)

        # Return expected value for StoredObject::save
        return saved_fields

    ######################################
    # Methods that return a new instance #
    ######################################

    def use_as_template(self, auth, changes=None, top_level=True):
        """Create a new project, using an existing project as a template.

        :param auth: The user to be assigned as creator
        :param changes: A dictionary of changes, keyed by node id, which
                        override the attributes of the template project or its
                        children.
        :return: The `Node` instance created.
        """
        changes = changes or dict()

        # build the dict of attributes to change for the new node
        try:
            attributes = changes[self._id]
            # TODO: explicitly define attributes which may be changed.
        except (AttributeError, KeyError):
            attributes = dict()

        new = self.clone()

        # clear permissions, which are not cleared by the clone method
        new.permissions = {}
        new.visible_contributor_ids = []

        # Clear quasi-foreign fields
        new.wiki_pages_current = {}
        new.wiki_pages_versions = {}
        new.wiki_private_uuids = {}
        new.file_guid_to_share_uuids = {}

        # set attributes which may be overridden by `changes`
        new.is_public = False
        new.description = None

        # apply `changes`
        for attr, val in attributes.iteritems():
            setattr(new, attr, val)

        # set attributes which may NOT be overridden by `changes`
        new.creator = auth.user
        new.template_node = self
        new.add_contributor(contributor=auth.user, permissions=CREATOR_PERMISSIONS, log=False, save=False)
        new.is_fork = False
        new.is_registration = False
        new.piwik_site_id = None
        new.node_license = self.license.copy() if self.license else None

        # If that title hasn't been changed, apply the default prefix (once)
        if (new.title == self.title
                and top_level
                and language.TEMPLATED_FROM_PREFIX not in new.title):
            new.title = ''.join((language.TEMPLATED_FROM_PREFIX, new.title, ))

        # Slight hack - date_created is a read-only field.
        new._fields['date_created'].__set__(
            new,
            datetime.datetime.utcnow(),
            safe=True
        )

        new.save(suppress_log=True)

        # Log the creation
        new.add_log(
            NodeLog.CREATED_FROM,
            params={
                'node': new._primary_key,
                'template_node': {
                    'id': self._primary_key,
                    'url': self.url,
                    'title': self.title,
                },
            },
            auth=auth,
            log_date=new.date_created,
            save=False,
        )

        # add mandatory addons
        # TODO: This logic also exists in self.save()
        for addon in settings.ADDONS_AVAILABLE:
            if 'node' in addon.added_default:
                new.add_addon(addon.short_name, auth=None, log=False)

        # deal with the children of the node, if any
        new.nodes = [
            x.use_as_template(auth, changes, top_level=False)
            for x in self.nodes
            if x.can_view(auth)
        ]

        new.save()
        return new

    ############
    # Pointers #
    ############

    def add_pointer(self, node, auth, save=True):
        """Add a pointer to a node.

        :param Node node: Node to add
        :param Auth auth: Consolidated authorization
        :param bool save: Save changes
        :return: Created pointer
        """
        # Fail if node already in nodes / pointers. Note: cast node and node
        # to primary keys to test for conflicts with both nodes and pointers
        # contained in `self.nodes`.
        if node._id in self.node_ids:
            raise ValueError(
                'Pointer to node {0} already in list'.format(node._id)
            )

        if self.is_registration:
            raise NodeStateError('Cannot add a pointer to a registration')

        # If a folder, prevent more than one pointer to that folder. This will prevent infinite loops on the Dashboard.
        # Also, no pointers to the dashboard project, which could cause loops as well.
        already_pointed = node.pointed
        if node.is_folder and len(already_pointed) > 0:
            raise ValueError(
                'Pointer to folder {0} already exists. Only one pointer to any given folder allowed'.format(node._id)
            )
        if node.is_dashboard:
            raise ValueError(
                'Pointer to dashboard ({0}) not allowed.'.format(node._id)
            )

        # Append pointer
        pointer = Pointer(node=node)
        pointer.save()
        self.nodes.append(pointer)

        # Add log
        self.add_log(
            action=NodeLog.POINTER_CREATED,
            params={
                'parent_node': self.parent_id,
                'node': self._primary_key,
                'pointer': {
                    'id': pointer.node._id,
                    'url': pointer.node.url,
                    'title': pointer.node.title,
                    'category': pointer.node.category,
                },
            },
            auth=auth,
            save=False,
        )

        # Optionally save changes
        if save:
            self.save()

        return pointer

    def rm_pointer(self, pointer, auth):
        """Remove a pointer.

        :param Pointer pointer: Pointer to remove
        :param Auth auth: Consolidated authorization
        """
        if pointer not in self.nodes:
            raise ValueError('Node link does not belong to the requested node.')

        # Remove `Pointer` object; will also remove self from `nodes` list of
        # parent node
        Pointer.remove_one(pointer)

        # Add log
        self.add_log(
            action=NodeLog.POINTER_REMOVED,
            params={
                'parent_node': self.parent_id,
                'node': self._primary_key,
                'pointer': {
                    'id': pointer.node._id,
                    'url': pointer.node.url,
                    'title': pointer.node.title,
                    'category': pointer.node.category,
                },
            },
            auth=auth,
            save=False,
        )

    @property
    def node_ids(self):
        return [
            node._id if node.primary else node.node._id
            for node in self.nodes
        ]

    @property
    def nodes_primary(self):
        return [
            node
            for node in self.nodes
            if node.primary
        ]

    def node_and_primary_descendants(self):
        """Return an iterator for a node and all of its primary (non-pointer) descendants.

        :param node Node: target Node
        """
        return itertools.chain([self], self.get_descendants_recursive(lambda n: n.primary))

    @property
    def depth(self):
        return len(self.parents)

    def next_descendants(self, auth, condition=lambda auth, node: True):
        """
        Recursively find the first set of descedants under a given node that meet a given condition

        returns a list of [(node, [children]), ...]
        """
        ret = []
        for node in self.nodes:
            if condition(auth, node):
                # base case
                ret.append((node, []))
            else:
                ret.append((node, node.next_descendants(auth, condition)))
        ret = [item for item in ret if item[1] or condition(auth, item[0])]  # prune empty branches
        return ret

    def get_descendants_recursive(self, include=lambda n: True):
        for node in self.nodes:
            if include(node):
                yield node
            if node.primary:
                for descendant in node.get_descendants_recursive(include):
                    if include(descendant):
                        yield descendant

    def get_aggregate_logs_query(self, auth):
        ids = [self._id] + [n._id
                            for n in self.get_descendants_recursive()
                            if n.can_view(auth)]
        query = Q('__backrefs.logged.node.logs', 'in', ids) & Q('should_hide', 'ne', True)
        return query

    def get_aggregate_logs_queryset(self, auth):
        query = self.get_aggregate_logs_query(auth)
        return NodeLog.find(query).sort('-_id')

    @property
    def nodes_pointer(self):
        return [
            node
            for node in self.nodes
            if not node.primary
        ]

    @property
    def has_pointers_recursive(self):
        """Recursively checks whether the current node or any of its nodes
        contains a pointer.
        """
        if self.nodes_pointer:
            return True
        for node in self.nodes_primary:
            if node.has_pointers_recursive:
                return True
        return False

    @property
    def pointed(self):
        return getattr(self, '_pointed', [])

    def pointing_at(self, pointed_node_id):
        """This node is pointed at another node.

        :param Node pointed_node_id: The node id of the node being pointed at.
        :return: pointer_id
        """
        for pointer in self.nodes_pointer:
            node_id = pointer.node._id
            if node_id == pointed_node_id:
                return pointer._id
        return None

    def get_points(self, folders=False, deleted=False, resolve=True):
        ret = []
        for each in self.pointed:
            pointer_node = get_pointer_parent(each)
            if not folders and pointer_node.is_folder:
                continue
            if not deleted and pointer_node.is_deleted:
                continue
            if resolve:
                ret.append(pointer_node)
            else:
                ret.append(each)
        return ret

    def resolve(self):
        return self

    def fork_pointer(self, pointer, auth, save=True):
        """Replace a pointer with a fork. If the pointer points to a project,
        fork the project and replace the pointer with a new pointer pointing
        to the fork. If the pointer points to a component, fork the component
        and add it to the current node.

        :param Pointer pointer:
        :param Auth auth:
        :param bool save:
        :return: Forked node
        """
        # Fail if pointer not contained in `nodes`
        try:
            index = self.nodes.index(pointer)
        except ValueError:
            raise ValueError('Pointer {0} not in list'.format(pointer._id))

        # Get pointed node
        node = pointer.node

        # Fork into current node and replace pointer with forked component
        forked = node.fork_node(auth)
        if forked is None:
            raise ValueError('Could not fork node')

        self.nodes[index] = forked

        # Add log
        self.add_log(
            NodeLog.POINTER_FORKED,
            params={
                'parent_node': self.parent_id,
                'node': self._primary_key,
                'pointer': {
                    'id': pointer.node._id,
                    'url': pointer.node.url,
                    'title': pointer.node.title,
                    'category': pointer.node.category,
                },
            },
            auth=auth,
            save=False,
        )

        # Optionally save changes
        if save:
            self.save()
            # Garbage-collect pointer. Note: Must save current node before
            # removing pointer, else remove will fail when trying to remove
            # backref from self to pointer.
            Pointer.remove_one(pointer)

        # Return forked content
        return forked

    def get_recent_logs(self, n=10):
        """Return a list of the n most recent logs, in reverse chronological
        order.

        :param int n: Number of logs to retrieve
        """
        return list(reversed(self.logs)[:n])

    @property
    def date_modified(self):
        '''The most recent datetime when this node was modified, based on
        the logs.
        '''
        try:
            return self.logs[-1].date
        except IndexError:
            return self.date_created

    def set_title(self, title, auth, save=False):
        """Set the title of this Node and log it.

        :param str title: The new title.
        :param auth: All the auth information including user, API key.
        """
        #Called so validation does not have to wait until save.
        validate_title(title)

        original_title = self.title
        new_title = sanitize.strip_html(title)
        # Title hasn't changed after sanitzation, bail out
        if original_title == new_title:
            return False
        self.title = new_title
        self.add_log(
            action=NodeLog.EDITED_TITLE,
            params={
                'parent_node': self.parent_id,
                'node': self._primary_key,
                'title_new': self.title,
                'title_original': original_title,
            },
            auth=auth,
            save=False,
        )
        if save:
            self.save()
        return None

    def set_description(self, description, auth, save=False):
        """Set the description and log the event.

        :param str description: The new description
        :param auth: All the auth informtion including user, API key.
        :param bool save: Save self after updating.
        """
        original = self.description
        new_description = sanitize.strip_html(description)
        if original == new_description:
            return False
        self.description = new_description
        self.add_log(
            action=NodeLog.EDITED_DESCRIPTION,
            params={
                'parent_node': self.parent_id,
                'node': self._primary_key,
                'description_new': self.description,
                'description_original': original
            },
            auth=auth,
            save=False,
        )
        if save:
            self.save()
        return None

    def update_search(self):
        from website import search
        try:
            search.search.update_node(self, bulk=False, async=True)
        except search.exceptions.SearchUnavailableError as e:
            logger.exception(e)
            log_exception()

    @classmethod
    def bulk_update_search(cls, nodes):
        from website import search
        try:
            serialize = functools.partial(search.search.update_node, bulk=True, async=False)
            search.search.bulk_update_nodes(serialize, nodes)
        except search.exceptions.SearchUnavailableError as e:
            logger.exception(e)
            log_exception()

    def delete_search_entry(self):
        from website import search
        try:
            search.search.delete_node(self)
        except search.exceptions.SearchUnavailableError as e:
            logger.exception(e)
            log_exception()

    def delete_registration_tree(self, save=False):
        self.is_deleted = True
        if not getattr(self.embargo, 'for_existing_registration', False):
            self.registered_from = None
        if save:
            self.save()
        self.update_search()
        for child in self.nodes_primary:
            child.delete_registration_tree(save=save)

    def remove_node(self, auth, date=None):
        """Marks a node as deleted.

        TODO: Call a hook on addons
        Adds a log to the parent node if applicable

        :param auth: an instance of :class:`Auth`.
        :param date: Date node was removed
        :type date: `datetime.datetime` or `None`
        """
        # TODO: rename "date" param - it's shadowing a global

        if self.is_dashboard:
            raise NodeStateError("Dashboards may not be deleted.")

        if not self.can_edit(auth):
            raise PermissionsError('{0!r} does not have permission to modify this {1}'.format(auth.user, self.category or 'node'))

        #if this is a folder, remove all the folders that this is pointing at.
        if self.is_folder:
            for pointed in self.nodes_pointer:
                if pointed.node.is_folder:
                    pointed.node.remove_node(auth=auth)

        if [x for x in self.nodes_primary if not x.is_deleted]:
            raise NodeStateError("Any child components must be deleted prior to deleting this project.")

        # After delete callback
        for addon in self.get_addons():
            message = addon.after_delete(self, auth.user)
            if message:
                status.push_status_message(message, kind='info', trust=False)

        log_date = date or datetime.datetime.utcnow()

        # Add log to parent
        if self.node__parent:
            self.node__parent[0].add_log(
                NodeLog.NODE_REMOVED,
                params={
                    'project': self._primary_key,
                },
                auth=auth,
                log_date=log_date,
                save=True,
            )
        else:
            self.add_log(
                NodeLog.PROJECT_DELETED,
                params={
                    'project': self._primary_key,
                },
                auth=auth,
                log_date=log_date,
                save=True,
            )

        self.is_deleted = True
        self.deleted_date = date
        self.save()

        auth_signals.node_deleted.send(self)

        return True

    def fork_node(self, auth, title='Fork of '):
        """Recursively fork a node.

        :param Auth auth: Consolidated authorization
        :param str title: Optional text to prepend to forked title
        :return: Forked node
        """
        user = auth.user

        # Non-contributors can't fork private nodes
        if not (self.is_public or self.has_permission(user, 'read')):
            raise PermissionsError('{0!r} does not have permission to fork node {1!r}'.format(user, self._id))

        when = datetime.datetime.utcnow()

        original = self.load(self._primary_key)

        if original.is_deleted:
            raise NodeStateError('Cannot fork deleted node.')

        # Note: Cloning a node copies its `wiki_pages_current` and
        # `wiki_pages_versions` fields, but does not clone the underlying
        # database objects to which these dictionaries refer. This means that
        # the cloned node must pass itself to its wiki objects to build the
        # correct URLs to that content.
        forked = original.clone()

        forked.logs = self.logs
        forked.tags = self.tags

        # Recursively fork child nodes
        for node_contained in original.nodes:
            if not node_contained.is_deleted:
                forked_node = None
                try:  # Catch the potential PermissionsError above
                    forked_node = node_contained.fork_node(auth=auth, title='')
                except PermissionsError:
                    pass  # If this exception is thrown omit the node from the result set
                if forked_node is not None:
                    forked.nodes.append(forked_node)

        forked.title = title + forked.title
        forked.is_fork = True
        forked.is_registration = False
        forked.forked_date = when
        forked.forked_from = original
        forked.creator = user
        forked.piwik_site_id = None
        forked.node_license = original.license.copy() if original.license else None

        # Forks default to private status
        forked.is_public = False

        # Clear permissions before adding users
        forked.permissions = {}
        forked.visible_contributor_ids = []

        for citation in self.alternative_citations:
            forked.add_citation(
                auth=auth,
                citation=citation.clone(),
                log=False,
                save=False
            )

        forked.add_contributor(
            contributor=user,
            permissions=CREATOR_PERMISSIONS,
            log=False,
            save=False
        )

        forked.add_log(
            action=NodeLog.NODE_FORKED,
            params={
                'parent_node': original.parent_id,
                'node': original._primary_key,
                'registration': forked._primary_key,
            },
            auth=auth,
            log_date=when,
            save=False,
        )

        forked.save()
        # After fork callback
        for addon in original.get_addons():
            _, message = addon.after_fork(original, forked, user)
            if message:
                status.push_status_message(message, kind='info', trust=True)

        return forked

    def register_node(self, schema, auth, data, parent=None):
        """Make a frozen copy of a node.

        :param schema: Schema object
        :param auth: All the auth information including user, API key.
        :param template: Template name
        :param data: Form data
        :param parent Node: parent registration of registration to be created
        """
        # TODO(lyndsysimon): "template" param is not necessary - use schema.name?
        # NOTE: Admins can register child nodes even if they don't have write access them
        if not self.can_edit(auth=auth) and not self.is_admin_parent(user=auth.user):
            raise PermissionsError(
                'User {} does not have permission '
                'to register this node'.format(auth.user._id)
            )
        if self.is_folder:
            raise NodeStateError("Folders may not be registered")

        when = datetime.datetime.utcnow()

        original = self.load(self._primary_key)

        # Note: Cloning a node copies its `wiki_pages_current` and
        # `wiki_pages_versions` fields, but does not clone the underlying
        # database objects to which these dictionaries refer. This means that
        # the cloned node must pass itself to its wiki objects to build the
        # correct URLs to that content.
        if original.is_deleted:
            raise NodeStateError('Cannot register deleted node.')

        registered = original.clone()

        registered.is_registration = True
        registered.registered_date = when
        registered.registered_user = auth.user
        registered.registered_schema.append(schema)
        registered.registered_from = original
        if not registered.registered_meta:
            registered.registered_meta = {}
        registered.registered_meta[schema._id] = data

        registered.contributors = self.contributors
        registered.forked_from = self.forked_from
        registered.creator = self.creator
        registered.logs = self.logs
        registered.tags = self.tags
        registered.piwik_site_id = None
        registered.alternative_citations = self.alternative_citations
        registered.node_license = original.license.copy() if original.license else None

        registered.save()
        registered.is_public = False
        for node in registered.get_descendants_recursive():
            node.is_public = False
            node.save()

        if parent:
            registered.parent_node = parent

        # After register callback
        for addon in original.get_addons():
            _, message = addon.after_register(original, registered, auth.user)
            if message:
                status.push_status_message(message, kind='info', trust=False)

        for node_contained in original.nodes:
            if not node_contained.is_deleted:
                child_registration = node_contained.register_node(
                    schema=schema,
                    auth=auth,
                    data=data,
                    parent=registered,
                )
                if child_registration and not child_registration.primary:
                    registered.nodes.append(child_registration)

        registered.save()

        if settings.ENABLE_ARCHIVER:
            project_signals.after_create_registration.send(self, dst=registered, user=auth.user)

        return registered

    def remove_tag(self, tag, auth, save=True):
        if tag in self.tags:
            self.tags.remove(tag)
            self.add_log(
                action=NodeLog.TAG_REMOVED,
                params={
                    'parent_node': self.parent_id,
                    'node': self._primary_key,
                    'tag': tag,
                },
                auth=auth,
                save=False,
            )
            if save:
                self.save()

    def add_tag(self, tag, auth, save=True, log=True):
        if tag not in self.tags:
            new_tag = Tag.load(tag)
            if not new_tag:
                new_tag = Tag(_id=tag)
            new_tag.save()
            self.tags.append(new_tag)
            if log:
                self.add_log(
                    action=NodeLog.TAG_ADDED,
                    params={
                        'parent_node': self.parent_id,
                        'node': self._primary_key,
                        'tag': tag,
                    },
                    auth=auth,
                    save=False,
                )
            if save:
                self.save()

    def add_citation(self, auth, save=False, log=True, citation=None, **kwargs):
        if not citation:
            citation = AlternativeCitation(**kwargs)
        citation.save()
        self.alternative_citations.append(citation)
        citation_dict = {'name': citation.name, 'text': citation.text}
        if log:
            self.add_log(
                action=NodeLog.CITATION_ADDED,
                params={
                    'node': self._primary_key,
                    'citation': citation_dict
                },
                auth=auth,
                save=False
            )
            if save:
                self.save()
        return citation

    def edit_citation(self, auth, instance, save=False, log=True, **kwargs):
        citation = {'name': instance.name, 'text': instance.text}
        new_name = kwargs.get('name', instance.name)
        new_text = kwargs.get('text', instance.text)
        if new_name != instance.name:
            instance.name = new_name
            citation['new_name'] = new_name
        if new_text != instance.text:
            instance.text = new_text
            citation['new_text'] = new_text
        instance.save()
        if log:
            self.add_log(
                action=NodeLog.CITATION_EDITED,
                params={
                    'node': self._primary_key,
                    'citation': citation
                },
                auth=auth,
                save=False
            )
        if save:
            self.save()
        return instance

    def remove_citation(self, auth, instance, save=False, log=True):
        citation = {'name': instance.name, 'text': instance.text}
        self.alternative_citations.remove(instance)
        if log:
            self.add_log(
                action=NodeLog.CITATION_REMOVED,
                params={
                    'node': self._primary_key,
                    'citation': citation
                },
                auth=auth,
                save=False
            )
        if save:
            self.save()

    def add_log(self, action, params, auth, foreign_user=None, log_date=None, save=True):
        user = auth.user if auth else None
        params['node'] = params.get('node') or params.get('project')
        log = NodeLog(
            action=action,
            user=user,
            foreign_user=foreign_user,
            params=params,
        )
        if log_date:
            log.date = log_date
        log.save()
        self.logs.append(log)
        if save:
            self.save()
        if user:
            increment_user_activity_counters(user._primary_key, action, log.date)
        return log

    @property
    def url(self):
        return '/{}/'.format(self._primary_key)

    def web_url_for(self, view_name, _absolute=False, _guid=False, *args, **kwargs):
        return web_url_for(view_name, pid=self._primary_key, _absolute=_absolute, _guid=_guid, *args, **kwargs)

    def api_url_for(self, view_name, _absolute=False, *args, **kwargs):
        return api_url_for(view_name, pid=self._primary_key, _absolute=_absolute, *args, **kwargs)

    @property
    def absolute_url(self):
        if not self.url:
            logger.error('Node {0} has a parent that is not a project'.format(self._id))
            return None
        return urlparse.urljoin(settings.DOMAIN, self.url)

    @property
    def display_absolute_url(self):
        url = self.absolute_url
        if url is not None:
            return re.sub(r'https?:', '', url).strip('/')

    @property
    def api_v2_url(self):
        return reverse('nodes:node-detail', kwargs={'node_id': self._id})

    @property
    def absolute_api_v2_url(self):
        if self.is_registration:
            return absolute_reverse('registrations:registration-detail', kwargs={'node_id': self._id})
        if self.is_folder:
            return absolute_reverse('collections:collection-detail', kwargs={'collection_id': self._id})
        return absolute_reverse('nodes:node-detail', kwargs={'node_id': self._id})

    # used by django and DRF
    def get_absolute_url(self):
        return self.absolute_api_v2_url

    @property
    def api_url(self):
        if not self.url:
            logger.error('Node {0} has a parent that is not a project'.format(self._id))
            return None
        return '/api/v1{0}'.format(self.deep_url)

    @property
    def deep_url(self):
        return '/project/{}/'.format(self._primary_key)

    @property
    def csl(self):  # formats node information into CSL format for citation parsing
        """a dict in CSL-JSON schema

        For details on this schema, see:
            https://github.com/citation-style-language/schema#csl-json-schema
        """
        csl = {
            'id': self._id,
            'title': sanitize.unescape_entities(self.title),
            'author': [
                contributor.csl_name  # method in auth/model.py which parses the names of authors
                for contributor in self.visible_contributors
            ],
            'publisher': 'Open Science Framework',
            'type': 'webpage',
            'URL': self.display_absolute_url,
        }

        doi = self.get_identifier_value('doi')
        if doi:
            csl['DOI'] = doi

        if self.logs:
            csl['issued'] = datetime_to_csl(self.logs[-1].date)

        return csl

    def author_list(self, and_delim='&'):
        author_names = [
            author.biblio_name
            for author in self.visible_contributors
            if author
        ]
        if len(author_names) < 2:
            return ' {0} '.format(and_delim).join(author_names)
        if len(author_names) > 7:
            author_names = author_names[:7]
            author_names.append('et al.')
            return ', '.join(author_names)
        return u'{0}, {1} {2}'.format(
            ', '.join(author_names[:-1]),
            and_delim,
            author_names[-1]
        )

    @property
    def templated_list(self):
        return [
            x
            for x in self.node__template_node
            if not x.is_deleted
        ]

    @property
    def parent_node(self):
        """The parent node, if it exists, otherwise ``None``. Note: this
        property is named `parent_node` rather than `parent` to avoid a
        conflict with the `parent` back-reference created by the `nodes`
        field on this schema.
        """
        try:
            if not self.node__parent[0].is_deleted:
                return self.node__parent[0]
        except IndexError:
            pass
        return None

    @parent_node.setter
    def parent_node(self, parent):
        parent.nodes.append(self)
        parent.save()

    @property
    def root(self):
        if self.parent_node:
            return self.parent_node.root
        else:
            return self

    @property
    def archiving(self):
        job = self.archive_job
        return job and not job.done and not job.archive_tree_finished()

    @property
    def archive_job(self):
        return self.archivejob__active[0] if self.archivejob__active else None

    @property
    def registrations(self):
        return self.node__registrations.find(Q('archiving', 'eq', False))

    @property
    def watch_url(self):
        return os.path.join(self.api_url, "watch/")

    @property
    def parent_id(self):
        if self.node__parent:
            return self.node__parent[0]._primary_key
        return None

    @property
    def forked_from_id(self):
        if self.forked_from:
            return self.forked_from._id
        return None

    @property
    def project_or_component(self):
        return 'project' if self.category == 'project' else 'component'

    def is_contributor(self, user):
        return (
            user is not None
            and (
                user._id in self.contributors
            )
        )

    def add_addon(self, addon_name, auth, log=True, *args, **kwargs):
        """Add an add-on to the node. Do nothing if the addon is already
        enabled.

        :param str addon_name: Name of add-on
        :param Auth auth: Consolidated authorization object
        :param bool log: Add a log after adding the add-on
        :return: A boolean, whether the addon was added
        """
        ret = AddonModelMixin.add_addon(self, addon_name, auth=auth,
                                        *args, **kwargs)
        if ret and log:
            config = settings.ADDONS_AVAILABLE_DICT[addon_name]
            self.add_log(
                action=NodeLog.ADDON_ADDED,
                params={
                    'project': self.parent_id,
                    'node': self._primary_key,
                    'addon': config.full_name,
                },
                auth=auth,
                save=False,
            )
            self.save()  # TODO: here, or outside the conditional? @mambocab
        return ret

    def delete_addon(self, addon_name, auth, _force=False):
        """Delete an add-on from the node.

        :param str addon_name: Name of add-on
        :param Auth auth: Consolidated authorization object
        :param bool _force: For migration testing ONLY. Do not set to True
            in the application, or else projects will be allowed to delete
            mandatory add-ons!
        :return bool: Add-on was deleted
        """
        ret = super(Node, self).delete_addon(addon_name, auth, _force)
        if ret:
            config = settings.ADDONS_AVAILABLE_DICT[addon_name]
            self.add_log(
                action=NodeLog.ADDON_REMOVED,
                params={
                    'project': self.parent_id,
                    'node': self._primary_key,
                    'addon': config.full_name,
                },
                auth=auth,
                save=False,
            )
            self.save()
            # TODO: save here or outside the conditional? @mambocab
        return ret

    def callback(self, callback, recursive=False, *args, **kwargs):
        """Invoke callbacks of attached add-ons and collect messages.

        :param str callback: Name of callback method to invoke
        :param bool recursive: Apply callback recursively over nodes
        :return list: List of callback messages
        """
        messages = []

        for addon in self.get_addons():
            method = getattr(addon, callback)
            message = method(self, *args, **kwargs)
            if message:
                messages.append(message)

        if recursive:
            for child in self.nodes:
                if not child.is_deleted:
                    messages.extend(
                        child.callback(
                            callback, recursive, *args, **kwargs
                        )
                    )

        return messages

    def replace_contributor(self, old, new):
        for i, contrib in enumerate(self.contributors):
            if contrib._primary_key == old._primary_key:
                self.contributors[i] = new
                # Remove unclaimed record for the project
                if self._primary_key in old.unclaimed_records:
                    del old.unclaimed_records[self._primary_key]
                    old.save()
                for permission in self.get_permissions(old):
                    self.add_permission(new, permission)
                self.permissions.pop(old._id)
                if old._id in self.visible_contributor_ids:
                    self.visible_contributor_ids[self.visible_contributor_ids.index(old._id)] = new._id
                return True
        return False

    def remove_contributor(self, contributor, auth, log=True):
        """Remove a contributor from this node.

        :param contributor: User object, the contributor to be removed
        :param auth: All the auth information including user, API key.
        """
        # remove unclaimed record if necessary
        if self._primary_key in contributor.unclaimed_records:
            del contributor.unclaimed_records[self._primary_key]

        self.contributors.remove(contributor._id)

        self.clear_permission(contributor)
        if contributor._id in self.visible_contributor_ids:
            self.visible_contributor_ids.remove(contributor._id)

        if not self.visible_contributor_ids:
            return False

        # Node must have at least one registered admin user
        # TODO: Move to validator or helper
        admins = [
            user for user in self.contributors
            if self.has_permission(user, 'admin')
            and user.is_registered
        ]
        if not admins:
            return False

        # Clear permissions for removed user
        self.permissions.pop(contributor._id, None)

        # After remove callback
        for addon in self.get_addons():
            message = addon.after_remove_contributor(self, contributor, auth)
            if message:
                status.push_status_message(message, kind='info', trust=True)

        if log:
            self.add_log(
                action=NodeLog.CONTRIB_REMOVED,
                params={
                    'project': self.parent_id,
                    'node': self._primary_key,
                    'contributors': [contributor._id],
                },
                auth=auth,
                save=False,
            )

        self.save()

        #send signal to remove this user from project subscriptions
        auth_signals.contributor_removed.send(contributor, node=self)

        return True

    def remove_contributors(self, contributors, auth=None, log=True, save=False):

        results = []
        removed = []

        for contrib in contributors:
            outcome = self.remove_contributor(
                contributor=contrib, auth=auth, log=False,
            )
            results.append(outcome)
            if outcome:
                project_signals.contributor_removed.send(self, user=contrib)
            removed.append(contrib._id)
        if log:
            self.add_log(
                action=NodeLog.CONTRIB_REMOVED,
                params={
                    'project': self.parent_id,
                    'node': self._primary_key,
                    'contributors': removed,
                },
                auth=auth,
                save=False,
            )

        if save:
            self.save()

        if False in results:
            return False

        return True

    def update_contributor(self, user, permission, visible, auth, save=False):
        """ TODO: this method should be updated as a replacement for the main loop of
        Node#manage_contributors. Right now there are redundancies, but to avoid major
        feature creep this will not be included as this time.

        Also checks to make sure unique admin is not removing own admin privilege.
        """
        if not self.has_permission(auth.user, ADMIN):
            raise PermissionsError("Only admins can modify contributor permissions")
        permissions = expand_permissions(permission) or DEFAULT_CONTRIBUTOR_PERMISSIONS
        admins = [contrib for contrib in self.contributors if self.has_permission(contrib, 'admin') and contrib.is_active]
        if not len(admins) > 1:
            # has only one admin
            admin = admins[0]
            if admin == user and ADMIN not in permissions:
                raise NodeStateError('{} is the only admin.'.format(user.fullname))
        if user not in self.contributors:
            raise ValueError(
                'User {0} not in contributors'.format(user.fullname)
            )
        if permission:
            permissions = expand_permissions(permission)
            if set(permissions) != set(self.get_permissions(user)):
                self.set_permissions(user, permissions, save=save)
                permissions_changed = {
                    user._id: permissions
                }
                self.add_log(
                    action=NodeLog.PERMISSIONS_UPDATED,
                    params={
                        'project': self.parent_id,
                        'node': self._id,
                        'contributors': permissions_changed,
                    },
                    auth=auth,
                    save=save
                )
                with TokuTransaction():
                    if ['read'] in permissions_changed.values():
                        project_signals.write_permissions_revoked.send(self)
        if visible is not None:
            self.set_visible(user, visible, auth=auth, save=save)
            self.update_visible_ids()

    def manage_contributors(self, user_dicts, auth, save=False):
        """Reorder and remove contributors.

        :param list user_dicts: Ordered list of contributors represented as
            dictionaries of the form:
            {'id': <id>, 'permission': <One of 'read', 'write', 'admin'>, 'visible': bool}
        :param Auth auth: Consolidated authentication information
        :param bool save: Save changes
        :raises: ValueError if any users in `users` not in contributors or if
            no admin contributors remaining
        """
        with TokuTransaction():
            users = []
            user_ids = []
            permissions_changed = {}
            visibility_removed = []
            to_retain = []
            to_remove = []
            for user_dict in user_dicts:
                user = User.load(user_dict['id'])
                if user is None:
                    raise ValueError('User not found')
                if user not in self.contributors:
                    raise ValueError(
                        'User {0} not in contributors'.format(user.fullname)
                    )
                permissions = expand_permissions(user_dict['permission'])
                if set(permissions) != set(self.get_permissions(user)):
                    self.set_permissions(user, permissions, save=False)
                    permissions_changed[user._id] = permissions
                # visible must be added before removed to ensure they are validated properly
                if user_dict['visible']:
                    self.set_visible(user,
                                     visible=True,
                                     auth=auth)
                else:
                    visibility_removed.append(user)
                users.append(user)
                user_ids.append(user_dict['id'])

            for user in visibility_removed:
                self.set_visible(user,
                                 visible=False,
                                 auth=auth)

            for user in self.contributors:
                if user._id in user_ids:
                    to_retain.append(user)
                else:
                    to_remove.append(user)

            # TODO: Move to validator or helper @jmcarp
            admins = [
                user for user in users
                if self.has_permission(user, 'admin')
                and user.is_registered
            ]
            if users is None or not admins:
                raise ValueError(
                    'Must have at least one registered admin contributor'
                )

            if to_retain != users:
                self.add_log(
                    action=NodeLog.CONTRIB_REORDERED,
                    params={
                        'project': self.parent_id,
                        'node': self._id,
                        'contributors': [
                            user._id
                            for user in users
                        ],
                    },
                    auth=auth,
                    save=False,
                )

            if to_remove:
                self.remove_contributors(to_remove, auth=auth, save=False)

            self.contributors = users

            if permissions_changed:
                self.add_log(
                    action=NodeLog.PERMISSIONS_UPDATED,
                    params={
                        'project': self.parent_id,
                        'node': self._id,
                        'contributors': permissions_changed,
                    },
                    auth=auth,
                    save=False,
                )
            # Update list of visible IDs
            self.update_visible_ids()
            if save:
                self.save()

        with TokuTransaction():
            if to_remove or permissions_changed and ['read'] in permissions_changed.values():
                project_signals.write_permissions_revoked.send(self)

    def add_contributor(self, contributor, permissions=None, visible=True,
                        auth=None, log=True, save=False):
        """Add a contributor to the project.

        :param User contributor: The contributor to be added
        :param list permissions: Permissions to grant to the contributor
        :param bool visible: Contributor is visible in project dashboard
        :param Auth auth: All the auth information including user, API key
        :param bool log: Add log to self
        :param bool save: Save after adding contributor
        :returns: Whether contributor was added
        """
        MAX_RECENT_LENGTH = 15

        # If user is merged into another account, use master account
        contrib_to_add = contributor.merged_by if contributor.is_merged else contributor
        if contrib_to_add not in self.contributors:

            self.contributors.append(contrib_to_add)
            if visible:
                self.set_visible(contrib_to_add, visible=True, log=False)

            # Add default contributor permissions
            permissions = permissions or DEFAULT_CONTRIBUTOR_PERMISSIONS
            for permission in permissions:
                self.add_permission(contrib_to_add, permission, save=False)

            # Add contributor to recently added list for user
            if auth is not None:
                user = auth.user
                if contrib_to_add in user.recently_added:
                    user.recently_added.remove(contrib_to_add)
                user.recently_added.insert(0, contrib_to_add)
                while len(user.recently_added) > MAX_RECENT_LENGTH:
                    user.recently_added.pop()

            if log:
                self.add_log(
                    action=NodeLog.CONTRIB_ADDED,
                    params={
                        'project': self.parent_id,
                        'node': self._primary_key,
                        'contributors': [contrib_to_add._primary_key],
                    },
                    auth=auth,
                    save=False,
                )
            if save:
                self.save()

            project_signals.contributor_added.send(self, contributor=contributor, auth=auth)

            return True

        # Permissions must be overridden if changed when contributor is added to parent he/she is already on a child of.
        elif contrib_to_add in self.contributors and permissions is not None:
            self.set_permissions(contrib_to_add, permissions)
            if save:
                self.save()

            return False
        else:
            return False

    def add_contributors(self, contributors, auth=None, log=True, save=False):
        """Add multiple contributors

        :param list contributors: A list of dictionaries of the form:
            {
                'user': <User object>,
                'permissions': <Permissions list, e.g. ['read', 'write']>,
                'visible': <Boolean indicating whether or not user is a bibliographic contributor>
            }
        :param auth: All the auth information including user, API key.
        :param log: Add log to self
        :param save: Save after adding contributor
        """
        for contrib in contributors:
            self.add_contributor(
                contributor=contrib['user'], permissions=contrib['permissions'],
                visible=contrib['visible'], auth=auth, log=False, save=False,
            )
        if log and contributors:
            self.add_log(
                action=NodeLog.CONTRIB_ADDED,
                params={
                    'project': self.parent_id,
                    'node': self._primary_key,
                    'contributors': [
                        contrib['user']._id
                        for contrib in contributors
                    ],
                },
                auth=auth,
                save=False,
            )
        if save:
            self.save()

    def add_unregistered_contributor(self, fullname, email, auth,
                                     permissions=None, save=False):
        """Add a non-registered contributor to the project.

        :param str fullname: The full name of the person.
        :param str email: The email address of the person.
        :param Auth auth: Auth object for the user adding the contributor.
        :returns: The added contributor
        :raises: DuplicateEmailError if user with given email is already in the database.
        """
        # Create a new user record
        contributor = User.create_unregistered(fullname=fullname, email=email)

        contributor.add_unclaimed_record(node=self, referrer=auth.user,
            given_name=fullname, email=email)
        try:
            contributor.save()
        except ValidationValueError:  # User with same email already exists
            contributor = get_user(email=email)
            # Unregistered users may have multiple unclaimed records, so
            # only raise error if user is registered.
            if contributor.is_registered or self.is_contributor(contributor):
                raise
            contributor.add_unclaimed_record(node=self, referrer=auth.user,
                given_name=fullname, email=email)
            contributor.save()

        self.add_contributor(
            contributor, permissions=permissions, auth=auth,
            log=True, save=False,
        )
        self.save()
        return contributor

    def set_privacy(self, permissions, auth=None, log=True, save=True, meeting_creation=False):
        """Set the permissions for this node. Also, based on meeting_creation, queues an email to user about abilities of
            public projects.

        :param permissions: A string, either 'public' or 'private'
        :param auth: All the auth information including user, API key.
        :param bool log: Whether to add a NodeLog for the privacy change.
        :param bool meeting_creation: Whther this was creayed due to a meetings email.
        """
        if auth and not self.has_permission(auth.user, ADMIN):
            raise PermissionsError('Must be an admin to change privacy settings.')
        if permissions == 'public' and not self.is_public:
            if self.is_registration:
                if self.is_pending_embargo:
                    raise NodeStateError("A registration with an unapproved embargo cannot be made public.")
                elif self.is_pending_registration:
                    raise NodeStateError("An unapproved registration cannot be made public.")
                if self.embargo_end_date and not self.is_pending_embargo:
                    self.embargo.state = Embargo.REJECTED
                    self.embargo.save()
            self.is_public = True
        elif permissions == 'private' and self.is_public:
            if self.is_registration and not self.is_pending_embargo:
                raise NodeStateError("Public registrations must be retracted, not made private.")
            else:
                self.is_public = False
        else:
            return False

        # After set permissions callback
        for addon in self.get_addons():
            message = addon.after_set_privacy(self, permissions)
            if message:
                status.push_status_message(message, kind='info', trust=False)

        if log:
            action = NodeLog.MADE_PUBLIC if permissions == 'public' else NodeLog.MADE_PRIVATE
            self.add_log(
                action=action,
                params={
                    'project': self.parent_id,
                    'node': self._primary_key,
                },
                auth=auth,
                save=False,
            )
        if save:
            self.save()
        if auth and permissions == 'public':
            project_signals.privacy_set_public.send(auth.user, node=self, meeting_creation=meeting_creation)
        return True

    def admin_public_wiki(self, user):
        return (
            self.has_addon('wiki') and
            self.has_permission(user, 'admin') and
            self.is_public
        )

    def include_wiki_settings(self, user):
        """Check if node meets requirements to make publicly editable."""
        return (
            self.admin_public_wiki(user) or
            any(
                each.admin_public_wiki(user)
                for each in self.get_descendants_recursive()
            )
        )

    # TODO: Move to wiki add-on
    def get_wiki_page(self, name=None, version=None, id=None):
        from website.addons.wiki.model import NodeWikiPage

        if name:
            name = (name or '').strip()
            key = to_mongo_key(name)
            try:
                if version and (isinstance(version, int) or version.isdigit()):
                    id = self.wiki_pages_versions[key][int(version) - 1]
                elif version == 'previous':
                    id = self.wiki_pages_versions[key][-2]
                elif version == 'current' or version is None:
                    id = self.wiki_pages_current[key]
                else:
                    return None
            except (KeyError, IndexError):
                return None
        return NodeWikiPage.load(id)

    # TODO: Move to wiki add-on
    def update_node_wiki(self, name, content, auth):
        """Update the node's wiki page with new content.

        :param page: A string, the page's name, e.g. ``"home"``.
        :param content: A string, the posted content.
        :param auth: All the auth information including user, API key.
        """
        from website.addons.wiki.model import NodeWikiPage

        name = (name or '').strip()
        key = to_mongo_key(name)

        if key not in self.wiki_pages_current:
            if key in self.wiki_pages_versions:
                version = len(self.wiki_pages_versions[key]) + 1
            else:
                version = 1
        else:
            current = NodeWikiPage.load(self.wiki_pages_current[key])
            current.is_current = False
            version = current.version + 1
            current.save()

        new_page = NodeWikiPage(
            page_name=name,
            version=version,
            user=auth.user,
            is_current=True,
            node=self,
            content=content
        )
        new_page.save()

        # check if the wiki page already exists in versions (existed once and is now deleted)
        if key not in self.wiki_pages_versions:
            self.wiki_pages_versions[key] = []
        self.wiki_pages_versions[key].append(new_page._primary_key)
        self.wiki_pages_current[key] = new_page._primary_key

        self.add_log(
            action=NodeLog.WIKI_UPDATED,
            params={
                'project': self.parent_id,
                'node': self._primary_key,
                'page': new_page.page_name,
                'page_id': new_page._primary_key,
                'version': new_page.version,
            },
            auth=auth,
            log_date=new_page.date,
            save=False,
        )
        self.save()

    # TODO: Move to wiki add-on
    def rename_node_wiki(self, name, new_name, auth):
        """Rename the node's wiki page with new name.

        :param name: A string, the page's name, e.g. ``"My Page"``.
        :param new_name: A string, the new page's name, e.g. ``"My Renamed Page"``.
        :param auth: All the auth information including user, API key.

        """
        # TODO: Fix circular imports
        from website.addons.wiki.exceptions import (
            PageCannotRenameError,
            PageConflictError,
            PageNotFoundError,
        )

        name = (name or '').strip()
        key = to_mongo_key(name)
        new_name = (new_name or '').strip()
        new_key = to_mongo_key(new_name)
        page = self.get_wiki_page(name)

        if key == 'home':
            raise PageCannotRenameError('Cannot rename wiki home page')
        if not page:
            raise PageNotFoundError('Wiki page not found')
        if (new_key in self.wiki_pages_current and key != new_key) or new_key == 'home':
            raise PageConflictError(
                'Page already exists with name {0}'.format(
                    new_name,
                )
            )

        # rename the page first in case we hit a validation exception.
        old_name = page.page_name
        page.rename(new_name)

        # TODO: merge historical records like update (prevents log breaks)
        # transfer the old page versions/current keys to the new name.
        if key != new_key:
            self.wiki_pages_versions[new_key] = self.wiki_pages_versions[key]
            del self.wiki_pages_versions[key]
            self.wiki_pages_current[new_key] = self.wiki_pages_current[key]
            del self.wiki_pages_current[key]
            if key in self.wiki_private_uuids:
                self.wiki_private_uuids[new_key] = self.wiki_private_uuids[key]
                del self.wiki_private_uuids[key]

        self.add_log(
            action=NodeLog.WIKI_RENAMED,
            params={
                'project': self.parent_id,
                'node': self._primary_key,
                'page': page.page_name,
                'page_id': page._primary_key,
                'old_page': old_name,
                'version': page.version,
            },
            auth=auth,
            save=False,
        )
        self.save()

    def delete_node_wiki(self, name, auth):
        name = (name or '').strip()
        key = to_mongo_key(name)
        page = self.get_wiki_page(key)

        del self.wiki_pages_current[key]

        self.add_log(
            action=NodeLog.WIKI_DELETED,
            params={
                'project': self.parent_id,
                'node': self._primary_key,
                'page': page.page_name,
                'page_id': page._primary_key,
            },
            auth=auth,
            save=False,
        )
        self.save()

    def get_stats(self, detailed=False):
        if detailed:
            raise NotImplementedError(
                'Detailed stats exist, but are not yet implemented.'
            )
        else:
            return get_basic_counters('node:%s' % self._primary_key)

    # TODO: Deprecate this; it duplicates much of what serialize_project already
    # does
    def serialize(self, auth=None):
        """Dictionary representation of node that is nested within a NodeLog's
        representation.
        """
        # TODO: incomplete implementation
        return {
            'id': str(self._primary_key),
            'category': self.category_display,
            'node_type': self.project_or_component,
            'url': self.url,
            # TODO: Titles shouldn't contain escaped HTML in the first place
            'title': sanitize.unescape_entities(self.title),
            'path': self.path_above(auth),
            'api_url': self.api_url,
            'is_public': self.is_public,
            'is_registration': self.is_registration,
            'registered_from_id': self.registered_from_id,
        }

    def _initiate_retraction(self, user, justification=None):
        """Initiates the retraction process for a registration
        :param user: User who initiated the retraction
        :param justification: Justification, if given, for retraction
        """

        retraction = Retraction(
            initiated_by=user,
            justification=justification or None,  # make empty strings None
            state=Retraction.UNAPPROVED
        )
        retraction.save()  # Save retraction so it has a primary key
        self.retraction = retraction
        self.save()  # Set foreign field reference Node.retraction
        admins = [contrib for contrib in self.contributors if self.has_permission(contrib, 'admin') and contrib.is_active]
        for admin in admins:
            retraction.add_authorizer(admin)
        retraction.save()  # Save retraction approval state
        return retraction

    def retract_registration(self, user, justification=None, save=True):
        """Retract public registration. Instantiate new Retraction object
        and associate it with the respective registration.
        """

        if not self.is_registration or (not self.is_public and not (self.embargo_end_date or self.is_pending_embargo)):
            raise NodeStateError('Only public or embargoed registrations may be retracted.')

        if self.root is not self:
            raise NodeStateError('Retraction of non-parent registrations is not permitted.')

        retraction = self._initiate_retraction(user, justification)
        self.registered_from.add_log(
            action=NodeLog.RETRACTION_INITIATED,
            params={
                'node': self._id,
                'retraction_id': retraction._id,
            },
            auth=Auth(user),
        )
        self.retraction = retraction
        if save:
            self.save()

    def _is_embargo_date_valid(self, end_date):
        today = datetime.datetime.utcnow()
        if (end_date - today) >= settings.EMBARGO_END_DATE_MIN:
            if (end_date - today) <= settings.EMBARGO_END_DATE_MAX:
                return True
        return False

    def _initiate_embargo(self, user, end_date, for_existing_registration=False, notify_initiator_on_complete=False):
        """Initiates the retraction process for a registration
        :param user: User who initiated the retraction
        :param end_date: Date when the registration should be made public
        """
        embargo = Embargo(
            initiated_by=user,
            end_date=datetime.datetime.combine(end_date, datetime.datetime.min.time()),
            for_existing_registration=for_existing_registration,
            notify_initiator_on_complete=notify_initiator_on_complete
        )
        embargo.save()  # Save embargo so it has a primary key
        self.embargo = embargo
        self.save()  # Set foreign field reference Node.embargo
        admins = [contrib for contrib in self.contributors if self.has_permission(contrib, 'admin') and contrib.is_active]
        for admin in admins:
            embargo.add_authorizer(admin)
        embargo.save()  # Save embargo's approval_state
        return embargo

    def embargo_registration(self, user, end_date, for_existing_registration=False, notify_initiator_on_complete=False):
        """Enter registration into an embargo period at end of which, it will
        be made public
        :param user: User initiating the embargo
        :param end_date: Date when the registration should be made public
        :raises: NodeStateError if Node is not a registration
        :raises: PermissionsError if user is not an admin for the Node
        :raises: ValidationValueError if end_date is not within time constraints
        """

        if not self.is_registration:
            raise NodeStateError('Only registrations may be embargoed')
        if not self.has_permission(user, 'admin'):
            raise PermissionsError('Only admins may embargo a registration')
        if not self._is_embargo_date_valid(end_date):
            raise ValidationValueError('Embargo end date must be more than one day in the future')

        embargo = self._initiate_embargo(user, end_date, for_existing_registration=for_existing_registration, notify_initiator_on_complete=notify_initiator_on_complete)

        self.registered_from.add_log(
            action=NodeLog.EMBARGO_INITIATED,
            params={
                'node': self._id,
                'embargo_id': embargo._id,
            },
            auth=Auth(user),
            save=True,
        )
        if self.is_public:
            self.set_privacy('private', Auth(user))

    def _initiate_approval(self, user, notify_initiator_on_complete=False):
        end_date = datetime.datetime.now() + settings.REGISTRATION_APPROVAL_TIME
        approval = RegistrationApproval(
            initiated_by=user,
            end_date=end_date,
            notify_initiator_on_complete=notify_initiator_on_complete
        )
        approval.save()  # Save approval so it has a primary key
        self.registration_approval = approval
        self.save()  # Set foreign field reference Node.registration_approval
        admins = [contrib for contrib in self.contributors if self.has_permission(contrib, 'admin') and contrib.is_active]
        for admin in admins:
            approval.add_authorizer(admin)
        approval.save()  # Save approval's approval_state
        return approval

    def require_approval(self, user, notify_initiator_on_complete=False):
        if not self.is_registration:
            raise NodeStateError('Only registrations can require registration approval')
        if not self.has_permission(user, 'admin'):
            raise PermissionsError('Only admins can initiate a registration approval')

        approval = self._initiate_approval(user, notify_initiator_on_complete)

        self.registered_from.add_log(
            action=NodeLog.REGISTRATION_APPROVAL_INITIATED,
            params={
                'node': self._id,
                'registration_approval_id': approval._id,
            },
            auth=Auth(user),
            save=True,
        )


@Node.subscribe('before_save')
def validate_permissions(schema, instance):
    """Ensure that user IDs in `contributors` and `permissions` match.

    """
    node = instance
    contributor_ids = set([user._id for user in node.contributors])
    permission_ids = set(node.permissions.keys())
    mismatched_contributors = contributor_ids.difference(permission_ids)
    if mismatched_contributors:
        raise ValidationValueError(
            'Contributors {0} missing from `permissions` on node {1}'.format(
                ', '.join(mismatched_contributors),
                node._id,
            )
        )
    mismatched_permissions = permission_ids.difference(contributor_ids)
    if mismatched_permissions:
        raise ValidationValueError(
            'Permission keys {0} missing from `contributors` on node {1}'.format(
                ', '.join(mismatched_contributors),
                node._id,
            )
        )


@Node.subscribe('before_save')
def validate_visible_contributors(schema, instance):
    """Ensure that user IDs in `contributors` and `visible_contributor_ids`
    match.

    """
    node = instance
    for user_id in node.visible_contributor_ids:
        if user_id not in node.contributors:
            raise ValidationValueError(
                ('User {0} is in `visible_contributor_ids` but not in '
                 '`contributors` on node {1}').format(
                    user_id,
                    node._id,
                )
            )


class WatchConfig(StoredObject):

    _id = fields.StringField(primary=True, default=lambda: str(ObjectId()))
    node = fields.ForeignField('Node', backref='watched')
    digest = fields.BooleanField(default=False)
    immediate = fields.BooleanField(default=False)

    def __repr__(self):
        return '<WatchConfig(node="{self.node}")>'.format(self=self)


class PrivateLink(StoredObject):

    _id = fields.StringField(primary=True, default=lambda: str(ObjectId()))
    date_created = fields.DateTimeField(auto_now_add=datetime.datetime.utcnow)
    key = fields.StringField(required=True, unique=True)
    name = fields.StringField()
    is_deleted = fields.BooleanField(default=False)
    anonymous = fields.BooleanField(default=False)

    nodes = fields.ForeignField('node', list=True, backref='shared')
    creator = fields.ForeignField('user', backref='created')

    @property
    def node_ids(self):
        node_ids = [node._id for node in self.nodes]
        return node_ids

    def node_scale(self, node):
        # node may be None if previous node's parent is deleted
        if node is None or node.parent_id not in self.node_ids:
            return -40
        else:
            offset = 20 if node.parent_node is not None else 0
            return offset + self.node_scale(node.parent_node)

    def to_json(self):
        return {
            "id": self._id,
            "date_created": iso8601format(self.date_created),
            "key": self.key,
            "name": sanitize.unescape_entities(self.name),
            "creator": {'fullname': self.creator.fullname, 'url': self.creator.profile_url},
            "nodes": [{'title': x.title, 'url': x.url, 'scale': str(self.node_scale(x)) + 'px', 'category': x.category}
                      for x in self.nodes if not x.is_deleted],
            "anonymous": self.anonymous
        }


class Sanction(StoredObject):
    """Sanction class is a generic way to track approval states"""
    # Tell modularodm not to attach backends
    _meta = {
        'abstract': True,
    }

    _id = fields.StringField(primary=True, default=lambda: str(ObjectId()))

    # Neither approved not cancelled
    UNAPPROVED = 'unapproved'
    # Has approval
    APPROVED = 'approved'
    # Rejected by at least one person
    REJECTED = 'rejected'

    state = fields.StringField(
        default=UNAPPROVED,
        validate=validators.choice_in((
            UNAPPROVED,
            APPROVED,
            REJECTED
        ))
    )

    DISPLAY_NAME = 'Sanction'
    # SHORT_NAME must correspond with the associated foreign field to query against,
    # e.g. Node.find_one(Q(sanction.SHORT_NAME, 'eq', sanction))
    SHORT_NAME = 'sanction'

    APPROVAL_NOT_AUTHORIZED_MESSAGE = 'This user is not authorized to approve this {DISPLAY_NAME}'
    APPROVAL_INVALID_TOKEN_MESSAGE = 'Invalid approval token provided for this {DISPLAY_NAME}.'
    REJECTION_NOT_AUTHORIZED_MESSAEGE = 'This user is not authorized to reject this {DISPLAY_NAME}'
    REJECTION_INVALID_TOKEN_MESSAGE = 'Invalid rejection token provided for this {DISPLAY_NAME}.'

    # Controls whether or not the Sanction needs unanimous approval or just a single approval
    ANY = 'any'
    UNANIMOUS = 'unanimous'
    mode = UNANIMOUS

    initiation_date = fields.DateTimeField(auto_now_add=datetime.datetime.utcnow)
    # Expiration date-- Sanctions in the UNAPPROVED state that are older than their end_date
    # are automatically made ACTIVE by a daily cron job
    # Use end_date=None for a non-expiring Sanction
    end_date = fields.DateTimeField(default=None)

    # Sanction subclasses must have an initiated_by field
    # initiated_by = fields.ForeignField('user', backref='initiated')

    # Expanded: Dictionary field mapping admin IDs their approval status and relevant tokens:
    # {
    #   'b3k97': {
    #     'has_approved': False,
    #     'approval_token': 'Pew7wj1Puf7DENUPFPnXSwa1rf3xPN',
    #     'rejection_token': 'TwozClTFOic2PYxHDStby94bCQMwJy'}
    # }
    approval_state = fields.DictionaryField()

    def __repr__(self):
        return '<Sanction(end_date={self.end_date!r}) with _id {self._id!r}>'.format(self=self)

    @property
    def is_pending_approval(self):
        return self.state == Sanction.UNAPPROVED

    @property
    def is_approved(self):
        return self.state == Sanction.APPROVED

    @property
    def is_rejected(self):
        return self.state == Sanction.REJECTED

    def approve(self, user):
        raise NotImplementedError("Sanction subclasses must implement an approve method.")

    def reject(self, user):
        raise NotImplementedError("Sanction subclasses must implement an approve method.")

    def _on_reject(self, user):
        """Callback for rejection of a Sanction

        :param User user:
        """
        raise NotImplementedError('Sanction subclasses must implement an #_on_reject method')

    def _on_complete(self, user):
        """Callback for when a Sanction has approval and enters the ACTIVE state

        :param User user:
        """
        raise NotImplementedError('Sanction subclasses must implement an #_on_complete method')

    def forcibly_reject(self):
        self.state = Sanction.REJECTED


class TokenApprovableSanction(Sanction):

    # Tell modularodm not to attach backends
    _meta = {
        'abstract': True,
    }

    def _validate_authorizer(self, user):
        """Subclasses may choose to provide extra restrictions on who can be an authorizer

        :return Boolean: True if user is allowed to be an authorizer else False
        """
        return True

    def add_authorizer(self, user, approved=False, save=False):
        valid = self._validate_authorizer(user)
        if valid and user._id not in self.approval_state:
            self.approval_state[user._id] = {
                'has_approved': approved,
                'approval_token': tokens.encode(
                    {
                        'user_id': user._id,
                        'sanction_id': self._id,
                        'action': 'approve_{}'.format(self.SHORT_NAME)
                    }
                ),
                'rejection_token': tokens.encode(
                    {
                        'user_id': user._id,
                        'sanction_id': self._id,
                        'action': 'reject_{}'.format(self.SHORT_NAME)
                    }
                ),
            }
            if save:
                self.save()
            return True
        return False

    def remove_authorizer(self, user, save=False):
        """Remove a user as an authorizer

        :param User user:
        :return Boolean: True if user is removed else False
        """
        if user._id not in self.approval_state:
            return False

        del self.approval_state[user._id]
        if save:
            self.save()
        return True

    def _on_approve(self, user, token):
        """Callback for when a single user approves a Sanction. Calls #_on_complete under two conditions:
        - mode is ANY and the Sanction has not already been cancelled
        - mode is UNANIMOUS and all users have given approval

        :param User user:
        :param str token: user's approval token
        """
        if self.mode == self.ANY or all(authorizer['has_approved'] for authorizer in self.approval_state.values()):
            self.state = Sanction.APPROVED
            self._on_complete(user)

    def token_for_user(self, user, method):
        """
        :param str method: 'approval' | 'rejection'
        """
        try:
            user_state = self.approval_state[user._id]
        except KeyError:
            raise PermissionsError(self.APPROVAL_NOT_AUTHORIZED_MESSAGE.format(DISPLAY_NAME=self.DISPLAY_NAME))
        return user_state['{0}_token'.format(method)]

    def approve(self, user, token):
        """Add user to approval list if user is admin and token verifies."""
        try:
            if self.approval_state[user._id]['approval_token'] != token:
                raise InvalidSanctionApprovalToken(self.APPROVAL_INVALID_TOKEN_MESSAGE.format(DISPLAY_NAME=self.DISPLAY_NAME))
        except KeyError:
            raise PermissionsError(self.APPROVAL_NOT_AUTHORIZED_MESSAGE.format(DISPLAY_NAME=self.DISPLAY_NAME))
        self.approval_state[user._id]['has_approved'] = True
        self._on_approve(user, token)

    def reject(self, user, token):
        """Cancels sanction if user is admin and token verifies."""
        try:
            if self.approval_state[user._id]['rejection_token'] != token:
                raise InvalidSanctionRejectionToken(self.REJECTION_INVALID_TOKEN_MESSAGE.format(DISPLAY_NAME=self.DISPLAY_NAME))
        except KeyError:
            raise PermissionsError(self.REJECTION_NOT_AUTHORIZED_MESSAEGE.format(DISPLAY_NAME=self.DISPLAY_NAME))
        self.state = Sanction.REJECTED
        self._on_reject(user)

    def _notify_authorizer(self, user):
        pass

    def _notify_non_authorizer(self, user):
        pass

    def ask(self, group):
        for contrib in group:
            if contrib._id in self.approval_state:
                self._notify_authorizer(contrib)
            else:
                self._notify_non_authorizer(contrib)


class EmailApprovableSanction(TokenApprovableSanction):

    # Tell modularodm not to attach backends
    _meta = {
        'abstract': True,
    }

    AUTHORIZER_NOTIFY_EMAIL_TEMPLATE = None
    NON_AUTHORIZER_NOTIFY_EMAIL_TEMPLATE = None

    VIEW_URL_TEMPLATE = ''
    APPROVE_URL_TEMPLATE = ''
    REJECT_URL_TEMPLATE = ''

    # A flag to conditionally run a callback on complete
    notify_initiator_on_complete = fields.BooleanField(default=False)
    # Store a persistant copy of urls for use when needed outside of a request context.
    # This field gets automagically updated whenever models approval_state is modified
    # and the model is saved
    # {
    #   'abcde': {
    #     'approve': [APPROVAL_URL],
    #     'reject': [REJECT_URL],
    #   }
    # }
    stashed_urls = fields.DictionaryField(default=dict)

    @staticmethod
    def _format_or_empty(template, context):
        if context:
            return template.format(**context)
        return ''

    def _view_url(self, user_id):
        return self._format_or_empty(self.VIEW_URL_TEMPLATE, self._view_url_context(user_id))

    def _view_url_context(self, user_id):
        return None

    def _approval_url(self, user_id):
        return self._format_or_empty(self.APPROVE_URL_TEMPLATE, self._approval_url_context(user_id))

    def _approval_url_context(self, user_id):
        return None

    def _rejection_url(self, user_id):
        return self._format_or_empty(self.REJECT_URL_TEMPLATE, self._rejection_url_context(user_id))

    def _rejection_url_context(self, user_id):
        return None

    def _send_approval_request_email(self, user, template, context):
        mails.send_mail(
            user.username,
            template,
            user=user,
            **context
        )

    def _email_template_context(self, user, is_authorizer=False):
        return {}

    def _notify_authorizer(self, authorizer):
        context = self._email_template_context(authorizer, is_authorizer=True)
        if self.AUTHORIZER_NOTIFY_EMAIL_TEMPLATE:
            self._send_approval_request_email(authorizer, self.AUTHORIZER_NOTIFY_EMAIL_TEMPLATE, context)
        else:
            raise NotImplementedError

    def _notify_non_authorizer(self, user):
        context = self._email_template_context(user)
        if self.NON_AUTHORIZER_NOTIFY_EMAIL_TEMPLATE:
            self._send_approval_request_email(user, self.NON_AUTHORIZER_NOTIFY_EMAIL_TEMPLATE, context)
        else:
            raise NotImplementedError

    def add_authorizer(self, user, **kwargs):
        super(EmailApprovableSanction, self).add_authorizer(user, **kwargs)
        self.stashed_urls[user._id] = {
            'view': self._view_url(user._id),
            'approve': self._approval_url(user._id),
            'reject': self._rejection_url(user._id)
        }
        self.save()

    def _notify_initiator(self):
        raise NotImplementedError

    def _on_complete(self, *args):
        if self.notify_initiator_on_complete:
            self._notify_initiator()


class PreregCallbackMixin(object):

    def _notify_initiator(self):
        registration = self._get_registration()
        prereg_schema = prereg_utils.get_prereg_schema()

        draft = DraftRegistration.find_one(
            Q('registered_node', 'eq', registration)
        )

        if prereg_schema in registration.registered_schema:
            mails.send_mail(
                draft.initiator.username,
                mails.PREREG_CHALLENGE_ACCEPTED,
                user=draft.initiator,
                registration_url=registration.absolute_url,
                mimetype='html'
            )

class Embargo(PreregCallbackMixin, EmailApprovableSanction):
    """Embargo object for registrations waiting to go public."""

    COMPLETED = 'completed'
    DISPLAY_NAME = 'Embargo'
    SHORT_NAME = 'embargo'

    AUTHORIZER_NOTIFY_EMAIL_TEMPLATE = mails.PENDING_EMBARGO_ADMIN
    NON_AUTHORIZER_NOTIFY_EMAIL_TEMPLATE = mails.PENDING_EMBARGO_NON_ADMIN

    VIEW_URL_TEMPLATE = VIEW_PROJECT_URL_TEMPLATE
    APPROVE_URL_TEMPLATE = settings.DOMAIN + 'project/{node_id}/?token={token}'
    REJECT_URL_TEMPLATE = settings.DOMAIN + 'project/{node_id}/?token={token}'

    initiated_by = fields.ForeignField('user', backref='embargoed')
    for_existing_registration = fields.BooleanField(default=False)

    @property
    def is_completed(self):
        return self.state == self.COMPLETED

    @property
    def embargo_end_date(self):
        if self.state == self.APPROVED:
            return self.end_date
        return False

    # NOTE(hrybacki): Old, private registrations are grandfathered and do not
    # require to be made public or embargoed. This field differentiates them
    # from new registrations entering into an embargo field which should not
    # show up in any search related fields.
    @property
    def pending_registration(self):
        return not self.for_existing_registration and self.is_pending_approval

    def __repr__(self):
        parent_registration = None
        try:
            parent_registration = Node.find_one(Q('embargo', 'eq', self))
        except NoResultsFound:
            pass
        return ('<Embargo(parent_registration={0}, initiated_by={1}, '
                'end_date={2}) with _id {3}>').format(
            parent_registration,
            self.initiated_by,
            self.end_date,
            self._id
        )

    def _get_registration(self):
        return Node.find_one(Q('embargo', 'eq', self))

    def _view_url_context(self, user_id):
        registration = self._get_registration()
        return {
            'node_id': registration._id
        }

    def _approval_url_context(self, user_id):
        approval_token = self.approval_state.get(user_id, {}).get('approval_token')
        if approval_token:
            registration = self._get_registration()
            return {
                'node_id': registration._id,
                'token': approval_token,
            }

    def _rejection_url_context(self, user_id):
        rejection_token = self.approval_state.get(user_id, {}).get('rejection_token')
        if rejection_token:
            registration = self._get_registration()
            return {
                'node_id': registration._id,
                'token': rejection_token,
            }

    def _email_template_context(self, user, is_authorizer=False, urls=None):
        urls = urls or self.stashed_urls.get(user._id, {})
        registration_link = urls.get('view', self._view_url(user._id))
        if is_authorizer:
            approval_link = urls.get('approve', '')
            disapproval_link = urls.get('reject', '')
            approval_time_span = settings.EMBARGO_PENDING_TIME.days * 24

            registration = self._get_registration()

            return {
                'is_initiator': self.initiated_by == user,
                'initiated_by': self.initiated_by.fullname,
                'approval_link': approval_link,
                'project_name': registration.title,
                'disapproval_link': disapproval_link,
                'registration_link': registration_link,
                'embargo_end_date': self.end_date,
                'approval_time_span': approval_time_span,
            }
        else:
            return {
                'initiated_by': self.initiated_by.fullname,
                'registration_link': registration_link,
                'embargo_end_date': self.end_date,
            }

    def _validate_authorizer(self, user):
        registration = self._get_registration()
        return registration.has_permission(user, ADMIN)

    def _on_reject(self, user):
        parent_registration = self._get_registration()
        parent_registration.registered_from.add_log(
            action=NodeLog.EMBARGO_CANCELLED,
            params={
                'node': parent_registration._id,
                'embargo_id': self._id,
            },
            auth=Auth(user),
        )
        # Remove backref to parent project if embargo was for a new registration
        if not self.for_existing_registration:
            parent_registration.delete_registration_tree(save=True)
            parent_registration.registered_from = None
        # Delete parent registration if it was created at the time the embargo was initiated
        if not self.for_existing_registration:
            parent_registration.is_deleted = True
            parent_registration.save()

    def disapprove_embargo(self, user, token):
        """Cancels retraction if user is admin and token verifies."""
        self.reject(user, token)

    def _on_complete(self, user):
        super(Embargo, self)._on_complete(user)
        parent_registration = self._get_registration()
        parent_registration.registered_from.add_log(
            action=NodeLog.EMBARGO_APPROVED,
            params={
                'node': parent_registration._id,
                'embargo_id': self._id,
            },
            auth=Auth(self.initiated_by),
        )
        self.save()

    def approve_embargo(self, user, token):
        """Add user to approval list if user is admin and token verifies."""
        self.approve(user, token)


class Retraction(EmailApprovableSanction):
    """Retraction object for public registrations."""

    DISPLAY_NAME = 'Retraction'
    SHORT_NAME = 'retraction'

    AUTHORIZER_NOTIFY_EMAIL_TEMPLATE = mails.PENDING_RETRACTION_ADMIN
    NON_AUTHORIZER_NOTIFY_EMAIL_TEMPLATE = mails.PENDING_RETRACTION_NON_ADMIN

    VIEW_URL_TEMPLATE = VIEW_PROJECT_URL_TEMPLATE
    APPROVE_URL_TEMPLATE = settings.DOMAIN + 'project/{node_id}/?token={token}'
    REJECT_URL_TEMPLATE = settings.DOMAIN + 'project/{node_id}/?token={token}'

    initiated_by = fields.ForeignField('user', backref='initiated')
    justification = fields.StringField(default=None, validate=MaxLengthValidator(2048))

    def __repr__(self):
        parent_registration = None
        try:
            parent_registration = Node.find_one(Q('retraction', 'eq', self))
        except NoResultsFound:
            pass
        return ('<Retraction(parent_registration={0}, initiated_by={1}) '
                'with _id {2}>').format(
            parent_registration,
            self.initiated_by,
            self._id
        )

    def _view_url_context(self, user_id):
        registration = Node.find_one(Q('retraction', 'eq', self))
        return {
            'node_id': registration._id
        }

    def _approval_url_context(self, user_id):
        approval_token = self.approval_state.get(user_id, {}).get('approval_token')
        if approval_token:
            registration = Node.find_one(Q('retraction', 'eq', self))
            return {
                'node_id': registration._id,
                'token': approval_token,
            }

    def _rejection_url_context(self, user_id):
        rejection_token = self.approval_state.get(user_id, {}).get('rejection_token')
        if rejection_token:
            registration = Node.find_one(Q('retraction', 'eq', self))
            return {
                'node_id': registration._id,
                'token': rejection_token,
            }

    def _email_template_context(self, user, is_authorizer=False, urls=None):
        urls = urls or self.stashed_urls.get(user._id, {})
        registration_link = urls.get('view', self._view_url(user._id))
        if is_authorizer:
            approval_link = urls.get('approve', '')
            disapproval_link = urls.get('reject', '')
            approval_time_span = settings.RETRACTION_PENDING_TIME.days * 24

            registration = Node.find_one(Q('retraction', 'eq', self))

            return {
                'is_initiator': self.initiated_by == user,
                'initiated_by': self.initiated_by.fullname,
                'project_name': registration.title,
                'registration_link': registration_link,
                'approval_link': approval_link,
                'disapproval_link': disapproval_link,
                'approval_time_span': approval_time_span,
            }
        else:
            return {
                'initiated_by': self.initiated_by.fullname,
                'registration_link': registration_link,
            }

    def _on_reject(self, user):
        parent_registration = Node.find_one(Q('retraction', 'eq', self))
        parent_registration.registered_from.add_log(
            action=NodeLog.RETRACTION_CANCELLED,
            params={
                'node': parent_registration._id,
                'retraction_id': self._id,
            },
            auth=Auth(user),
            save=True,
        )

    def _on_complete(self, user):
        parent_registration = Node.find_one(Q('retraction', 'eq', self))
        parent_registration.registered_from.add_log(
            action=NodeLog.RETRACTION_APPROVED,
            params={
                'node': parent_registration._id,
                'retraction_id': self._id,
            },
            auth=Auth(self.initiated_by),
        )
        # Remove any embargoes associated with the registration
        if parent_registration.embargo_end_date or parent_registration.is_pending_embargo:
            parent_registration.embargo.state = self.REJECTED
            parent_registration.registered_from.add_log(
                action=NodeLog.EMBARGO_CANCELLED,
                params={
                    'node': parent_registration._id,
                    'embargo_id': parent_registration.embargo._id,
                },
                auth=Auth(self.initiated_by),
            )
            parent_registration.embargo.save()
        # Ensure retracted registration is public
        auth = Auth(self.initiated_by)
        for node in parent_registration.node_and_primary_descendants():
            node.set_privacy('public', auth=auth, save=True)
            node.update_search()

    def approve_retraction(self, user, token):
        self.approve(user, token)

    def disapprove_retraction(self, user, token):
        self.reject(user, token)


class RegistrationApproval(PreregCallbackMixin, EmailApprovableSanction):

    DISPLAY_NAME = 'Approval'
    SHORT_NAME = 'registration_approval'

    AUTHORIZER_NOTIFY_EMAIL_TEMPLATE = mails.PENDING_REGISTRATION_ADMIN
    NON_AUTHORIZER_NOTIFY_EMAIL_TEMPLATE = mails.PENDING_REGISTRATION_NON_ADMIN

    VIEW_URL_TEMPLATE = VIEW_PROJECT_URL_TEMPLATE
    APPROVE_URL_TEMPLATE = settings.DOMAIN + 'project/{node_id}/?token={token}'
    REJECT_URL_TEMPLATE = settings.DOMAIN + 'project/{node_id}/?token={token}'

    initiated_by = fields.ForeignField('user', backref='registration_approved')

    def _get_registration(self):
        return Node.find_one(Q('registration_approval', 'eq', self))

    def _view_url_context(self, user_id):
        registration = self._get_registration()
        return {
            'node_id': registration._id
        }

    def _approval_url_context(self, user_id):
        approval_token = self.approval_state.get(user_id, {}).get('approval_token')
        if approval_token:
            registration = self._get_registration()
            return {
                'node_id': registration._id,
                'token': approval_token,
            }

    def _rejection_url_context(self, user_id):
        rejection_token = self.approval_state.get(user_id, {}).get('rejection_token')
        if rejection_token:
            registration = self._get_registration()
            return {
                'node_id': registration._id,
                'token': rejection_token,
            }

    def _email_template_context(self, user, is_authorizer=False, urls=None):
        urls = urls or self.stashed_urls.get(user._id, {})
        registration_link = urls.get('view', self._view_url(user._id))
        if is_authorizer:
            approval_link = urls.get('approve', '')
            disapproval_link = urls.get('reject', '')

            approval_time_span = settings.REGISTRATION_APPROVAL_TIME.days * 24

            registration = self._get_registration()

            return {
                'is_initiator': self.initiated_by == user,
                'initiated_by': self.initiated_by.fullname,
                'registration_link': registration_link,
                'approval_link': approval_link,
                'disapproval_link': disapproval_link,
                'approval_time_span': approval_time_span,
                'project_name': registration.title,
            }
        else:
            return {
                'initiated_by': self.initiated_by.fullname,
                'registration_link': registration_link,
            }

    def _add_success_logs(self, node, user):
        src = node.registered_from
        src.add_log(
            action=NodeLog.PROJECT_REGISTERED,
            params={
                'parent_node': src.parent_id,
                'node': src._primary_key,
                'registration': node._primary_key,
            },
            auth=Auth(user),
            save=False
        )
        src.save()

    def _on_complete(self, user):
        super(RegistrationApproval, self)._on_complete(user)
        self.state = Sanction.APPROVED
        register = self._get_registration()
        registered_from = register.registered_from
        auth = Auth(self.initiated_by)
        register.set_privacy('public', auth, log=False)
        for child in register.get_descendants_recursive(lambda n: n.primary):
            child.set_privacy('public', auth, log=False)
        # Accounts for system actions where no `User` performs the final approval
        auth = Auth(user) if user else None
        registered_from.add_log(
            action=NodeLog.REGISTRATION_APPROVAL_APPROVED,
            params={
                'node': registered_from._id,
                'registration_approval_id': self._id,
            },
            auth=auth,
        )
        for node in register.root.node_and_primary_descendants():
            self._add_success_logs(node, user)
            node.update_search()  # update search if public

        self.save()

    def _on_reject(self, user):
        register = self._get_registration()
        registered_from = register.registered_from
        register.delete_registration_tree(save=True)
        registered_from.add_log(
            action=NodeLog.REGISTRATION_APPROVAL_CANCELLED,
            params={
                'node': register._id,
                'registration_approval_id': self._id,
            },
            auth=Auth(user),
        )

class AlternativeCitation(StoredObject):
    _id = fields.StringField(primary=True, default=lambda: str(ObjectId()))
    name = fields.StringField(required=True, validate=MaxLengthValidator(256))
    text = fields.StringField(required=True, validate=MaxLengthValidator(2048))

    def to_json(self):
        return {
            "id": self._id,
            "name": self.name,
            "text": self.text
        }

class DraftRegistrationApproval(Sanction):

    mode = Sanction.ANY

    # Since draft registrations that require approval are not immediately registered,
    # meta stores registration_choice and embargo_end_date (when applicable)
    meta = fields.DictionaryField(default=dict)

    def _send_rejection_email(self, user, draft):
        schema = draft.registration_schema
        prereg_schema = prereg_utils.get_prereg_schema()

<<<<<<< HEAD
        if schema._id == prereg_schema._id:
=======
        if schema._id == prereg_schema:
>>>>>>> d2ab01b0
            mails.send_mail(
                user.username,
                mails.PREREG_CHALLENGE_REJECTED,
                user=user,
                draft_url=draft.absolute_url
            )
        else:
            raise NotImplementedError(
                'TODO: add a generic email template for registration approvals'
            )

    def approve(self, user):
        if settings.PREREG_ADMIN_TAG not in user.system_tags:
            raise PermissionsError("This user does not have permission to approve this draft.")
        self.state = Sanction.APPROVED
        self._on_complete(user)

    def reject(self, user):
        if settings.PREREG_ADMIN_TAG not in user.system_tags:
            raise PermissionsError("This user does not have permission to approve this draft.")
        self.state = Sanction.REJECTED
        self._on_reject(user)

    def _on_complete(self, user):
        draft = DraftRegistration.find_one(
            Q('approval', 'eq', self)
        )
        auth = Auth(draft.initiator)
        registration = draft.register(
            auth=auth,
            save=True
        )
        registration_choice = self.meta['registration_choice']

        if registration_choice == 'immediate':
            sanction = functools.partial(registration.require_approval, draft.initiator)
        elif registration_choice == 'embargo':
            sanction = functools.partial(
                registration.embargo_registration,
                draft.initiator,
                parse_date(self.meta.get('embargo_end_date'), ignoretz=True)
            )
        else:
            raise ValueError("'registration_choice' must be either 'embargo' or 'immediate'")
        sanction(notify_initiator_on_complete=True)

    def _on_reject(self, user, *args, **kwargs):
        # clear out previous registration options
        self.meta = {}
        self.save()

        draft = DraftRegistration.find_one(
            Q('approval', 'eq', self)
        )
        self._send_rejection_email(draft.initiator, draft)


class DraftRegistration(StoredObject):

    _id = fields.StringField(primary=True, default=lambda: str(ObjectId()))

    URL_TEMPLATE = settings.DOMAIN + 'project/{node_id}/draft/{draft_id}'

    datetime_initiated = fields.DateTimeField(auto_now_add=True)
    datetime_updated = fields.DateTimeField(auto_now=True)
    # Original Node a draft registration is associated with
    branched_from = fields.ForeignField('node', index=True)

    initiator = fields.ForeignField('user', index=True)

    # Dictionary field mapping question id to a question's comments and answer
    # {
    #   <qid>: {
    #     'comments': [{
    #       'user': {
    #         'id': <uid>,
    #         'name': <name>
    #       },
    #       value: <value>,
    #       lastModified: <datetime>
    #     }],
    #     'value': <value>
    #   }
    # }
    registration_metadata = fields.DictionaryField(default=dict)
    registration_schema = fields.ForeignField('metaschema')
    registered_node = fields.ForeignField('node', index=True)

    approval = fields.ForeignField('draftregistrationapproval', default=None)

    # Dictionary field mapping extra fields defined in the MetaSchema.schema to their
    # values. Defaults should be provided in the schema (e.g. 'paymentSent': false),
    # and these values are added to the DraftRegistration
    _metaschema_flags = fields.DictionaryField(default=None)
    # lazily set flags
    @property
    def flags(self):
        if not self._metaschema_flags:
            self._metaschema_flags = {}
        meta_schema = self.registration_schema
        if meta_schema:
            schema = meta_schema.schema
            flags = schema.get('flags', {})
            for flag, value in flags.iteritems():
                if flag not in self._metaschema_flags:
                    self._metaschema_flags[flag] = value
            self.save()
        return self._metaschema_flags

    @flags.setter
    def flags(self, flags):
        self._metaschema_flags.update(flags)

    notes = fields.StringField()

    @property
    def url(self):
        return self.URL_TEMPLATE.format(
            node_id=self.branched_from,
            draft_id=self._id
        )

    @property
    def absolute_url(self):
        return urlparse.urljoin(settings.DOMAIN, self.url)

    @property
    def requires_approval(self):
        return self.registration_schema.requires_approval

    @property
    def is_pending_review(self):
        return self.approval.is_pending_approval if (self.requires_approval and self.approval) else False

    @property
    def is_approved(self):
        if self.requires_approval:
            if not self.approval:
                return False
            else:
                return self.approval.is_approved
        else:
            return True

    @property
    def is_rejected(self):
        if self.requires_approval:
            if not self.approval:
                return False
            else:
                return self.approval.is_rejected
        else:
            return False

    @classmethod
    def create_from_node(cls, node, user, schema, data=None):
        draft = cls(
            initiator=user,
            branched_from=node,
            registration_schema=schema,
            registration_metadata=data or {},
        )
        draft.save()
        return draft

    def update_metadata(self, metadata):
        changes = []
        for question_id, value in metadata.iteritems():
            old_value = self.registration_metadata.get(question_id)
            if old_value:
                old_comments = {
                    comment['created']: comment
                    for comment in old_value.get('comments', [])
                }
                new_comments = {
                    comment['created']: comment
                    for comment in value.get('comments', [])
                }
                old_comments.update(new_comments)
                metadata[question_id]['comments'] = sorted(
                    old_comments.values(),
                    key=lambda c: c['created']
                )
                if old_value.get('value') != value.get('value'):
                    changes.append(question_id)
            else:
                changes.append(question_id)
        self.registration_metadata.update(metadata)
        return changes

    def submit_for_review(self, initiated_by, meta, save=False):
        approval = DraftRegistrationApproval(
            initiated_by=initiated_by,
            meta=meta
        )
        approval.save()
        self.approval = approval
        if save:
            self.save()

    def register(self, auth, save=False):
        node = self.branched_from

        # Create the registration
        register = node.register_node(
            schema=self.registration_schema,
            auth=auth,
            data=self.registration_metadata
        )
        self.registered_node = register
        if save:
            self.save()
        return register

    def approve(self, user):
        self.approval.approve(user)
        self.approval.save()

    def reject(self, user):
        self.approval.reject(user)
        self.approval.save()<|MERGE_RESOLUTION|>--- conflicted
+++ resolved
@@ -4120,11 +4120,7 @@
         schema = draft.registration_schema
         prereg_schema = prereg_utils.get_prereg_schema()
 
-<<<<<<< HEAD
         if schema._id == prereg_schema._id:
-=======
-        if schema._id == prereg_schema:
->>>>>>> d2ab01b0
             mails.send_mail(
                 user.username,
                 mails.PREREG_CHALLENGE_REJECTED,
