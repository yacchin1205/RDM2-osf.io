--- conflicted
+++ resolved
@@ -332,11 +332,8 @@
     EDITED_TITLE = 'edit_title'
     EDITED_DESCRIPTION = 'edit_description'
 
-<<<<<<< HEAD
-=======
     UPDATED_FIELDS = 'updated_fields'
 
->>>>>>> 5ab32cb8
     FOLDER_CREATED = 'folder_created'
 
     FILE_ADDED = 'file_added'
