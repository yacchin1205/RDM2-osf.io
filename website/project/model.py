--- conflicted
+++ resolved
@@ -332,12 +332,10 @@
     EDITED_TITLE = 'edit_title'
     EDITED_DESCRIPTION = 'edit_description'
 
-<<<<<<< HEAD
+    UPDATED_FIELDS = 'updated_fields'
+
     FILE_MOVED = 'addon_file_moved'
     FILE_COPIED = 'addon_file_copied'
-=======
-    UPDATED_FIELDS = 'updated_fields'
->>>>>>> 11dcd7a2
 
     FOLDER_CREATED = 'folder_created'
 
