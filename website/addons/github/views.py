"""

"""


import os
import re
import json
import urllib
import datetime
import pygments
import httplib as http

from hurry.filesize import size, alternative
from dateutil.parser import parse as dateparse

from framework import request, redirect, make_response
from framework.auth import get_current_user, must_be_logged_in, must_have_session_auth
from framework.flask import secure_filename
from framework.exceptions import HTTPError

from website import models
from website import settings
from website.project import decorators
from website.project.decorators import must_be_contributor
from website.project.decorators import must_be_contributor_or_public
from website.project.decorators import must_not_be_registration
from website.project.decorators import must_have_addon
from website.project.views.node import _view_project

from . import settings as github_settings
from .api import GitHub, raw_url, tree_to_hgrid
from .auth import oauth_start_url, oauth_get_token

MESSAGE_BASE = 'via the Open Science Framework'
MESSAGES = {
    'add': 'Added {0}'.format(MESSAGE_BASE),
    'update': 'Updated {0}'.format(MESSAGE_BASE),
    'delete': 'Deleted {0}'.format(MESSAGE_BASE),
}

# All GitHub hooks come from 192.30.252.0/22
HOOKS_IP = '192.30.252.'

def _add_hook_log(node, github, action, path, date, committer, url=None, sha=None, save=False):

    github_data = {
        'user': github.user,
        'repo': github.repo,
    }
    if url:
        github_data['url'] = '{0}github/file/{1}/'.format(
            node.api_url,
            path
        )
        if sha:
            github_data['url'] += '?ref=' + sha

    node.add_log(
        action=action,
        params={
            'project': node.parent_id,
            'node': node._id,
            'path': path,
            'github': github_data,
        },
        user=None,
        foreign_user=committer,
        api_key=None,
        log_date=date,
        save=save,
    )


@decorators.must_be_valid_project
@decorators.must_not_be_registration
@decorators.must_have_addon('github', 'node')
def github_hook_callback(*args, **kwargs):
    """Add logs for commits from outside OSF.

    """
    # Request must come from GitHub hooks IP
<<<<<<< HEAD

    if not request.json.get('test', False):
=======
    if not request.form['testing']:
>>>>>>> 3f5dfd73
        if HOOKS_IP not in request.remote_addr:
            raise HTTPError(http.BAD_REQUEST)

    node = kwargs['node'] or kwargs['project']
    github = kwargs['node_addon']

    payload = request.json

    for commit in payload.get('commits', []):

        # TODO: Look up OSF user by commit

        # Skip if pushed by OSF
        if commit['message'] and commit['message'] in MESSAGES.values():
            continue

        _id = commit['id']
        date = dateparse(commit['timestamp'])
        committer = commit['committer']['name']

        # Add logs
        for path in commit.get('added', []):
            _add_hook_log(
                node, github, 'github_' + models.NodeLog.FILE_ADDED,
                path, date, committer, url=True, sha=_id,
            )
        for path in commit.get('modified', []):
            _add_hook_log(
                node, github, 'github_' + models.NodeLog.FILE_UPDATED,
                path, date, committer, url=True, sha=_id,
            )
        for path in commit.get('removed', []):
            _add_hook_log(
                node, github, 'github_' + models.NodeLog.FILE_REMOVED,
                path, date, committer,
            )

    node.save()


@must_be_logged_in
def github_set_user_config(*args, **kwargs):
    return {}


@must_be_contributor
@must_have_addon('github', 'node')
def github_set_config(*args, **kwargs):

    user = kwargs['user']

    github_node = kwargs['node_addon']
    github_user = github_node.user_settings

    # If authorized, only owner can change settings
    if github_user and github_user.owner != user:
        raise HTTPError(http.BAD_REQUEST)

    # Parse request
    github_user_name = request.json.get('github_user', '')
    github_repo_name = request.json.get('github_repo', '')

    # Verify that repo exists and that user can access
    connect = GitHub.from_settings(github_user)
    repo = connect.repo(github_user_name, github_repo_name)
    if repo is None:
        if github_user:
            message = (
                'Cannot access repo. Either the repo does not exist '
                'or your account does not have permission to view it.'
            )
        else:
            message = (
                'Cannot access repo.'
            )
        return {'message': message}, 400

    if not github_user_name or not github_repo_name:
        raise HTTPError(http.BAD_REQUEST)

    changed = (
        github_user_name != github_node.user or
        github_repo_name != github_node.repo
    )

    # Update hooks
    if changed:

        # Delete existing hook, if any
        github_node.delete_hook()

        # Update node settings
        github_node.user = github_user_name
        github_node.repo = github_repo_name

        # Add new hook
        if github_node.user and github_node.repo:
            github_node.add_hook(save=False)

        github_node.save()

    return {}

# TODO: Change "github" to "addon_settings" or something similar
def _page_content(node, github, branch=None, sha=None, hotlink=False, _connection=None):
    """Return the info to be rendered for a given repo.

    :param AddonGitHubNodeSettings github: The addon object.
    :param str branch: Git branch name.
    :param str sha: SHA hash.
    :param bool hotlink: Whether a direct download link from Github is available.
        Disabled by default for now, since GitHub sometimes passes the wrong
        content-type headers.
    :param Github _connection: A GitHub object for sending API requests. If None,
        a Github object will be created from the user settings. This param is
        only exposed to allow for mocking the GitHub API object.
    :return: A dict of repo info to render on the page.

    """
    # Fail if GitHub settings incomplete
    if github.user is None or github.repo is None:
        return {}
    repo = None

    connect = _connection or GitHub.from_settings(github.user_settings)

    if sha and not branch:
        raise HTTPError(http.BAD_REQUEST)

    # Get default branch if not provided
    if not branch:
        repo = repo or connect.repo(github.user, github.repo)
        if not repo:
            return {}
        branch = repo['default_branch']

    # Get registered branches if provided
    registered_branches = (
        github.registration_data.get('branches', [])
        if github.owner.is_registration
        else []
    )
    registered_branch_names = [
        _branch['name']
        for _branch in registered_branches
    ]

    # Fail if registered and branch not in registration data
    if registered_branches and branch not in registered_branch_names:
        raise HTTPError(http.BAD_REQUEST)

    if sha:
        branches = connect.branches(github.user, github.repo, branch)
        head = branches['commit']['sha']
    else:
        head = None

    # Use registered SHA if provided
    for _branch in registered_branches:
        if branch == _branch['name']:
            sha = _branch['commit']['sha']

    # Get data from GitHub API if not registered
    branches = registered_branches or connect.branches(github.user, github.repo)
    if branches is None:
        return {}

    # Check repo privacy if hotlinking enabled
    if hotlink:
        repo = connect.repo(github.user, github.repo)
        if repo is None or repo['private']:
            hotlink = False

    # Get file tree
    tree = connect.tree(
        github.user, github.repo, sha=sha or branch,
    )
    tree = tree or {'tree': []}

    show_grid = len(tree['tree']) <= github_settings.MAX_TREE_SIZE

    # Check permissions if authorized
    has_access = False
    has_auth = bool(github.user_settings and github.user_settings.has_auth)
    if has_auth:
        repo = repo or connect.repo(github.user, github.repo)
        has_access = (
            repo is not None and (
                'permissions' not in repo or
                repo['permissions']['push']
            )
        )

    # Build HGrid JSON
    hgrid = tree_to_hgrid(
        tree['tree'], github.user, github.repo, node,
        branch=branch, sha=sha, hotlink=hotlink,
    )

    return {
        'complete': True,
        'gh_user': github.user,
        'repo': github.repo,
        'has_auth': has_auth,
        'has_access': has_access,
        'show_grid': show_grid,
        'is_head': sha is None or sha == head,
        'api_url': node.api_url,
        'branches': branches,
        'branch': branch,
        'sha': sha,
        'ref': sha or branch,
        'grid_data': json.dumps(hgrid),
        'registration_data': json.dumps(registered_branches),
    }


@must_be_contributor_or_public
@must_have_addon('github', 'node')
def github_widget(*args, **kwargs):

    github = kwargs['node_addon']
    connect = GitHub.from_settings(github.user_settings)

    # Check whether user has view access to repo
    complete = False
    if github.user and github.repo:
        repo = connect.repo(github.user, github.repo)
        if repo:
            complete = True

    if github:
        rv = {
            'complete': complete,
            'short_url': github.short_url,
        }
        rv.update(github.config.to_json())
        return rv
    raise HTTPError(http.NOT_FOUND)


@must_be_contributor_or_public
@must_have_addon('github', 'node')
def github_page(*args, **kwargs):

    user = kwargs['user']
    node = kwargs['node'] or kwargs['project']
    github = kwargs['node_addon']

    data = _view_project(node, user, primary=True)
    branch, sha = request.args.get('branch'), request.args.get('sha')
    rv = _page_content(node, github, branch=branch, sha=sha)
    rv.update({
        'addon_page_js': github.config.include_js.get('page'),
        'addon_page_css': github.config.include_css.get('page'),
    })
    rv.update(github.config.to_json())
    rv.update(data)

    return rv


@must_be_contributor_or_public
@must_have_addon('github', 'node')
def github_get_repo(*args, **kwargs):
    github = kwargs['node_addon']
    connect = GitHub.from_settings(github.user_settings)
    data = connect.repo(github.user, github.repo)
    return {'data': data}


@must_be_contributor_or_public
@must_have_addon('github', 'node')
def github_download_file(*args, **kwargs):

    github = kwargs['node_addon']

    path = kwargs.get('path')
    if path is None:
        raise HTTPError(http.NOT_FOUND)

    ref = request.args.get('ref')

    connect = GitHub.from_settings(github.user_settings)

    name, data, _ = connect.file(github.user, github.repo, path, ref=ref)
    if data is None:
        raise HTTPError(http.NOT_FOUND)

    # Build response
    resp = make_response(data)
    resp.headers['Content-Disposition'] = 'attachment; filename={0}'.format(
        name
    )

    # Add binary MIME type if extension missing
    _, ext = os.path.splitext(name)
    if not ext:
        resp.headers['Content-Type'] = 'application/octet-stream'

    return resp


# TODO: Remove unnecessary API calls
@must_be_contributor_or_public
@must_have_addon('github', 'node')
def github_view_file(*args, **kwargs):

    user = kwargs['user']
    node = kwargs['node'] or kwargs['project']
    github = kwargs['node_addon']

    path = kwargs.get('path')
    if path is None:
        raise HTTPError(http.NOT_FOUND)

    connect = GitHub.from_settings(github.user_settings)

    repo = connect.repo(github.user, github.repo)

    # Get branch / commit
    branch = request.args.get('branch', repo['default_branch'])
    sha = request.args.get('sha', branch)

    file_name, data, size = connect.file(
        github.user, github.repo, path, ref=sha,
    )

    # Get file URL
    if repo is None or repo['private']:
        url = os.path.join(node.api_url, 'github', 'file', path)
    else:
        url = raw_url(github.user, github.repo, sha, path)

    # Get file history
    start_sha = (sha or branch) if node.is_registration else branch
    commits = connect.history(github.user, github.repo, path, sha=start_sha)
    for commit in commits:
        if repo['private']:
            commit['download'] = os.path.join(node.api_url, 'github', 'file', path) + '?ref=' + commit['sha']
        else:
            commit['download'] = raw_url(github.user, github.repo, commit['sha'], path)
        commit['view'] = os.path.join(node.url, 'github', 'file', path) + '?sha=' + commit['sha'] + '&branch=' + branch

    # Get current commit
    shas = [
        commit['sha']
        for commit in commits
    ]
    current_sha = sha if sha in shas else shas[0]

    # Pasted from views/file.py #
    # TODO: Replace with modular-file-renderer

    _, file_ext = os.path.splitext(path.lower())

    is_img = False
    for fmt in settings.IMG_FMTS:
        fmt_ptn = '^.{0}$'.format(fmt)
        if re.search(fmt_ptn, file_ext):
            is_img = True
            break

    if is_img:

        rendered='<img src="{url}/" />'.format(
            url=url,
        )

    else:

        if size > settings.MAX_RENDER_SIZE:
            rendered = (
                '<p>This file is too large to be rendered online. '
                'Please <a href={url} download={name}>download the file</a> to view it locally.</p>'
            ).format(
                url=url,
                name=file_name,
            )

        else:
            try:
                rendered = pygments.highlight(
                    data,
                    pygments.lexers.guess_lexer_for_filename(path, data),
                    pygments.formatters.HtmlFormatter()
                )
            except pygments.util.ClassNotFound:
                rendered = (
                    '<p>This file cannot be rendered online. '
                    'Please <a href={url} download={name}>download the file</a> to view it locally.</p>'
                ).format(
                    url=url,
                    name=file_name,
                )

    # End pasted code #

    rv = {
        'file_name': file_name,
        'current_sha': current_sha,
        'rendered': rendered,
        'download_url': url,
        'commits': commits,
    }
    rv.update(_view_project(node, user, primary=True))
    return rv


@must_be_contributor_or_public
@must_not_be_registration
@must_have_addon('github', 'node')
def github_upload_file(*args, **kwargs):

    node = kwargs['node'] or kwargs['project']
    user = kwargs['user']
    github = kwargs['node_addon']
    now = datetime.datetime.utcnow()

    path = kwargs.get('path', '')

    branch = request.args.get('branch')
    sha = request.args.get('sha')

    if branch is None:
        raise HTTPError(http.BAD_REQUEST)

    connect = GitHub.from_settings(github.user_settings)

    upload = request.files.get('file')
    filename = secure_filename(upload.filename)
    content = upload.read()

    # Get SHA of existing file if present; requires an additional call to the
    # GitHub API
    tree = connect.tree(github.user, github.repo, sha=sha or branch)
    existing = [
        thing
        for thing in tree['tree']
        if thing['path'] == os.path.join(path, filename)
    ]
    sha = existing[0]['sha'] if existing else None

    author = {
        'name': user.fullname,
        'email': '{0}@osf.io'.format(user._id),
    }

    data = connect.upload_file(
        github.user, github.repo, os.path.join(path, filename),
        MESSAGES['update' if sha else 'add'], content, sha=sha, branch=branch,
        author=author,
    )

    if data is not None:

        node.add_log(
            action=(
                'github_' + (
                    models.NodeLog.FILE_UPDATED
                    if sha
                    else models.NodeLog.FILE_ADDED
                )
            ),
            params={
                'project': node.parent_id,
                'node': node._primary_key,
                'path': os.path.join(path, filename),
                'github': {
                    'user': github.user,
                    'repo': github.repo,
                    'url': node.api_url + 'github/file/{0}/?ref={1}'.format(
                        os.path.join(path, filename),
                        data['commit']['sha']
                    ),
                },
            },
            user=user,
            api_key=None,
            log_date=now,
        )

        ref = urllib.urlencode({
            'branch': branch,
        })

        _, ext = os.path.splitext(filename)
        ext = ext.lstrip('.')

        info = {
            'name': filename,
            'uid': os.path.join('__repo__', data['content']['path']),
            'parent_uid': 'tree:' + '||'.join(['__repo__', path]).strip('||'),
            'ext': ext,
            'size': [
                data['content']['size'],
                size(data['content']['size'], system=alternative)
            ],
            'type': 'file',
            'sha': data['content']['sha'],
            'url': data['content']['url'],
            'download': node.api_url + 'github/file/{0}/'.format(os.path.join(path, filename)),
            'view': os.path.join(node.url, 'github', 'file', path, filename),
            'delete': node.api_url + 'github/file/{0}/'.format(data['content']['path']),
        }

        info['view'] += '?' + ref
        info['download'] += '?' + ref
        info['delete'] += '?' + ref

        return [info]

    raise HTTPError(http.BAD_REQUEST)

@must_be_contributor_or_public
@must_not_be_registration
@must_have_addon('github', 'node')
def github_delete_file(*args, **kwargs):

    node = kwargs['node'] or kwargs['project']
    user = kwargs['user']
    github = kwargs['node_addon']

    now = datetime.datetime.utcnow()

    path = kwargs.get('path')
    if path is None:
        raise HTTPError(http.NOT_FOUND)

    sha = request.json.get('sha')
    if sha is None:
        raise HTTPError(http.BAD_REQUEST)

    author = {
        'name': user.fullname,
        'email': '{0}@osf.io'.format(user._id),
    }

    connect = GitHub.from_settings(github.user_settings)

    data = connect.delete_file(
        github.user, github.repo, path, MESSAGES['delete'],
        sha=sha, author=author,
    )

    if data is None:
        raise HTTPError(http.BAD_REQUEST)

    node.add_log(
        action='github_' + models.NodeLog.FILE_REMOVED,
        params={
            'project': node.parent_id,
            'node': node._primary_key,
            'path': path,
            'github': {
                'user': github.user,
                'repo': github.repo,
            },
        },
        user=user,
        api_key=None,
        log_date=now,
    )

    return {}


@must_be_contributor_or_public
@must_have_addon('github', 'node')
def github_download_starball(*args, **kwargs):

    github = kwargs['node_addon']
    archive = kwargs.get('archive', 'tar')
    ref = request.args.get('ref')

    connect = GitHub.from_settings(github.user_settings)
    headers, data = connect.starball(github.user, github.repo, archive, ref)

    resp = make_response(data)
    for key, value in headers.iteritems():
        resp.headers[key] = value

    return resp


@must_be_contributor
@must_have_addon('github', 'node')
def github_set_privacy(*args, **kwargs):

    github = kwargs['node_addon']
    private = request.form.get('private')

    if private is None:
        raise HTTPError(http.BAD_REQUEST)

    connect = GitHub.from_settings(github.user_settings)

    connect.set_privacy(github.user, github.repo, private)


@must_be_contributor
@must_have_addon('github', 'node')
def github_add_user_auth(*args, **kwargs):

    user = kwargs['user']

    github_user = user.get_addon('github')
    github_node = kwargs['node_addon']

    if github_node is None or github_user is None:
        raise HTTPError(http.BAD_REQUEST)

    github_node.user_settings = github_user
    github_node.save()

    return {}


@must_be_logged_in
def github_oauth_start(*args, **kwargs):

    user = get_current_user()

    nid = kwargs.get('nid') or kwargs.get('pid')
    node = models.Node.load(nid) if nid else None

    # Fail if node provided and user not contributor
    if node and not node.is_contributor(user):
        raise HTTPError(http.FORBIDDEN)

    user.add_addon('github')
    github_user = user.get_addon('github')

    if node:

        github_node = node.get_addon('github')
        github_node.user_settings = github_user

        # Add webhook
        if github_node.user and github_node.repo:
            github_node.add_hook()

        github_node.save()

    authorization_url, state = oauth_start_url(user, node)

    github_user.oauth_state = state
    github_user.save()

    return redirect(authorization_url)


@must_have_addon('github', 'user')
def github_oauth_delete_user(*args, **kwargs):

    github_user = kwargs['user_addon']

    # Remove webhooks
    for node_settings in github_user.addongithubnodesettings__authorized:
        node_settings.delete_hook()

    # Revoke access token
    connect = GitHub.from_settings(github_user)
    connect.revoke_token()

    github_user.oauth_access_token = None
    github_user.oauth_token_type = None
    github_user.save()

    return {}


@must_be_contributor
@must_have_addon('github', 'node')
def github_oauth_delete_node(*args, **kwargs):

    github_node = kwargs['node_addon']

    # Remove webhook
    github_node.delete_hook()

    github_node.user_settings = None
    github_node.save()

    return {}


def github_oauth_callback(*args, **kwargs):

    user = models.User.load(kwargs.get('uid'))
    node = models.Node.load(kwargs.get('nid'))

    if user is None:
        raise HTTPError(http.NOT_FOUND)
    if kwargs.get('nid') and not node:
        raise HTTPError(http.NOT_FOUND)

    github_user = user.get_addon('github')
    if github_user is None:
        raise HTTPError(http.BAD_REQUEST)

    if github_user.oauth_state != request.args.get('state'):
        raise HTTPError(http.BAD_REQUEST)

    github_node = node.get_addon('github') if node else None

    code = request.args.get('code')
    if code is None:
        raise HTTPError(http.BAD_REQUEST)

    token = oauth_get_token(code)

    github_user.oauth_state = None
    github_user.oauth_access_token = token['access_token']
    github_user.oauth_token_type = token['token_type']

    connect = GitHub.from_settings(github_user)
    user = connect.user()

    github_user.github_user = user['login']

    github_user.save()

    if github_node:
        github_node.user_settings = github_user
        if github_node.user and github_node.repo:
            github_node.add_hook(save=False)
        github_node.save()

    if node:
        return redirect(os.path.join(node.url, 'settings'))
    return redirect('/settings/')<|MERGE_RESOLUTION|>--- conflicted
+++ resolved
@@ -80,12 +80,7 @@
 
     """
     # Request must come from GitHub hooks IP
-<<<<<<< HEAD
-
-    if not request.json.get('test', False):
-=======
-    if not request.form['testing']:
->>>>>>> 3f5dfd73
+    if not request.json.get('test'):
         if HOOKS_IP not in request.remote_addr:
             raise HTTPError(http.BAD_REQUEST)
 
