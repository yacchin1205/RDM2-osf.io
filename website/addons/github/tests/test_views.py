#!/usr/bin/env python
# -*- coding: utf-8 -*-
import mock
import unittest
import mock
from nose.tools import *  # PEP8 asserts
import json
from tests.base import DbTestCase
<<<<<<< HEAD
from tests.factories import ProjectFactory, AuthUserFactory
from webtest_plus import TestApp

import website.app
=======
from tests.factories import ProjectFactory, UserFactory, AuthUserFactory
>>>>>>> ee94f26a
from website.addons.github.tests.utils import create_mock_github
from website.addons.github import views
from website.addons.github.model import AddonGitHubNodeSettings
from website.addons.github import api

app = website.app.init_app(routes=True, set_backends=False,
                            settings_module="website.settings")

github_mock = create_mock_github(user='fred', private=False)

from webtest_plus import TestApp
import website.app
app = website.app.init_app(routes=True, set_backends=False,
                            settings_module="website.settings")


class TestGithubViews(DbTestCase):

    def setUp(self):
<<<<<<< HEAD
        self.app = TestApp(app)
        self.user = AuthUserFactory()
        self.auth = ('test', self.user.api_keys[0]._primary_key)
=======
        self.user = AuthUserFactory()
        self.app = TestApp(app)
>>>>>>> ee94f26a
        self.project = ProjectFactory(creator=self.user)
        self.project.add_addon('github')
        self.project.creator.add_addon('github')

        self.github = github_mock

        self.node_settings = self.project.get_addon('github')
        self.node_settings.user_settings = self.project.creator.get_addon('github')
        # Set the node addon settings to correspond to the values of the mock repo
        self.node_settings.user = self.github.repo.return_value['owner']['login']
        self.node_settings.repo = self.github.repo.return_value['name']
        self.node_settings.save()

    def test_page_content_no_user(self):
        # Addon settings doesn't have a user
        github = AddonGitHubNodeSettings(user=None, repo='foo')
        res = views._page_content(node=self.project, github=github)
        assert_equal(res, {})

    def test_page_content_no_repo(self):
        # Addon settings doesn't have a repo
        github = AddonGitHubNodeSettings(user='fred', repo='bar')
        res = views._page_content(node=self.project, github=github)
        assert_equal(res, {})

    def test_page_content_default_branch(self):
        res = views._page_content(node=self.project, github=self.node_settings,
                                    _connection=self.github)
        self.github.repo.assert_called_with(self.node_settings.user,
                                            self.node_settings.repo)
        assert_equal(res['branch'], self.github.repo.return_value['default_branch'])

    def test_page_content_return_value(self):
        res = views._page_content(node=self.project, github=self.node_settings,
                                _connection=self.github)
        assert_equal(res['gh_user'], 'fred')
        assert_equal(res['repo'], self.github.repo.return_value['name'])
        assert_true(res['is_head'])
<<<<<<< HEAD
=======
        # TODO: Test authorization, access
>>>>>>> ee94f26a
        assert_equal(res['branches'], self.github.branches.return_value)
        assert_equal(res['sha'], '')  # No sha provided
        # 'ref' is the default branch since sha nor branch were provided
        assert_equal(res['ref'], self.github.repo.return_value['default_branch'])
        # just check the existence of grid_data
        assert_true(res['grid_data'])
        # same with registration_data
        assert_true(res['registration_data'])

    def test_github_widget(self):
        url = "/api/v1/project/{0}/github/widget/".format(self.project._id)
        res = self.app.get(url, auth=self.user.auth)
        # TODO: Test completeness
        assert_equal(res.json["short_url"], self.node_settings.short_url)

    @mock.patch('website.addons.github.api.GitHub.repo')
    def test_github_get_repo(self, mock_repo):
        mock_repo.return_value = {"owner": "osftest", "repo": "testing"}
        url = "/api/v1/project/{0}/github/".format(self.project._id)
        res = self.app.get(url, auth=self.user.auth)
        assert_equal(res.json['data'], mock_repo.return_value)

    def test_hook_callback_add_file_not_thro_osf(self):
        url = "/api/v1/project/{0}/github/hook/".format(self.project._id)
        res = self.app.post_json(
            url,
            {
                "test": True,
                "commits": [{
                    "id": "b08dbb5b6fcd74a592e5281c9d28e2020a1db4ce",
                    "distinct": True,
                    "message": "foo",
                    "timestamp": "2014-01-08T14:15:51-08:00",
                    "url": "https://github.com/tester/addontesting/commit/b08dbb5b6fcd74a592e5281c9d28e2020a1db4ce",
                    "author": {"name":"Illidan","email":"njqpw@osf.io"},
                    "committer": {"name":"Testor","email":"test@osf.io","username":"tester"},
                    "added": ["PRJWN3TV"],
                    "removed": [],
                    "modified": [],
                }]
            },
            content_type="application/json",
        ).maybe_follow()
        self.project.reload()
        assert_equal(self.project.logs[-1].action, "github_file_added")

    def test_hook_callback_modify_file_not_thro_osf(self):
        url = "/api/v1/project/{0}/github/hook/".format(self.project._id)
        res = self.app.post_json(
            url,
            {"test": True,
                 "commits": [{"id":"b08dbb5b6fcd74a592e5281c9d28e2020a1db4ce",
                              "distinct":True,
                              "message":"foo",
                              "timestamp":"2014-01-08T14:15:51-08:00",
                              "url":"https://github.com/tester/addontesting/commit/b08dbb5b6fcd74a592e5281c9d28e2020a1db4ce",
                              "author":{"name":"Illidan","email":"njqpw@osf.io"},
                              "committer":{"name":"Testor","email":"test@osf.io","username":"tester"},
                              "added":[],"removed":[],"modified":["PRJWN3TV"]}]},
            content_type="application/json").maybe_follow()
        self.project.reload()
        assert_equal(self.project.logs[-1].action, "github_file_updated")

<<<<<<< HEAD

    @mock.patch('website.addons.github.views.GitHub')
    def test_github_get_repo(self, mock_github):
        assert 0, 'finish me'
=======
    def test_hook_callback_remove_file_not_thro_osf(self):
        url = "/api/v1/project/{0}/github/hook/".format(self.project._id)
        res = self.app.post_json(
            url,
            {"test": True,
             "commits": [{"id":"b08dbb5b6fcd74a592e5281c9d28e2020a1db4ce",
                          "distinct":True,
                          "message":"foo",
                          "timestamp":"2014-01-08T14:15:51-08:00",
                          "url":"https://github.com/tester/addontesting/commit/b08dbb5b6fcd74a592e5281c9d28e2020a1db4ce",
                          "author":{"name":"Illidan","email":"njqpw@osf.io"},
                          "committer":{"name":"Testor","email":"test@osf.io","username":"tester"},
                          "added":[],"removed":["PRJWN3TV"],"modified":[]}]},
            content_type="application/json").maybe_follow()
        self.project.reload()
        assert_equal(self.project.logs[-1].action, "github_file_removed")

    def test_hook_callback_add_file_thro_osf(self):
        url = "/api/v1/project/{0}/github/hook/".format(self.project._id)
        res = self.app.post_json(
            url,
            {"test": True,
             "commits": [{"id":"b08dbb5b6fcd74a592e5281c9d28e2020a1db4ce",
                          "distinct":True,
                          "message":"Added via the Open Science Framework",
                          "timestamp":"2014-01-08T14:15:51-08:00",
                          "url":"https://github.com/tester/addontesting/commit/b08dbb5b6fcd74a592e5281c9d28e2020a1db4ce",
                          "author":{"name":"Illidan","email":"njqpw@osf.io"},
                          "committer":{"name":"Testor","email":"test@osf.io","username":"tester"},
                          "added":["PRJWN3TV"],"removed":[],"modified":[]}]},
            content_type="application/json").maybe_follow()
        self.project.reload()
        assert_not_equal(self.project.logs[-1].action, "github_file_added")

    def test_hook_callback_modify_file_thro_osf(self):
        url = "/api/v1/project/{0}/github/hook/".format(self.project._id)
        res = self.app.post_json(
            url,
            {"test": True,
             "commits": [{"id":"b08dbb5b6fcd74a592e5281c9d28e2020a1db4ce",
                          "distinct":True,
                          "message":"Updated via the Open Science Framework",
                          "timestamp":"2014-01-08T14:15:51-08:00",
                          "url":"https://github.com/tester/addontesting/commit/b08dbb5b6fcd74a592e5281c9d28e2020a1db4ce",
                          "author":{"name":"Illidan","email":"njqpw@osf.io"},
                          "committer":{"name":"Testor","email":"test@osf.io","username":"tester"},
                          "added":[],"removed":[],"modified":["PRJWN3TV"]}]},
            content_type="application/json").maybe_follow()
        self.project.reload()
        assert_not_equal(self.project.logs[-1].action, "github_file_updated")

    def test_hook_callback_remove_file_thro_osf(self):
        url = "/api/v1/project/{0}/github/hook/".format(self.project._id)
        res = self.app.post_json(
            url,
            {"test": True,
             "commits": [{"id":"b08dbb5b6fcd74a592e5281c9d28e2020a1db4ce",
                          "distinct":True,
                          "message":"Deleted via the Open Science Framework",
                          "timestamp":"2014-01-08T14:15:51-08:00",
                          "url":"https://github.com/tester/addontesting/commit/b08dbb5b6fcd74a592e5281c9d28e2020a1db4ce",
                          "author":{"name":"Illidan","email":"njqpw@osf.io"},
                          "committer":{"name":"Testor","email":"test@osf.io","username":"tester"},
                          "added":[],"removed":["PRJWN3TV"],"modified":[]}]},
            content_type="application/json").maybe_follow()
        self.project.reload()
        assert_not_equal(self.project.logs[-1].action, "github_file_removed")
>>>>>>> ee94f26a

    @mock.patch('website.addons.github.views.GitHub', github_mock)
    def test_hgrid_data(self):
        url = '/api/v1/project/{0}/github/hgrid/'.format(self.project._id)
        self.github.tree.return_value = {'tree': [
              {
                "type": "file",
                "size": 625,
                "name": "octokit.rb",
                "path": "lib/octokit.rb",
                "sha": "fff6fe3a23bf1c8ea0692b4a883af99bee26fd3b",
                "url": "https://api.github.com/repos/pengwynn/octokit/contents/lib/octokit.rb",
                "git_url": "https://api.github.com/repos/pengwynn/octokit/git/blobs/fff6fe3a23bf1c8ea0692b4a883af99bee26fd3b",
                "html_url": "https://github.com/pengwynn/octokit/blob/master/lib/octokit.rb",
                "_links": {
                  "self": "https://api.github.com/repos/pengwynn/octokit/contents/lib/octokit.rb",
                  "git": "https://api.github.com/repos/pengwynn/octokit/git/blobs/fff6fe3a23bf1c8ea0692b4a883af99bee26fd3b",
                  "html": "https://github.com/pengwynn/octokit/blob/master/lib/octokit.rb"
                }
              },
              {
                "type": "dir",
                "size": 0,
                "name": "octokit",
                "path": "lib/octokit",
                "sha": "a84d88e7554fc1fa21bcbc4efae3c782a70d2b9d",
                "url": "https://api.github.com/repos/pengwynn/octokit/contents/lib/octokit",
                "git_url": "https://api.github.com/repos/pengwynn/octokit/git/trees/a84d88e7554fc1fa21bcbc4efae3c782a70d2b9d",
                "html_url": "https://github.com/pengwynn/octokit/tree/master/lib/octokit",
                "_links": {
                  "self": "https://api.github.com/repos/pengwynn/octokit/contents/lib/octokit",
                  "git": "https://api.github.com/repos/pengwynn/octokit/git/trees/a84d88e7554fc1fa21bcbc4efae3c782a70d2b9d",
                  "html": "https://github.com/pengwynn/octokit/tree/master/lib/octokit"
                }
              }
            ]
        }
        res = self.app.get(url, auth=self.user.auth).maybe_follow()
        gh_tree = self.github.tree(user='octo-cat',
                                    repo='mock-repo', sha='123abc')['tree']
        hgrid_dict = api.tree_to_hgrid(gh_tree, user='octo-cat', repo='mock-repo',
                                        node=self.project)
        assert_equal(res.json, hgrid_dict)


class TestRegistrationsWithGithub(DbTestCase):

    def setUp(self):

        super(TestRegistrationsWithGithub, self).setUp()
        self.project = ProjectFactory.build()
        self.project.save()

        self.project.add_addon('github')
        self.project.creator.add_addon('github')
        self.node_settings = self.project.get_addon('github')
        self.user_settings = self.project.creator.get_addon('github')
        self.node_settings.user_settings = self.user_settings
        self.node_settings.user = 'Queen'
        self.node_settings.repo = 'Sheer-Heart-Attack'
        self.node_settings.save()

    @mock.patch('website.addons.github.api.GitHub.branches')
    def test_registration_shows_only_commits_on_or_before_registration(self, mock_branches):
        rv = [
            {
                'name': 'master',
                'commit': {
                    'sha': '6dcb09b5b57875f334f61aebed695e2e4193db5e',
                    'url': 'https://api.github.com/repos/octocat/Hello-World/commits/c5b97d5ae6c19d5c5df71a34c7fbeeda2479ccbc',
                }
            },
            {
                'name': 'develop',
                'commit': {
                    'sha': '6dcb09b5b57875asdasedawedawedwedaewdwdass',
                    'url': 'https://api.github.com/repos/octocat/Hello-World/commits/cdcb09b5b57875asdasedawedawedwedaewdwdass',
                }
            }
        ]

        mock_branches.return_value = rv
        registration = ProjectFactory()
        clone, message = self.node_settings.after_register(
            self.project, registration, self.project.creator,
        )
        mock_branches.assert_called_with(
            self.node_settings.user,
            self.node_settings.repo,
        )
        rv = [
            {
                'name': 'master',
                'commit': {
                    'sha': 'danwelndwakjefnawjkefwe2e4193db5essssssss',
                    'url': 'https://api.github.com/repos/octocat/Hello-World/commits/dasdsdasdsdaasdsadsdasdsdac7fbeeda2479ccbc',
                }
            },
            {
                'name': 'develop',
                'commit': {
                    'sha': '6dcb09b5b57875asdasedawedawedwedaewdwdass',
                    'url': 'https://api.github.com/repos/octocat/Hello-World/commits/cdcb09b5b57875asdasedawedawedwedaewdwdass',
                }
            }
        ]
        assert_equal(
            self.node_settings.user,
            clone.user,
        )
        assert_equal(
            self.node_settings.repo,
            clone.repo,
        )
        assert_in(
            rv[1],
            clone.registration_data['branches']
        )
        assert_not_in(
            rv[0],
            clone.registration_data['branches']
        )
        assert_equal(
            clone.user_settings,
            self.node_settings.user_settings
        )


if __name__ == '__main__':
    unittest.main()<|MERGE_RESOLUTION|>--- conflicted
+++ resolved
@@ -2,18 +2,12 @@
 # -*- coding: utf-8 -*-
 import mock
 import unittest
-import mock
 from nose.tools import *  # PEP8 asserts
-import json
 from tests.base import DbTestCase
-<<<<<<< HEAD
+from webtest_plus import TestApp
+
+import website.app
 from tests.factories import ProjectFactory, AuthUserFactory
-from webtest_plus import TestApp
-
-import website.app
-=======
-from tests.factories import ProjectFactory, UserFactory, AuthUserFactory
->>>>>>> ee94f26a
 from website.addons.github.tests.utils import create_mock_github
 from website.addons.github import views
 from website.addons.github.model import AddonGitHubNodeSettings
@@ -24,7 +18,6 @@
 
 github_mock = create_mock_github(user='fred', private=False)
 
-from webtest_plus import TestApp
 import website.app
 app = website.app.init_app(routes=True, set_backends=False,
                             settings_module="website.settings")
@@ -33,14 +26,9 @@
 class TestGithubViews(DbTestCase):
 
     def setUp(self):
-<<<<<<< HEAD
         self.app = TestApp(app)
         self.user = AuthUserFactory()
         self.auth = ('test', self.user.api_keys[0]._primary_key)
-=======
-        self.user = AuthUserFactory()
-        self.app = TestApp(app)
->>>>>>> ee94f26a
         self.project = ProjectFactory(creator=self.user)
         self.project.add_addon('github')
         self.project.creator.add_addon('github')
@@ -79,10 +67,7 @@
         assert_equal(res['gh_user'], 'fred')
         assert_equal(res['repo'], self.github.repo.return_value['name'])
         assert_true(res['is_head'])
-<<<<<<< HEAD
-=======
         # TODO: Test authorization, access
->>>>>>> ee94f26a
         assert_equal(res['branches'], self.github.branches.return_value)
         assert_equal(res['sha'], '')  # No sha provided
         # 'ref' is the default branch since sha nor branch were provided
@@ -146,12 +131,6 @@
         self.project.reload()
         assert_equal(self.project.logs[-1].action, "github_file_updated")
 
-<<<<<<< HEAD
-
-    @mock.patch('website.addons.github.views.GitHub')
-    def test_github_get_repo(self, mock_github):
-        assert 0, 'finish me'
-=======
     def test_hook_callback_remove_file_not_thro_osf(self):
         url = "/api/v1/project/{0}/github/hook/".format(self.project._id)
         res = self.app.post_json(
@@ -219,7 +198,6 @@
             content_type="application/json").maybe_follow()
         self.project.reload()
         assert_not_equal(self.project.logs[-1].action, "github_file_removed")
->>>>>>> ee94f26a
 
     @mock.patch('website.addons.github.views.GitHub', github_mock)
     def test_hgrid_data(self):
