--- conflicted
+++ resolved
@@ -29,35 +29,19 @@
         $.ajax({
             url: waterbutler.buildTreeBeardDelete(item, {branch: item.data.branch, sha: item.data.extra.fileSha}),
             type : 'DELETE'
-        })
-<<<<<<< HEAD
-        .done(function(data) {
-            // delete view
-            tb.deleteNode(item.parentID, item.id);
-            Fangorn.Utils.resetToolbar.call(tb);
-            tb.modal.dismiss();
-        })
-        .fail(function(data){
-            tb.modal.dismiss();
-            Fangorn.Utils.resetToolbar.call(tb);
-            item.notify.update('Delete failed.', 'danger', undefined, 3000);
-        });
-=======
-            .done(function (data) {
+        }).done(function (data) {
                 // delete view
                 tb.deleteNode(item.parentID, item.id);
                 Fangorn.Utils.dismissToolbar.call(tb);
                 tb.modal.dismiss();
                 tb.clearMultiselect();
 
-            })
-            .fail(function (data) {
+        }).fail(function (data) {
                 tb.modal.dismiss();
                 Fangorn.Utils.dismissToolbar.call(tb);
                 item.notify.update('Delete failed.', 'danger', undefined, 3000);
                 tb.clearMultiselect();
-            });
->>>>>>> ccd5b7e7
+        });
     }
 
     function runDeleteMultiple(items){
