--- conflicted
+++ resolved
@@ -268,24 +268,8 @@
         if (item.kind === 'file' && item.data.permissions.view) {
             return m('span',[
                 m('github-name.fg-file-links', {
-<<<<<<< HEAD
-                    ondblclick: function() {
-                        var redir = new URI(item.data.nodeUrl);
-                        var fileurl = new URI(item.data.nodeUrl)
-                            .segment('files')
-                            .segment(item.data.provider)
-                            .segment(item.data.path.substring(1))
-                            .search({branch: item.data.branch})
-                            .toString();
-                            if(commandKeys.indexOf(tb.pressedKey) !== -1) {
-                                window.open(fileurl, '_blank');
-                            } else {
-                                window.open(fileurl, '_self');
-                            }
-=======
                     onclick: function() {
                         gotoFile.call(tb, item);
->>>>>>> 1c2c7599
                     }
                 }, item.data.name)]);
         } else {
