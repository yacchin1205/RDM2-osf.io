'use strict';

var $ = require('jquery');
var bootbox = require('bootbox');
var $osf = require('js/osfHelpers');

var nodeApiUrl = window.contextVars.node.urls.api;

var GithubConfigHelper = (function() {

    var updateHidden = function(val) {
        var repoParts = val.split('/');
        $('#githubUser').val($.trim(repoParts[0]));
        $('#githubRepo').val($.trim(repoParts[1]));
    };

    var displayError = function(msg) {
        $('#addonSettingsGithub').find('.addon-settings-message')
            .text('Error: ' + msg)
            .removeClass('text-success').addClass('text-danger')
            .fadeOut(100).fadeIn();
    };

    var createRepo = function() {

        var $elm = $('#addonSettingsGithub');
        var $select = $elm.find('select');

        bootbox.prompt({
            message: 'Name your new repo',
            callback: function (repoName) {
                // Return if cancelled
                if (repoName === null) {
                    return;
                }

                if (repoName === '') {
                    displayError('Your repo must have a name');
                    return;
                }

                $osf.postJSON(
                    '/api/v1/github/repo/create/',
                    {name: repoName}
                ).done(function (response) {
                        var repoName = response.user + ' / ' + response.repo;
                        $select.append('<option value="' + repoName + '">' + repoName + '</option>');
                        $select.val(repoName);
                        updateHidden(repoName);
                    }).fail(function () {
                        displayError('Could not create repository');
                    });
            },
            buttons:{
                confirm:{
                    label: 'Save',
                    className:'btn-success'
                }
            }
        });
    };

    $(document).ready(function() {
        $('#githubSelectRepo').on('change', function() {
            var value = $(this).val();
            if (value) {
                updateHidden(value);
            }
        });

        $('#githubCreateRepo').on('click', function() {
            createRepo();
        });

        $('#githubImportToken').on('click', function() {
            $osf.postJSON(
                nodeApiUrl + 'github/user_auth/',
                {}
            ).done(function() {
                    if($osf.isIE()){
                        window.location.hash = "#configureAddonsAnchor";
                    }
                    window.location.reload();
            }).fail(
                $osf.handleJSONError
            );
        });

        $('#githubCreateToken').on('click', function() {
            window.location.href = nodeApiUrl + 'github/oauth/';
        });

        $('#githubRemoveToken').on('click', function() {
            bootbox.confirm({
<<<<<<< HEAD
                title: 'Disconnect GitHub Account?',
                message: 'Are you sure you want to remove this GitHub account?',
=======
                title: 'Disconnect GitHub?',
                message: 'Are you sure you want to remove this GitHub authorization?',
>>>>>>> 9fd27cd1
                callback: function(confirm) {
                    if(confirm) {
                        $.ajax({
                        type: 'DELETE',
                        url: nodeApiUrl + 'github/oauth/'
                    }).done(function() {
                        window.location.reload();
                    }).fail(
                        $osf.handleJSONError
                    );
                    }
                },
                buttons:{
                    confirm:{
<<<<<<< HEAD
                        label:'Disconnect',
                        className:'btn-danger'
=======
                        label: 'Disconnect',
                        className: 'btn-danger'
>>>>>>> 9fd27cd1
                    }
                }
            });
        });

        $('#addonSettingsGithub .addon-settings-submit').on('click', function() {
            if (!$('#githubRepo').val()) {
                return false;
            }
        });

    });

})();

module.exports = GithubConfigHelper;<|MERGE_RESOLUTION|>--- conflicted
+++ resolved
@@ -92,13 +92,8 @@
 
         $('#githubRemoveToken').on('click', function() {
             bootbox.confirm({
-<<<<<<< HEAD
                 title: 'Disconnect GitHub Account?',
                 message: 'Are you sure you want to remove this GitHub account?',
-=======
-                title: 'Disconnect GitHub?',
-                message: 'Are you sure you want to remove this GitHub authorization?',
->>>>>>> 9fd27cd1
                 callback: function(confirm) {
                     if(confirm) {
                         $.ajax({
@@ -113,13 +108,8 @@
                 },
                 buttons:{
                     confirm:{
-<<<<<<< HEAD
-                        label:'Disconnect',
-                        className:'btn-danger'
-=======
                         label: 'Disconnect',
                         className: 'btn-danger'
->>>>>>> 9fd27cd1
                     }
                 }
             });
