# -*- coding: utf-8 -*-
import mock
from contextlib import contextmanager

from webtest_plus import TestApp

<<<<<<< HEAD
from framework import storage
from framework.mongo import database, set_up_storage
=======
from modularodm import storage

from framework.mongo import db, set_up_storage
>>>>>>> 34fcbad0

import website
from website.addons.base.testing import AddonTestCase
from website.addons.dropbox import MODELS

#app = website.app.init_app(
#    routes=True, set_backends=False, settings_module='website.settings'
#)


def init_storage():
    set_up_storage(MODELS, storage_class=storage.MongoStorage)


class DropboxAddonTestCase(AddonTestCase):

    ADDON_SHORT_NAME = 'dropbox'

    def set_user_settings(self, settings):
        settings.access_token = '12345abc'
        settings.dropbox_id = 'mydropboxid'

    def set_node_settings(self, settings):
        settings.folder = 'foo'


mock_responses = {
    'put_file': {
        'bytes': 77,
        'icon': 'page_white_text',
        'is_dir': False,
        'mime_type': 'text/plain',
        'modified': 'Wed, 20 Jul 2011 22:04:50 +0000',
        'path': '/magnum-opus.txt',
        'rev': '362e2029684fe',
        'revision': 221922,
        'root': 'dropbox',
        'size': '77 bytes',
        'thumb_exists': False
    },
    'metadata_list': {
        "size": "0 bytes",
        "hash": "37eb1ba1849d4b0fb0b28caf7ef3af52",
        "bytes": 0,
        "thumb_exists": False,
        "rev": "714f029684fe",
        "modified": "Wed, 27 Apr 2011 22:18:51 +0000",
        "path": "/Public",
        "is_dir": True,
        "icon": "folder_public",
        "root": "dropbox",
        "contents": [
            {
                "size": "0 bytes",
                "rev": "35c1f029684fe",
                "thumb_exists": False,
                "bytes": 0,
                "modified": "Mon, 18 Jul 2011 20:13:43 +0000",
                "client_mtime": "Wed, 20 Apr 2011 16:20:19 +0000",
                "path": "/Public/latest.txt",
                "is_dir": False,
                "icon": "page_white_text",
                "root": "dropbox",
                "mime_type": "text/plain",
                "revision": 220191
            },
            {
                u'bytes': 0,
                u'icon': u'folder',
                u'is_dir': True,
                u'modified': u'Sat, 22 Mar 2014 05:40:29 +0000',
                u'path': u'/datasets/New Folder',
                u'rev': u'3fed51f002c12fc',
                u'revision': 67032351,
                u'root': u'dropbox',
                u'size': u'0 bytes',
                u'thumb_exists': False
            }
        ],
        "revision": 29007
    },
    'metadata_single': {
        u'bytes': 74,
        u'client_mtime': u'Mon, 13 Jan 2014 20:24:15 +0000',
        u'icon': u'page_white',
        u'is_dir': False,
        u'mime_type': u'text/csv',
        u'modified': u'Fri, 21 Mar 2014 05:46:36 +0000',
        u'path': '/datasets/foo.txt',
        u'rev': u'a2149fb64',
        u'revision': 10,
        u'root': u'app_folder',
        u'size': u'74 bytes',
        u'thumb_exists': False
    },
    'revisions':  [{u'bytes': 0,
        u'client_mtime': u'Wed, 31 Dec 1969 23:59:59 +0000',
        u'icon': u'page_white_picture',
        u'is_deleted': True,
        u'is_dir': False,
        u'mime_type': u'image/png',
        u'modified': u'Tue, 25 Mar 2014 03:39:13 +0000',
        u'path': u'/svs-v-barks.png',
        u'rev': u'3fed741002c12fc',
        u'revision': 67032897,
        u'root': u'dropbox',
        u'size': u'0 bytes',
        u'thumb_exists': True},
        {u'bytes': 151164,
        u'client_mtime': u'Sat, 13 Apr 2013 21:56:36 +0000',
        u'icon': u'page_white_picture',
        u'is_dir': False,
        u'mime_type': u'image/png',
        u'modified': u'Tue, 25 Mar 2014 01:45:51 +0000',
        u'path': u'/svs-v-barks.png',
        u'rev': u'3fed61a002c12fc',
        u'revision': 67032602,
        u'root': u'dropbox',
        u'size': u'147.6 KB',
        u'thumb_exists': True}]
}


class MockDropbox(object):

    def put_file(self, full_path, file_obj, overwrite=False, parent_rev=None):
        return mock_responses['put_file']

    def metadata(self, path, list=True, file_limit=25000, hash=None, rev=None,
            include_deleted=False):
        if list:
            ret = mock_responses['metadata_list']
        else:
            ret = mock_responses['metadata_single']
            ret['path'] = path
        return ret

    def get_file_and_metadata(*args, **kwargs):
        pass

    def file_delete(self, path):
        return mock_responses['metadata_single']

    def revisions(self, path):
        ret = mock_responses['revisions']
        for each in ret:
            each['path'] = path
        return ret


@contextmanager
def patch_client(target, mock_client=None):
    """Patches a function that returns a DropboxClient, returning an instance
    of MockDropbox instead.

    Usage: ::

        with patch_client('website.addons.dropbox.view.config.get_client') as client:
            # test view that uses the dropbox client.
    """
    with mock.patch(target) as client_getter:
        client = mock_client or MockDropbox()
        client_getter.return_value = client
        yield client<|MERGE_RESOLUTION|>--- conflicted
+++ resolved
@@ -3,23 +3,13 @@
 from contextlib import contextmanager
 
 from webtest_plus import TestApp
-
-<<<<<<< HEAD
-from framework import storage
-from framework.mongo import database, set_up_storage
-=======
 from modularodm import storage
 
-from framework.mongo import db, set_up_storage
->>>>>>> 34fcbad0
+from framework.mongo import database, set_up_storage
 
 import website
 from website.addons.base.testing import AddonTestCase
 from website.addons.dropbox import MODELS
-
-#app = website.app.init_app(
-#    routes=True, set_backends=False, settings_module='website.settings'
-#)
 
 
 def init_storage():
