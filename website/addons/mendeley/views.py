# -*- coding: utf-8 -*-

from flask import request

from framework.auth.decorators import must_be_logged_in

from website.project.decorators import must_be_contributor_or_public
from website.project.decorators import must_have_permission
from website.project.decorators import must_not_be_registration
from website.project.decorators import must_have_addon

from .provider import MendeleyCitationsProvider


@must_be_logged_in
def list_mendeley_accounts_user(auth):
    """ Returns the list of all of the current user's authorized Mendeley accounts """
<<<<<<< HEAD
    
    provider = MendeleyCitationsProvider()    
    return provider.user_accounts(auth.user)
    
=======

    provider = MendeleyCitationsProvider()
    return provider.user_accounts(auth.user)

>>>>>>> 23b53ae2

@must_have_permission('write')
@must_have_addon('mendeley', 'node')
def mendeley_get_config(auth, node_addon, **kwargs):
    """ Serialize node addon settings and relevant urls
    (see serialize_settings/serialize_urls)
    """

    provider = MendeleyCitationsProvider()
    return provider.serialize_settings(node_addon, auth.user)

@must_have_permission('write')
@must_have_addon('mendeley', 'node')
@must_not_be_registration
def mendeley_set_config(pid, auth, node, project, node_addon):
    """ Updates MendeleyNodeSettings based on submitted account and folder information """

    provider = MendeleyCitationsProvider()
    external_account_id = request.json.get('external_account_id')
    external_list_id = request.json.get('external_list_id')
    return provider.set_config(
        node_addon,
        auth.user,
        external_account_id,
        external_list_id
    )


@must_have_permission('write')
@must_have_addon('mendeley', 'node')
@must_not_be_registration
def mendeley_add_user_auth(auth, node_addon, **kwargs):
    """ Allows for importing existing auth to MendeleyNodeSettings """

    provider = MendeleyCitationsProvider()
    external_account_id = request.json.get('external_account_id')
    return provider.add_user_auth(node_addon, auth.user, external_account_id)


@must_have_permission('write')
@must_have_addon('mendeley', 'node')
@must_not_be_registration
def mendeley_remove_user_auth(auth, node_addon, **kwargs):
    """ Removes auth from MendeleyNodeSettings """

    provider = MendeleyCitationsProvider()
    return provider.remove_user_auth(node_addon, auth.user)


@must_be_contributor_or_public
@must_have_addon('mendeley', 'node')
def mendeley_widget(node_addon, project, node, pid, auth):
    """ Collects and serializes settting needed to build the widget """

    provider = MendeleyCitationsProvider()
    return provider.widget(node_addon)


@must_be_contributor_or_public
@must_have_addon('mendeley', 'node')
def mendeley_citation_list(node_addon, project, node, pid, auth,
                           mendeley_list_id=None):
    """
    This function collects a listing of folders and citations based on the
    passed mendeley_list_id. If mendeley_list_id is None, then all of the
    authorizer's folders and citations are listed
    """

    provider = MendeleyCitationsProvider()
    show = request.args.get('view', 'all')
    return provider.citation_list(node_addon, auth.user, mendeley_list_id, show)<|MERGE_RESOLUTION|>--- conflicted
+++ resolved
@@ -15,17 +15,10 @@
 @must_be_logged_in
 def list_mendeley_accounts_user(auth):
     """ Returns the list of all of the current user's authorized Mendeley accounts """
-<<<<<<< HEAD
-    
-    provider = MendeleyCitationsProvider()    
-    return provider.user_accounts(auth.user)
-    
-=======
 
     provider = MendeleyCitationsProvider()
     return provider.user_accounts(auth.user)
 
->>>>>>> 23b53ae2
 
 @must_have_permission('write')
 @must_have_addon('mendeley', 'node')
