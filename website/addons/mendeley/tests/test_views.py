--- conflicted
+++ resolved
@@ -18,14 +18,7 @@
     MendeleyNodeSettingsFactory
 )
 
-from website.util import api_url_for
-from website.addons.mendeley import utils
 from website.addons.mendeley import views
-<<<<<<< HEAD
-from website.addons.citations.utils import serialize_folder
-from website.addons.mendeley.serializer import MendeleySerializer
-=======
->>>>>>> cbe4925b
 
 from utils import mock_responses
 
@@ -80,7 +73,7 @@
         res = self.app.get(
             self.project.api_url_for('mendeley_get_config'),
             auth=self.user.auth,
-        )        
+        )
         assert_true(res.json['nodeHasAuth'])
         assert_true(res.json['userHasAuth'])
         assert_true(res.json['userIsOwner'])
