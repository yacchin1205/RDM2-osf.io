--- conflicted
+++ resolved
@@ -8,9 +8,8 @@
 from website.addons.base import AddonNodeSettingsBase
 from website.oauth.models import ExternalProvider
 from pyzotero import zotero
-<<<<<<< HEAD
-
-from website.addons.citations.utils import serialize_account, serialize_folder
+
+from website.addons.citations.utils import serialize_folder
 
 from . import settings
 
@@ -129,26 +128,6 @@
     def provider_name(self):
         return 'zotero'
 
-    def grant_oauth_access(self, user, external_account, metadata=None):
-        """Grant OAuth access, updates metadata on user settings
-        :param User user:
-        :param ExternalAccount external_account:
-        :param dict metadata:
-        """
-        user_settings = user.get_addon('zotero')
-
-        # associate the user settings with this node's settings
-        if user_settings not in self.associated_user_settings:
-            self.associated_user_settings.append(user_settings)
-
-        user_settings.grant_oauth_access(
-            node=self.owner,
-            external_account=external_account,
-            metadata=metadata
-        )
-
-        user_settings.save()
-
     def set_auth(self, external_account, user):
         """Connect the node addon to a user's external account.
         """
@@ -201,217 +180,6 @@
         # update this instance
         self.zotero_list_id = zotero_list_id
         self.save()
-
-    def verify_oauth_access(self, external_account, list_id):
-        """Determine if access to the ExternalAccount has been granted
-        :param ExternalAccount external_account:
-        :param str list_id: ID of the Zotero list requested
-        :return bool: True or False
-        """
-        for user_settings in self.associated_user_settings:
-            try:
-                granted = user_settings[self.owner._id][external_account._id]
-            except KeyError:
-                # no grant for this node, move along
-                continue
-
-            if list_id in granted.get('lists', []):
-                return True
-        return False
-
-    def to_json(self, user):
-        accounts = {
-            account for account
-            in user.external_accounts
-            if account.provider == 'zotero'
-        }
-        if self.external_account:
-            accounts.add(self.external_account)
-
-        ret = super(ZoteroNodeSettings, self).to_json(user)
-        ret['accounts'] = [serialize_account(each) for each in accounts]
-        ret['list_id'] = self.zotero_list_id
-        ret['current_account'] = (
-            serialize_account(self.external_account)
-            if self.external_account
-            else None
-        )
-
-        return ret
-=======
-
-from website.addons.citations.utils import serialize_folder
-
-from . import settings
-
-class ZoteroUserSettings(AddonUserSettingsBase):
-
-    def _get_connected_accounts(self):
-        """Get user's connected Zotero accounts"""
-        return [
-            x for x in self.owner.external_accounts if x.provider == 'zotero'
-        ]
-
-    def grant_oauth_access(self, node, external_account, metadata=None):
-        metadata = metadata or {}
-
-        # create an entry for the node, if necessary
-        if node._id not in self.oauth_grants:
-            self.oauth_grants[node._id] = {}
-
-        # create an entry for the external account on the node, if necessary
-        if external_account._id not in self.oauth_grants[node._id]:
-            self.oauth_grants[node._id][external_account._id] = {}
-
-        # update the metadata with the supplied values
-        for key, value in metadata.iteritems():
-            self.oauth_grants[node._id][external_account._id][key] = value
-
-        self.save()
-
-    def verify_oauth_access(self, node, external_account, metadata=None):
-        metadata = metadata or {}
-
-        # ensure the grant exists
-        try:
-            grants = self.oauth_grants[node._id][external_account._id]
-        except KeyError:
-            return False
-
-        # Verify every key/value pair is in the grants dict
-        for key, value in metadata.iteritems():
-            if key not in grants or grants[key] != value:
-                return False
-
-        return True
-
-    def to_json(self, user):
-        rv = super(ZoteroUserSettings, self).to_json(user)
-        rv['accounts'] = [
-            {
-                'id': account._id,
-                'provider_id': account.provider_id,
-                'display_name': account.display_name,
-            } for account in self._get_connected_accounts()
-        ]
-        return rv
-
-class ZoteroNodeSettings(AddonNodeSettingsBase):
-    external_account = fields.ForeignField('externalaccount',
-                                           backref='connected')
-
-    zotero_list_id = fields.StringField()
-
-    # Keep track of all user settings that have been associated with this
-    #   instance. This is so OAuth grants can be checked, even if the grant is
-    #   not currently being used.
-    user_settings = fields.ForeignField('zoterousersettings')
-
-    _api = None
-
-    @property
-    def api(self):
-        """authenticated ExternalProvider instance"""
-        if self._api is None:
-            self._api = Zotero()
-            self._api.account = self.external_account
-        return self._api
-
-    @property
-    def has_auth(self):
-        if not (self.user_settings and self.external_account):
-            return False
-
-        return self.user_settings.verify_oauth_access(
-            node=self.owner,
-            external_account=self.external_account
-        )
-
-    @property
-    def complete(self):
-        return self.has_auth and self.user_settings.verify_oauth_access(
-            node=self.owner,
-            external_account=self.external_account,
-            metadata={'folder': self.zotero_list_id},
-        )
-
-    @property
-    def selected_folder_name(self):
-        if self.zotero_list_id is None:
-            return ''
-        elif self.zotero_list_id != 'ROOT':
-            folder = self.api._folder_metadata(self.zotero_list_id)
-            return folder['data'].get('name')
-        else:
-            return 'All Documents'
-
-    @property
-    def root_folder(self):
-        root = serialize_folder(
-            'All Documents',
-            id='ROOT',
-            parent_id='__'
-        )
-        root['kind'] = 'folder'
-        return root
-
-    @property
-    def provider_name(self):
-        return 'zotero'
-
-    def set_auth(self, external_account, user):
-        """Connect the node addon to a user's external account.
-        """
-        # external account must be the user's
-        if external_account not in user.external_accounts:
-            raise PermissionsError("Invalid ExternalAccount for User")
-
-        # tell the user's addon settings that this node is connected to it
-        user_settings = user.get_or_add_addon('zotero')
-        user_settings.grant_oauth_access(
-            node=self.owner,
-            external_account=external_account
-            # no metadata, because the node has access to no folders
-        )
-        user_settings.save()
-
-        # update this instance
-        self.user_settings = user_settings
-        self.external_account = external_account
-
-        # ensure no list is associated, as we're attaching new credentials.
-        self.zotero_list_id = None
-
-        self.save()
-
-    def clear_auth(self):
-        """Disconnect the node settings from the user settings"""
-
-        self.external_account = None
-        self.zotero_list_id = None
-        self.user_settings = None
-        self.save()
-
-    def set_target_folder(self, zotero_list_id):
-        """Configure this addon to point to a Zotero folder
-
-        :param str zotero_list_id:
-        :param ExternalAccount external_account:
-        :param User user:
-        """
-
-        # Tell the user's addon settings that this node is connecting
-        self.user_settings.grant_oauth_access(
-            node=self.owner,
-            external_account=self.external_account,
-            metadata={'folder': zotero_list_id}
-        )
-        self.user_settings.save()
-
-        # update this instance
-        self.zotero_list_id = zotero_list_id
-        self.save()
->>>>>>> 42b12d59
 
 
 class Zotero(ExternalProvider):
@@ -475,14 +243,6 @@
         if list_id == 'ROOT':
             list_id = None
 
-<<<<<<< HEAD
-        collection = self.client.collection(list_id) if list_id else None
-        collection_items = self.client.collection_items(list_id, content='csljson') if list_id else None
-
-        if collection:
-            return self._citations_for_zotero_collection(collection_items)
-        return self._citations_for_zotero_user()
-=======
         if list_id:
             collection = self.client.collection(list_id)
 
@@ -499,7 +259,6 @@
             return self._citations_for_zotero_collection(collection_items)
         else:
             return self._citations_for_zotero_user()
->>>>>>> 42b12d59
 
     def _citations_for_zotero_collection(self, collection):
         """Get all the citations in a specified collection
@@ -511,9 +270,6 @@
 
     def _citations_for_zotero_user(self):
         """Get all the citations from the user """
-<<<<<<< HEAD
-        return self.client.items(content='csljson')
-=======
         citations = []
         more = True
         offset = 0
@@ -524,5 +280,4 @@
                 more = False
             else:
                 offset = offset + len(page)
-        return citations
->>>>>>> 42b12d59
+        return citations