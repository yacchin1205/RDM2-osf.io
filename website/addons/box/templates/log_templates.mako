--- conflicted
+++ resolved
@@ -1,48 +1,28 @@
 <script type="text/html" id="box_file_added">
 added file
-<<<<<<< HEAD
 <a class="overflow log-file-link" data-bind="click: NodeActions.addonFileRedirect">{{ params.fullPath || params.path }}</a> to
-Box in {{ nodeType }}
-=======
-<a class="overflow log-file-link" data-bind="click: NodeActions.addonFileRedirect">{{ params.fullPath }}</a> to
 Box in
->>>>>>> a88df874
 <a class="log-node-title-link overflow" data-bind="attr: {href: nodeUrl}">{{ nodeTitle }}</a>
 </script>
 
 <script type="text/html" id="box_folder_created">
 created folder
-<<<<<<< HEAD
 <span class="overflow log-folder">{{ params.path || params.fullPath }}</span> in
-Box in {{ nodeType }}
-=======
-<span class="overflow log-folder">{{ params.fullPath }}</span> in
 Box in
->>>>>>> a88df874
 <a class="log-node-title-link overflow" data-bind="attr: {href: nodeUrl}">{{ nodeTitle }}</a>
 </script>
 
 <script type="text/html" id="box_file_updated">
 updated file
-<<<<<<< HEAD
 <a class="overflow log-file-link" data-bind="click: NodeActions.addonFileRedirect">{{ params.fullPath || params.path }}</a> to
-Box in {{ nodeType }}
-=======
-<a class="overflow log-file-link" data-bind="click: NodeActions.addonFileRedirect">{{ params.fullPath }}</a> to
 Box in
->>>>>>> a88df874
 <a class="log-node-title-link overflow" data-bind="attr: {href: nodeUrl}">{{ nodeTitle }}</a>
 </script>
 
 
 <script type="text/html" id="box_file_removed">
-<<<<<<< HEAD
 removed {{ params.path.endsWith('/') ? 'folder' : 'file' }} <span class="overflow">{{ params.fullPath || params.path }}</span> from
-Box in {{ nodeType }}
-=======
-removed {{ params.path.endsWith('/') ? 'folder' : 'file' }} <span class="overflow">{{ params.name }}</span> from
 Box in
->>>>>>> a88df874
 <a class="log-node-title-link overflow" data-bind="attr: {href: nodeUrl}">{{ nodeTitle }}</a>
 </script>
 
