"""Views for the node settings page."""
# -*- coding: utf-8 -*-
import os
import httplib as http

from box.client import BoxClient, BoxClientException
from urllib3.exceptions import MaxRetryError

from framework.exceptions import HTTPError

<<<<<<< HEAD
from website.oauth.models import ExternalAccount

from website.util import permissions
from website.project.decorators import (
    must_have_addon, must_be_addon_authorizer,
    must_have_permission, must_not_be_registration,
)
from website.addons.box.model import Box
=======
from website.addons.base import generic_views
>>>>>>> 0e348bbd
from website.addons.box.serializer import BoxSerializer
from website.addons.box.utils import refresh_oauth_key

SHORT_NAME = 'box'
FULL_NAME = 'Box'

<<<<<<< HEAD
@must_be_logged_in
def box_get_user_settings(auth):
    """ Returns the list of all of the current user's authorized Box accounts """
    serializer = BoxSerializer(user_settings=auth.user.get_addon('box'))
    return serializer.serialized_user_settings


@must_have_addon('box', 'node')
@must_have_permission(permissions.WRITE)
def box_get_config(node_addon, auth, **kwargs):
    """API that returns the serialized node settings."""
    if node_addon.external_account:
        Box(node_addon.external_account).refresh_oauth_key()
    return {
        'result': BoxSerializer().serialize_settings(node_addon, auth.user),
    }


@must_not_be_registration
@must_have_addon('box', 'user')
@must_have_addon('box', 'node')
@must_be_addon_authorizer('box')
@must_have_permission(permissions.WRITE)
def box_set_config(node_addon, user_addon, auth, **kwargs):
    """View for changing a node's linked box folder."""
    folder = request.json.get('selected')
    serializer = BoxSerializer(node_settings=node_addon)

    uid = folder['id']
    path = folder['path']

    node_addon.set_folder(uid, auth=auth)

    return {
        'result': {
            'folder': {
                'name': path.replace('All Files', '') if path != 'All Files' else '/ (Full Box)',
                'path': path,
            },
            'urls': serializer.addon_serialized_urls,
        },
        'message': 'Successfully updated settings.',
    }


@must_have_addon('box', 'user')
@must_have_addon('box', 'node')
@must_have_permission(permissions.WRITE)
def box_add_user_auth(auth, node_addon, user_addon, **kwargs):
    """Import box credentials from the currently logged-in user to a node.
    """
    external_account = ExternalAccount.load(
        request.json['external_account_id']
    )

    if external_account not in user_addon.external_accounts:
        raise HTTPError(http.FORBIDDEN)

    try:
        node_addon.set_auth(external_account, user_addon.owner)
    except PermissionsError:
        raise HTTPError(http.FORBIDDEN)

    node_addon.set_user_auth(user_addon)
    node_addon.save()

    return {
        'result': BoxSerializer().serialize_settings(node_addon, auth.user),
        'message': 'Successfully imported access token from profile.',
    }


@must_not_be_registration
@must_have_addon('box', 'node')
@must_have_permission(permissions.WRITE)
def box_remove_user_auth(auth, node_addon, **kwargs):
    node_addon.deauthorize(auth=auth)
    node_addon.save()


@must_have_addon('box', 'user')
@must_have_addon('box', 'node')
@must_have_permission(permissions.WRITE)
def box_get_share_emails(auth, user_addon, node_addon, **kwargs):
    """Return a list of emails of the contributors on a project.

    The current user MUST be the user who authenticated Box for the node.
    """
    if not node_addon.user_settings:
        raise HTTPError(http.BAD_REQUEST)
    # Current user must be the user who authorized the addon
    if node_addon.user_settings.owner != auth.user:
        raise HTTPError(http.FORBIDDEN)

    return {
        'result': {
            'emails': [
                contrib.username
                for contrib in node_addon.owner.contributors
                if contrib != auth.user
            ],
        }
    }

=======
box_account_list = generic_views.account_list(
    SHORT_NAME,
    BoxSerializer
)
>>>>>>> 0e348bbd

box_import_auth = generic_views.import_auth(
    SHORT_NAME,
    BoxSerializer
)

def _get_folders(node_addon, folder_id):
    node = node_addon.owner
    if folder_id is None:
        return [{
            'id': '0',
            'path': 'All Files',
            'addon': 'box',
            'kind': 'folder',
            'name': '/ (Full Box)',
            'urls': {
                'folders': node.api_url_for('box_folder_list', folderId=0),
            }
        }]

    try:
        Box(node_addon.external_account).refresh_oauth_key()
        client = BoxClient(node_addon.external_account.oauth_key)
    except BoxClientException:
        raise HTTPError(http.FORBIDDEN)

    try:
        metadata = client.get_folder(folder_id)
    except BoxClientException:
        raise HTTPError(http.NOT_FOUND)
    except MaxRetryError:
        raise HTTPError(http.BAD_REQUEST)

    # Raise error if folder was deleted
    if metadata.get('is_deleted'):
        raise HTTPError(http.NOT_FOUND)

    folder_path = '/'.join(
        [
            x['name']
            for x in metadata['path_collection']['entries']
        ] + [metadata['name']]
    )

    return [
        {
            'addon': 'box',
            'kind': 'folder',
            'id': item['id'],
            'name': item['name'],
            'path': os.path.join(folder_path, item['name']),
            'urls': {
                'folders': node.api_url_for('box_folder_list', folderId=item['id']),
            }
        }
        for item in metadata['item_collection']['entries']
        if item['type'] == 'folder'
    ]

box_folder_list = generic_views.folder_list(
    SHORT_NAME,
    FULL_NAME,
    _get_folders
)

box_get_config = generic_views.get_config(
    SHORT_NAME,
    BoxSerializer
)

def _set_folder(node_addon, folder, auth):
    uid = folder['id']
    node_addon.set_folder(uid, auth=auth)
    node_addon.save()

box_set_config = generic_views.set_config(
    SHORT_NAME,
    FULL_NAME,
    BoxSerializer,
    _set_folder
)

box_deauthorize_node = generic_views.deauthorize_node(
    SHORT_NAME
)

box_root_folder = generic_views.root_folder(
    SHORT_NAME
)<|MERGE_RESOLUTION|>--- conflicted
+++ resolved
@@ -7,136 +7,17 @@
 from urllib3.exceptions import MaxRetryError
 
 from framework.exceptions import HTTPError
-
-<<<<<<< HEAD
-from website.oauth.models import ExternalAccount
-
-from website.util import permissions
-from website.project.decorators import (
-    must_have_addon, must_be_addon_authorizer,
-    must_have_permission, must_not_be_registration,
-)
 from website.addons.box.model import Box
-=======
 from website.addons.base import generic_views
->>>>>>> 0e348bbd
 from website.addons.box.serializer import BoxSerializer
-from website.addons.box.utils import refresh_oauth_key
 
 SHORT_NAME = 'box'
 FULL_NAME = 'Box'
 
-<<<<<<< HEAD
-@must_be_logged_in
-def box_get_user_settings(auth):
-    """ Returns the list of all of the current user's authorized Box accounts """
-    serializer = BoxSerializer(user_settings=auth.user.get_addon('box'))
-    return serializer.serialized_user_settings
-
-
-@must_have_addon('box', 'node')
-@must_have_permission(permissions.WRITE)
-def box_get_config(node_addon, auth, **kwargs):
-    """API that returns the serialized node settings."""
-    if node_addon.external_account:
-        Box(node_addon.external_account).refresh_oauth_key()
-    return {
-        'result': BoxSerializer().serialize_settings(node_addon, auth.user),
-    }
-
-
-@must_not_be_registration
-@must_have_addon('box', 'user')
-@must_have_addon('box', 'node')
-@must_be_addon_authorizer('box')
-@must_have_permission(permissions.WRITE)
-def box_set_config(node_addon, user_addon, auth, **kwargs):
-    """View for changing a node's linked box folder."""
-    folder = request.json.get('selected')
-    serializer = BoxSerializer(node_settings=node_addon)
-
-    uid = folder['id']
-    path = folder['path']
-
-    node_addon.set_folder(uid, auth=auth)
-
-    return {
-        'result': {
-            'folder': {
-                'name': path.replace('All Files', '') if path != 'All Files' else '/ (Full Box)',
-                'path': path,
-            },
-            'urls': serializer.addon_serialized_urls,
-        },
-        'message': 'Successfully updated settings.',
-    }
-
-
-@must_have_addon('box', 'user')
-@must_have_addon('box', 'node')
-@must_have_permission(permissions.WRITE)
-def box_add_user_auth(auth, node_addon, user_addon, **kwargs):
-    """Import box credentials from the currently logged-in user to a node.
-    """
-    external_account = ExternalAccount.load(
-        request.json['external_account_id']
-    )
-
-    if external_account not in user_addon.external_accounts:
-        raise HTTPError(http.FORBIDDEN)
-
-    try:
-        node_addon.set_auth(external_account, user_addon.owner)
-    except PermissionsError:
-        raise HTTPError(http.FORBIDDEN)
-
-    node_addon.set_user_auth(user_addon)
-    node_addon.save()
-
-    return {
-        'result': BoxSerializer().serialize_settings(node_addon, auth.user),
-        'message': 'Successfully imported access token from profile.',
-    }
-
-
-@must_not_be_registration
-@must_have_addon('box', 'node')
-@must_have_permission(permissions.WRITE)
-def box_remove_user_auth(auth, node_addon, **kwargs):
-    node_addon.deauthorize(auth=auth)
-    node_addon.save()
-
-
-@must_have_addon('box', 'user')
-@must_have_addon('box', 'node')
-@must_have_permission(permissions.WRITE)
-def box_get_share_emails(auth, user_addon, node_addon, **kwargs):
-    """Return a list of emails of the contributors on a project.
-
-    The current user MUST be the user who authenticated Box for the node.
-    """
-    if not node_addon.user_settings:
-        raise HTTPError(http.BAD_REQUEST)
-    # Current user must be the user who authorized the addon
-    if node_addon.user_settings.owner != auth.user:
-        raise HTTPError(http.FORBIDDEN)
-
-    return {
-        'result': {
-            'emails': [
-                contrib.username
-                for contrib in node_addon.owner.contributors
-                if contrib != auth.user
-            ],
-        }
-    }
-
-=======
 box_account_list = generic_views.account_list(
     SHORT_NAME,
     BoxSerializer
 )
->>>>>>> 0e348bbd
 
 box_import_auth = generic_views.import_auth(
     SHORT_NAME,
