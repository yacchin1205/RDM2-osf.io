--- conflicted
+++ resolved
@@ -36,14 +36,9 @@
     def setUp(self):
         super(StorageTestCase, self).setUp()
 
-<<<<<<< HEAD
-        self.user = AuthUserFactory()
-        self.project = ProjectFactory(creator=self.user)
-=======
         self.project = ProjectFactory()
         self.node = self.project
         self.user = self.project.creator
->>>>>>> f0c308d4
         self.node_settings = self.project.get_addon('osfstorage')
         self.auth_obj = Auth(user=self.project.creator)
 
