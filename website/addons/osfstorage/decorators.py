--- conflicted
+++ resolved
@@ -10,11 +10,7 @@
 from website.models import User
 from website.models import Node
 from website.files import models
-<<<<<<< HEAD
-from website.addons.osfstorage import errors
-=======
 from website.files import exceptions
->>>>>>> 3bedc2ed
 from website.project.decorators import (
     must_not_be_registration, must_have_addon,
 )
