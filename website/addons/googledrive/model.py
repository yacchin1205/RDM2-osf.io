# -*- coding: utf-8 -*-
"""Persistence layer for the google drive addon.
"""
import os
import urllib

from modularodm import fields

from framework.auth import Auth
from website.oauth.models import ExternalProvider

from website.addons.base import exceptions
from website.addons.base import StorageAddonBase
from website.addons.base import AddonOAuthNodeSettingsBase, AddonOAuthUserSettingsBase

from website.addons.googledrive import settings as drive_settings
from website.addons.googledrive.serializer import GoogleDriveSerializer
from website.addons.googledrive.client import GoogleAuthClient, GoogleDriveClient


class GoogleDriveProvider(ExternalProvider):
    name = 'Google Drive'
    short_name = 'googledrive'

    client_id = drive_settings.CLIENT_ID
    client_secret = drive_settings.CLIENT_SECRET

    auth_url_base = '{}{}'.format(drive_settings.OAUTH_BASE_URL, 'auth?access_type=offline&approval_prompt=force')
    callback_url = '{}{}'.format(drive_settings.API_BASE_URL, 'oauth2/v3/token')
    auto_refresh_url = callback_url
    refresh_time = drive_settings.REFRESH_TIME

    default_scopes = drive_settings.OAUTH_SCOPE
    _auth_client = GoogleAuthClient()
    _drive_client = GoogleDriveClient()

    def handle_callback(self, response):
        client = self._auth_client
        info = client.userinfo(response['access_token'])
        return {
            'provider_id': info['sub'],
            'display_name': info['name'],
            'profile_url': info.get('profile', None)
        }

    def fetch_access_token(self, force_refresh=False):
        self.refresh_oauth_key(force=force_refresh)
        return self.account.oauth_key


class GoogleDriveUserSettings(StorageAddonBase, AddonOAuthUserSettingsBase):
    oauth_provider = GoogleDriveProvider
    serializer = GoogleDriveSerializer


class GoogleDriveNodeSettings(StorageAddonBase, AddonOAuthNodeSettingsBase):
    oauth_provider = GoogleDriveProvider
    provider_name = 'googledrive'

    folder_id = fields.StringField(default=None)
    folder_path = fields.StringField()
    serializer = GoogleDriveSerializer

    _api = None

    @property
    def api(self):
        """Authenticated ExternalProvider instance"""
        if self._api is None:
            self._api = GoogleDriveProvider(self.external_account)
        return self._api

    @property
    def complete(self):
        return bool(self.has_auth and self.user_settings.verify_oauth_access(
            node=self.owner,
            external_account=self.external_account,
            metadata={'folder': self.folder_id}
        ))

    @property
    def folder_name(self):
        if not self.folder_id:
            return None

        if self.folder_path != '/':
            # `urllib` does not properly handle unicode.
            # encode input to `str`, decode output back to `unicode`
            return urllib.unquote(os.path.split(self.folder_path)[1].encode('utf-8')).decode('utf-8')
        else:
            return '/ (Full Google Drive)'

    def fetch_folder_name(self):
        return self.folder_name

<<<<<<< HEAD
    def clear_settings(self):
        self.folder_id = None
        self.folder_path = None

    def set_folder(self, folder, auth):
=======
    def set_target_folder(self, folder, auth):
>>>>>>> 4d41ee8f
        """Configure this addon to point to a Google Drive folder

        :param dict folder:
        :param User user:
        """
        self.folder_id = folder['id']
        self.folder_path = folder['path']

        # Tell the user's addon settings that this node is connecting
        self.user_settings.grant_oauth_access(
            node=self.owner,
            external_account=self.external_account,
            metadata={'folder': self.folder_id}
        )  # Performs a save on self.user_settings
        self.save()

        self.nodelogger.log('folder_selected', save=True)

    @property
    def selected_folder_name(self):
        if self.folder_id is None:
            return ''
        elif self.folder_id == 'root':
            return 'Full Google Drive'
        else:
            return self.folder_name

    def deauthorize(self, auth=None, add_log=True, save=False):
        """Remove user authorization from this node and log the event."""

        if add_log:
            extra = {'folder_id': self.folder_id}
            self.nodelogger.log(action="node_deauthorized", extra=extra, save=True)

        self.clear_settings()
        self.clear_auth()

        if save:
            self.save()

    def serialize_waterbutler_credentials(self):
        if not self.has_auth:
            raise exceptions.AddonError('Addon is not authorized')
        return {'token': self.fetch_access_token()}

    def serialize_waterbutler_settings(self):
        if not self.folder_id:
            raise exceptions.AddonError('Folder is not configured')

        return {
            'folder': {
                'id': self.folder_id,
                'name': self.folder_name,
                'path': self.folder_path
            }
        }

    def create_waterbutler_log(self, auth, action, metadata):
        url = self.owner.web_url_for('addon_view_or_download_file', path=metadata['path'], provider='googledrive')

        self.owner.add_log(
            'googledrive_{0}'.format(action),
            auth=auth,
            params={
                'project': self.owner.parent_id,
                'node': self.owner._id,
                'path': metadata['path'],
                'folder': self.folder_path,

                'urls': {
                    'view': url,
                    'download': url + '?action=download'
                },
            },
        )

    def fetch_access_token(self):
        return self.api.fetch_access_token()

    def after_delete(self, node, user):
        self.deauthorize(Auth(user=user), add_log=True, save=True)

    def on_delete(self):
        self.deauthorize(add_log=False)
        self.save()<|MERGE_RESOLUTION|>--- conflicted
+++ resolved
@@ -93,15 +93,11 @@
     def fetch_folder_name(self):
         return self.folder_name
 
-<<<<<<< HEAD
     def clear_settings(self):
         self.folder_id = None
         self.folder_path = None
 
     def set_folder(self, folder, auth):
-=======
-    def set_target_folder(self, folder, auth):
->>>>>>> 4d41ee8f
         """Configure this addon to point to a Google Drive folder
 
         :param dict folder:
