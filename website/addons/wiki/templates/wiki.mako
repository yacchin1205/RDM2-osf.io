--- conflicted
+++ resolved
@@ -26,21 +26,12 @@
         % endif
     </div>
 </div>
-<<<<<<< HEAD
-=======
-
->>>>>>> 618d4010
 <%def name="javascript_bottom()">
 <% import json %>
 ${parent.javascript_bottom()}
 <script>
-<<<<<<< HEAD
+    // Update contextVars with Mako variables.
     window.contextVars = window.contextVars || {};
-    window.contextVars.wikiName = "${wiki_name}";
-</script>
-<script src=${"/static/public/js/wiki-page.js" | webpack_asset}></script>
-=======
-    // Update contextVars with Mako variables.
     var canEditPageName = ${json.dumps(
         all([
             'write' in user['permissions'],
@@ -51,6 +42,7 @@
         ])
     )};
     window.contextVars = $.extend(true, {}, window.contextVars, {
+        wikiName: "${wiki_name}",
         canEditPageName: canEditPageName,
         urls: {
             wikiRename: "${urls['api']['rename']}",
@@ -60,5 +52,4 @@
 </script>
 
 <script src="${'/static/public/js/wiki-view-page.js' | webpack_asset}"></script>
->>>>>>> 618d4010
 </%def>