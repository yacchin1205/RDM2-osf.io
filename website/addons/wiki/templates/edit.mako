<%page expression_filter="h"/>
<%inherit file="project/project_base.mako"/>
<%def name="title()">${node['title'] | n} Wiki</%def>

<%def name="stylesheets()">
    ${parent.stylesheets()}
    <link rel="stylesheet" href="/static/css/pages/wiki-page.css">
</%def>
## Use full page width
<%def name="container_class()">container-xxl</%def>

<div class="row" style="margin-bottom: 5px;">
    <div class="col-sm-6">
        <%include file="wiki/templates/status.mako"/>
    </div>
    <div class="col-sm-6">
        <div class="pull-right">
            % if user['can_edit']:
                <a href="#" class="btn btn-sm btn-success" data-toggle="modal" data-target="#newWiki">New</a>
                % if wiki_name != 'home':
                    <a href="#" class="btn btn-sm btn-danger" data-toggle="modal" data-target="#deleteWiki">Delete</a>
                % endif
            % endif
            <div class="switch" style="display: inline-block"></div>
        </div>
    </div>
</div>

    <div class="row wiki-wrapper">
    <div class="panel-toggle col-sm-${'3' if 'menu' in panels_used else '1' | n}">
        <!-- Menu with toggle normal -->
<<<<<<< HEAD
        <div class="osf-panel reset-height ${'' if 'menu' in panels_used else 'hidden' | n}" data-bind="css: {  'osf-panel-flex': !$root.singleVis() }">
            <div class="osf-panel-header" data-bind="css: {  'osf-panel-header-flex': !$root.singleVis()}"> <i class="fa fa-list"> </i>  Menu
                <div class="pull-right hidden-xs">
                    <div class="panel-collapse"> <i class="fa fa-angle-left pointer"> </i> </div>
                </div>
            </div>
            <div class="osf-panel-body" data-bind="css: {  'osf-panel-body-flex': !$root.singleVis()}">
                <div id="grid">
                    <div class="fangorn-loading">
                        <div class="logo-spin text-center"><img src="/static/img/logo_spin.png" alt="loader"></div>
                        <p class="m-t-sm fg-load-message">Loading wiki pages... </p>
                    </div>
                </div>
=======
        <div class="osf-panel panel panel-default panel-default hidden-xs ${'' if 'menu' in panels_used else 'hidden' | n}" data-bind="css: {  'osf-panel-flex': !$root.singleVis(), reset-height : $root.singleVis() }">
            <div class="panel-heading clearfix" data-bind="css: {  'osf-panel-heading-flex': !$root.singleVis()}">
                <h3 class="panel-title"> <i class="fa fa-list"> </i>  Menu </h3>
                <div class="pull-right"> <div class="panel-collapse"> <i class="fa fa-angle-left pointer"> </i> </div></div>
            </div>
            <div data-bind="css: {  'osf-panel-body-flex': !$root.singleVis()}">
                <%include file="wiki/templates/toc.mako"/>
>>>>>>> 8eae79e8
            </div>
        </div>

        <!-- Menu with toggle collapsed -->
<<<<<<< HEAD
        <div class="osf-panel panel-collapsed text-center ${'hidden' if 'menu' in panels_used else '' | n}" >
          <div class="osf-panel-header pointer">
            <i class="fa fa-list"> </i>
            <i class="fa fa-angle-right"> </i>
          </div>
        </div>

=======
        <div class="osf-panel panel panel-default panel-collapsed hidden-xs text-center ${'hidden' if 'menu' in panels_used else '' | n}" >
          <div class="panel-heading pointer">
            <i class="fa fa-list"> </i>
            <i class="fa fa-angle-right"> </i>
          </div>
          <div class="panel-body">
              <%include file="wiki/templates/nav.mako"/>
           </div>
        </div>

        <!-- Menu without toggle in XS size only -->
        <div class="osf-panel panel panel-default visible-xs">
            <div class="panel-heading"> <i class="fa fa-list"> </i>  Menu </div>
            <div>
                <%include file="wiki/templates/toc.mako"/>
            </div>
        </div>
>>>>>>> 8eae79e8
    </div>

    <div class="wiki" id="wikiPageContext">
    <div class="panel-expand col-sm-${'9' if 'menu' in panels_used else '11' | n}">
      <div class="row">
        % if user['can_edit']:
            <div data-bind="with: $root.editVM.wikiEditor.viewModel"
                 data-osf-panel="Edit"
                 class="${'col-sm-{0}'.format(12 / num_columns) | n}"
                 style="${'' if 'edit' in panels_used else 'display: none' | n}">
              <form id="wiki-form" action="${urls['web']['edit']}" method="POST">
                <div class="osf-panel panel panel-default" data-bind="css: { 'no-border': $root.singleVis() === 'edit' }">
                  <div class="panel-heading clearfix" data-bind="css : { 'wiki-single-heading': $root.singleVis() === 'edit' }">
                    <div class="row">
                      <div class="col-md-6">
                           <h3 class="panel-title" > <i class="fa fa-pencil-square-o"> </i>   Edit </h3>
                      </div>
                        <div class="col-md-6">
                          <div class="pull-right">
                            <div class="progress no-margin pointer " data-toggle="modal" data-bind="attr: {data-target: modalTarget}" >
                                <div role="progressbar"data-bind="attr: progressBar">
                                    <span class="progress-bar-content p-h-sm">
                                        <span data-bind="text: statusDisplay"></span>
                                        <span class="sharejs-info-btn">
                                            <i class="fa fa-question-circle fa-large"></i>
                                        </span>
                                    </span>
                                </div>
                            </div>
                          </div>
                        </div>

                    </div>
                  </div>
                  <div class="panel-body">
                        <div class="row">
                        <div class="col-xs-12">
                          <div class="form-group wmd-panel">
                              <ul class="list-inline" data-bind="foreach: activeUsers" class="pull-right">
                                  <!-- ko ifnot: id === '${user_id}' -->
                                      <li><a data-bind="attr: { href: url }" >
                                          <img data-container="body" data-bind="attr: {src: gravatar}, tooltip: {title: name, placement: 'top'}"
                                               style="border: 1px solid black;">
                                      </a></li>
                                  <!-- /ko -->
                              </ul>
                              <div id="wmd-button-bar"></div>

                              <div id="editor" class="wmd-input wiki-editor"
                                   data-bind="ace: currentText">Loading. . .</div>
                          </div>
                        </div>
                      </div>
                  </div>
                  <div class="panel-footer">
                      <div class="row">
                        <div class="col-xs-12">
                           <div class="pull-right">
                              <button id="revert-button"
                                      class="btn btn-danger"
                                      data-bind="click: revertChanges"
                                      >Revert</button>
                              <input type="submit"
                                     class="btn btn-success"
                                     value="Save"
                                     onclick=$(window).off('beforeunload')>
                          </div>
                        </div>
                      </div>
                        <!-- Invisible textarea for form submission -->
                        <textarea name="content" style="display: none;"
                                  data-bind="value: currentText"></textarea>
                  </div>
                </div>
                </form>

            </div>
          % endif

          <div data-osf-panel="View"
               class="${'col-sm-{0}'.format(12 / num_columns) | n}"
               style="${'' if 'view' in panels_used else 'display: none' | n}">
              <div class="osf-panel panel panel-default no-border" data-bind="css: { 'no-border reset-height': $root.singleVis() === 'view', 'osf-panel-flex': $root.singleVis() !== 'view' }">
                <div class="panel-heading wiki-single-heading" data-bind="css: { 'osf-panel-heading-flex': $root.singleVis() !== 'view', 'wiki-single-heading': $root.singleVis() === 'view' }">
                    <div class="row">
                        <div class="col-sm-6">
                            <span class="panel-title" > <i class="fa fa-eye"> </i>  View</span>
                        </div>
                        <div class="col-sm-6">

                            <div class="pull-right">
                                <!-- Version Picker -->
                                <select class="form-control" data-bind="value:viewVersion" id="viewVersionSelect">
                                    % if user['can_edit']:
                                        <option value="preview" ${'selected' if version_settings['view'] == 'preview' else ''}>Preview</option>
                                    % endif
                                    <option value="current" ${'selected' if version_settings['view'] == 'current' else ''}>Current</option>
                                    % if len(versions) > 1:
                                        <option value="previous" ${'selected' if version_settings['view'] == 'previous' else ''}>Previous</option>
                                    % endif
                                    % for version in versions[2:]:
                                        <option value="${version['version']}" ${'selected' if version_settings['view'] == version['version'] else ''}>Version ${version['version']}</option>
                                    % endfor
                                </select>

                            </div>

                        </div>
                    </div>
                </div>

                <div id="wikiViewPanel"  class="panel-body" data-bind="css: { 'osf-panel-body-flex': $root.singleVis() !== 'view' }">
                  <div id="wikiViewRender" data-bind="html: renderedView, mathjaxify: renderedView, anchorScroll : { buffer: 50, elem : '#wikiViewPanel'}" class=" markdown-it-view">
                      % if wiki_content:
                          ${wiki_content | n}
                      % else:
                          <p><em>No wiki content</em></p>
                      % endif
                  </div>
                </div>
              </div>
          </div>
          <div data-osf-panel="Compare"
               class="${'col-sm-{0}'.format(12 / num_columns) | n}"
               style="${'' if 'compare' in panels_used else 'display: none' | n}">
            <div class="osf-panel panel panel-default osf-panel-flex" data-bind="css: { 'no-border reset-height': $root.singleVis() === 'compare', 'osf-panel-flex': $root.singleVis() !== 'compare' }">
              <div class="panel-heading osf-panel-heading-flex" data-bind="css: {  'osf-panel-heading-flex': $root.singleVis() !== 'compare', 'wiki-single-heading': $root.singleVis() === 'compare'}">
                  <div class="row">
                      <div class="col-xs-12">
                          <span class="panel-title m-r-xs"> <i class="fa fa-exchange"> </i>   Compare </span>
                          <div class="inline" data-bind="css: { 'pull-right' :  $root.singleVis() === 'compare' }">
                            <!-- Version Picker -->
                            <span class="compare-version-text"><i> <span data-bind="text: viewVersionDisplay"></span></i> to
                              <select class="form-control" data-bind="value: compareVersion" id="compareVersionSelect">
                                  <option value="current" ${'selected' if version_settings['compare'] == 'current' else ''}>Current</option>
                                  % if len(versions) > 1:
                                      <option value="previous" ${'selected' if version_settings['compare'] == 'previous' else ''}>Previous</option>
                                  % endif
                                  % for version in versions[2:]:
                                      <option value="${version['version']}" ${'selected' if version_settings['compare'] == version['version'] else ''}>Version ${version['version']}</option>
                                  % endfor
                              </select></span>

                          </div>

                      </div>
                  </div>
              </div>
              <div data-bind="html: renderedCompare, css: { 'osf-panel-body-flex': $root.singleVis() !== 'compare' }" class="panel-body wiki-compare-view">
              </div>
            </div>
          </div>
      </div><!-- end row -->
    </div>

  </div>
</div><!-- end wiki -->

<!-- Wiki modals should also be placed here! --> 
  <%include file="wiki/templates/add_wiki_page.mako"/>
% if wiki_id and wiki_name != 'home':
  <%include file="wiki/templates/delete_wiki_page.mako"/>
% endif

<div class="modal fade" id="permissionsModal">
  <div class="modal-dialog">
    <div class="modal-content">
      <div class="modal-header">
        <h3 class="modal-title">The permissions for this page have changed</h3>
      </div>
      <div class="modal-body">
        <p>Your browser should refresh shortly&hellip;</p>
      </div>
    </div>
  </div>
</div>

<div class="modal fade" id="renameModal">
  <div class="modal-dialog">
    <div class="modal-content">
      <div class="modal-header">
        <h3 class="modal-title">The content of this wiki has been moved to a different page</h3>
      </div>
      <div class="modal-body">
        <p>Your browser should refresh shortly&hellip;</p>
      </div>
    </div>
  </div>
</div>

<div class="modal fade" id="deleteModal" tabindex="-1">
  <div class="modal-dialog">
    <div class="modal-content">
      <div class="modal-header">
        <h3 class="modal-title">This wiki page has been deleted</h3>
      </div>
      <div class="modal-body">
        <p>Press Confirm to return to the project wiki home page.</p>
      </div>
      <div class="modal-footer">
          <button type="button" class="btn btn-success" data-dismiss="modal">Confirm</button>
      </div>
    </div>
  </div>
</div>

<div class="modal fade" id="connectedModal" tabindex="-1">
  <div class="modal-dialog">
    <div class="modal-content">
      <div class="modal-header">
        <button type="button" class="close" data-dismiss="modal" aria-label="Close"><span aria-hidden="true">&times;</span></button>
        <h3 class="modal-title">Connected to the collaborative wiki</h3>
      </div>
      <div class="modal-body">
        <p>
            This page is currently connected to the collaborative wiki. All edits made will be visible to
            contributors with write permission in real time. Changes will be stored
            but not published until you click the "Save" button.
        </p>
      </div>
    </div>
  </div>
</div>

<div class="modal fade" id="connectingModal" tabindex="-1">
  <div class="modal-dialog">
    <div class="modal-content">
      <div class="modal-header">
        <button type="button" class="close" data-dismiss="modal" aria-label="Close"><span aria-hidden="true">&times;</span></button>
        <h3 class="modal-title">Connecting to the collaborative wiki</h3>
      </div>
      <div class="modal-body">
        <p>
            This page is currently attempting to connect to the collaborative wiki. You may continue to make edits.
            <strong>Changes will not be saved until you press the "Save" button.</strong>
        </p>
      </div>
    </div>
  </div>
</div>

<div class="modal fade" id="disconnectedModal" tabindex="-1">
  <div class="modal-dialog">
    <div class="modal-content">
      <div class="modal-header">
        <button type="button" class="close" data-dismiss="modal" aria-label="Close"><span aria-hidden="true">&times;</span></button>
        <h3 class="modal-title">Collaborative wiki is unavailable</h3>
      </div>
      <div class="modal-body">
        <p>
            The collaborative wiki is currently unavailable. You may continue to make edits.
            <strong>Changes will not be saved until you press the "Save" button.</strong>
        </p>
      </div>
    </div>
  </div>
</div>

<div class="modal fade" id="unsupportedModal" tabindex="-1">
  <div class="modal-dialog">
    <div class="modal-content">
      <div class="modal-header">
        <button type="button" class="close" data-dismiss="modal" aria-label="Close"><span aria-hidden="true">&times;</span></button>
        <h3 class="modal-title">Browser unsupported</h3>
      </div>
      <div class="modal-body">
        <p>
            Your browser does not support collaborative editing. You may continue to make edits.
            <strong>Changes will not be saved until you press the "Save" button.</strong>
        </p>
      </div>
    </div>
  </div>
</div>

<%def name="javascript_bottom()">
<% import json %>
${parent.javascript_bottom()}
<script>

    var canEdit = ${json.dumps(user['can_edit'])};

    var canEditPageName = canEdit && ${json.dumps(
        wiki_id and wiki_name != 'home'
    )};

    window.contextVars = window.contextVars || {};
    window.contextVars.wiki = {
        canEdit: canEdit,
        canEditPageName: canEditPageName,
        usePythonRender: ${json.dumps(use_python_render)},
        versionSettings: ${json.dumps(version_settings) | n},
        panelsUsed: ${json.dumps(panels_used) | n},
        wikiID: '${wiki_id}',
        urls: {
            draft: '${urls['api']['draft']}',
            content: '${urls['api']['content']}',
            rename: '${urls['api']['rename']}',
            grid: '${urls['api']['grid']}',
            page: '${urls['web']['page']}',
            base: '${urls['web']['base']}',
            sharejs: '${sharejs_url}'
        },
        metadata: {
            registration: true,
            docId: '${sharejs_uuid}',
            userId: '${user_id}',
            userName: '${user_full_name}',
            userUrl: '${user_url}',
            userGravatar: '${urls['gravatar']}'.replace('&amp;', '&')
        }
    };
</script>
<script src="//${sharejs_url}/text.js"></script>
<script src="//${sharejs_url}/share.js"></script>
<script src=${"/static/public/js/wiki-edit-page.js" | webpack_asset}></script>
</%def><|MERGE_RESOLUTION|>--- conflicted
+++ resolved
@@ -29,9 +29,9 @@
     <div class="row wiki-wrapper">
     <div class="panel-toggle col-sm-${'3' if 'menu' in panels_used else '1' | n}">
         <!-- Menu with toggle normal -->
-<<<<<<< HEAD
-        <div class="osf-panel reset-height ${'' if 'menu' in panels_used else 'hidden' | n}" data-bind="css: {  'osf-panel-flex': !$root.singleVis() }">
-            <div class="osf-panel-header" data-bind="css: {  'osf-panel-header-flex': !$root.singleVis()}"> <i class="fa fa-list"> </i>  Menu
+        <div class="osf-panel panel panel-default reset-height ${'' if 'menu' in panels_used else 'hidden' | n}" data-bind="css: {  'osf-panel-flex': !$root.singleVis() }">
+            <div class="panel-heading clearfix" data-bind="css: {  'osf-panel-header-flex': !$root.singleVis()}"> 
+                <h3 class="panel-title"><i class="fa fa-list"> </i>  Menu </h3>
                 <div class="pull-right hidden-xs">
                     <div class="panel-collapse"> <i class="fa fa-angle-left pointer"> </i> </div>
                 </div>
@@ -43,46 +43,17 @@
                         <p class="m-t-sm fg-load-message">Loading wiki pages... </p>
                     </div>
                 </div>
-=======
-        <div class="osf-panel panel panel-default panel-default hidden-xs ${'' if 'menu' in panels_used else 'hidden' | n}" data-bind="css: {  'osf-panel-flex': !$root.singleVis(), reset-height : $root.singleVis() }">
-            <div class="panel-heading clearfix" data-bind="css: {  'osf-panel-heading-flex': !$root.singleVis()}">
-                <h3 class="panel-title"> <i class="fa fa-list"> </i>  Menu </h3>
-                <div class="pull-right"> <div class="panel-collapse"> <i class="fa fa-angle-left pointer"> </i> </div></div>
-            </div>
-            <div data-bind="css: {  'osf-panel-body-flex': !$root.singleVis()}">
-                <%include file="wiki/templates/toc.mako"/>
->>>>>>> 8eae79e8
             </div>
         </div>
 
         <!-- Menu with toggle collapsed -->
-<<<<<<< HEAD
-        <div class="osf-panel panel-collapsed text-center ${'hidden' if 'menu' in panels_used else '' | n}" >
-          <div class="osf-panel-header pointer">
+        <div class="osf-panel panel panel-default panel-collapsed text-center ${'hidden' if 'menu' in panels_used else '' | n}" >
+          <div class="panel-header pointer">
             <i class="fa fa-list"> </i>
             <i class="fa fa-angle-right"> </i>
           </div>
         </div>
 
-=======
-        <div class="osf-panel panel panel-default panel-collapsed hidden-xs text-center ${'hidden' if 'menu' in panels_used else '' | n}" >
-          <div class="panel-heading pointer">
-            <i class="fa fa-list"> </i>
-            <i class="fa fa-angle-right"> </i>
-          </div>
-          <div class="panel-body">
-              <%include file="wiki/templates/nav.mako"/>
-           </div>
-        </div>
-
-        <!-- Menu without toggle in XS size only -->
-        <div class="osf-panel panel panel-default visible-xs">
-            <div class="panel-heading"> <i class="fa fa-list"> </i>  Menu </div>
-            <div>
-                <%include file="wiki/templates/toc.mako"/>
-            </div>
-        </div>
->>>>>>> 8eae79e8
     </div>
 
     <div class="wiki" id="wikiPageContext">
