<%page expression_filter="h"/>
<%inherit file="project/project_base.mako"/>
<%def name="title()">${node['title'] | n} Wiki</%def>

<%def name="stylesheets()">
    ${parent.stylesheets()}
    <link rel="stylesheet" href="/static/css/pages/wiki-page.css">
</%def>
## Use full page width
<%def name="container_class()">container-xxl</%def>

<div class="row" style="margin-bottom: 5px;">
    <div class="col-sm-6">
        <%include file="wiki/templates/status.mako"/>
    </div>
    <div class="col-sm-6">
<<<<<<< HEAD
        <div class="pull-right">
            <div class="switch"></div>
        </div>
=======
        <div class="pull-right m-t-md">
          <div class="switch"></div>
          </div>
>>>>>>> 5b937bc9
    </div>
</div>

    <div class="row wiki-wrapper">
        <div class="panel-toggle col-sm-${'3' if 'menu' in panels_used else '1' | n}">

            <!-- Menu with toggle normal -->
            <div class="osf-panel panel panel-default reset-height ${'' if 'menu' in panels_used else 'hidden' | n}" data-bind="css: {  'osf-panel-flex': !$root.singleVis() }">
                <div class="panel-heading clearfix" data-bind="css: {  'osf-panel-heading-flex': !$root.singleVis()}">
                    % if user['can_edit']:
                        <div class="wiki-toolbar-icon text-success" data-toggle="modal" data-target="#newWiki">
                            <i class="fa fa-plus text-success"></i><span>New</span>
                        </div>
                        % if wiki_name is not 'home':
                            <div class="wiki-toolbar-icon text-danger" data-toggle="modal" data-target="#deleteWiki">
                                <i class="fa fa-trash-o text-danger"></i><span>Delete</span>
                            </div>
                        % endif
                    % else:
                        <h3 class="panel-title"> <i class="fa fa-list"></i>  Menu </h3>
                    % endif
                    <div id="toggleIcon" class="pull-right hidden-xs">
                        <div class="panel-collapse"><i class="fa fa-angle-left"></i></div>
                    </div>
                </div>
                <div id="grid">
                    <div class="spinner-loading-wrapper">
                        <div class="logo-spin text-center"><img src="/static/img/logo_spin.png" alt="loader"> </div>
                        <p class="m-t-sm fg-load-message"> Loading wiki pages...  </p>
                    </div>
                </div>
            </div>

            <!-- Menu with toggle collapsed -->
            <div class="osf-panel panel panel-default panel-collapsed text-center ${'hidden' if 'menu' in panels_used else '' | n}" >
                <div class="panel-heading pointer">
                    <i class="fa fa-list"> </i>
                    <i class="fa fa-angle-right"> </i>
                </div>
                <div class="panel-body">
                    <%include file="wiki/templates/nav.mako"/>
                </div>
            </div>
        </div>

    <div class="wiki" id="wikiPageContext">
    <div class="panel-expand col-sm-${'9' if 'menu' in panels_used else '11' | n}">
      <div class="row">
        % if user['can_edit']:
            <div data-bind="with: $root.editVM.wikiEditor.viewModel"
                 data-osf-panel="Edit"
                 class="${'col-sm-{0}'.format(12 / num_columns) | n}"
                 style="${'' if 'edit' in panels_used else 'display: none' | n}">
              <form id="wiki-form" action="${urls['web']['edit']}" method="POST">
                <div class="osf-panel panel panel-default" data-bind="css: { 'no-border': $root.singleVis() === 'edit' }">
                  <div class="panel-heading clearfix" data-bind="css : { 'wiki-single-heading': $root.singleVis() === 'edit' }">
                    <div class="row">
                      <div class="col-md-6">
                           <h3 class="panel-title" > <i class="fa fa-pencil-square-o"> </i>   Edit </h3>
                      </div>
                        <div class="col-md-6">
                          <div class="pull-right">
                            <div class="progress no-margin pointer " data-toggle="modal" data-bind="attr: {data-target: modalTarget}" >
                                <div role="progressbar"data-bind="attr: progressBar">
                                    <span class="progress-bar-content p-h-sm">
                                        <span data-bind="text: statusDisplay"></span>
                                        <span class="sharejs-info-btn">
                                            <i class="fa fa-question-circle fa-large"></i>
                                        </span>
                                    </span>
                                </div>
                            </div>
                          </div>
                        </div>

                    </div>
                  </div>
                  <div class="panel-body">
                        <div class="row">
                        <div class="col-xs-12">
                          <div class="form-group wmd-panel">
                              <ul class="list-inline" data-bind="foreach: activeUsers" class="pull-right">
                                  <!-- ko ifnot: id === '${user_id}' -->
                                      <li><a data-bind="attr: { href: url }" >
                                          <img data-container="body" data-bind="attr: {src: gravatar}, tooltip: {title: name, placement: 'top'}"
                                               style="border: 1px solid black;">
                                      </a></li>
                                  <!-- /ko -->
                              </ul>
                              <div id="wmd-button-bar"></div>

                              <div id="editor" class="wmd-input wiki-editor"
                                   data-bind="ace: currentText">Loading. . .</div>
                          </div>
                        </div>
                      </div>
                  </div>
                  <div class="panel-footer">
                      <div class="row">
                        <div class="col-xs-12">
                           <div class="pull-right">
                              <button id="revert-button"
                                      class="btn btn-danger"
                                      data-bind="click: revertChanges"
                                      >Revert</button>
                              <input type="submit"
                                     class="btn btn-success"
                                     value="Save"
                                     onclick=$(window).off('beforeunload')>
                          </div>
                        </div>
                      </div>
                        <!-- Invisible textarea for form submission -->
                        <textarea name="content" style="display: none;"
                                  data-bind="value: currentText"></textarea>
                  </div>
                </div>
                </form>

            </div>
          % endif

          <div data-osf-panel="View"
               class="${'col-sm-{0}'.format(12 / num_columns) | n}"
               style="${'' if 'view' in panels_used else 'display: none' | n}">
              <div class="osf-panel panel panel-default no-border" data-bind="css: { 'no-border reset-height': $root.singleVis() === 'view', 'osf-panel-flex': $root.singleVis() !== 'view' }">
                <div class="panel-heading wiki-single-heading" data-bind="css: { 'osf-panel-heading-flex': $root.singleVis() !== 'view', 'wiki-single-heading': $root.singleVis() === 'view' }">
                    <div class="row">
                        <div class="col-sm-6">
                            <span class="panel-title" > <i class="fa fa-eye"> </i>  View</span>
                        </div>
                        <div class="col-sm-6">

                            <div class="pull-right">
                                <!-- Version Picker -->
                                <select class="form-control" data-bind="value:viewVersion" id="viewVersionSelect">
                                    % if user['can_edit']:
                                        <option value="preview" ${'selected' if version_settings['view'] == 'preview' else ''}>Preview</option>
                                    % endif
                                    <option value="current" ${'selected' if version_settings['view'] == 'current' else ''}>Current</option>
                                    % if len(versions) > 1:
                                        <option value="previous" ${'selected' if version_settings['view'] == 'previous' else ''}>Previous</option>
                                    % endif
                                    % for version in versions[2:]:
                                        <option value="${version['version']}" ${'selected' if version_settings['view'] == version['version'] else ''}>Version ${version['version']}</option>
                                    % endfor
                                </select>

                            </div>

                        </div>
                    </div>
                </div>

                <div id="wikiViewPanel"  class="panel-body" data-bind="css: { 'osf-panel-body-flex': $root.singleVis() !== 'view' }">
                  <div id="wikiViewRender" data-bind="html: renderedView, mathjaxify: renderedView, anchorScroll : { buffer: 50, elem : '#wikiViewPanel'}" class=" markdown-it-view">
                      % if wiki_content:
                          ${wiki_content | n}
                      % else:
                          <p><em>No wiki content</em></p>
                      % endif
                  </div>
                </div>
              </div>
          </div>
          <div data-osf-panel="Compare"
               class="${'col-sm-{0}'.format(12 / num_columns) | n}"
               style="${'' if 'compare' in panels_used else 'display: none' | n}">
            <div class="osf-panel panel panel-default osf-panel-flex" data-bind="css: { 'no-border reset-height': $root.singleVis() === 'compare', 'osf-panel-flex': $root.singleVis() !== 'compare' }">
              <div class="panel-heading osf-panel-heading-flex" data-bind="css: {  'osf-panel-heading-flex': $root.singleVis() !== 'compare', 'wiki-single-heading': $root.singleVis() === 'compare'}">
                  <div class="row">
                      <div class="col-xs-12">
                          <span class="panel-title m-r-xs"> <i class="fa fa-exchange"> </i>   Compare </span>
                          <div class="inline" data-bind="css: { 'pull-right' :  $root.singleVis() === 'compare' }">
                            <!-- Version Picker -->
                            <span class="compare-version-text"><i> <span data-bind="text: viewVersionDisplay"></span></i> to
                              <select class="form-control" data-bind="value: compareVersion" id="compareVersionSelect">
                                  <option value="current" ${'selected' if version_settings['compare'] == 'current' else ''}>Current</option>
                                  % if len(versions) > 1:
                                      <option value="previous" ${'selected' if version_settings['compare'] == 'previous' else ''}>Previous</option>
                                  % endif
                                  % for version in versions[2:]:
                                      <option value="${version['version']}" ${'selected' if version_settings['compare'] == version['version'] else ''}>Version ${version['version']}</option>
                                  % endfor
                              </select></span>

                          </div>

                      </div>
                  </div>
              </div>
              <div data-bind="html: renderedCompare, css: { 'osf-panel-body-flex': $root.singleVis() !== 'compare' }" class="panel-body wiki-compare-view">
              </div>
            </div>
          </div>
      </div><!-- end row -->
    </div>

  </div>
</div><!-- end wiki -->

<!-- Wiki modals should also be placed here! --> 
  <%include file="wiki/templates/add_wiki_page.mako"/>
% if wiki_id and wiki_name != 'home':
  <%include file="wiki/templates/delete_wiki_page.mako"/>
% endif

<div class="modal fade" id="permissionsModal">
  <div class="modal-dialog">
    <div class="modal-content">
      <div class="modal-header">
        <h3 class="modal-title">The permissions for this page have changed</h3>
      </div>
      <div class="modal-body">
        <p>Your browser should refresh shortly&hellip;</p>
      </div>
    </div>
  </div>
</div>

<div class="modal fade" id="renameModal">
  <div class="modal-dialog">
    <div class="modal-content">
      <div class="modal-header">
        <h3 class="modal-title">The content of this wiki has been moved to a different page</h3>
      </div>
      <div class="modal-body">
        <p>Your browser should refresh shortly&hellip;</p>
      </div>
    </div>
  </div>
</div>

<div class="modal fade" id="deleteModal" tabindex="-1">
  <div class="modal-dialog">
    <div class="modal-content">
      <div class="modal-header">
        <h3 class="modal-title">This wiki page has been deleted</h3>
      </div>
      <div class="modal-body">
        <p>Press Confirm to return to the project wiki home page.</p>
      </div>
      <div class="modal-footer">
          <button type="button" class="btn btn-success" data-dismiss="modal">Confirm</button>
      </div>
    </div>
  </div>
</div>

<div class="modal fade" id="connectedModal" tabindex="-1">
  <div class="modal-dialog">
    <div class="modal-content">
      <div class="modal-header">
        <button type="button" class="close" data-dismiss="modal" aria-label="Close"><span aria-hidden="true">&times;</span></button>
        <h3 class="modal-title">Connected to the collaborative wiki</h3>
      </div>
      <div class="modal-body">
        <p>
            This page is currently connected to the collaborative wiki. All edits made will be visible to
            contributors with write permission in real time. Changes will be stored
            but not published until you click the "Save" button.
        </p>
      </div>
    </div>
  </div>
</div>

<div class="modal fade" id="connectingModal" tabindex="-1">
  <div class="modal-dialog">
    <div class="modal-content">
      <div class="modal-header">
        <button type="button" class="close" data-dismiss="modal" aria-label="Close"><span aria-hidden="true">&times;</span></button>
        <h3 class="modal-title">Connecting to the collaborative wiki</h3>
      </div>
      <div class="modal-body">
        <p>
            This page is currently attempting to connect to the collaborative wiki. You may continue to make edits.
            <strong>Changes will not be saved until you press the "Save" button.</strong>
        </p>
      </div>
    </div>
  </div>
</div>

<div class="modal fade" id="disconnectedModal" tabindex="-1">
  <div class="modal-dialog">
    <div class="modal-content">
      <div class="modal-header">
        <button type="button" class="close" data-dismiss="modal" aria-label="Close"><span aria-hidden="true">&times;</span></button>
        <h3 class="modal-title">Collaborative wiki is unavailable</h3>
      </div>
      <div class="modal-body">
        <p>
            The collaborative wiki is currently unavailable. You may continue to make edits.
            <strong>Changes will not be saved until you press the "Save" button.</strong>
        </p>
      </div>
    </div>
  </div>
</div>

<div class="modal fade" id="unsupportedModal" tabindex="-1">
  <div class="modal-dialog">
    <div class="modal-content">
      <div class="modal-header">
        <button type="button" class="close" data-dismiss="modal" aria-label="Close"><span aria-hidden="true">&times;</span></button>
        <h3 class="modal-title">Browser unsupported</h3>
      </div>
      <div class="modal-body">
        <p>
            Your browser does not support collaborative editing. You may continue to make edits.
            <strong>Changes will not be saved until you press the "Save" button.</strong>
        </p>
      </div>
    </div>
  </div>
</div>

<%def name="javascript_bottom()">
<% import json %>
${parent.javascript_bottom()}
<script>

    var canEdit = ${json.dumps(user['can_edit'])};

    var canEditPageName = canEdit && ${json.dumps(
        wiki_id and wiki_name != 'home'
    )};

    window.contextVars = window.contextVars || {};
    window.contextVars.wiki = {
        canEdit: canEdit,
        canEditPageName: canEditPageName,
        usePythonRender: ${json.dumps(use_python_render)},
        versionSettings: ${json.dumps(version_settings) | n},
        panelsUsed: ${json.dumps(panels_used) | n},
        wikiID: '${wiki_id}',
        urls: {
            draft: '${urls['api']['draft']}',
            content: '${urls['api']['content']}',
            rename: '${urls['api']['rename']}',
            grid: '${urls['api']['grid']}',
            page: '${urls['web']['page']}',
            base: '${urls['web']['base']}',
            sharejs: '${sharejs_url}'
        },
        metadata: {
            registration: true,
            docId: '${sharejs_uuid}',
            userId: '${user_id}',
            userName: '${user_full_name}',
            userUrl: '${user_url}',
            userGravatar: '${urls['gravatar']}'.replace('&amp;', '&')
        }
    };
</script>
<script src="//${sharejs_url}/text.js"></script>
<script src="//${sharejs_url}/share.js"></script>
<script src=${"/static/public/js/wiki-edit-page.js" | webpack_asset}></script>
</%def><|MERGE_RESOLUTION|>--- conflicted
+++ resolved
@@ -14,15 +14,9 @@
         <%include file="wiki/templates/status.mako"/>
     </div>
     <div class="col-sm-6">
-<<<<<<< HEAD
-        <div class="pull-right">
-            <div class="switch"></div>
-        </div>
-=======
         <div class="pull-right m-t-md">
           <div class="switch"></div>
           </div>
->>>>>>> 5b937bc9
     </div>
 </div>
 
