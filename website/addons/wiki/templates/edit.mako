--- conflicted
+++ resolved
@@ -41,79 +41,65 @@
     </div><!-- end row -->
 </div><!-- end wiki -->
 
-<script src="/static/vendor/pagedown/Markdown.Converter.js"></script>
-<script src="/static/vendor/pagedown/Markdown.Sanitizer.js"></script>
-<script src="/static/vendor/pagedown/Markdown.Editor.js"></script>
+<script src="/static/vendor/bower_components/ace-builds/src/ace.js"></script>
+<script src="/static/vendor/pagedown-ace/Markdown.Converter.js"></script>
+<script src="/static/vendor/pagedown-ace/Markdown.Sanitizer.js"></script>
+<script src="/static/vendor/pagedown-ace/Markdown.Editor.js"></script>
 
-<<<<<<< HEAD
-    <script src="/static/vendor/bower_components/ace-builds/src/ace.js"></script>
-    <script src="/static/vendor/pagedown-ace/Markdown.Converter.js"></script>
-    <script src="/static/vendor/pagedown-ace/Markdown.Sanitizer.js"></script>
-    <script src="/static/vendor/pagedown-ace/Markdown.Editor.js"></script>
+<!-- Necessary for ShareJS communication -->
+<script src="http://localhost:7007/channel/bcsocket.js"></script>
+<script src="http://localhost:7007/share/share.js"></script>
+<script src="http://localhost:7007/share/ace.js"></script>
 
-    <!-- Necessary for ShareJS communication -->
-    <script src="http://localhost:7007/channel/bcsocket.js"></script>
-    <script src="http://localhost:7007/share/share.js"></script>
-    <script src="http://localhost:7007/share/ace.js"></script>
+<script>
 
-    <script>
+    var doc = null;
+    var editor;
 
-        var doc = null;
-        var editor;
+    // ShareJS supports multiple document backends per server based on key/
+    // value stores. It is possible to expose the document name to switch between
+    // different documents, like in a wiki.
+    var setDoc = function(docName) {
 
-        // ShareJS supports multiple document backends per server based on key/
-        // value stores. It is possible to expose the document name to switch between
-        // different documents, like in a wiki.
-        var setDoc = function(docName) {
+        editor.setReadOnly(true);
 
-            editor.setReadOnly(true);
+        sharejs.open(docName, "text", 'http://localhost:7007/channel', function(error, newDoc) {
 
-            sharejs.open(docName, "text", 'http://localhost:7007/channel', function(error, newDoc) {
+            if (doc != null) {
+                doc.close();
+                doc.detach_ace();
+            }
 
-                if (doc != null) {
-                    doc.close();
-                    doc.detach_ace();
-                }
+            doc = newDoc;
 
-                doc = newDoc;
+            if (error) {
+                console.error(error);
+                return;
+            }
+            doc.attach_ace(editor);
 
-                if (error) {
-                    console.error(error);
-                    return;
-                }
-                doc.attach_ace(editor);
+            editor.setReadOnly(false);
+        });
+    };
 
-                editor.setReadOnly(false);
-            });
-        };
+    var langTools = ace.require("ace/ext/language_tools");
+    var editor = ace.edit("editor");
+    editor.getSession().setMode("ace/mode/markdown");
 
-        var langTools = ace.require("ace/ext/language_tools");
-        var editor = ace.edit("editor");
-        editor.getSession().setMode("ace/mode/markdown");
+    setDoc('${node['id']}-${pageName}');
 
-        setDoc('${node['id']}-${pageName}');
+    // Settings
+    editor.getSession().setUseSoftTabs(true);   // Replace tabs with spaces
+    editor.getSession().setUseWrapMode(true);   // Wraps text
+    editor.renderer.setShowGutter(false);       // Hides line number
+    editor.setShowPrintMargin(false);           // Hides print margin
 
-        // Settings
-        editor.getSession().setUseSoftTabs(true);   // Replace tabs with spaces
-        editor.getSession().setUseWrapMode(true);   // Wraps text
-        editor.renderer.setShowGutter(false);       // Hides line number
-        editor.setShowPrintMargin(false);           // Hides print margin
+</script>
 
-    </script>
+<script>
 
-    <script>
-
-        $script('/static/addons/wiki/WikiEditor.js', function() {
-            WikiEditor('.wiki', '${node['api_url']}wiki/content/${pageName}/')
-        });
-
-   </script>
-</%def>
-=======
-<script>
-  $script('/static/addons/wiki/WikiEditor.js', function() {
-      WikiEditor('.wiki', '${node['api_url']}wiki/content/${pageName}/')
+    $script('/static/addons/wiki/WikiEditor.js', function() {
+        WikiEditor('.wiki', '${node['api_url']}wiki/content/${pageName}/')
     });
 
-</script>
->>>>>>> b56af749
+</script>