<%page expression_filter="h"/>
<%inherit file="project/project_base.mako"/>
<%def name="title()">${node['title'] | n} Wiki</%def>
## Use full page width
<%def name="container_class()">container-xxl</%def>

<div class="row" style="margin-bottom: 5px;">
    <div class="col-sm-6">
        <%include file="wiki/templates/status.mako"/>
    </div>
    <div class="col-sm-6">
        <div class="pull-right">
          <div class="switch"></div>
          </div>
    </div>
</div>

<div class="wiki" id="wikiPageContext">
  <div class="row wiki-wrapper">
    <div class="panel-toggle col-sm-${'3' if 'menu' in panels_used else '1' | n}">
        <!-- Menu with toggle normal -->
        <div class="wiki-panel wiki-panel-flex hidden-xs" style="${'' if 'menu' in panels_used else 'display: none' | n}">
            <div class="wiki-panel-header wiki-panel-header-flex"> <i class="icon-list"> </i>  Menu
                <div class="pull-right"> <div class="panel-collapse"> <i class="icon icon-angle-left"> </i> </div></div>
            </div>
            <div class="wiki-panel-body wiki-panel-body-flex">
                <%include file="wiki/templates/toc.mako"/>
            </div>
        </div>

        <!-- Menu with toggle collapsed -->
        <div class="wiki-panel panel-collapsed hidden-xs text-center" style="${'display: none' if 'menu' in panels_used else '' | n}">
          <div class="wiki-panel-header">
            <i class="icon-list"> </i>
            <i class="icon icon-angle-right"> </i>
          </div>
          <div class="wiki-panel-body">
              <%include file="wiki/templates/nav.mako"/>
           </div>
        </div>

        <!-- Menu without toggle in XS size only -->
        <div class="wiki-panel visible-xs">
            <div class="wiki-panel-header"> <i class="icon-list"> </i>  Menu </div>
            <div class="wiki-panel-body ">
                <%include file="wiki/templates/toc.mako"/>
            </div>
        </div>
    </div>

    <div class="panel-expand col-sm-${'9' if 'menu' in panels_used else '11' | n}">
      <div class="row">
        % if user['can_edit']:
            <div data-bind="with: $root.editVM.wikiEditor.viewModel"
                 data-osf-panel="Edit"
                 class="${'col-sm-{0}'.format(12 / num_columns) | n}"
                 style="${'' if 'edit' in panels_used else 'display: none' | n}">
                <div class="wiki-panel">
                  <div class="wiki-panel-header">
                    <div class="row">
                      <div class="col-md-6">
                           <i class="icon-edit"> </i>  Edit
                      </div>
                        <div class="col-md-6">
                          <div class="progress progress-no-margin pointer pull-right"
                               data-toggle="modal"
                               data-bind="attr: {data-target: modalTarget}"
                                  >
                              <div role="progressbar"
                                   data-bind="attr: progressBar"
                                      >
                                  <span class="progress-bar-content">
                                      <span data-bind="text: statusDisplay"></span>
                                      <span class="sharejs-info-btn">
                                          <i class="icon-question-sign icon-large"></i>
                                      </span>
                                  </span>
                              </div>
                          </div>
                        </div>
                        <div class="col-md-2">
                        </div>
                    </div>
                  </div>
                  <form id="wiki-form" action="${urls['web']['edit']}" method="POST">
                  <div class="wiki-panel-body">
                        <div class="row">
                        <div class="col-xs-12">
                          <div class="form-group wmd-panel">
                              <ul class="list-inline" data-bind="foreach: activeUsers" class="pull-right">
                                  <!-- ko ifnot: id === '${user_id}' -->
                                      <li><a data-bind="attr: { href: url }" >
                                          <img data-container="body" data-bind="attr: {src: gravatar}, tooltip: {title: name, placement: 'top'}"
                                               style="border: 1px solid black;">
                                      </a></li>
                                  <!-- /ko -->
                              </ul>
                              <div id="wmd-button-bar"></div>

                              <div id="editor" class="wmd-input wiki-editor"
                                   data-bind="ace: currentText">Loading. . .</div>
                          </div>
                        </div>
                      </div>
                  </div>
                  <div class="wiki-panel-footer">
                      <div class="row">
                        <div class="col-xs-12">
                           <div class="pull-right">
                              <button id="revert-button"
                                      class="btn btn-success"
                                      data-bind="click: revertChanges"
                                      >Revert</button>
                              <input type="submit"
                                     class="btn btn-primary"
                                     value="Save"
                                     onclick=$(window).off('beforeunload')>
                          </div>
                        </div>
                      </div>
                        <!-- Invisible textarea for form submission -->
                        <textarea name="content" style="display: none;"
                                  data-bind="value: currentText"></textarea>
                  </div>
                </form>
                </div>
            </div>
          % endif

          <div data-osf-panel="View"
               class="${'col-sm-{0}'.format(12 / num_columns) | n}"
               style="${'' if 'view' in panels_used else 'display: none' | n}">
              <div class="wiki-panel wiki-panel-flex">
                <div class="wiki-panel-header wiki-panel-header-flex">
                    <div class="row">
                        <div class="col-sm-6">
                            <i class="icon-eye-open"> </i>  View
                        </div>
                        <div class="col-sm-6">
                            <!-- Version Picker -->
                            <select data-bind="value:viewVersion" id="viewVersionSelect" class="pull-right">
                                % if user['can_edit']:
                                    <option value="preview" ${'selected' if version_settings['view'] == 'preview' else ''}>Preview</option>
                                % endif
                                <option value="current" ${'selected' if version_settings['view'] == 'current' else ''}>Current</option>
                                % if len(versions) > 1:
                                    <option value="previous" ${'selected' if version_settings['view'] == 'previous' else ''}>Previous</option>
                                % endif
                                % for version in versions[2:]:
                                    <option value="${version['version']}" ${'selected' if version_settings['view'] == version['version'] else ''}>Version ${version['version']}</option>
                                % endfor
                            </select>
                        </div>
                    </div>
                </div>
<<<<<<< HEAD
                <div id = "wikiViewRender" data-bind="html: renderedView, mathjaxify: renderedView" class="wiki-panel-body markdown-it-view wiki-panel-body-flex">
                    % if wiki_content:
                        ${wiki_content | n}
                    % else:
                        <p><em>No wiki content</em></p>
                    % endif
=======
                <div id="wikiViewRender" data-bind="html: renderedView, mathjaxify: renderedView" class="wiki-panel-body markdown-it-view wiki-panel-body-flex">

>>>>>>> c7d872c4
                </div>
              </div>
          </div>
          <div data-osf-panel="Compare"
               class="${'col-sm-{0}'.format(12 / num_columns) | n}"
               style="${'' if 'compare' in panels_used else 'display: none' | n}">
            <div class="wiki-panel wiki-panel-flex">
              <div class="wiki-panel-header wiki-panel-header-flex">
                  <div class="row">
                      <div class="col-xs-12">
                          <i class="icon-exchange"> </i>  Compare
                            <!-- Version Picker -->
                          <span class="compare-version-text"><i> <span data-bind="text: viewVersionDisplay"></span></i> to
                            <select data-bind="value: compareVersion" id="compareVersionSelect">
                                <option value="current" ${'selected' if version_settings['compare'] == 'current' else ''}>Current</option>
                                % if len(versions) > 1:
                                    <option value="previous" ${'selected' if version_settings['compare'] == 'previous' else ''}>Previous</option>
                                % endif
                                % for version in versions[2:]:
                                    <option value="${version['version']}" ${'selected' if version_settings['compare'] == version['version'] else ''}>Version ${version['version']}</option>
                                % endfor
                            </select></span>
                      </div>
                  </div>
              </div>
              <div data-bind="html: renderedCompare" class="wiki-panel-body wiki-compare-view wiki-panel-body-flex">

              </div>
            </div>
          </div>
      </div><!-- end row -->
    </div>

  </div>
</div><!-- end wiki -->

<!-- Wiki modals should also be placed here! -->
  <%include file="wiki/templates/add_wiki_page.mako"/>
% if wiki_id and wiki_name != 'home':
  <%include file="wiki/templates/delete_wiki_page.mako"/>
% endif

<div class="modal fade" id="permissionsModal">
  <div class="modal-dialog">
    <div class="modal-content">
      <div class="modal-header">
        <h3 class="modal-title">The permissions for this page have changed</h3>
      </div>
      <div class="modal-body">
        <p>Your browser should refresh shortly&hellip;</p>
      </div>
    </div>
  </div>
</div>

<div class="modal fade" id="renameModal">
  <div class="modal-dialog">
    <div class="modal-content">
      <div class="modal-header">
        <h3 class="modal-title">The content of this wiki has been moved to a different page</h3>
      </div>
      <div class="modal-body">
        <p>Your browser should refresh shortly&hellip;</p>
      </div>
    </div>
  </div>
</div>

<div class="modal fade" id="deleteModal" tabindex="-1">
  <div class="modal-dialog">
    <div class="modal-content">
      <div class="modal-header">
        <h3 class="modal-title">This wiki page has been deleted</h3>
      </div>
      <div class="modal-body">
        <p>Press OK to return to the project wiki home page.</p>
      </div>
      <div class="modal-footer">
          <button type="button" class="btn btn-primary" data-dismiss="modal">OK</button>
      </div>
    </div>
  </div>
</div>

<div class="modal fade" id="connectedModal" tabindex="-1">
  <div class="modal-dialog">
    <div class="modal-content">
      <div class="modal-header">
        <button type="button" class="close" data-dismiss="modal" aria-label="Close"><span aria-hidden="true">&times;</span></button>
        <h3 class="modal-title">Connected to the collaborative wiki</h3>
      </div>
      <div class="modal-body">
        <p>
            This page is currently connected to the collaborative wiki. All edits made will be visible to
            contributors with write permission in real time. Changes will be stored
            but not published until you click the "Save" button.
        </p>
      </div>
    </div>
  </div>
</div>

<div class="modal fade" id="connectingModal" tabindex="-1">
  <div class="modal-dialog">
    <div class="modal-content">
      <div class="modal-header">
        <button type="button" class="close" data-dismiss="modal" aria-label="Close"><span aria-hidden="true">&times;</span></button>
        <h3 class="modal-title">Connecting to the collaborative wiki</h3>
      </div>
      <div class="modal-body">
        <p>
            This page is currently attempting to connect to the collaborative wiki. You may continue to make edits.
            <strong>Changes will not be saved until you press the "Save" button.</strong>
        </p>
      </div>
    </div>
  </div>
</div>

<div class="modal fade" id="disconnectedModal" tabindex="-1">
  <div class="modal-dialog">
    <div class="modal-content">
      <div class="modal-header">
        <button type="button" class="close" data-dismiss="modal" aria-label="Close"><span aria-hidden="true">&times;</span></button>
        <h3 class="modal-title">Collaborative wiki is unavailable</h3>
      </div>
      <div class="modal-body">
        <p>
            The collaborative wiki is currently unavailable. You may continue to make edits.
            <strong>Changes will not be saved until you press the "Save" button.</strong>
        </p>
      </div>
    </div>
  </div>
</div>

<div class="modal fade" id="unsupportedModal" tabindex="-1">
  <div class="modal-dialog">
    <div class="modal-content">
      <div class="modal-header">
        <button type="button" class="close" data-dismiss="modal" aria-label="Close"><span aria-hidden="true">&times;</span></button>
        <h3 class="modal-title">Browser unsupported</h3>
      </div>
      <div class="modal-body">
        <p>
            Your browser does not support collaborative editing. You may continue to make edits.
            <strong>Changes will not be saved until you press the "Save" button.</strong>
        </p>
      </div>
    </div>
  </div>
</div>

<%def name="javascript_bottom()">
<% import json %>
${parent.javascript_bottom()}
<script>

    var canEdit = ${json.dumps(user['can_edit'])};

    var canEditPageName = canEdit && ${json.dumps(
        wiki_id and wiki_name != 'home'
    )};

    window.contextVars = window.contextVars || {};
    window.contextVars.wiki = {
        canEdit: canEdit,
        canEditPageName: canEditPageName,
        usePythonRender: ${json.dumps(use_python_render)},
        versionSettings: ${json.dumps(version_settings) | n},
        panelsUsed: ${json.dumps(panels_used) | n},
        urls: {
            draft: '${urls['api']['draft']}',
            content: '${urls['api']['content']}',
            rename: '${urls['api']['rename']}',
            page: '${urls['web']['page']}',
            base: '${urls['web']['base']}',
            sharejs: '${sharejs_url}'
        },
        metadata: {
            registration: true,
            docId: '${sharejs_uuid}',
            userId: '${user_id}',
            userName: '${user_full_name}',
            userUrl: '${user_url}',
            userGravatar: '${urls['gravatar']}'.replace('&amp;', '&')
        }
    };
</script>
<script src="//${sharejs_url}/text.js"></script>
<script src="//${sharejs_url}/share.js"></script>
<script src=${"/static/public/js/wiki-edit-page.js" | webpack_asset}></script>
</%def><|MERGE_RESOLUTION|>--- conflicted
+++ resolved
@@ -153,17 +153,12 @@
                         </div>
                     </div>
                 </div>
-<<<<<<< HEAD
-                <div id = "wikiViewRender" data-bind="html: renderedView, mathjaxify: renderedView" class="wiki-panel-body markdown-it-view wiki-panel-body-flex">
+                <div id="wikiViewRender" data-bind="html: renderedView, mathjaxify: renderedView" class="wiki-panel-body markdown-it-view wiki-panel-body-flex">
                     % if wiki_content:
                         ${wiki_content | n}
                     % else:
                         <p><em>No wiki content</em></p>
                     % endif
-=======
-                <div id="wikiViewRender" data-bind="html: renderedView, mathjaxify: renderedView" class="wiki-panel-body markdown-it-view wiki-panel-body-flex">
-
->>>>>>> c7d872c4
                 </div>
               </div>
           </div>
