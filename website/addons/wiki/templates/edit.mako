--- conflicted
+++ resolved
@@ -2,7 +2,6 @@
 <%inherit file="project/project_base.mako"/>
 <%def name="title()">${node['title'] | n} Wiki</%def>
 
-<<<<<<< HEAD
 <div class="row">
     <div class="col-xs-6">
         <%include file="wiki/templates/status.mako"/>
@@ -47,7 +46,7 @@
 
     <div class="col-sm-9 panel-expand">
       <div class="row">
-        <div class="col-sm-6" data-osf-panel="Edit">
+        <div class="col-sm-4" data-osf-panel="Edit">
                 <div class="wiki-panel"> 
                   <div class="wiki-panel-header"> <i class="icon-edit"> </i>  Edit </div>
                   <div class="wiki-panel-body"> 
@@ -116,110 +115,16 @@
                   </div>
                 </div>
           </div>
-          <div class="col-sm-6" data-osf-panel="Preview">
+          <div class="col-sm-4" data-osf-panel="View">
               <div class="wiki-panel"> 
-                <div class="wiki-panel-header"> <i class="icon-eye-open"> </i> Preview </div>
-                  <div class="wiki-panel-body"> 
-                    <div id="markdown-it-preview" class="wmd-panel wmd-preview"></div>
-                  </div>
-              </div>
-          </div>
-      </div><!-- end row -->
-    </div>
-
-  </div>
-
-=======
-<div class="wiki">
-
-    <%include file="wiki/templates/status.mako"/>
-    <div class="row">
-
-        <!-- Menu Bar -->
-##        <div class="col-sm-2">
-##            <%include file="wiki/templates/nav.mako"/>
-##            <%include file="wiki/templates/toc.mako"/>
-##        </div>
-
-        <!-- Edit Page -->
-        <div class="col-sm-4">
-
-            <div class="panel panel-default">
-                <div class="panel-heading">Edit</div>
-
-                <div class="panel-body">
-                    <form id="wikiForm" action="${urls['web']['edit']}" method="POST">
-                        <div class="form-group wmd-panel">
-                            <div class="row">
-                                <div class="col-lg-6 col-md-7">
-                                    <p>
-                                        <em>Changes will be stored but not published until
-                                        you click "Save."</em>
-                                    </p>
-                                    <div id="wmd-button-bar"></div>
-                                </div>
-                                <div class="col-lg-6 col-md-5">
-                                    <div data-bind="fadeVisible: throttledStatus() === 'connected'" class="pull-right" style="display: none">
-                                        <ul class="list-inline" data-bind="foreach: activeUsers">
-                                            <!-- ko ifnot: id === '${user_id}' -->
-                                                <li>
-                                                    <a data-bind="attr: { href: url }">
-                                                        <img height="27" width="27" data-bind="attr: {src: gravatar}, tooltip: {title: name, placement: 'bottom'}"
-                                                             style="border: 1px solid black;">
-                                                    </a>
-                                                </li>
-                                            <!-- /ko -->
-                                        </ul>
-                                    </div>
-                                    <div data-bind="fadeVisible: throttledStatus() !== 'connected'" style="display: none">
-                                        <div class="progress" style="margin-bottom: 5px;">
-                                            <div role="progressbar" data-bind="attr: progressBar">
-                                                <span data-bind="text: statusDisplay"></span>
-                                                <a class="sharejs-info-btn">
-                                                    <i class="icon-question-sign icon-large"
-                                                       data-toggle="modal"
-                                                       data-bind="attr: {data-target: modalTarget}"
-                                                    ></i>
-                                                </a>
-                                            </div>
-                                        </div>
-                                    </div>
-                                </div>
-                            </div>
-                            <div id="editor" class="wmd-input wiki-editor"
-                                 data-bind="ace: currentText">Loading. . .</div>
-                        </div>
-                        <div class="pull-right">
-                            <button class="btn btn-success"
-                                    data-bind="click: revertChanges"
-                                    >Revert</button>
-                            <input type="submit"
-                                   class="btn btn-primary"
-                                   value="Save"
-                                   onclick=$(window).off('beforeunload')>
-                        </div>
-                        <p class="help-block">Preview</p>
-                        <!-- Invisible textarea for form submission -->
-                        <textarea name="content" style="visibility: hidden; height: 0px"
-                                  data-bind="value: currentText"></textarea>
-                    </form>
-                </div>
-            </div>
-        </div>
-
-        <!-- View Panel -->
-        <div class="col-sm-4">
-
-            <div class="panel panel-default">
-
-                <div class="panel-heading">
+                <div class="wiki-panel-header">
                     <div class="row">
                         <div class="col-sm-6">
-                            View
+                            <i class="icon-eye-open"> </i>  View
                         </div>
                         <div class="col-sm-6">
                             <!-- Version Picker -->
-                            <select id="viewSelect">
+                            <select id="viewSelect" class="pull-right">
                                 <option value="preview">Preview</option>
                                 <option value="current">Current</option>
                                 % for version in versions:
@@ -229,38 +134,27 @@
                         </div>
                     </div>
                 </div>
-
-                <div class="panel-body">
-                    <!-- Live preview from editor -->
-                    <div id="viewPreview">
-                        <div id="markdown-it-preview" class="wmd-panel wmd-preview"></div>
-                    </div>
-                    <!-- Version view -->
-                    <div id="viewVersion" style="display: none;">
-                        % if not page and wiki_name != 'home':
-                            <p><i>This wiki page does not currently exist.</i></p>
-                        % else:
-                            <div id="markdown-it-render">${wiki_content | n}</div>
-                        % endif
-                    </div>
-                </div>
-
+                <div class="wiki-panel-body">
+                    <div id="markdown-it-preview" class="wmd-panel wmd-preview"></div>
+                  </div>
+              </div>
+          </div>
+          <div class="col-sm-4" data-osf-panel="Compare">
+            <div class="wiki-panel">
+              <div class="wiki-panel-header">
+                  <i class="icon-exchange"> </i>  Compare
+              </div>
+              <div class="wiki-panel-body">
+                <div class="row">
+                    <div class="col-xs-12"> ... coming soon </div>
+                </div>
+              </div>
             </div>
-        </div>
-
-        <!-- Compare (Non functional)-->
-        <div class="col-sm-4">
-            <div class="panel panel-default">
-
-                <div class="panel-heading">Compare</div>
-                <div class="panel-body">
-                    Comparison will go here
-                </div>
-            </div>
-        </div>
-
-    </div><!-- end row -->
->>>>>>> f14e692b
+          </div>
+      </div><!-- end row -->
+    </div>
+
+  </div>
 </div><!-- end wiki -->
 
 
