--- conflicted
+++ resolved
@@ -5,14 +5,7 @@
         <ul class="superlist nav navbar-nav" style="text-align: center; float: none">
 
         <li><a href="${node['url']}wiki/${pageName}">View</a></li>
-<<<<<<< HEAD
-=======
-            % if user['can_edit']:
-                <li><a href="${node['url']}wiki/${pageName}/edit/">Edit</a></li>
-            % else:
-                <li><a class="disabled">Edit</a></li>
-            % endif
->>>>>>> 64cabc3a
+
             % if not versions:
                 <li><a class="disabled">History</a></li>
             % else:
