--- conflicted
+++ resolved
@@ -200,41 +200,20 @@
     def test_rename_wiki_page_invalid(self):
         new_name = '<html>hello</html>'
 
-<<<<<<< HEAD
-        res = self.app.put_json(self.url, {'value': new_name, 'pk': self.wiki._id},
+        res = self.app.put_json(self.url, {'value': new_name, 'pk': self.page._id},
                 auth=self.auth, expect_errors=True)
         assert_equal(res.status_code, 422)
-=======
-        with assert_raises(AppError) as cm:
-            self.app.put_json(self.url, {'value': new_name, 'pk': self.page._id}, auth=self.auth)
-
-            e = cm.exception
-            assert_equal(e, 422)
->>>>>>> 8256221a
 
     def test_rename_wiki_page_duplicate(self):
         self.project.update_node_wiki('away', 'Hello world', self.consolidate_auth)
         new_name = 'away'
 
-<<<<<<< HEAD
         res = self.app.put_json(
             self.url,
-            {'value': new_name, 'pk': self.wiki._id},
+            {'value': new_name, 'pk': self.page._id},
             auth=self.auth, expect_errors=True
         )
         assert_equal(res.status_code, 409)
-=======
-        with assert_raises(AppError) as cm:
-            self.app.put_json(
-                self.url,
-                {'value': new_name, 'pk': self.page._id},
-                auth=self.auth,
-            )
-
-            e = cm.exception
-            assert False
-            assert_equal(e, 409)
->>>>>>> 8256221a
 
     def test_cannot_rename_home_page(self):
         home = self.project.get_wiki_page('home')
