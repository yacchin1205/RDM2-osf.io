--- conflicted
+++ resolved
@@ -234,13 +234,8 @@
         'is_edit': False,
         'pages_current': sorted([
             from_mongo(version)
-<<<<<<< HEAD
             for version in node.wiki_pages_current
-        ],
-=======
-            for version in node.wiki_pages_versions
         ]),
->>>>>>> 9b632bb4
         'toc': toc,
         'url': node.url,
         'api_url': node.api_url,
