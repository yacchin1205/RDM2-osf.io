--- conflicted
+++ resolved
@@ -90,13 +90,8 @@
 def _get_wiki_pages_current(node):
     return [
         {
-<<<<<<< HEAD
             'name': page.page_name,
-            'url': node.web_url_for('project_wiki_page', wid=to_mongo_key(page.page_name))
-=======
-            'name': page,
-            'url': node.web_url_for('project_wiki_page', wid=page, _guid=True)
->>>>>>> ba1398f3
+            'url': node.web_url_for('project_wiki_page', wid=to_mongo_key(page.page_name), _guid=True)
         }
         for page in [
             node.get_wiki_page(sorted_current_key)
@@ -224,9 +219,6 @@
     anonymous = has_anonymous_link(node, auth)
     wiki_page = node.get_wiki_page(wid)
 
-    pages = _get_wiki_pages_current(node)
-    logger.info(pages)
-
     # todo breaks on /<script>; why?
 
     if wiki_page:
@@ -267,7 +259,6 @@
 @must_have_addon('wiki', 'node')
 def wiki_page_content(wid, **kwargs):
     node = kwargs['node'] or kwargs['project']
-
     wiki_page = node.get_wiki_page(wid)
 
     return {
