--- conflicted
+++ resolved
@@ -426,7 +426,9 @@
         raise WIKI_PAGE_CONFLICT_ERROR
     except PageNotFoundError:
         raise WIKI_PAGE_NOT_FOUND_ERROR
-<<<<<<< HEAD
+    else:
+        sharejs_uuid = wiki_utils.get_sharejs_uuid(node, new_wiki_name)
+        wiki_utils.broadcast_to_sharejs('redirect', sharejs_uuid, node, new_wiki_name)
     if auth.user.comments_viewed_timestamp.get(node._id, None) and \
         auth.user.comments_viewed_timestamp[node._id].get('wiki', None) and \
         auth.user.comments_viewed_timestamp[node._id]['wiki'].get(wiki_name, None):
@@ -434,12 +436,6 @@
             auth.user.comments_viewed_timestamp[node._id]['wiki'][wiki_name]
         auth.user.save()
 
-=======
-    else:
-        sharejs_uuid = wiki_utils.get_sharejs_uuid(node, new_wiki_name)
-        wiki_utils.broadcast_to_sharejs('redirect', sharejs_uuid, node, new_wiki_name)
->>>>>>> b0d54c8d
-
 
 @must_be_valid_project  # returns project
 @must_have_permission('write')  # returns user, project
