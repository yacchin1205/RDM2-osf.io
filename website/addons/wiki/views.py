"""

"""
import difflib
import httplib as http
import logging

from bs4 import BeautifulSoup

from framework import request, status, url_for
from framework.forms.utils import sanitize
from framework.mongo.utils import from_mongo
from framework.exceptions import HTTPError
from website.project.views.node import _view_project
from website.project import show_diff
from website.project.decorators import (
    must_be_contributor_or_public,
    must_have_addon, must_not_be_registration,
    must_be_valid_project,
    must_have_permission
)

from .model import NodeWikiPage

logger = logging.getLogger(__name__)

HOME = 'home'

def get_wiki_url(node, page=HOME):
    """Get the URL for the wiki page for a node or pointer."""
    view_spec = 'OsfWebRenderer__project_wiki_page'
    if node.category != 'project':
        pid = node.parent_node._id
        nid = node._id
        return url_for(view_spec, pid=pid, nid=nid, wid=page)
    else:
        if not node.primary:
            pid = node.node._id
        else:
            pid = node._id
        return url_for(view_spec, pid=pid, wid=page)


@must_be_contributor_or_public
@must_have_addon('wiki', 'node')
def wiki_widget(**kwargs):
    node = kwargs['node'] or kwargs['project']
    wiki = node.get_addon('wiki')
    wiki_page = node.get_wiki_page('home')

    more = False
    if wiki_page and wiki_page.html(node):
        wiki_html = wiki_page.html(node)
        if len(wiki_html) > 500:
            wiki_html = BeautifulSoup(wiki_html[:500] + '...', 'html.parser')
            more = True
        else:
            wiki_html = BeautifulSoup(wiki_html)
            more = False
    else:
        wiki_html = None

    rv = {
        'complete': True,
        'content': wiki_html,
        'more': more,
    }
    rv.update(wiki.config.to_json())
    return rv


@must_be_valid_project
@must_have_addon('wiki', 'node')
def project_wiki_home(**kwargs):
    node = kwargs['node'] or kwargs['project']
    return {}, None, None, '{}wiki/home/'.format(node.url)


def _get_wiki_versions(node, wid):

    # Skip if page doesn't exist; happens on new projects before
    # default "home" page is created
    if wid not in node.wiki_pages_versions:
        return []

    versions = [
        NodeWikiPage.load(page)
        for page in node.wiki_pages_versions[wid]
    ]

    return [
        {
            'version': version.version,
            'user_fullname': version.user.fullname,
            'date': version.date.replace(microsecond=0),
        }
        for version in reversed(versions)
    ]


@must_be_valid_project # returns project
@must_be_contributor_or_public # returns user, project
@must_have_addon('wiki', 'node')
def project_wiki_compare(auth, **kwargs):
    node = kwargs['node'] or kwargs['project']
    wid = kwargs['wid']

    wiki_page = node.get_wiki_page(wid)
    toc = serialize_wiki_toc(node, auth=auth)

    if not wiki_page:
        wiki_page = NodeWikiPage()

    compare_id = kwargs['compare_id']
    comparison_page = node.get_wiki_page(wid, compare_id)
    if comparison_page:
        current = wiki_page.content
        comparison = comparison_page.content
        sm = difflib.SequenceMatcher(None, comparison, current)
        content = show_diff(sm)
        content = content.replace('\n', '<br />')
        rv = {
            'pageName': wid,
            'wiki_content': content,
            'wiki_id': wiki_page._primary_key if wiki_page else None,
            'versions': _get_wiki_versions(node, wid),
            'is_current': True,
            'is_edit': True,
            'version': wiki_page.version,
            'pages_current': [
                from_mongo(version)
                for version in node.wiki_pages_current
            ],
            'toc': toc,
            'url': node.url,
            'api_url': node.api_url,
            'category': node.category
        }
        rv.update(_view_project(node, auth, primary=True))
        return rv
    raise HTTPError(http.NOT_FOUND)


@must_be_valid_project # returns project
@must_have_permission('write') # returns user, project
@must_have_addon('wiki', 'node')
def project_wiki_version(auth, **kwargs):
    node = kwargs['node'] or kwargs['project']
    wid = kwargs['wid']
    vid = kwargs['vid']

    wiki_page = node.get_wiki_page(wid, version=vid)

    if wiki_page:
        rv = {
            'wiki_id': wiki_page._id if wiki_page else None,
            'pageName': wid,
            'wiki_content': wiki_page.html(node),
            'version': wiki_page.version,
            'is_current': wiki_page.is_current,
            'is_edit': False,
        }
        rv.update(_view_project(node, auth, primary=True))
        return rv

    raise HTTPError(http.NOT_FOUND)


def serialize_wiki_toc(project, auth):
    toc = [
        {
            'id': child._primary_key,
            'title': child.title,
            'category': child.category,
            'pages': child.wiki_pages_current.keys() if child.wiki_pages_current else [],
            'url': get_wiki_url(child, page=HOME),
            'is_pointer': not child.primary,
            'link': auth.private_key
        }
        for child in project.nodes
        if not child.is_deleted
        and child.can_view(auth)
        if child.has_addon('wiki')
    ]
    return toc


@must_be_valid_project # returns project
@must_be_contributor_or_public
@must_have_addon('wiki', 'node')
def project_wiki_page(auth, **kwargs):

    wid = kwargs['wid']
    node = kwargs['node'] or kwargs['project']

    wiki_page = node.get_wiki_page(wid)

    # todo breaks on /<script>; why?

    if wiki_page:
        version = wiki_page.version
        is_current = wiki_page.is_current
        content = wiki_page.html(node)
    else:
        version = 'NA'
        is_current = False
        content = '<p><em>No wiki content</em></p>'

    toc = serialize_wiki_toc(node, auth=auth)

    ret = {
        'wiki_id': wiki_page._primary_key if wiki_page else None,
        'pageName': wid,
        'page': wiki_page,
        'version': version,
        'versions':_get_wiki_versions(node, wid),
        'wiki_content': content,
        'is_current': is_current,
        'is_edit': False,
        'pages_current': [
            from_mongo(version)
            for version in node.wiki_pages_current
        ],
        'toc': toc,
        'url': node.url,
        'api_url': node.api_url,
        'category': node.category
    }

    ret.update(_view_project(node, auth, primary=True))
    return ret


@must_be_valid_project
@must_be_contributor_or_public
@must_have_addon('wiki', 'node')
def wiki_page_content(wid, **kwargs):
    node = kwargs['node'] or kwargs['project']

    wiki_page = node.get_wiki_page(wid)

    return {
        'wiki_content': wiki_page.content if wiki_page else ''
    }


@must_be_valid_project  # returns project
@must_have_permission('write')  # returns user, project
@must_not_be_registration
@must_have_addon('wiki', 'node')
def project_wiki_edit(auth, **kwargs):
    wid = kwargs['wid']
    node = kwargs['node'] or kwargs['project']
    wiki_page = node.get_wiki_page(wid)

    if wiki_page:
        version = wiki_page.version
        is_current = wiki_page.is_current
        content = wiki_page.content
    else:
        wiki_page = NodeWikiPage()
        version = 'NA'
        is_current = False
        content = ''

    toc = serialize_wiki_toc(node, auth=auth)
    rv = {
        'pageName': wid,
        'page': wiki_page,
        'version': version,
        'versions': _get_wiki_versions(node, wid),
        'wiki_content': content,
        'wiki_id': wiki_page._primary_key if wiki_page else None,
        'is_current': is_current,
        'is_edit': True,
        'pages_current': [
            from_mongo(version)
            for version in node.wiki_pages_current
        ],
        'toc': toc,
        'url': node.url,
        'api_url': node.api_url,
        'category': node.category
    }
    rv.update(_view_project(node, auth, primary=True))
    return rv


@must_be_valid_project  # injects node or project
@must_have_permission('write')  # injects user
@must_not_be_registration
@must_have_addon('wiki', 'node')
def project_wiki_edit_post(auth, **kwargs):

    node_to_use = kwargs['node'] or kwargs['project']
    user = auth.user
    wid = kwargs['wid']
<<<<<<< HEAD
=======
    logger.debug(
        '{user} edited wiki page: {wid}'.format(
            user=user.username, wid=wid
        )
    )
>>>>>>> 182216c9

    if wid != sanitize(wid):
        status.push_status_message("This is an invalid wiki page name")
        raise HTTPError(http.BAD_REQUEST, redirect_url='{}wiki/'.format(node_to_use.url))

    wiki_page = node_to_use.get_wiki_page(wid)

    if wiki_page:
        content = wiki_page.content
    else:
        content = ''

    if request.form['content'] != content:
        node_to_use.update_node_wiki(wid, request.form['content'], auth)
        return {
            'status': 'success',
        }, None, None, '{}wiki/{}/'.format(node_to_use.url, wid)
    else:
        return {}, None, None, '{}wiki/{}/'.format(node_to_use.url, wid)


@must_not_be_registration
@must_have_permission('write')
@must_have_addon('wiki', 'node')
def project_wiki_rename(**kwargs):
    node = kwargs['node'] or kwargs['project']
    wid = request.json.get('pk', None)
    page = NodeWikiPage.load(wid)
    new_name = request.json.get('value', None)
    if new_name != sanitize(new_name):
        raise HTTPError(http.UNPROCESSABLE_ENTITY)

    if page and new_name:
        try:
            exist_check = node.wiki_pages_versions[new_name.lower()]
        except KeyError:
            exist_check = None
        if exist_check:
            raise HTTPError(http.CONFLICT)

        node.wiki_pages_versions[new_name.lower()] = node.wiki_pages_versions[page.page_name.lower()]
        del node.wiki_pages_versions[page.page_name.lower()]
        node.wiki_pages_current[new_name.lower()] = node.wiki_pages_current[page.page_name.lower()]
        del node.wiki_pages_current[page.page_name.lower()]
        node.save()
        page.rename(new_name)
        return {'message': new_name}

    raise HTTPError(http.BAD_REQUEST)

@must_be_valid_project # returns project
@must_have_permission('write') # returns user, project
@must_not_be_registration
@must_have_addon('wiki', 'node')
def project_wiki_delete(auth, **kwargs):
    node = kwargs['node'] or kwargs['project']
    page = NodeWikiPage.load(kwargs['wid'])
    node.delete_node_wiki(node, page, auth)
    node.save()
    return {}<|MERGE_RESOLUTION|>--- conflicted
+++ resolved
@@ -25,6 +25,7 @@
 logger = logging.getLogger(__name__)
 
 HOME = 'home'
+
 
 def get_wiki_url(node, page=HOME):
     """Get the URL for the wiki page for a node or pointer."""
@@ -295,14 +296,6 @@
     node_to_use = kwargs['node'] or kwargs['project']
     user = auth.user
     wid = kwargs['wid']
-<<<<<<< HEAD
-=======
-    logger.debug(
-        '{user} edited wiki page: {wid}'.format(
-            user=user.username, wid=wid
-        )
-    )
->>>>>>> 182216c9
 
     if wid != sanitize(wid):
         status.push_status_message("This is an invalid wiki page name")
