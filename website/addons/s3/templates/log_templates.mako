<script type="text/html" id="s3_file_added">
added file
<a class="overflow log-file-link" data-bind="click: NodeActions.addonFileRedirect, text: params.path"></a> to
bucket
<span data-bind="text: params.bucket"></span> in
<span data-bind="text: nodeType"></span>
<a class="log-node-title-link overflow" data-bind="attr: {href: nodeUrl}, text: nodeTitle"></a>
</script>

<script type="text/html" id="s3_folder_created">
created folder
<span class="overflow log-folder">{{ params.path }}</span> in
<<<<<<< HEAD
bucket in {{ nodeType }}
=======
bucket {{ params.bucket }} in {{ nodeType }}
>>>>>>> 5ab32cb8
<a class="log-node-title-link overflow" data-bind="attr: {href: nodeUrl}">{{ nodeTitle }}</a>
</script>

<script type="text/html" id="s3_file_updated">
updated file
<a class="overflow log-file-link" data-bind="click: NodeActions.addonFileRedirect, text: params.path"></a> in
bucket
<span data-bind="text: params.bucket"></span> in
<span data-bind="text: nodeType"></span>
<a class="log-node-title-link overflow" data-bind="attr: {href: nodeUrl}, text: nodeTitle"></a>
</script>

<script type="text/html" id="s3_file_removed">
removed {{ params.path.endsWith('/') ? 'folder' : 'file' }} <span class="overflow" data-bind="text: params.path"></span> from
bucket
<span data-bind="text: params.bucket"></span> in
<span data-bind="text: nodeType"></span>
<a class="log-node-title-link overflow" data-bind="attr: {href: nodeUrl}, text: nodeTitle"></a>
</script>

<script type="text/html" id="s3_bucket_linked">
linked the Amazon S3 bucket /
<span data-bind="text: params.bucket"></span> to
<span data-bind="text: nodeType"></span>
<a class="log-node-title-link overflow" data-bind="attr: {href: nodeUrl}, text: nodeTitle"></a>
</script>

<script type="text/html" id="s3_bucket_unlinked">
un-selected bucket
<span data-bind="text: params.bucket"></span> in
<span data-bind="text: nodeType"></span>
<a class="log-node-title-link overflow" data-bind="attr: {href: nodeUrl}, text: nodeTitle"></a>
</script>

<script type="text/html" id="s3_node_authorized">
authorized the Amazon S3 addon for {{ nodeType }}
<a class="log-node-title-link overflow"
    data-bind="attr: {href: nodeUrl}">{{ nodeTitle }}</a>
</script>

<script type="text/html" id="s3_node_deauthorized">
deauthorized the Amazon S3 addon for {{ nodeType }}
<a class="log-node-title-link overflow"
    data-bind="attr: {href: nodeUrl}">{{ nodeTitle }}</a>
</script><|MERGE_RESOLUTION|>--- conflicted
+++ resolved
@@ -10,11 +10,7 @@
 <script type="text/html" id="s3_folder_created">
 created folder
 <span class="overflow log-folder">{{ params.path }}</span> in
-<<<<<<< HEAD
-bucket in {{ nodeType }}
-=======
 bucket {{ params.bucket }} in {{ nodeType }}
->>>>>>> 5ab32cb8
 <a class="log-node-title-link overflow" data-bind="attr: {href: nodeUrl}">{{ nodeTitle }}</a>
 </script>
 
