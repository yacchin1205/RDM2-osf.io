--- conflicted
+++ resolved
@@ -35,13 +35,9 @@
           <span data-bind="ifnot: currentBucket">
             None
           </span>
-<<<<<<< HEAD
-          <a data-bind="if: currentBucket, attr: {href: urls().files}, text: currentBucket"></a>
-=======
           <a data-bind="if: currentBucket, attr: {href: urls().files}">
               <span data-bind="text: currentBucket"></span>
           </a>
->>>>>>> 410c1609
         </p>
         <div data-bind="attr: {disabled: creating}">
           <button data-bind="visible: canChange, click: toggleSelect,
