'''
Created on Jan 7, 2014

@author: seto
'''
"""

"""

import os

from boto.exception import BotoServerError
from modularodm import fields

from framework.auth.core import Auth

from website.addons.base import AddonUserSettingsBase, AddonNodeSettingsBase, GuidFile
from website.addons.s3.utils import get_bucket_drop_down, remove_osf_user


class S3GuidFile(GuidFile):

    path = fields.StringField(index=True)

    @property
    def file_url(self):
        if self.path is None:
            raise ValueError('Path field must be defined.')
        return os.path.join('s3', self.path)


class AddonS3UserSettings(AddonUserSettingsBase):

    s3_osf_user = fields.StringField()
    access_key = fields.StringField()
    secret_key = fields.StringField()

    def to_json(self, user):
        rv = super(AddonS3UserSettings, self).to_json(user)
        rv['has_auth'] = self.has_auth
        return rv

    @property
    def has_auth(self):
        return bool(self.access_key and self.secret_key)

    def remove_iam_user(self):
        """Remove IAM user from Amazon.

        :return: True if successful, False if failed with expected error;
            else uncaught exception is raised

        """
        try:
            remove_osf_user(self)
            return True
        except BotoServerError as error:
            if error.code in ['InvalidClientTokenId', 'ValidationError', 'AccessDenied']:
                return False
            raise

    def revoke_auth(self, save=False):
        for node_settings in self.addons3nodesettings__authorized:
            node_settings.deauthorize(save=True)
        rv = self.remove_iam_user() if self.has_auth else True
        self.s3_osf_user, self.access_key, self.secret_key = None, None, None

        if save:
            self.save()
        return rv

    def delete(self, save=True):
        self.revoke_auth(save=False)
        super(AddonS3UserSettings, self).delete(save=save)


class AddonS3NodeSettings(AddonNodeSettingsBase):

    registration_data = fields.DictionaryField()
    bucket = fields.StringField()
    user_settings = fields.ForeignField(
        'addons3usersettings', backref='authorized'
    )

    def authorize(self, user_settings, save=False):
        self.user_settings = user_settings
        self.owner.add_log(
            action='s3_node_authorized',
            params={
                'project': self.owner.parent_id,
                'node': self.owner._id,
            },
            auth=Auth(user_settings.owner),
        )
        if save:
            self.save()

    def deauthorize(self, auth=None, log=True, save=False):
        self.registration_data = {}
        self.bucket = None
        self.user_settings = None

        if log:
            self.owner.add_log(
                action='s3_node_deauthorized',
                params={
                    'project': self.owner.parent_id,
                    'node': self.owner._id,
                },
                auth=auth,
            )
        if save:
            self.save()

    def delete(self, save=True):
        self.deauthorize(log=False, save=False)
        super(AddonS3NodeSettings, self).delete(save=save)

    def to_json(self, user):
        rv = super(AddonS3NodeSettings, self).to_json(user)

        user_settings = user.get_addon('s3')

        rv.update({
            'bucket': self.bucket or '',
            'has_bucket': self.bucket is not None,
            'user_is_owner': (
                self.user_settings and self.user_settings.owner == user
            ),
            'user_has_auth': bool(user_settings) and user_settings.has_auth,
            'node_has_auth': self.has_auth,
            'owner': None,
            'bucket_list': None,
            'is_registration': self.owner.is_registration,
        })

        if self.has_auth:
            rv['owner'] = self.user_settings.owner.fullname
            rv['owner_url'] = self.user_settings.owner.url
            rv['bucket_list'] = get_bucket_drop_down(self.user_settings)
            rv['node_has_auth'] = True

        return rv

    @property
    def is_registration(self):
        return True if self.registration_data else False

    @property
    def has_auth(self):
        return self.user_settings and self.user_settings.has_auth
        #TODO Update callbacks

<<<<<<< HEAD
    def after_register(self, node, registration, user, save=True):
        """

        :param Node node: Original node
        :param Node registration: Registered node
        :param User user: User creating registration
        :param bool save: Save settings after callback
        :return tuple: Tuple of cloned settings and alert message

        """

        clone, message = super(AddonS3NodeSettings, self).after_register(
            node, registration, user, save=False
        )

        #enable_versioning(self)

        if self.bucket and self.has_auth:
            clone.user_settings = self.user_settings
            clone.registration_data = {
                'bucket': self.bucket,
                'keys': serialize_bucket(S3Wrapper.from_addon(self))
            }

        if save:
            clone.save()

        return clone, message

=======
>>>>>>> 78bb4877
    def before_register(self, node, user):
        """

        :param Node node:
        :param User user:
        :return str: Alert message

        """
        category = node.project_or_component
        if self.user_settings and self.user_settings.has_auth:
            return (
                u'The contents of S3 add-ons cannot be registered at this time; '
                u'the S3 bucket linked to this {category} will not be included '
                u'as part of this registration.'
            ).format(**locals())

    def after_fork(self, node, fork, user, save=True):
        """

        :param Node node: Original node
        :param Node fork: Forked node
        :param User user: User creating fork
        :param bool save: Save settings after callback
        :return tuple: Tuple of cloned settings and alert message

        """
        clone, _ = super(AddonS3NodeSettings, self).after_fork(
            node, fork, user, save=False
        )

        # Copy authentication if authenticated by forking user
        if self.user_settings and self.user_settings.owner == user:
            clone.user_settings = self.user_settings
            clone.bucket = self.bucket
            message = (
                'Amazon Simple Storage authorization copied to forked {cat}.'
            ).format(
                cat=fork.project_or_component,
            )
        else:
            message = (
                'Amazon Simple Storage authorization not copied to forked {cat}. You may '
                'authorize this fork on the <a href={url}>Settings</a> '
                'page.'
            ).format(
                cat=fork.project_or_component,
                url=fork.url + 'settings/'
            )

        if save:
            clone.save()

        return clone, message

    def before_fork(self, node, user):
        """

        :param Node node:
        :param User user:
        :return str: Alert message

        """

        if self.user_settings and self.user_settings.owner == user:
            return (
                'Because you have authenticated the S3 add-on for this '
                '{cat}, forking it will also transfer your authorization to '
                'the forked {cat}.'
            ).format(
                cat=node.project_or_component,
            )
        return (
            'Because this S3 add-on has been authenticated by a different '
            'user, forking it will not transfer authentication to the forked '
            '{cat}.'
        ).format(
            cat=node.project_or_component,
        )

    def before_remove_contributor(self, node, removed):
        """

        :param Node node:
        :param User removed:
        :return str: Alert message

        """
        if self.user_settings and self.user_settings.owner == removed:
            return (
                'The Amazon Simple Storage add-on for this {category} is authenticated '
                'by {user}. Removing this user will also remove access '
                'to {bucket} unless another contributor re-authenticates.'
            ).format(
                category=node.project_or_component,
                user=removed.fullname,
                bucket=self.bucket
            )

    def after_remove_contributor(self, node, removed):
        """

        :param Node node:
        :param User removed:
        :return str: Alert message

        """
        if self.user_settings and self.user_settings.owner == removed:
            self.user_settings = None
            self.bucket = None
            self.save()

            return (
                'Because the Amazon Simple Storage add-on for this project was authenticated '
                'by {user}, authentication information has been deleted. You '
                'can re-authenticate on the <a href="{url}settings/">'
                'Settings</a> page.'.format(
                    user=removed.fullname,
                    url=node.url,
                )
            )

    def after_delete(self, node, user):
        self.deauthorize(Auth(user=user), log=True, save=True)<|MERGE_RESOLUTION|>--- conflicted
+++ resolved
@@ -151,38 +151,6 @@
         return self.user_settings and self.user_settings.has_auth
         #TODO Update callbacks
 
-<<<<<<< HEAD
-    def after_register(self, node, registration, user, save=True):
-        """
-
-        :param Node node: Original node
-        :param Node registration: Registered node
-        :param User user: User creating registration
-        :param bool save: Save settings after callback
-        :return tuple: Tuple of cloned settings and alert message
-
-        """
-
-        clone, message = super(AddonS3NodeSettings, self).after_register(
-            node, registration, user, save=False
-        )
-
-        #enable_versioning(self)
-
-        if self.bucket and self.has_auth:
-            clone.user_settings = self.user_settings
-            clone.registration_data = {
-                'bucket': self.bucket,
-                'keys': serialize_bucket(S3Wrapper.from_addon(self))
-            }
-
-        if save:
-            clone.save()
-
-        return clone, message
-
-=======
->>>>>>> 78bb4877
     def before_register(self, node, user):
         """
 
