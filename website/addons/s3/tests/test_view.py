import mock
from nose.tools import *
from webtest.app import AppError
from webtest_plus import TestApp

import website.app
from tests.base import DbTestCase
from tests.factories import ProjectFactory, AuthUserFactory
<<<<<<< HEAD
from website.addons.s3.model import AddonS3NodeSettings, S3GuidFile

from utils import create_mock_wrapper, create_mock_key
=======
from website.addons.s3.model import AddonS3NodeSettings, AddonS3UserSettings
>>>>>>> 7e6abd43

app = website.app.init_app(
    routes=True, set_backends=False, settings_module='website.settings'
)


class TestS3ViewsConfig(DbTestCase):

    def setUp(self):
        self.app = TestApp(app)
        self.user = AuthUserFactory()
        self.auth = ('test', self.user.api_keys[0]._primary_key)
        self.project = ProjectFactory(creator=self.user)
        self.project.add_addon('s3')
        self.project.creator.add_addon('s3')
        self.user_settings = self.user.get_addon('s3')
        self.node_settings = self.project.get_addon('s3')
        # Set the node addon settings to correspond to the values of the mock
        # repo
        self.node_settings = AddonS3NodeSettings()
        self.user_settings.access_key = 'We-Will-Rock-You'
        self.user_settings.secret_key = 'Idontknowanyqueensongs'
        self.node_settings.bucket = 'Sheer-Heart-Attack'
        self.node_settings.user_settings = self.user_settings
        self.node_settings.save()
        self.user_settings.save()
        self.app.authenticate(*self.user.auth)

    @mock.patch('website.addons.s3.views.config.does_bucket_exist')
    @mock.patch('website.addons.s3.views.config.adjust_cors')
    def test_s3_settings_no_bucket(self, mock_cors, mock_does_bucket_exist):
        mock_does_bucket_exist.return_value = False
        mock_cors.return_value = True
        url = "/api/v1/project/{0}/s3/settings/".format(self.project._id)
        self.app.post_json(url, {}, expect_errors=True)

    @mock.patch('website.addons.s3.views.config.remove_osf_user')
    def test_s3_remove_user_settings(self, mock_access):
        mock_access.return_value = True
        self.user_settings.access_key = 'to-kill-a-mocking-bucket'
        self.user_settings.secret_key = 'itsasecret'
        self.user_settings.save()
        url = '/api/v1/settings/s3/'
        self.app.delete_json(url, {}, auth=self.user.auth)
        self.user_settings.reload()
        assert_equals(self.user_settings.access_key, '')
        # TODO finish me

    def test_download_no_file(self):
        url = "/api/v1/project/{0}/s3/download/".format(self.project._id)
        self.app.post_json(url, {},  expect_errors=True)

    # TODO fix me cant seem to be logged in.....
    @mock.patch('website.addons.s3.views.config.has_access')
    def test_user_settings_no_auth(self, mock_access):
        mock_access.return_value = False
        url = '/api/v1/settings/s3/'
        with assert_raises(AppError):
            self.app.post_json(url, {})

    @mock.patch('website.addons.s3.views.config.has_access')
    @mock.patch('website.addons.s3.views.config.create_osf_user')
    def test_user_settings(self, mock_user, mock_access):
        mock_access.return_value = True
        mock_user.return_value = {
            'access_key_id': 'scout',
            'secret_access_key': 'ssshhhhhhhhh'
        }
        url = '/api/v1/settings/s3/'
        self.app.post_json(
            url,
            {
                'access_key': 'scout',
                'secret_key': 'Aticus'
            }
        )
        self.user_settings.reload()
        assert_equals(self.user_settings.access_key, 'scout')

<<<<<<< HEAD
    @mock.patch('website.addons.s3.api.S3Wrapper.get_wrapped_key')
    @mock.patch('website.addons.s3.api.S3Wrapper.from_addon')
    def test_view_creates_guid(self, mock_from_addon, mock_wrapped_key):

        mock_from_addon.return_value = create_mock_wrapper()
        mock_wrapped_key.return_value = create_mock_key()

        guid_count = S3GuidFile.find().count()

        # View file for the first time
        url = self.project.url + 's3/test.py'
        res = self.app.get(url, auth=self.user.auth).maybe_follow(auth=self.user.auth)

        guids = S3GuidFile.find()

        # GUID count has been incremented by one
        assert_equal(
            guids.count(),
            guid_count + 1
        )

        # Client has been redirected to GUID
        assert_equal(
            res.request.path.strip('/'),
            guids[guids.count() - 1]._id
        )

        # View file for the second time
        self.app.get(url, auth=self.user.auth).maybe_follow()

        # GUID count has not been incremented
        assert_equal(
            S3GuidFile.find().count(),
            guid_count + 1
        )
=======

class TestS3ViewsCRUD(DbTestCase):
    def setUp(self):
        self.app = TestApp(app)
        self.user = AuthUserFactory()
        self.auth = ('test', self.user.api_keys[0]._primary_key)
        self.project = ProjectFactory(creator=self.user)

        self.project.add_addon('s3')
        self.project.creator.add_addon('s3')

        self.user_settings = self.user.get_addon('s3')
        self.user_settings.access_key = 'We-Will-Rock-You'
        self.user_settings.secret_key = 'Idontknowanyqueensongs'
        self.user_settings.save()

        self.node_settings = self.project.get_addon('s3')
        self.node_settings.bucket = 'Sheer-Heart-Attack'
        self.node_settings.user_settings = self.project.creator.get_addon('s3')

        self.node_settings.save()
        self.node_url =  '/api/v1/project/{0}/'.format(self.project._id)

    def test_view_no_file(self):
        url = '/project/{0}/s3/view/'.format(self.project._id)
        rv = self.app.get(url, auth=self.user.auth, expect_errors=True)
        assert_equals(rv.status_int, 404)

    @mock.patch('website.addons.s3.views.crud.S3Wrapper.from_addon')
    def test_view_faux_file(self, mock_from_addon):
        mock_from_addon.return_value = mock.Mock()
        mock_from_addon.return_value.get_wrapped_key.return_value = None
        url = '/project/{0}/s3/view/faux.sho/'.format(self.project._id)
        rv = self.app.get(url, auth=self.user.auth, expect_errors=True)
        assert_equals(rv.status_int, 404)

    @mock.patch('website.addons.s3.views.crud.S3Wrapper.from_addon')
    def test_view_upload_url(self, mock_from_addon):
        mock_from_addon.return_value = mock.Mock()
        mock_from_addon.return_value.does_key_exist.return_value = False
        rv = self.app.post_json(self.node_url + 's3/upload/', {'name': 'faux.sho'}, auth=self.user.auth)
        assert_true('faux.sho' in rv.body and self.node_settings.bucket in rv.body and rv.status_int == 200)

    def test_download_file_no_file(self):
        rv = self.app.post_json(self.node_url + 's3/download/', {}, expect_errors=True)
        assert_equals(rv.status_int, 404)

    @mock.patch('website.addons.s3.views.crud.S3Wrapper.from_addon')
    def test_download_file_faux_file(self, mock_from_addon):
        mock_from_addon.return_value = mock.Mock()
        mock_from_addon.return_value.does_key_exist.return_value = False
        rv = self.app.post_json(self.node_url + 's3/download/', {'path': 'faux.show'}, expect_errors=True)
        assert_equals(rv.status_int, 404)


class TestS3ViewsHgrid(DbTestCase):
    def setUp(self):
        self.app = TestApp(app)
        self.user = AuthUserFactory()
        self.auth = ('test', self.user.api_keys[0]._primary_key)
        self.project = ProjectFactory(creator=self.user)

        self.project.add_addon('s3')
        self.project.creator.add_addon('s3')

        self.user_settings = self.user.get_addon('s3')
        self.user_settings.access_key = 'We-Will-Rock-You'
        self.user_settings.secret_key = 'Idontknowanyqueensongs'
        self.user_settings.save()

        self.node_settings = self.project.get_addon('s3')
        self.node_settings.bucket = 'Sheer-Heart-Attack'
        self.node_settings.user_settings = self.project.creator.get_addon('s3')

        self.node_settings.save()
        #self.app.authenticate(*self.user.auth)

    def test_data_contents_no_user_settings(self):
        self.node_settings.user_settings = None
        self.node_settings.save()
        url = "/api/v1/project/{0}/s3/hgrid/".format(self.project._id)
        rv = self.app.get(url, expect_errors=True, auth=self.user.auth)
        assert_equals(rv.status_int, 400)

    def test_dummy_folder(self):
        url = "/api/v1/project/{0}/s3/hgrid/dummy/".format(self.project._id)
        rv = self.app.get(url, auth=self.user.auth)
        assert_true(self.node_settings.bucket in rv.body)

    def test_dummy_folder_no_user_settings(self):
        self.node_settings.user_settings = None
        self.node_settings.save()
        url = "/api/v1/project/{0}/s3/hgrid/dummy/".format(self.project._id)
        rv = self.app.get(url, auth=self.user.auth)
        assert_equals(rv.body, 'null')

    def test_dummy_folder_no_bucket(self):
        self.node_settings.bucket = None
        self.node_settings.save()
        url = "/api/v1/project/{0}/s3/hgrid/dummy/".format(self.project._id)
        rv = self.app.get(url, auth=self.user.auth)
        assert_equals(rv.body, 'null')
>>>>>>> 7e6abd43
<|MERGE_RESOLUTION|>--- conflicted
+++ resolved
@@ -6,13 +6,9 @@
 import website.app
 from tests.base import DbTestCase
 from tests.factories import ProjectFactory, AuthUserFactory
-<<<<<<< HEAD
 from website.addons.s3.model import AddonS3NodeSettings, S3GuidFile
 
 from utils import create_mock_wrapper, create_mock_key
-=======
-from website.addons.s3.model import AddonS3NodeSettings, AddonS3UserSettings
->>>>>>> 7e6abd43
 
 app = website.app.init_app(
     routes=True, set_backends=False, settings_module='website.settings'
@@ -61,10 +57,6 @@
         assert_equals(self.user_settings.access_key, '')
         # TODO finish me
 
-    def test_download_no_file(self):
-        url = "/api/v1/project/{0}/s3/download/".format(self.project._id)
-        self.app.post_json(url, {},  expect_errors=True)
-
     # TODO fix me cant seem to be logged in.....
     @mock.patch('website.addons.s3.views.config.has_access')
     def test_user_settings_no_auth(self, mock_access):
@@ -92,7 +84,6 @@
         self.user_settings.reload()
         assert_equals(self.user_settings.access_key, 'scout')
 
-<<<<<<< HEAD
     @mock.patch('website.addons.s3.api.S3Wrapper.get_wrapped_key')
     @mock.patch('website.addons.s3.api.S3Wrapper.from_addon')
     def test_view_creates_guid(self, mock_from_addon, mock_wrapped_key):
@@ -128,7 +119,6 @@
             S3GuidFile.find().count(),
             guid_count + 1
         )
-=======
 
 class TestS3ViewsCRUD(DbTestCase):
     def setUp(self):
@@ -151,11 +141,6 @@
 
         self.node_settings.save()
         self.node_url =  '/api/v1/project/{0}/'.format(self.project._id)
-
-    def test_view_no_file(self):
-        url = '/project/{0}/s3/view/'.format(self.project._id)
-        rv = self.app.get(url, auth=self.user.auth, expect_errors=True)
-        assert_equals(rv.status_int, 404)
 
     @mock.patch('website.addons.s3.views.crud.S3Wrapper.from_addon')
     def test_view_faux_file(self, mock_from_addon):
@@ -169,12 +154,8 @@
     def test_view_upload_url(self, mock_from_addon):
         mock_from_addon.return_value = mock.Mock()
         mock_from_addon.return_value.does_key_exist.return_value = False
-        rv = self.app.post_json(self.node_url + 's3/upload/', {'name': 'faux.sho'}, auth=self.user.auth)
+        rv = self.app.post_json(self.node_url + 's3/', {'name': 'faux.sho'}, auth=self.user.auth)
         assert_true('faux.sho' in rv.body and self.node_settings.bucket in rv.body and rv.status_int == 200)
-
-    def test_download_file_no_file(self):
-        rv = self.app.post_json(self.node_url + 's3/download/', {}, expect_errors=True)
-        assert_equals(rv.status_int, 404)
 
     @mock.patch('website.addons.s3.views.crud.S3Wrapper.from_addon')
     def test_download_file_faux_file(self, mock_from_addon):
@@ -230,5 +211,4 @@
         self.node_settings.save()
         url = "/api/v1/project/{0}/s3/hgrid/dummy/".format(self.project._id)
         rv = self.app.get(url, auth=self.user.auth)
-        assert_equals(rv.body, 'null')
->>>>>>> 7e6abd43
+        assert_equals(rv.body, 'null')