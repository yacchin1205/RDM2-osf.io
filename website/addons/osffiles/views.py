"""

"""

import re
import os
import cgi
import json
import time
import zipfile
import tarfile
from cStringIO import StringIO
import httplib as http
import logging

import pygments
import pygments.lexers
import pygments.formatters
from hurry.filesize import size, alternative

from framework import request, redirect, secure_filename, send_file
from framework.auth import must_have_session_auth
from framework.git.exceptions import FileNotModified
from framework.auth import get_current_user, get_api_key
from framework.exceptions import HTTPError
from framework.analytics import get_basic_counters, update_counters
from website.project.views.node import _view_project
from website.project.decorators import must_not_be_registration, must_be_valid_project, \
    must_be_contributor, must_be_contributor_or_public, must_have_addon
from website import settings

from .model import NodeFile


logger = logging.getLogger(__name__)


def url_builder(url, link):
    if link:
        if '?' in url:
            url += '&key={0}'.format(link)
        else:
            url += '?key={0}'.format(link)
    return url

@must_be_contributor_or_public
@must_have_addon('osffiles', 'node')
def osffiles_widget(*args, **kwargs):
    node = kwargs['node'] or kwargs['project']
    osffiles = node.get_addon('osffiles')
    rv = {
        'complete': True,
    }
    rv.update(osffiles.config.to_json())
    return rv

###

def prune_file_list(file_list, max_depth):
    if max_depth is None:
        return file_list
    return [file for file in file_list if len([c for c in file if c == '/']) <= max_depth]


def _clean_file_name(name):
    " HTML-escape file name and encode to UTF-8. "
    escaped = cgi.escape(name)
    encoded = unicode(escaped).encode('utf-8')
    return encoded



def osffiles_dummy_folder(node_settings, user, link='', parent=None, **kwargs):

    node = node_settings.owner
    can_view = node.can_view(user, link)
    can_edit = node.can_edit(user)
    return {
        'addonName': 'OSF Files',
        'maxFilesize': node_settings.config.max_file_size,
        'uid': 'osffiles:{0}'.format(node_settings._id),
        'parent_uid': parent or 'null',
        'uploadUrl': os.path.join(
            node_settings.owner.api_url, 'osffiles'
        ) + '/',
        'type': 'folder',
        'sizeRead': '--',
        'dateModified': '--',
        'name': 'OSF Files',
        'can_view': can_view,
        'can_edit': can_edit,
        'permission': can_edit,
        'lazyLoad': node.api_url + 'osffiles/hgrid/',
    }


@must_be_contributor_or_public
@must_have_addon('osffiles', 'node')
def get_osffiles(*args, **kwargs):

    node_settings = kwargs['node_addon']
    node = node_settings.owner
    user = kwargs['user']
    link = kwargs['link']
    parent = request.args.get('parent', 'null')

    can_edit = node.can_edit(user) and not node.is_registration
    can_view = node.can_view(user, link)

    info = []

    if can_view:

        for name, fid in node.files_current.iteritems():
            fobj = NodeFile.load(fid)
            unique, total = get_basic_counters(
                'download:{0}:{1}'.format(
                    node_settings.owner._id,
                    fobj.path.replace('.', '_')
                )
            )
            item = {}

            # URLs
            item['view'] = url_builder(fobj.url, link)
            item['download'] = url_builder(fobj.api_url, link)
            item['delete'] = fobj.api_url

            item['can_edit'] = can_edit
            item['permission'] = can_edit

            item['uid'] = fid
            item['downloads'] = total if total else 0
            item['parent_uid'] = parent or 'null'
            item['type'] = 'file'
            item['name'] = _clean_file_name(fobj.path)
            item['ext'] = _clean_file_name(fobj.path.split('.')[-1])
            item['size'] = [
                float(fobj.size),
                size(fobj.size, system=alternative)
            ]
            item['dateModified'] = [
                time.mktime(fobj.date_modified.timetuple()),
                fobj.date_modified.strftime('%Y/%m/%d %I:%M %p')
            ]
            info.append(item)

    return info


@must_be_valid_project # returns project
@must_be_contributor_or_public # returns user, project
@must_have_addon('osffiles', 'node')
def list_file_paths(*args, **kwargs):

    node_to_use = kwargs['node'] or kwargs['project']

    return {'files': [
        NodeFile.load(fid).path
        for fid in node_to_use.files_current.values()
    ]}


@must_have_session_auth # returns user
@must_be_valid_project # returns project
@must_be_contributor  # returns user, project
@must_not_be_registration
@must_have_addon('osffiles', 'node')
def upload_file_public(*args, **kwargs):

    user = kwargs['user']
    api_key = get_api_key()
    node_settings = kwargs['node_addon']
    node = kwargs['node'] or kwargs['project']

    do_redirect = request.form.get('redirect', False)

    uploaded_file = request.files.get('file')
    uploaded_file_content = uploaded_file.read()
    uploaded_file.seek(0, os.SEEK_END)
    uploaded_file_size = uploaded_file.tell()
    uploaded_file_content_type = uploaded_file.content_type
    uploaded_filename = secure_filename(uploaded_file.filename)

    try:
        fobj = node.add_file(
            user,
            api_key,
            uploaded_filename,
            uploaded_file_content,
            uploaded_file_size,
            uploaded_file_content_type
        )
    except FileNotModified as e:
        return [{
            'action_taken': None,
            'message': e.message,
            'name': uploaded_filename,
        }]

    unique, total = get_basic_counters(
        'download:{0}:{1}'.format(
            node._id,
            fobj.path.replace('.', '_')
        )
    )

    file_info = {
        'name': uploaded_filename,
        'size': [
            float(uploaded_file_size),
            size(uploaded_file_size, system=alternative),
        ],

        # URLs
        'view': fobj.url,
        'download': fobj.api_url,
        'delete': fobj.api_url,

        'ext': uploaded_filename.split('.')[-1],
        'type': 'file',
        'can_edit': True,
        'date_uploaded': fobj.date_uploaded.strftime('%Y/%m/%d %I:%M %p'),
        'dateModified': [
            time.mktime(fobj.date_uploaded.timetuple()),
            fobj.date_uploaded.strftime('%Y/%m/%d %I:%M %p'),
        ],
        'downloads': total if total else 0,
        'user_id': None,
        'user_fullname': None,
        'uid': fobj._id,
        'parent_uid': 'osffiles:{0}'.format(node_settings._id)
    }

    if do_redirect:
        return redirect(request.referrer)

    return [file_info], 201


@must_be_valid_project # returns project
@must_be_contributor_or_public # returns user, project
@update_counters('node:{pid}')
@update_counters('node:{nid}')
def view_file(*args, **kwargs):
    user = kwargs['user']
    node_to_use = kwargs['node'] or kwargs['project']
    link = kwargs['link']
    file_name = kwargs['fid']
    file_name_clean = file_name.replace('.', '_')
    renderer = 'default'

    # Throw 404 and log error if file not found in files_versions
    try:
        latest_node_file_id = node_to_use.files_versions[file_name_clean][-1]
    except KeyError:
        logger.error('File {} not found in files_versions of component {}.'.format(
            file_name_clean, node_to_use._id
        ))
        raise HTTPError(http.NOT_FOUND)
    latest_node_file = NodeFile.load(latest_node_file_id)

    # Ensure NodeFile is attached to Node; should be fixed by actions or
    # improved data modeling in future
    if not latest_node_file.node:
        latest_node_file.node = node_to_use
        latest_node_file.save()

    download_path = latest_node_file.download_url

    file_path = os.path.join(
        settings.UPLOADS_PATH,
        node_to_use._primary_key,
        file_name
    )

    # Throw 404 and log error if file not found on disk
    if not os.path.isfile(file_path):
        logger.error('File {} not found on disk.'.format(file_path))
        raise HTTPError(http.NOT_FOUND)

    versions = []

    for idx, version in enumerate(list(reversed(node_to_use.files_versions[file_name_clean]))):
        node_file = NodeFile.load(version)
        number = len(node_to_use.files_versions[file_name_clean]) - idx
        unique, total = get_basic_counters('download:{}:{}:{}'.format(
            node_to_use._primary_key,
            file_name_clean,
            number,
        ))
        versions.append({
            'file_name': file_name,
            'number': number,
            'display_number': number if idx > 0 else 'current',
            'date_uploaded': node_file.date_uploaded.strftime('%Y/%m/%d %I:%M %p'),
            'total': total if total else 0,
            'committer_name': node_file.uploader.fullname,
            'committer_url': node_file.uploader.url,
        })

    file_size = os.stat(file_path).st_size
    if file_size > settings.MAX_RENDER_SIZE:

        rv = {
            'file_name': file_name,
            'rendered': ('<p>This file is too large to be rendered online. '
                         'Please <a href={path}>download the file</a> to view it locally.</p>'
                         .format(path=download_path)),
            'renderer': renderer,
            'versions': versions,

        }
        rv.update(_view_project(node_to_use, user, link))
        return rv

    _, file_ext = os.path.splitext(file_path.lower())

    is_img = False
    for fmt in settings.IMG_FMTS:
        fmt_ptn = '^.{0}$'.format(fmt)
        if re.search(fmt_ptn, file_ext):
            is_img = True
            break

    # TODO: this logic belongs in model
    # todo: add bzip, etc
    if is_img:
        # Append version number to image URL so that old versions aren't
        # cached incorrectly. Resolves #208 [openscienceframework.org]
<<<<<<< HEAD
        rendered_url = "{url}osffiles/download/{fid}/?{vid}".format(
=======
        rendered='<img src="{url}osffiles/{fid}/?{vid}" />'.format(
>>>>>>> 561af269
            url=node_to_use.api_url, fid=file_name, vid=len(versions),
        )
        rendered = '<img src={0} />'.format(url_builder(rendered_url, link))

    elif file_ext == '.zip':
        archive = zipfile.ZipFile(file_path)
        archive_files = prune_file_list(archive.namelist(), settings.ARCHIVE_DEPTH)
        archive_files = [secure_filename(fi) for fi in archive_files]
        file_contents = '\n'.join(['This archive contains the following files:'] + archive_files)
        file_path = 'temp.txt'
        renderer = 'pygments'
    elif file_path.lower().endswith('.tar') or file_path.endswith('.tar.gz'):
        archive = tarfile.open(file_path)
        archive_files = prune_file_list(archive.getnames(), settings.ARCHIVE_DEPTH)
        archive_files = [secure_filename(fi) for fi in archive_files]
        file_contents = '\n'.join(['This archive contains the following files:'] + archive_files)
        file_path = 'temp.txt'
        renderer = 'pygments'
    else:
        renderer = 'pygments'
        try:
            file_contents = open(file_path, 'r').read()
        except IOError:
            raise HTTPError(http.NOT_FOUND)

    if renderer == 'pygments':
        try:
            rendered = pygments.highlight(
                file_contents,
                pygments.lexers.guess_lexer_for_filename(file_path, file_contents),
                pygments.formatters.HtmlFormatter()
            )
        except pygments.util.ClassNotFound:
            rendered = ('<p>This file cannot be rendered online. '
                        'Please <a href={path}>download the file</a> to view it locally.</p>'
                        .format(path=download_path))

    rv = {
        'file_name': file_name,
        'rendered': rendered,
        'renderer': renderer,
        'versions': versions,
    }
    rv.update(_view_project(node_to_use, user, link))
    return rv


@must_be_valid_project # returns project
@must_be_contributor_or_public # returns user, project
def download_file(*args, **kwargs):

    node_to_use = kwargs['node'] or kwargs['project']
    filename = kwargs['fid']
    link = kwargs['link']
    vid = len(node_to_use.files_versions[filename.replace('.', '_')])
<<<<<<< HEAD
    redirect_url = '{url}osffiles/download/{fid}/version/{vid}/'.format(
=======

    return redirect('{url}osffiles/{fid}/version/{vid}/'.format(
>>>>>>> 561af269
        url=node_to_use.api_url,
        fid=filename,
        vid=vid,
    )
    return redirect(url_builder(redirect_url, link))

@must_be_valid_project # returns project
@must_be_contributor_or_public # returns user, project
@update_counters('download:{pid}:{fid}:{vid}')
@update_counters('download:{nid}:{fid}:{vid}')
@update_counters('download:{pid}:{fid}')
@update_counters('download:{nid}:{fid}')
def download_file_by_version(*args, **kwargs):
    node_to_use = kwargs['node'] or kwargs['project']
    filename = kwargs['fid']

    version_number = int(kwargs['vid']) - 1
    current_version = len(node_to_use.files_versions[filename.replace('.', '_')]) - 1

    content, content_type = node_to_use.get_file(filename, version=version_number)
    if content is None:
        raise HTTPError(http.NOT_FOUND)

    if version_number == current_version:
        file_path = os.path.join(settings.UPLOADS_PATH, node_to_use._primary_key, filename)
        return send_file(
            file_path,
            mimetype=content_type,
            as_attachment=True,
            attachment_filename=filename,
        )

    file_object = node_to_use.get_file_object(filename, version=version_number)
    filename_base, file_extension = os.path.splitext(file_object.path)
    returned_filename = '{base}_{tmstp}{ext}'.format(
        base=filename_base,
        ext=file_extension,
        tmstp=file_object.date_uploaded.strftime('%Y%m%d%H%M%S')
    )
    return send_file(
        StringIO(content),
        mimetype=content_type,
        as_attachment=True,
        attachment_filename=returned_filename,
    )


@must_have_session_auth
@must_be_valid_project # returns project
@must_be_contributor # returns user, project
@must_not_be_registration
def delete_file(*args, **kwargs):

    user = kwargs['user']
    api_key = get_api_key()
    filename = kwargs['fid']
    node_to_use = kwargs['node'] or kwargs['project']

    if node_to_use.remove_file(user, api_key, filename):
        return {}

    raise HTTPError(http.BAD_REQUEST)<|MERGE_RESOLUTION|>--- conflicted
+++ resolved
@@ -328,11 +328,7 @@
     if is_img:
         # Append version number to image URL so that old versions aren't
         # cached incorrectly. Resolves #208 [openscienceframework.org]
-<<<<<<< HEAD
         rendered_url = "{url}osffiles/download/{fid}/?{vid}".format(
-=======
-        rendered='<img src="{url}osffiles/{fid}/?{vid}" />'.format(
->>>>>>> 561af269
             url=node_to_use.api_url, fid=file_name, vid=len(versions),
         )
         rendered = '<img src={0} />'.format(url_builder(rendered_url, link))
@@ -388,12 +384,8 @@
     filename = kwargs['fid']
     link = kwargs['link']
     vid = len(node_to_use.files_versions[filename.replace('.', '_')])
-<<<<<<< HEAD
+
     redirect_url = '{url}osffiles/download/{fid}/version/{vid}/'.format(
-=======
-
-    return redirect('{url}osffiles/{fid}/version/{vid}/'.format(
->>>>>>> 561af269
         url=node_to_use.api_url,
         fid=filename,
         vid=vid,
