--- conflicted
+++ resolved
@@ -17,11 +17,9 @@
 from website.addons.figshare import views
 from website.addons.figshare import utils
 from website.addons.figshare.views.config import serialize_settings
-<<<<<<< HEAD
+from website.util import api_url_for, web_url_for
+
 from website.models import Comment
-=======
-from website.util import api_url_for, web_url_for
->>>>>>> 3e39be44
 
 from framework.auth import Auth
 
