import mock
from nose.tools import *  # noqa

from tests.base import OsfTestCase, get_default_metaschema
from tests.factories import ProjectFactory, AuthUserFactory

from framework.auth import Auth
from website.addons.figshare import settings as figshare_settings

from website.addons.figshare.tests.factories import (
    FigshareUserSettingsFactory,
    FigshareNodeSettingsFactory,
    FigshareAccountFactory
)
from website.addons.figshare.model import FigshareNodeSettings

from website.addons.base.testing import models

class TestNodeSettings(models.OAuthAddonNodeSettingsTestSuiteMixin, OsfTestCase):

    short_name = 'figshare'
    full_name = 'figshare'

    ExternalAccountFactory = FigshareAccountFactory
    NodeSettingsFactory = FigshareNodeSettingsFactory
    NodeSettingsClass = FigshareNodeSettings
    UserSettingsFactory = FigshareUserSettingsFactory

    def _node_settings_class_kwargs(self, node, user_settings):
        return {
            'user_settings': self.user_settings,
            'folder_id': '1234567890',
            'folder_path': 'fileset',
            'owner': self.node
        }

    @mock.patch('website.archiver.tasks.archive')
    @mock.patch('website.addons.figshare.model.FigshareNodeSettings.archive_errors')
    def test_does_not_get_copied_to_registrations(self, mock_errors, mock_archive):
        registration = self.node.register_node(
            schema=get_default_metaschema(),
            auth=Auth(user=self.node.creator),
            data='hodor'
        )
        assert_false(registration.has_addon('figshare'))

    # Overrides

    @mock.patch('website.addons.figshare.client.FigshareClient.get_linked_folder_info')
    def test_set_folder(self, mock_info):
        # Differences from super: mocking, log action name
        folder_id = '1234567890'
        mock_info.return_value=dict(path='project', name='Folder', id='1234567890')
        self.node_settings.set_folder(folder_id, auth=Auth(self.user))
        self.node_settings.save()
        assert_equal(self.node_settings.folder_id, folder_id)
        last_log = self.node.logs[-1]
        assert_equal(last_log.action, '{0}_folder_selected'.format(self.short_name))

    def test_serialize_settings(self):
        # Custom `expected`
        settings = self.node_settings.serialize_waterbutler_settings()
        expected = {
            'container_id': self.node_settings.folder_id,
            'container_type': self.node_settings.folder_path
        }
        assert_equal(settings, expected)

<<<<<<< HEAD
    def test_after_fork_authenticator(self):
        fork = ProjectFactory()
        clone = self.node_settings.after_fork(
            self.project, fork, self.project.creator,
        )
        assert_equal(
            self.node_settings.user_settings,
            clone.user_settings,
        )

    def test_after_fork_not_authenticator(self):
        fork = ProjectFactory()
        clone = self.node_settings.after_fork(
            self.project, fork, self.non_authenticator,
        )
        assert_equal(
            clone.user_settings,
            None,
        )
=======

>>>>>>> ffb75045

class TestUserSettings(models.OAuthAddonUserSettingTestSuiteMixin, OsfTestCase):

    short_name = 'figshare'
    full_name = 'figshare'
    ExternalAccountFactory = FigshareAccountFactory

    #TODO Test figshare options and figshare to_json<|MERGE_RESOLUTION|>--- conflicted
+++ resolved
@@ -66,10 +66,9 @@
         }
         assert_equal(settings, expected)
 
-<<<<<<< HEAD
     def test_after_fork_authenticator(self):
         fork = ProjectFactory()
-        clone = self.node_settings.after_fork(
+        clone, message = self.node_settings.after_fork(
             self.project, fork, self.project.creator,
         )
         assert_equal(
@@ -79,16 +78,13 @@
 
     def test_after_fork_not_authenticator(self):
         fork = ProjectFactory()
-        clone = self.node_settings.after_fork(
+        clone, message = self.node_settings.after_fork(
             self.project, fork, self.non_authenticator,
         )
         assert_equal(
             clone.user_settings,
             None,
         )
-=======
-
->>>>>>> ffb75045
 
 class TestUserSettings(models.OAuthAddonUserSettingTestSuiteMixin, OsfTestCase):
 
