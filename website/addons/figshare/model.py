--- conflicted
+++ resolved
@@ -201,96 +201,4 @@
             if article_permissions == 'private' and node_permissions == 'public':
                 message += messages.BEFORE_PAGE_LOAD_PUBLIC_NODE_PRIVATE_FS.format(folder_type=self.folder_path)
             # No HTML snippets, so escape message all at once
-<<<<<<< HEAD
-            return [markupsafe.escape(message)]
-
-    def before_remove_contributor(self, node, removed):
-        """
-
-        :param Node node:
-        :param User removed:
-        :return str: Alert message
-
-        """
-        if self.user_settings and self.user_settings.owner == removed:
-            return messages.BEFORE_REMOVE_CONTRIBUTOR.format(
-                category=node.project_or_component,
-                user=removed.fullname,
-            )
-
-    def after_remove_contributor(self, node, removed, auth=None):
-        """
-
-        :param Node node:
-        :param User removed:
-        :return str: Alert message
-
-        """
-        if self.user_settings and self.user_settings.owner == removed:
-
-            # Delete OAuth tokens
-            self.user_settings = None
-            self.save()
-
-            message = (
-                u'Because the FigShare add-on for {category} "{title}" was authenticated '
-                u'by {user}, authentication information has been deleted.'
-            ).format(
-                category=markupsafe.escape(node.category_display),
-                title=markupsafe.escape(node.title),
-                user=markupsafe.escape(removed.fullname)
-            )
-
-            if not auth or auth.user != removed:
-                url = node.web_url_for('node_setting')
-                message += (
-                    u' You can re-authenticate on the <a href="{url}">Settings</a> page.'
-                ).format(url=url)
-            #
-            return message
-
-    def after_fork(self, node, fork, user, save=True):
-        """
-
-        :param Node node: Original node
-        :param Node fork: Forked node
-        :param User user: User creating fork
-        :param bool save: Save settings after callback
-        :return the cloned settings
-
-        """
-        clone = super(AddonFigShareNodeSettings, self).after_fork(
-            node, fork, user, save=False
-        )
-
-        # Copy authentication if authenticated by forking user
-        if self.user_settings and self.user_settings.owner == user:
-            clone.user_settings = self.user_settings
-        else:
-            return AddonFigShareNodeSettings()
-
-        if save:
-            clone.save()
-
-        return clone
-
-    def before_make_public(self, node):
-        return (
-            'This {cat} is connected to a figshare project. Files marked as '
-            'private on figshare <strong>will be visible to the public'
-            '</strong>.'
-        ).format(
-            cat=node.project_or_component,
-        )
-
-    def after_delete(self, node, user):
-        self.deauthorize(Auth(user=user), add_log=True, save=True)
-
-    def before_register(self, node, user):
-        if self.has_auth and self.figshare_id:
-            return messages.BEFORE_REGISTER.format(
-                category=node.project_or_component,
-            )
-=======
-            return [markupsafe.escape(message)]
->>>>>>> ffb75045
+            return [markupsafe.escape(message)]