--- conflicted
+++ resolved
@@ -37,10 +37,6 @@
     self.savedDataverseTitle = ko.observable();
     self.datasetWasFound = ko.observable(false);
 
-<<<<<<< HEAD
-    self.savedDatasetUrl = ko.computed(function() {
-        return (self.urls()) ? self.urls().datasetPrefix + self.savedDatasetDoi() : null;
-=======
     self.messages = {
         userSettingsError: ko.pureComputed(function() {
             return 'Could not retrieve settings. Please refresh the page or ' +
@@ -50,7 +46,7 @@
         confirmNodeDeauth: ko.pureComputed(function() {
             return 'Are you sure you want to unlink this Dataverse account? This will ' +
                 'revoke the ability to view, download, modify, and upload files ' +
-                'to studies on the Dataverse from the OSF. This will not remove your ' +
+                'to datasets on the Dataverse from the OSF. This will not remove your ' +
                 'Dataverse authorization from your <a href="' + self.urls().settings + '">user settings</a> ' +
                 'page.';
         }),
@@ -66,7 +62,7 @@
             return 'Successfully unlinked your Dataverse account.';
         }),
         authInvalid: ko.pureComputed(function() {
-            return 'Your Dataverse username or password is invalid.';
+            return 'Your Dataverse api token is invalid.';
         }),
         authError: ko.pureComputed(function() {
             return 'There was a problem connecting to the Dataverse. Please refresh the page or ' +
@@ -81,50 +77,43 @@
                 'contact <a href="mailto: support@osf.io">support@osf.io</a> if the ' +
                 'problem persists.';
         }),
-        studyDeaccessioned: ko.pureComputed(function() {
-            return 'This study has already been deaccessioned on the Dataverse ' +
+        datasetDeaccessioned: ko.pureComputed(function() {
+            return 'This dataset has already been deaccessioned on the Dataverse ' +
                 'and cannot be connected to the OSF.';
         }),
         forbiddenCharacters: ko.pureComputed(function() {
-            return 'This study cannot be connected due to forbidden characters ' +
-                'in one or more of the study\'s file names. This issue has been forwarded to our ' +
+            return 'This dataset cannot be connected due to forbidden characters ' +
+                'in one or more of the dataset\'s file names. This issue has been forwarded to our ' +
                 'development team.';
         }),
         setInfoSuccess: ko.pureComputed(function() {
             var filesUrl = window.contextVars.node.urls.web + 'files/';
-            return 'Successfully linked study \'' + self.savedStudyTitle() + '\'. Go to the <a href="' +
+            return 'Successfully linked dataset \'' + self.savedDatasetTitle() + '\'. Go to the <a href="' +
                 filesUrl + '">Files page</a> to view your content.';
         }),
-        setStudyError: ko.pureComputed(function() {
-            return 'Could not connect to this study. Please refresh the page or ' +
-                'contact <a href="mailto: support@osf.io">support@osf.io</a> if the ' +
-                'problem persists.';
-        }),
-        getStudiesError: ko.pureComputed(function() {
-            return 'Could not load studies. Please refresh the page or ' +
+        setDatasetError: ko.pureComputed(function() {
+            return 'Could not connect to this dataset. Please refresh the page or ' +
+                'contact <a href="mailto: support@osf.io">support@osf.io</a> if the ' +
+                'problem persists.';
+        }),
+        getDatasetsError: ko.pureComputed(function() {
+            return 'Could not load datasets. Please refresh the page or ' +
                 'contact <a href="mailto: support@osf.io">support@osf.io</a> if the ' +
                 'problem persists.';
         })
     };
-
-    self.savedStudyUrl = ko.pureComputed(function() {
-        return (self.urls()) ? self.urls().studyPrefix + self.savedStudyHdl() : null;
->>>>>>> 28e62526
+    
+    self.savedDatasetUrl = ko.pureComputed(function() {
+        return (self.urls()) ? self.urls().datasetPrefix + self.savedDatasetDoi() : null;
     });
     self.savedDataverseUrl = ko.pureComputed(function() {
         return (self.urls()) ? self.urls().dataversePrefix + self.savedDataverseAlias() : null;
     });
 
     self.selectedDataverseAlias = ko.observable();
-<<<<<<< HEAD
     self.selectedDatasetDoi = ko.observable();
-    self.selectedDataverseTitle = ko.computed(function() {
-        for (var i=0; i < self.dataverses().length; i++) {
-=======
-    self.selectedStudyHdl = ko.observable();
     self.selectedDataverseTitle = ko.pureComputed(function() {
         for (var i = 0; i < self.dataverses().length; i++) {
->>>>>>> 28e62526
             var data = self.dataverses()[i];
             if (data.alias === self.selectedDataverseAlias()) {
                 return data.title;
@@ -132,49 +121,27 @@
         }
         return null;
     });
-<<<<<<< HEAD
-    self.selectedDatasetTitle = ko.computed(function() {
-        for (var i=0; i < self.datasets().length; i++) {
+    self.selectedDatasetTitle = ko.pureComputed(function() {
+        for (var i = 0; i < self.datasets().length; i++) {
             var data = self.datasets()[i];
             if (data.doi === self.selectedDatasetDoi()) {
-=======
-    self.selectedStudyTitle = ko.pureComputed(function() {
-        for (var i = 0; i < self.studies().length; i++) {
-            var data = self.studies()[i];
-            if (data.hdl === self.selectedStudyHdl()) {
->>>>>>> 28e62526
                 return data.title;
             }
         }
         return null;
     });
-<<<<<<< HEAD
-    self.dataverseHasDatasets = ko.computed(function() {
+    self.dataverseHasDatasets = ko.pureComputed(function() {
         return self.datasets().length > 0;
     });
 
-    self.showDatasetSelect = ko.computed(function() {
+    self.showDatasetSelect = ko.pureComputed(function() {
         return self.loadedDatasets() && self.dataverseHasDatasets();
     });
-    self.showNoDatasets = ko.computed(function() {
+    self.showNoDatasets = ko.pureComputed(function() {
         return self.loadedDatasets() && !self.dataverseHasDatasets();
     });
-    self.showLinkedDataset = ko.computed(function() {
+    self.showLinkedDataset = ko.pureComputed(function() {
         return self.savedDatasetDoi();
-=======
-    self.dataverseHasStudies = ko.pureComputed(function() {
-        return self.studies().length > 0;
-    });
-
-    self.showStudySelect = ko.pureComputed(function() {
-        return self.loadedStudies() && self.dataverseHasStudies();
-    });
-    self.showNoStudies = ko.pureComputed(function() {
-        return self.loadedStudies() && !self.dataverseHasStudies();
-    });
-    self.showLinkedStudy = ko.pureComputed(function() {
-        return self.savedStudyHdl();
->>>>>>> 28e62526
     });
     self.showLinkDataverse = ko.pureComputed(function() {
         return self.userHasAuth() && !self.nodeHasAuth() && self.loadedSettings();
@@ -189,65 +156,23 @@
     self.hasDataverses = ko.pureComputed(function() {
         return self.dataverses().length > 0;
     });
-<<<<<<< HEAD
-    self.hasBadDatasets = ko.computed(function() {
+    self.hasBadDatasets = ko.pureComputed(function() {
         return self.badDatasets().length > 0;
     });
-    self.showNotFound = ko.computed(function() {
+    self.showNotFound = ko.pureComputed(function() {
         return self.savedDatasetDoi() && self.loadedDatasets() && !self.datasetWasFound();
     });
-    self.showSubmitDataset = ko.computed(function() {
+    self.showSubmitDataset = ko.pureComputed(function() {
         return self.nodeHasAuth() && self.connected() && self.userIsOwner();
     });
-    self.enableSubmitDataset = ko.computed(function() {
+    self.enableSubmitDataset = ko.pureComputed(function() {
         return !self.submitting() && self.dataverseHasDatasets() &&
             self.savedDatasetDoi() !== self.selectedDatasetDoi();
-    });
-
-    /**
-        * Update the view model from data returned from the server.
-        */
-
-    self.updateFromData = function(data) {
-        self.urls(data.urls);
-        self.apiToken(data.apiToken);
-        self.ownerName(data.ownerName);
-        self.nodeHasAuth(data.nodeHasAuth);
-        self.userHasAuth(data.userHasAuth);
-        self.userIsOwner(data.userIsOwner);
-
-        if (self.nodeHasAuth()){
-            self.dataverses(data.dataverses);
-            self.savedDataverseAlias(data.savedDataverse.alias);
-            self.savedDataverseTitle(data.savedDataverse.title);
-            self.selectedDataverseAlias(data.savedDataverse.alias);
-            self.savedDatasetDoi(data.savedDataset.doi);
-            self.savedDatasetTitle(data.savedDataset.title);
-            self.connected(data.connected);
-            if (self.userIsOwner()) {
-                self.getDatasets(); // Sets datasets, selectedDatasetDoi
-            }
-        }
-    };
-=======
-    self.hasBadStudies = ko.pureComputed(function() {
-        return self.badStudies().length > 0;
-    });
-    self.showNotFound = ko.pureComputed(function() {
-        return self.savedStudyHdl() && self.loadedStudies() && !self.studyWasFound();
-    });
-    self.showSubmitStudy = ko.pureComputed(function() {
-        return self.nodeHasAuth() && self.connected() && self.userIsOwner();
-    });
-    self.enableSubmitStudy = ko.pureComputed(function() {
-        return !self.submitting() && self.dataverseHasStudies() &&
-            self.savedStudyHdl() !== self.selectedStudyHdl();
     });
 
     // Flashed messages
     self.message = ko.observable('');
     self.messageClass = ko.observable('text-info');
->>>>>>> 28e62526
 
     // Update above observables with data from the server
     $.ajax({
@@ -274,62 +199,21 @@
 ViewModel.prototype.updateFromData = function(data) {
     var self = this;
     self.urls(data.urls);
-    self.dataverseUsername(data.dataverseUsername);
     self.ownerName(data.ownerName);
     self.nodeHasAuth(data.nodeHasAuth);
     self.userHasAuth(data.userHasAuth);
     self.userIsOwner(data.userIsOwner);
 
-<<<<<<< HEAD
-    self.setInfo = function() {
-        self.submitting(true);
-        osfHelpers.postJSON(
-            self.urls().set,
-            ko.toJS({
-                dataverse: {alias: self.selectedDataverseAlias},
-                dataset: {doi: self.selectedDatasetDoi}
-            })
-        ).done(function() {
-            self.submitting(false);
-            self.savedDataverseAlias(self.selectedDataverseAlias());
-            self.savedDataverseTitle(self.selectedDataverseTitle());
-            self.savedDatasetDoi(self.selectedDatasetDoi());
-            self.savedDatasetTitle(self.selectedDatasetTitle());
-            self.datasetWasFound(true);
-            self.changeMessage('Settings updated.', 'text-success', 5000);
-        }).fail(function(xhr, textStatus, error) {
-            self.submitting(false);
-            var errorMessage = (xhr.status === 410) ? language.datasetDeaccessioned :
-                (xhr.status = 406) ? language.forbiddenCharacters : language.setDatasetError;
-            self.changeMessage(errorMessage, 'text-danger');
-            Raven.captureMessage('Could not authenticate with Dataverse', {
-                url: self.urls().set,
-                textStatus: textStatus,
-                error: error
-            });
-        });
-    };
-
-    /**
-        * Looks for dataset in list of datasets when first loaded.
-        * This prevents an additional request to the server, but requires additional logic.
-        */
-    self.findDataset = function() {
-        for (var i in self.datasets()) {
-            if (self.datasets()[i].doi === self.savedDatasetDoi()) {
-                self.datasetWasFound(true);
-                return;
-=======
     if (self.nodeHasAuth()) {
         self.dataverses(data.dataverses);
         self.savedDataverseAlias(data.savedDataverse.alias);
         self.savedDataverseTitle(data.savedDataverse.title);
         self.selectedDataverseAlias(data.savedDataverse.alias);
-        self.savendStudyHdl(data.savedStudy.hdl);
-        self.savedStudyTitle(data.savedStudy.title);
+        self.savedDatasetDoi(data.savedDataset.doi);
+        self.savedDatasetTitle(data.savedDataset.title);
         self.connected(data.connected);
         if (self.userIsOwner()) {
-            self.getStudies(); // Sets studies, selectedStudyHdl
+            self.getDatasets(); // Sets datasets, selectedDatasetDoi
         }
     }
 };
@@ -343,23 +227,22 @@
             dataverse: {
                 alias: self.selectedDataverseAlias
             },
-            study: {
-                hdl: self.selectedStudyHdl
->>>>>>> 28e62526
+            dataset: {
+                doi: self.selectedDatasetDoi
             }
         })
     ).done(function() {
         self.submitting(false);
         self.savedDataverseAlias(self.selectedDataverseAlias());
         self.savedDataverseTitle(self.selectedDataverseTitle());
-        self.savedStudyHdl(self.selectedStudyHdl());
-        self.savedStudyTitle(self.selectedStudyTitle());
-        self.studyWasFound(true);
+        self.savedDatasetDoi(self.selectedDatasetDoi());
+        self.savedDatasetTitle(self.selectedDatasetTitle());
+        self.datasetWasFound(true);
         self.changeMessage(self.messages.setInfoSuccess, 'text-success');
     }).fail(function(xhr, textStatus, error) {
         self.submitting(false);
-        var errorMessage = (xhr.status === 410) ? self.messages.studyDeaccessioned :
-            (xhr.status = 406) ? self.messages.forbiddenCharacters : self.messages.setStudyError;
+        var errorMessage = (xhr.status === 410) ? self.messages.datasetDeaccessioned :
+            (xhr.status = 406) ? self.messages.forbiddenCharacters : self.messages.setDatasetError;
  self.changeMessage(errorMessage, 'text-danger');
         Raven.captureMessage('Could not authenticate with Dataverse', {
             url: self.urls().set,
@@ -370,70 +253,37 @@
 };
 
 /**
- * Looks for study in list of studies when first loaded.
+ * Looks for dataset in list of datasets when first loaded.
  * This prevents an additional request to the server, but requires additional logic.
  */
-ViewModel.prototype.findStudy = function() {
-    var self = this;
-    for (var i in self.studies()) {
-        if (self.studies()[i].hdl === self.savedStudyHdl()) {
-            self.studyWasFound(true);
+ViewModel.prototype.findDataset = function() {
+    var self = this;
+    for (var i in self.datasets()) {
+        if (self.datasets()[i].doi === self.savedDatasetDoi()) {
+            self.datasetWasFound(true);
             return;
         }
     }
 };
 
-<<<<<<< HEAD
-    self.getDatasets = function() {
-        self.datasets([]);
-        self.badDatasets([]);
-        self.loadedDatasets(false);
-        return osfHelpers.postJSON(
-            self.urls().getDatasets,
-            ko.toJS({alias: self.selectedDataverseAlias})
-        ).done(function(response) {
-            self.datasets(response.datasets);
-            self.badDatasets(response.badDatasets);
-            self.loadedDatasets(true);
-            self.selectedDatasetDoi(self.savedDatasetDoi());
-            self.findDataset();
-        }).fail(function() {
-            self.changeMessage('Could not load datasets', 'text-danger');
-        });
-    };
-
-    /** Send POST request to authorize Dataverse */
-    self.sendAuth = function() {
-        return osfHelpers.postJSON(
-            self.urls().create,
-            ko.toJS({api_token: self.apiToken})
-        ).done(function() {
-            // User now has auth
-            authorizeNode();
-        }).fail(function(xhr) {
-            var errorMessage = (xhr.status === 401) ? language.authInvalid : language.authError;
-            self.changeMessage(errorMessage, 'text-danger');
-        });
-    };
-=======
-ViewModel.prototype.getStudies = function() {
-    var self = this;
-    self.studies([]);
-    self.badStudies([]);
-    self.loadedStudies(false);
+ViewModel.prototype.getDatasets = function() {
+    var self = this;
+    self.datasets([]);
+    self.badDatasets([]);
+    self.loadedDatasets(false);
     return osfHelpers.postJSON(
-        self.urls().getStudies,
+        self.urls().getDatasets,
         ko.toJS({
             alias: self.selectedDataverseAlias
         })
     ).done(function(response) {
-        self.studies(response.studies);
-        self.badStudies(response.badStudies);
-        self.loadedStudies(true);
-        self.selectedStudyHdl(self.savedStudyHdl());
-        self.findStudy();
+        self.datasets(response.datasets);
+        self.badDatasets(response.badDatasets);
+        self.loadedDatasets(true);
+        self.selectedDatasetDoi(self.savedDatasetDoi());
+        self.findDataset();
     }).fail(function() {
-        self.changeMessage(self.messages.getStudiesError, 'text-danger');
+        self.changeMessage(self.messages.getDatasetsError, 'text-danger');
     });
 };
 
@@ -448,17 +298,13 @@
         self.changeMessage(self.messages.importAuthError, 'text-danger');
     });
 };
->>>>>>> 28e62526
 
 /** Send POST request to authorize Dataverse */
 ViewModel.prototype.sendAuth = function() {
     var self = this;
     return osfHelpers.postJSON(
         self.urls().create,
-        ko.toJS({
-            dataverse_username: self.dataverseUsername,
-            dataverse_password: self.dataversePassword
-        })
+        ko.toJS({api_token: self.apiToken})
     ).done(function() {
         // User now has auth
         self.authorizeNode();
