--- conflicted
+++ resolved
@@ -556,17 +556,6 @@
             'gravatar': get_gravatar(auth.user, 25),
             'files': node.web_url_for('collect_file_trees'),
         },
-<<<<<<< HEAD
-        # Note: must be called after get_or_start_render. This is really only for github
-        'size': size,
-        'extra': json.dumps(getattr(guid_file, 'extra', {})),
-        #NOTE: get_or_start_render must be called first to populate name
-        'file_name': getattr(guid_file, 'name', os.path.split(guid_file.waterbutler_path)[1]),
-        'materialized_path': getattr(guid_file, 'materialized', guid_file.waterbutler_path),
-        'file_id': guid_file._id,
-        # Note: Comments are allowed for all addons that support waterbutler
-        'allow_comment': True
-=======
         'error': error,
         'file_name': file_node.name,
         'file_path': file_node.path,
@@ -577,7 +566,9 @@
         'size': version.size if version.size is not None else 9966699,
         'private': getattr(node.get_addon(file_node.provider), 'is_private', False),
         'file_tags': [tag._id for tag in file_node.tags],
->>>>>>> ed059253
+        'file_id': file_node._id, 
+        # Note: Comments are allowed for all addons that support waterbutler
+        'allow_comment': True
     })
 
     ret.update(rubeus.collect_addon_assets(node))
