# -*- coding: utf-8 -*-
from flask import request
from framework.auth.core import _get_current_user
from framework.auth.decorators import must_be_logged_in, collect_auth
import httplib as http
from website.project.decorators import (must_be_valid_project,
                                        must_have_addon, must_not_be_registration, must_be_addon_authorizer)
from website.util import api_url_for
from ..utils import serialize_settings, serialize_urls

@collect_auth
@must_be_valid_project
@must_have_addon('gdrive', 'node')
def gdrive_config_get(node_addon, **kwargs):
    """API that returns the serialized node settings."""
    user = _get_current_user()
    return {
        'result': serialize_settings(node_addon, user),
    }, http.OK


# @must_have_permission('write')
@must_not_be_registration
@must_have_addon('gdrive', 'user')
@must_have_addon('gdrive', 'node')
@must_be_addon_authorizer('gdrive')
def gdrive_config_put(node_addon, user_addon, auth, **kwargs):
    """View for changing a node's linked Drive folder/file."""
    folder = request.json.get('selected')
    path = folder['path']
    node_addon.set_folder(folder, auth=auth)
    node_addon.save()
<<<<<<< HEAD

=======
>>>>>>> a4a7c160
    return {
        'result': {
            'folder': {
                'name': 'Google Drive' + path['path'],
                'path': path['path']
            },
            'urls': serialize_urls(node_addon)
        },
        'message': 'Successfully updated settings.',
    }, http.OK


@must_be_logged_in
@must_have_addon('gdrive', 'user')
def drive_user_config_get(user_addon, auth, **kwargs):
    """View for getting a JSON representation of the logged-in user's
    GDrive user settings.
    """
    urls = {
        'create': api_url_for('drive_oauth_start_user'),
        'delete': api_url_for('drive_oauth_delete_user'),
    }

    return {
        'result': {
            'userHasAuth': user_addon.has_auth,
            'urls': urls,
            'username': user_addon.username
        },
    }, http.OK<|MERGE_RESOLUTION|>--- conflicted
+++ resolved
@@ -30,10 +30,6 @@
     path = folder['path']
     node_addon.set_folder(folder, auth=auth)
     node_addon.save()
-<<<<<<< HEAD
-
-=======
->>>>>>> a4a7c160
     return {
         'result': {
             'folder': {
