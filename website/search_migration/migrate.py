--- conflicted
+++ resolved
@@ -20,21 +20,14 @@
     JSON_UPDATE_USERS_SQL, JSON_DELETE_USERS_SQL,
     JSON_DELETE_PREPRINTS_SQL)
 from scripts import utils as script_utils
-<<<<<<< HEAD
-from osf.models import OSFUser, Institution, AbstractNode, BaseFileNode, Preprint
-from website import settings
-from website.app import init_app
-from website.search.elastic_search import client as es_client
-from website.search.search import update_institution
-from osf.utils.workflows import DefaultStates
-=======
-from osf.models import OSFUser, Institution, AbstractNode, BaseFileNode, CollectedGuidMetadata
+from osf.models import OSFUser, Institution, AbstractNode, BaseFileNode, Preprint, CollectedGuidMetadata
 from website import settings
 from website.app import init_app
 from website.search.elastic_search import client as es_client
 from website.search.elastic_search import bulk_update_cgm
 from website.search.search import update_institution, bulk_update_collected_metadata
->>>>>>> 801010c1
+from osf.utils.workflows import DefaultStates
+
 
 logger = logging.getLogger(__name__)
 
@@ -246,12 +239,9 @@
     migrate_nodes(new_index, delete=delete)
     migrate_files(new_index, delete=delete)
     migrate_users(new_index, delete=delete)
-<<<<<<< HEAD
     migrate_preprints(new_index, delete=delete)
     migrate_preprint_files(new_index, delete=delete)
-=======
     migrate_collected_metadata(new_index, delete=delete)
->>>>>>> 801010c1
 
     set_up_alias(index, new_index)
 
