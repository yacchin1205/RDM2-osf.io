--- conflicted
+++ resolved
@@ -7,11 +7,7 @@
 allow_registration = True
 allow_login = True
 
-<<<<<<< HEAD
-use_solr = True
-=======
 use_solr = False
->>>>>>> 72131eba
 solr = 'http://23.92.18.234:8983/solr/'
 
 # External services
