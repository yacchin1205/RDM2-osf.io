# -*- coding: utf-8 -*-
import os
import httplib as http

from flask import request
from flask import send_from_directory

from framework import status
from framework import sentry
from framework.auth import cas
from framework.routing import Rule
from framework.flask import redirect
from framework.sessions import session
from framework.routing import WebRenderer
from framework.exceptions import HTTPError
from framework.auth import get_display_name
from framework.routing import xml_renderer
from framework.routing import json_renderer
from framework.routing import process_rules
from framework.auth import views as auth_views
from framework.routing import render_mako_string
from framework.auth.core import _get_current_user

from website import util
from website import settings
from website import language
from website.util import paths
from website.util import sanitize
from website import landing_pages as landing_page_views
from website import views as website_views
from website.citations import views as citation_views
from website.search import views as search_views
from website.oauth import views as oauth_views
from website.profile import views as profile_views
from website.project import views as project_views
from website.addons.base import views as addon_views
from website.discovery import views as discovery_views
from website.conferences import views as conference_views
from website.notifications import views as notification_views

def get_globals():
    """Context variables that are available for every template rendered by
    OSFWebRenderer.
    """
    user = _get_current_user()
    return {
        'user_name': user.username if user else '',
        'user_full_name': user.fullname if user else '',
        'user_id': user._primary_key if user else '',
        'user_url': user.url if user else '',
        'user_gravatar': profile_views.current_user_gravatar(size=25)['gravatar_url'] if user else '',
        'user_api_url': user.api_url if user else '',
        'display_name': get_display_name(user.fullname) if user else '',
        'use_cdn': settings.USE_CDN_FOR_CLIENT_LIBS,
        'piwik_host': settings.PIWIK_HOST,
        'piwik_site_id': settings.PIWIK_SITE_ID,
        'sentry_dsn_js': settings.SENTRY_DSN_JS if sentry.enabled else None,
        'dev_mode': settings.DEV_MODE,
        'allow_login': settings.ALLOW_LOGIN,
        'cookie_name': settings.COOKIE_NAME,
        'status': status.pop_status_messages(),
        'domain': settings.DOMAIN,
        'disk_saving_mode': settings.DISK_SAVING_MODE,
        'language': language,
        'web_url_for': util.web_url_for,
        'api_url_for': util.api_url_for,
        'api_v2_url': util.api_v2_url,  # URL function for templates
        'api_v2_base': util.api_v2_url(''),  # Base url used by JS api helper
        'sanitize': sanitize,
        'js_str': lambda x: x.replace("'", r"\'").replace('"', r'\"'),
        'sjson': lambda s: sanitize.safe_json(s),
        'webpack_asset': paths.webpack_asset,
        'waterbutler_url': settings.WATERBUTLER_URL,
        'login_url': cas.get_login_url(request.url, auto=True),
        'access_token': session.data.get('auth_user_access_token') or '',
        'auth_url': cas.get_login_url(request.url),
        'profile_url': cas.get_profile_url(),
    }


class OsfWebRenderer(WebRenderer):
    """Render a Mako template with OSF context vars.

    :param trust: Optional. If ``False``, markup-safe escaping will be enabled
    """
    def __init__(self, *args, **kwargs):
        kwargs['data'] = get_globals
        super(OsfWebRenderer, self).__init__(*args, **kwargs)

#: Use if a view only redirects or raises error
notemplate = OsfWebRenderer('', renderer=render_mako_string)


# Static files (robots.txt, etc.)

def favicon():
    return send_from_directory(
        settings.STATIC_FOLDER,
        'favicon.ico',
        mimetype='image/vnd.microsoft.icon'
    )


def robots():
    """Serves the robots.txt file."""
    # Allow local robots.txt
    if os.path.exists(os.path.join(settings.STATIC_FOLDER,
                                   'robots.local.txt')):
        robots_file = 'robots.local.txt'
    else:
        robots_file = 'robots.txt'
    return send_from_directory(
        settings.STATIC_FOLDER,
        robots_file,
        mimetype='text/plain'
    )


def goodbye():
    # Redirect to dashboard if logged in
    if _get_current_user():
        return redirect(util.web_url_for('dashboard'))
    status.push_status_message(language.LOGOUT, 'success')
    return {}


def make_url_map(app):
    """Set up all the routes for the OSF app.

    :param app: A Flask/Werkzeug app to bind the rules to.
    """

    # Set default views to 404, using URL-appropriate renderers
    process_rules(app, [
        Rule('/<path:_>', ['get', 'post'], HTTPError(http.NOT_FOUND),
             OsfWebRenderer('', render_mako_string)),
        Rule('/api/v1/<path:_>', ['get', 'post'],
             HTTPError(http.NOT_FOUND), json_renderer),
    ])

    ### GUID ###
    process_rules(app, [

        Rule(
            [
                '/<guid>/',
                '/<guid>/<path:suffix>',
            ],
            ['get', 'post', 'put', 'patch', 'delete'],
            website_views.resolve_guid,
            notemplate,
        ),

        Rule(
            [
                '/api/v1/<guid>/',
                '/api/v1/<guid>/<path:suffix>',
            ],
            ['get', 'post', 'put', 'patch', 'delete'],
            website_views.resolve_guid,
            json_renderer,
        ),

    ])

    # Static files
    process_rules(app, [
        Rule('/favicon.ico', 'get', favicon, json_renderer),
        Rule('/robots.txt', 'get', robots, json_renderer),
    ])

    ### Base ###

    process_rules(app, [

        Rule('/dashboard/', 'get', website_views.dashboard, OsfWebRenderer('dashboard.mako')),
        Rule('/reproducibility/', 'get',
             website_views.reproducibility, OsfWebRenderer('', render_mako_string)),

        Rule('/about/', 'get', website_views.redirect_about, json_renderer,),
        Rule('/howosfworks/', 'get', website_views.redirect_howosfworks, json_renderer,),
        Rule('/faq/', 'get', {}, OsfWebRenderer('public/pages/faq.mako')),
        Rule('/getting-started/', 'get', {}, OsfWebRenderer('public/pages/getting_started.mako')),
        Rule('/explore/', 'get', {}, OsfWebRenderer('public/explore.mako')),
        Rule(['/messages/', '/help/'], 'get', {}, OsfWebRenderer('public/comingsoon.mako')),

        Rule(
            '/view/<meeting>/',
            'get',
            conference_views.conference_results,
            OsfWebRenderer('public/pages/meeting.mako'),
        ),

        Rule(
            '/view/<meeting>/plain/',
            'get',
            conference_views.conference_results,
            OsfWebRenderer('public/pages/meeting_plain.mako'),
            endpoint_suffix='__plain',
        ),

        Rule(
            '/api/v1/view/<meeting>/',
            'get',
            conference_views.conference_data,
            json_renderer,
        ),

        Rule(
            '/meetings/',
            'get',
            conference_views.conference_view,
            OsfWebRenderer('public/pages/meeting_landing.mako'),
        ),

        Rule(
            '/presentations/',
            'get',
            conference_views.redirect_to_meetings,
            json_renderer,
        ),

        Rule('/news/', 'get', {}, OsfWebRenderer('public/pages/news.mako')),
    ])

    # Site-wide API routes

    process_rules(app, [
        Rule(
            '/citations/styles/',
            'get',
            citation_views.list_citation_styles,
            json_renderer,
        ),
    ], prefix='/api/v1')

    process_rules(app, [
        Rule(
            [
                '/project/<pid>/<addon>/settings/disable/',
                '/project/<pid>/node/<nid>/<addon>/settings/disable/',
            ],
            'post',
            addon_views.disable_addon,
            json_renderer,
        ),

        Rule(
            '/profile/<uid>/<addon>/settings/',
            'get',
            addon_views.get_addon_user_config,
            json_renderer,
        ),
    ], prefix='/api/v1')

    # OAuth

    process_rules(app, [
        Rule(
            '/oauth/connect/<service_name>/',
            'get',
            oauth_views.oauth_connect,
            json_renderer,
        ),

        Rule(
            '/oauth/callback/<service_name>/',
            'get',
            oauth_views.oauth_callback,
            OsfWebRenderer('util/oauth_complete.mako'),
        ),
    ])
    process_rules(app, [
        Rule(
            [
                '/oauth/accounts/<external_account_id>/',
            ],
            'delete',
            oauth_views.oauth_disconnect,
            json_renderer,
        )
    ], prefix='/api/v1')

    process_rules(app, [
        Rule('/dashboard/get_nodes/', 'get', website_views.get_dashboard_nodes, json_renderer),
        Rule(
            [
                '/dashboard/<nid>',
                '/dashboard/',
            ],
            'get', website_views.get_dashboard, json_renderer),
    ], prefix='/api/v1')

    ### Metadata ###

    process_rules(app, [

        Rule(
            [
                '/project/<pid>/comments/',
                '/project/<pid>/node/<nid>/comments/',
            ],
            'get',
            project_views.comment.list_comments,
            json_renderer,
        ),

        Rule(
            [
                '/project/<pid>/comments/discussion/',
                '/project/<pid>/node/<nid>/comments/discussion/',
            ],
            'get',
            project_views.comment.comment_discussion,
            json_renderer,
        ),

        Rule(
            [
                '/project/<pid>/comment/',
                '/project/<pid>/node/<nid>/comment/',
            ],
            'post',
            project_views.comment.add_comment,
            json_renderer,
        ),

        Rule(
            [
                '/project/<pid>/comment/<cid>/',
                '/project/<pid>/node/<nid>/comment/<cid>/',
            ],
            'put',
            project_views.comment.edit_comment,
            json_renderer,
        ),

        Rule(
            [
                '/project/<pid>/comment/<cid>/',
                '/project/<pid>/node/<nid>/comment/<cid>/',
            ],
            'delete',
            project_views.comment.delete_comment,
            json_renderer,
        ),

        Rule(
            [
                '/project/<pid>/comment/<cid>/undelete/',
                '/project/<pid>/node/<nid>/comment/<cid>/undelete/',
            ],
            'put',
            project_views.comment.undelete_comment,
            json_renderer,
        ),

        Rule(
            [
                '/project/<pid>/comments/timestamps/',
                '/project/<pid>/node/<nid>/comments/timestamps/',
            ],
            'put',
            project_views.comment.update_comments_timestamp,
            json_renderer,
        ),

        Rule(
            [
                '/project/<pid>/comment/<cid>/report/',
                '/project/<pid>/node/<nid>/comment/<cid>/report/',
            ],
            'post',
            project_views.comment.report_abuse,
            json_renderer,
        ),

        Rule(
            [
                '/project/<pid>/comment/<cid>/unreport/',
                '/project/<pid>/node/<nid>/comment/<cid>/unreport/',
            ],
            'post',
            project_views.comment.unreport_abuse,
            json_renderer,
        ),

        Rule(
            [
                '/project/<pid>/citation/',
                '/project/<pid>/node/<nid>/citation/',
            ],
            'get',
            citation_views.node_citation,
            json_renderer,
        ),

    ], prefix='/api/v1')

    ### Forms ###

    process_rules(app, [
        Rule('/forms/registration/', 'get', website_views.registration_form, json_renderer),
        Rule('/forms/signin/', 'get', website_views.signin_form, json_renderer),
        Rule('/forms/forgot_password/', 'get', website_views.forgot_password_form, json_renderer),
        Rule('/forms/reset_password/', 'get', website_views.reset_password_form, json_renderer),
    ], prefix='/api/v1')

    ### Discovery ###

    process_rules(app, [

        Rule('/explore/activity/', 'get', discovery_views.activity,
             OsfWebRenderer('public/pages/active_nodes.mako')),

    ])

    ### Auth ###

    # Web

    process_rules(app, [

        Rule(
            '/confirm/<uid>/<token>/',
            'get',
            auth_views.confirm_email_get,
            # View will either redirect or display error message
            OsfWebRenderer('error.mako', render_mako_string)
        ),

        Rule(
            '/resetpassword/<verification_key>/',
            ['get', 'post'],
            auth_views.reset_password,
            OsfWebRenderer('public/resetpassword.mako', render_mako_string)
        ),

        # Resend confirmation URL linked to in CAS login page
        Rule(
            '/resend/',
            ['get', 'post'],
            auth_views.resend_confirmation,
            OsfWebRenderer('resend.mako', render_mako_string)
        ),

        # TODO: Remove `auth_register_post`
        Rule('/register/', 'post', auth_views.auth_register_post,
             OsfWebRenderer('public/login.mako')),
        Rule('/api/v1/register/', 'post', auth_views.register_user, json_renderer),

        Rule(['/login/', '/account/'], 'get',
             auth_views.auth_login, OsfWebRenderer('public/login.mako')),
        Rule('/login/first/', 'get', auth_views.auth_login,
             OsfWebRenderer('public/login.mako'),
             endpoint_suffix='__first', view_kwargs={'first': True}),
        Rule('/logout/', 'get', auth_views.auth_logout, notemplate),
        Rule('/forgotpassword/', 'get', auth_views.forgot_password_get,
             OsfWebRenderer('public/forgot_password.mako')),
        Rule('/forgotpassword/', 'post', auth_views.forgot_password_post,
             OsfWebRenderer('public/login.mako')),

        Rule([
            '/midas/', '/summit/', '/accountbeta/', '/decline/'
        ], 'get', auth_views.auth_registerbeta, OsfWebRenderer('', render_mako_string)),

        Rule('/login/connected_tools/',
             'get',
             landing_page_views.connected_tools,
             OsfWebRenderer('public/login_landing.mako')),

        Rule('/login/enriched_profile/',
             'get',
             landing_page_views.enriched_profile,
             OsfWebRenderer('public/login_landing.mako')),

    ])

    ### Profile ###

    # Web

    process_rules(app, [
        Rule(
            '/profile/',
            'get',
            profile_views.profile_view,
            OsfWebRenderer('profile.mako', trust=False)
        ),
        Rule(
            '/profile/<uid>/',
            'get',
            profile_views.profile_view_id,
            OsfWebRenderer('profile.mako', trust=False)
        ),
        Rule(
            ["/user/merge/"],
            'get',
            auth_views.merge_user_get,
            OsfWebRenderer("merge_accounts.mako", trust=False)
        ),
        Rule(
            ["/user/merge/"],
            'post',
            auth_views.merge_user_post,
            OsfWebRenderer("merge_accounts.mako", trust=False)
        ),
        # Route for claiming and setting email and password.
        # Verification token must be querystring argument
        Rule(
            ['/user/<uid>/<pid>/claim/'],
            ['get', 'post'],
            project_views.contributor.claim_user_form,
            OsfWebRenderer('claim_account.mako', trust=False)
        ),
        Rule(
            ['/user/<uid>/<pid>/claim/verify/<token>/'],
            ['get', 'post'],
            project_views.contributor.claim_user_registered,
            OsfWebRenderer('claim_account_registered.mako', trust=False)
        ),

        Rule(
            '/settings/',
            'get',
            profile_views.user_profile,
            OsfWebRenderer('profile/settings.mako', trust=False),
        ),

        Rule(
            '/settings/account/',
            'get',
            profile_views.user_account,
            OsfWebRenderer('profile/account.mako', trust=False),
        ),

        Rule(
            '/settings/account/password',
            'post',
            profile_views.user_account_password,
            OsfWebRenderer('profile/account.mako', trust=False),
        ),

        Rule(
            '/settings/addons/',
            'get',
            profile_views.user_addons,
            OsfWebRenderer('profile/addons.mako', trust=False),
        ),

        Rule(
            '/settings/notifications/',
            'get',
            profile_views.user_notifications,
            OsfWebRenderer('profile/notifications.mako', trust=False),
        ),

        # TODO: Uncomment once outstanding issues with this feature are addressed
        # Rule(
        #     '/@<twitter_handle>/',
        #     'get',
        #     profile_views.redirect_to_twitter,
        #     OsfWebRenderer('error.mako', render_mako_string, trust=False)
        # ),
    ])

    # API

    process_rules(app, [

        Rule('/profile/', 'get', profile_views.profile_view, json_renderer),
        Rule('/profile/', 'put', profile_views.update_user, json_renderer),
        Rule('/resend/', 'put', profile_views.resend_confirmation, json_renderer),
        Rule('/profile/<uid>/', 'get', profile_views.profile_view_id, json_renderer),

        # Used by profile.html
        Rule('/profile/<uid>/edit/', 'post', profile_views.edit_profile, json_renderer),
        Rule('/profile/<uid>/public_projects/', 'get',
             profile_views.get_public_projects, json_renderer),
        Rule('/profile/<uid>/public_components/', 'get',
             profile_views.get_public_components, json_renderer),

        Rule('/profile/<user_id>/summary/', 'get',
             profile_views.get_profile_summary, json_renderer),
        Rule('/user/<uid>/<pid>/claim/email/', 'post',
             project_views.contributor.claim_user_post, json_renderer),

        Rule(
            '/profile/export/',
            'post',
            profile_views.request_export,
            json_renderer,
        ),

        Rule(
            '/profile/deactivate/',
            'post',
            profile_views.request_deactivation,
            json_renderer,
        ),

        Rule(
            [
                '/profile/gravatar/',
                '/users/gravatar/',
                '/profile/gravatar/<size>',
                '/users/gravatar/<size>',
            ],
            'get',
            profile_views.current_user_gravatar,
            json_renderer,
        ),

        Rule(
            [
                '/profile/<uid>/gravatar/',
                '/users/<uid>/gravatar/',
                '/profile/<uid>/gravatar/<size>',
                '/users/<uid>/gravatar/<size>',
            ],
            'get',
            profile_views.get_gravatar,
            json_renderer,
        ),


        # Rules for user profile configuration
        Rule('/settings/names/', 'get', profile_views.serialize_names, json_renderer),
        Rule('/settings/names/', 'put', profile_views.unserialize_names, json_renderer),
        Rule('/settings/names/impute/', 'get', profile_views.impute_names, json_renderer),

        Rule(
            [
                '/settings/social/',
                '/settings/social/<uid>/',
            ],
            'get',
            profile_views.serialize_social,
            json_renderer,
        ),

        Rule(
            [
                '/settings/jobs/',
                '/settings/jobs/<uid>/',
            ],
            'get',
            profile_views.serialize_jobs,
            json_renderer,
        ),

        Rule(
            [
                '/settings/schools/',
                '/settings/schools/<uid>/',
            ],
            'get',
            profile_views.serialize_schools,
            json_renderer,
        ),

        Rule(
            [
                '/settings/social/',
                '/settings/social/<uid>/',
            ],
            'put',
            profile_views.unserialize_social,
            json_renderer
        ),

        Rule(
            [
                '/settings/jobs/',
                '/settings/jobs/<uid>/',
            ],
            'put',
            profile_views.unserialize_jobs,
            json_renderer
        ),

        Rule(
            [
                '/settings/schools/',
                '/settings/schools/<uid>/',
            ],
            'put',
            profile_views.unserialize_schools,
            json_renderer
        ),

    ], prefix='/api/v1',)

    ### Search ###

    # Web

    process_rules(app, [

        Rule('/search/', 'get', {}, OsfWebRenderer('search.mako')),
        Rule('/share/', 'get', {}, OsfWebRenderer('share_search.mako')),
        Rule('/share/registration/', 'get', {'register': settings.SHARE_REGISTRATION_URL}, OsfWebRenderer('share_registration.mako')),
        Rule('/share/help/', 'get', {'help': settings.SHARE_API_DOCS_URL}, OsfWebRenderer('share_api_docs.mako')),
        Rule('/share_dashboard/', 'get', {}, OsfWebRenderer('share_dashboard.mako')),
        Rule('/share/atom/', 'get', search_views.search_share_atom, xml_renderer),
        Rule('/api/v1/user/search/', 'get', search_views.search_contributor, json_renderer),

        Rule(
            '/api/v1/search/node/',
            'post',
            project_views.node.search_node,
            json_renderer,
        ),

    ])

    # API

    process_rules(app, [

        Rule(['/search/', '/search/<type>/'], ['get', 'post'], search_views.search_search, json_renderer),
        Rule('/search/projects/', 'get', search_views.search_projects_by_title, json_renderer),
        Rule('/share/search/', ['get', 'post'], search_views.search_share, json_renderer),
        Rule('/share/stats/', 'get', search_views.search_share_stats, json_renderer),
        Rule('/share/providers/', 'get', search_views.search_share_providers, json_renderer),

    ], prefix='/api/v1')

    # Project

    # Web

    process_rules(app, [

        Rule('/', 'get', website_views.index, OsfWebRenderer('index.mako')),
        Rule('/goodbye/', 'get', goodbye, OsfWebRenderer('index.mako')),

        Rule(
            [
                '/project/<pid>/',
                '/project/<pid>/node/<nid>/',
            ],
            'get',
            project_views.node.view_project,
            OsfWebRenderer('project/project.mako', trust=False)
        ),

        # Create a new subproject/component
        Rule(
            '/project/<pid>/newnode/',
            'post',
            project_views.node.project_new_node,
            notemplate
        ),

        # # TODO: Add API endpoint for tags
        # Rule('/tags/<tag>/', 'get', project_views.tag.project_tag, OsfWebRenderer('tags.mako')),
        Rule('/api/v1/folder/<nid>', 'post', project_views.node.folder_new_post, json_renderer),
        Rule('/project/new/<pid>/beforeTemplate/', 'get',
             project_views.node.project_before_template, json_renderer),

        Rule(
            [
                '/project/<pid>/contributors/',
                '/project/<pid>/node/<nid>/contributors/',
            ],
            'get',
            project_views.node.node_contributors,
            OsfWebRenderer('project/contributors.mako', trust=False),
        ),

        Rule(
            [
                '/project/<pid>/settings/',
                '/project/<pid>/node/<nid>/settings/',
            ],
            'get',
            project_views.node.node_setting,
            OsfWebRenderer('project/settings.mako', trust=False)
        ),

        # Permissions
        Rule(
            [
                '/project/<pid>/permissions/<permissions>/',
                '/project/<pid>/node/<nid>/permissions/<permissions>/',
            ],
            'post',
            project_views.node.project_set_privacy,
            OsfWebRenderer('project/project.mako')  # TODO: Should this be notemplate? (post request)
        ),

        ### Logs ###

        # View forks
        Rule(
            [
                '/project/<pid>/forks/',
                '/project/<pid>/node/<nid>/forks/',
            ],
            'get',
            project_views.node.node_forks,
            OsfWebRenderer('project/forks.mako', trust=False)
        ),

        # Registrations
        Rule(
            [
                '/project/<pid>/register/',
                '/project/<pid>/node/<nid>/register/',
            ],
            'get',
            project_views.register.node_register_page,
            OsfWebRenderer('project/register.mako', trust=False)
        ),

        Rule(
            [
                '/project/<pid>/register/<template>/',
                '/project/<pid>/node/<nid>/register/<template>/',
            ],
            'get',
            project_views.register.node_register_template_page,
            OsfWebRenderer('project/register.mako', trust=False)
        ),

<<<<<<< HEAD
        Rule([
            '/project/<pid>/registrations/',
            '/project/<pid>/node/<nid>/registrations/',
        ], 'get', project_views.node.node_registrations,
            OsfWebRenderer('project/registrations.mako')),
        Rule([
            '/project/<pid>/registrations/',
            '/project/<pid>/node/<nid>/registrations/',
        ], 'post', project_views.drafts.new_draft_registration,
            OsfWebRenderer('project/draft_registration.mako')),
        Rule([
            '/project/<pid>/draft/<draft_id>/',
            '/project/<pid>/node/<nidB>/draft/<draft_id>/',
        ], 'get', project_views.drafts.edit_draft_registration_page,
            OsfWebRenderer('project/edit_draft_registration.mako')),
        Rule([
            '/project/<pid>/draft/<draft_id>/register/',
            '/project/<pid>/node/<nid>/draft/<draft_id>/register/',
        ], 'get', project_views.drafts.draft_before_register_page,
            OsfWebRenderer('project/register_draft.mako')),
        Rule([
            '/project/<pid>/retraction/',
            '/project/<pid>/node/<nid>/retraction/',
        ], 'get', project_views.register.node_registration_retraction_get,
            OsfWebRenderer('project/retract_registration.mako')),
        Rule([
            '/project/<pid>/retraction/approve/<token>/',
            '/project/<pid>/node/<nid>/retraction/approve/<token>/',
        ], 'get', project_views.register.node_registration_retraction_approve,
            OsfWebRenderer('error.mako', render_mako_string)),
        Rule([
            '/project/<pid>/retraction/disapprove/<token>/',
            '/project/<pid>/node/<nid>/retraction/disapprove/<token>/',
        ], 'get', project_views.register.node_registration_retraction_disapprove,
            OsfWebRenderer('error.mako', render_mako_string)),
        Rule([
            '/project/<pid>/embargo/approve/<token>/',
            '/project/<pid>/node/<nid>/embargo/approve/<token>/',
        ], 'get', project_views.register.node_registration_embargo_approve,
            OsfWebRenderer('error.mako', render_mako_string)),
        Rule([
            '/project/<pid>/embargo/disapprove/<token>/',
            '/project/<pid>/node/<nid>/embargo/disapprove/<token>/',
        ], 'get', project_views.register.node_registration_embargo_disapprove,
            OsfWebRenderer('error.mako', render_mako_string)),
=======
        Rule(
            [
                '/project/<pid>/registrations/',
                '/project/<pid>/node/<nid>/registrations/',
            ],
            'get',
            project_views.node.node_registrations,
            OsfWebRenderer('project/registrations.mako', trust=False)
        ),

        # TODO: Can't create a registration locally, so can't test this one..?
        Rule(
            [
                '/project/<pid>/retraction/',
                '/project/<pid>/node/<nid>/retraction/',
            ],
            'get',
            project_views.register.node_registration_retraction_get,
            OsfWebRenderer('project/retract_registration.mako', trust=False)
        ),
        Rule(
            [
                '/project/<pid>/retraction/approve/<token>/',
                '/project/<pid>/node/<nid>/retraction/approve/<token>/',
            ],
            'get',
            project_views.register.node_registration_retraction_approve,
            OsfWebRenderer('error.mako', trust=False)
        ),
        Rule(
            [
                '/project/<pid>/retraction/disapprove/<token>/',
                '/project/<pid>/node/<nid>/retraction/disapprove/<token>/',
            ],
            'get',
            project_views.register.node_registration_retraction_disapprove,
            OsfWebRenderer('error.mako', trust=False)
        ),
        Rule(
            [
                '/project/<pid>/embargo/approve/<token>/',
                '/project/<pid>/node/<nid>/embargo/approve/<token>/',
            ],
            'get',
            project_views.register.node_registration_embargo_approve,
            OsfWebRenderer('error.mako', trust=False)
        ),
        Rule(
            [
                '/project/<pid>/embargo/disapprove/<token>/',
                '/project/<pid>/node/<nid>/embargo/disapprove/<token>/',
            ],
            'get',
            project_views.register.node_registration_embargo_disapprove,
            OsfWebRenderer('error.mako', trust=False)
        ),
>>>>>>> 96062b92

        Rule(
            '/ids/<category>/<path:value>/',
            'get',
            project_views.register.get_referent_by_identifier,
            notemplate,
        ),

        # Statistics
        Rule(
            [
                '/project/<pid>/statistics/',
                '/project/<pid>/node/<nid>/statistics/',
            ],
            'get',
            project_views.node.project_statistics,
            OsfWebRenderer('project/statistics.mako', trust=False)
        ),

        ### Files ###

        # Note: Web endpoint for files view must pass `mode` = `page` to
        # include project view data and JS includes
        # TODO: Start waterbutler to test
        Rule(
            [
                '/project/<pid>/files/',
                '/project/<pid>/node/<nid>/files/',
            ],
            'get',
            project_views.file.collect_file_trees,
            OsfWebRenderer('project/files.mako', trust=False),
            view_kwargs={'mode': 'page'},
        ),
        Rule(
            [
                '/project/<pid>/files/<provider>/<path:path>/',
                '/project/<pid>/node/<nid>/files/<provider>/<path:path>/',
            ],
            'get',
            addon_views.addon_view_or_download_file,
            OsfWebRenderer('project/view_file.mako', trust=False)
        ),
        Rule(
            [
                # Legacy Addon view file paths
                '/project/<pid>/<provider>/files/<path:path>/',
                '/project/<pid>/node/<nid>/<provider>/files/<path:path>/',

                '/project/<pid>/<provider>/files/<path:path>/download/',
                '/project/<pid>/node/<nid>/<provider>/files/<path:path>/download/',

                # Legacy routes for `download_file`
                '/project/<pid>/osffiles/<fid>/download/',
                '/project/<pid>/node/<nid>/osffiles/<fid>/download/',

                # Legacy routes for `view_file`
                '/project/<pid>/osffiles/<fid>/',
                '/project/<pid>/node/<nid>/osffiles/<fid>/',

                # Note: Added these old URLs for backwards compatibility with
                # hard-coded links.
                '/project/<pid>/osffiles/download/<fid>/',
                '/project/<pid>/node/<nid>/osffiles/download/<fid>/',
                '/project/<pid>/files/<fid>/',
                '/project/<pid>/node/<nid>/files/<fid>/',
                '/project/<pid>/files/download/<fid>/',
                '/project/<pid>/node/<nid>/files/download/<fid>/',

                # Legacy routes for `download_file_by_version`
                '/project/<pid>/osffiles/<fid>/version/<vid>/download/',
                '/project/<pid>/node/<nid>/osffiles/<fid>/version/<vid>/download/',
                # Note: Added these old URLs for backwards compatibility with
                # hard-coded links.
                '/project/<pid>/osffiles/<fid>/version/<vid>/',
                '/project/<pid>/node/<nid>/osffiles/<fid>/version/<vid>/',
                '/project/<pid>/osffiles/download/<fid>/version/<vid>/',
                '/project/<pid>/node/<nid>/osffiles/download/<fid>/version/<vid>/',
                '/project/<pid>/files/<fid>/version/<vid>/',
                '/project/<pid>/node/<nid>/files/<fid>/version/<vid>/',
                '/project/<pid>/files/download/<fid>/version/<vid>/',
                '/project/<pid>/node/<nid>/files/download/<fid>/version/<vid>/',
            ],
            'get',
            addon_views.addon_view_or_download_file_legacy,
            OsfWebRenderer('project/view_file.mako', trust=False),
        ),
        Rule(
            [
                # api/v1 Legacy routes for `download_file`
                '/api/v1/project/<pid>/osffiles/<fid>/',
                '/api/v1/project/<pid>/node/<nid>/osffiles/<fid>/',
                '/api/v1/project/<pid>/files/download/<fid>/',
                '/api/v1/project/<pid>/node/<nid>/files/download/<fid>/',

                #api/v1 Legacy routes for `download_file_by_version`
                '/api/v1/project/<pid>/osffiles/<fid>/version/<vid>/',
                '/api/v1/project/<pid>/node/<nid>/osffiles/<fid>/version/<vid>/',
                '/api/v1/project/<pid>/files/download/<fid>/version/<vid>/',
                '/api/v1/project/<pid>/node/<nid>/files/download/<fid>/version/<vid>/',
            ],
            'get',
            addon_views.addon_view_or_download_file_legacy,
            json_renderer
        ),
    ])

    # API

    process_rules(app, [

        Rule(
            '/email/meeting/',
            'post',
            conference_views.meeting_hook,
            json_renderer,
        ),
        Rule('/mailchimp/hooks/', 'get', profile_views.mailchimp_get_endpoint, json_renderer),

        Rule('/mailchimp/hooks/', 'post', profile_views.sync_data_from_mailchimp, json_renderer),

        # Create project, used by projectCreator.js
        Rule('/project/new/', 'post', project_views.node.project_new_post, json_renderer),

        Rule([
            '/project/<pid>/contributors_abbrev/',
            '/project/<pid>/node/<nid>/contributors_abbrev/',
        ], 'get', project_views.contributor.get_node_contributors_abbrev, json_renderer),

        Rule('/tags/<tag>/', 'get', project_views.tag.project_tag, json_renderer),

        Rule([
            '/project/<pid>/',
            '/project/<pid>/node/<nid>/',
        ], 'get', project_views.node.view_project, json_renderer),
        Rule([
            '/project/<pid>/expand/',
            '/project/<pid>/node/<nid>/expand/',
        ], 'post', project_views.node.expand, json_renderer),
        Rule([
            '/project/<pid>/collapse/',
            '/project/<pid>/node/<nid>/collapse/',
        ], 'post', project_views.node.collapse, json_renderer),

        Rule(
            [
                '/project/<pid>/pointer/',
                '/project/<pid>/node/<nid>/pointer/',
            ],
            'get',
            project_views.node.get_pointed,
            json_renderer,
        ),
        Rule(
            [
                '/project/<pid>/pointer/',
                '/project/<pid>/node/<nid>/pointer/',
            ],
            'post',
            project_views.node.add_pointers,
            json_renderer,
        ),
        Rule(
            [
                '/pointer/',
            ],
            'post',
            project_views.node.add_pointer,
            json_renderer,
        ),
        Rule(
            [
                '/pointers/move/',
            ],
            'post',
            project_views.node.move_pointers,
            json_renderer,
        ),
        Rule(
            [
                '/project/<pid>/pointer/',
                '/project/<pid>/node/<nid>pointer/',
            ],
            'delete',
            project_views.node.remove_pointer,
            json_renderer,
        ),
        Rule(
            [
                '/folder/<pid>/pointer/<pointer_id>',
            ],
            'delete',
            project_views.node.remove_pointer_from_folder,
            json_renderer,
        ),
        Rule(
            [
                '/folder/<pid>/pointers/',
            ],
            'delete',
            project_views.node.remove_pointers_from_folder,
            json_renderer,
        ),
        Rule(
            [
                '/folder/<pid>',
            ],
            'delete',
            project_views.node.delete_folder,
            json_renderer,
        ),
        Rule('/folder/', 'put', project_views.node.add_folder, json_renderer),
        Rule([
            '/project/<pid>/get_summary/',
            '/project/<pid>/node/<nid>/get_summary/',
        ], 'get', project_views.node.get_summary, json_renderer),

        Rule([
            '/project/<pid>/get_children/',
            '/project/<pid>/node/<nid>/get_children/',
        ], 'get', project_views.node.get_children, json_renderer),
        Rule([
            '/project/<pid>/get_folder_pointers/'
        ], 'get', project_views.node.get_folder_pointers, json_renderer),
        Rule([
            '/project/<pid>/get_forks/',
            '/project/<pid>/node/<nid>/get_forks/',
        ], 'get', project_views.node.get_forks, json_renderer),
        Rule([
            '/project/<pid>/get_registrations/',
            '/project/<pid>/node/<nid>/get_registrations/',
        ], 'get', project_views.node.get_registrations, json_renderer),

        # Draft Registrations
        Rule([
            '/project/<pid>/draft/',
        ], 'get', project_views.drafts.get_draft_registrations, json_renderer),
        Rule([
            '/project/<pid>/draft/<draft_id>/',
        ], 'get', project_views.drafts.get_draft_registration, json_renderer),
        Rule([
            '/project/<pid>/draft/',
        ], 'post', project_views.drafts.create_draft_registration, json_renderer),
        Rule([
            '/project/<pid>/draft/<draft_id>/',
        ], 'put', project_views.drafts.update_draft_registration, json_renderer),
        Rule([
            '/project/<pid>/draft/<draft_id>/',
        ], 'delete', project_views.drafts.delete_draft_registration, json_renderer),

        # Meta Schemas
        Rule([
            '/project/schema/',
        ], 'get', project_views.drafts.get_metaschemas, json_renderer),

        Rule('/log/<log_id>/', 'get', project_views.log.get_log, json_renderer),

        Rule([
            '/project/<pid>/log/',
            '/project/<pid>/node/<nid>/log/',
        ], 'get', project_views.log.get_logs, json_renderer),

        Rule([
            '/project/<pid>/get_contributors/',
            '/project/<pid>/node/<nid>/get_contributors/',
        ], 'get', project_views.contributor.get_contributors, json_renderer),

        Rule([
            '/project/<pid>/get_contributors_from_parent/',
            '/project/<pid>/node/<nid>/get_contributors_from_parent/',
        ], 'get', project_views.contributor.get_contributors_from_parent, json_renderer),

        # Reorder contributors
        Rule(
            [
                '/project/<pid>/contributors/manage/',
                '/project/<pid>/node/<nid>/contributors/manage/',
            ],
            'POST',
            project_views.contributor.project_manage_contributors,
            json_renderer,
        ),

        Rule([
            '/project/<pid>/get_most_in_common_contributors/',
            '/project/<pid>/node/<nid>/get_most_in_common_contributors/',
        ], 'get', project_views.contributor.get_most_in_common_contributors, json_renderer),

        Rule([
            '/project/<pid>/get_recently_added_contributors/',
            '/project/<pid>/node/<nid>/get_recently_added_contributors/',
        ], 'get', project_views.contributor.get_recently_added_contributors, json_renderer),

        Rule([
            '/project/<pid>/get_editable_children/',
            '/project/<pid>/node/<nid>/get_editable_children/',
        ], 'get', project_views.node.get_editable_children, json_renderer),


        # Private Link
        Rule([
            '/project/<pid>/private_link/',
            '/project/<pid>/node/<nid>/private_link/',
        ], 'post', project_views.node.project_generate_private_link_post, json_renderer),

        Rule([
            '/project/<pid>/private_link/edit/',
            '/project/<pid>/node/<nid>/private_link/edit/',
        ], 'put', project_views.node.project_private_link_edit, json_renderer),

        Rule([
            '/project/<pid>/private_link/',
            '/project/<pid>/node/<nid>/private_link/',
        ], 'delete', project_views.node.remove_private_link, json_renderer),

        Rule([
            '/project/<pid>/private_link/',
            '/project/<pid>/node/<nid>/private_link/',
        ], 'get', project_views.node.private_link_table, json_renderer),

        # Create, using existing project as a template
        Rule([
            '/project/new/<nid>/',
        ], 'post', project_views.node.project_new_from_template, json_renderer),

        # Update
        Rule(
            [
                '/project/<pid>/',
                '/project/<pid>/node/<nid>/',
            ],
            'put',
            project_views.node.update_node,
            json_renderer,
        ),

        # Remove
        Rule(
            [
                '/project/<pid>/',
                '/project/<pid>/node/<nid>/',
            ],
            'delete',
            project_views.node.component_remove,
            json_renderer,
        ),

        # Reorder components
        Rule('/project/<pid>/reorder_components/', 'post',
             project_views.node.project_reorder_components, json_renderer),

        # Edit node
        Rule([
            '/project/<pid>/edit/',
            '/project/<pid>/node/<nid>/edit/',
        ], 'post', project_views.node.edit_node, json_renderer),

        # Add / remove tags
        Rule([
            '/project/<pid>/tags/',
            '/project/<pid>/node/<nid>/tags/',
            '/project/<pid>/tags/<tag>/',
            '/project/<pid>/node/<nid>/tags/<tag>/',
        ], 'post', project_views.tag.project_add_tag, json_renderer),
        Rule([
            '/project/<pid>/tags/',
            '/project/<pid>/node/<nid>/tags/',
            '/project/<pid>/tags/<tag>/',
            '/project/<pid>/node/<nid>/tags/<tag>/',
        ], 'delete', project_views.tag.project_remove_tag, json_renderer),

        # Add / remove contributors
        Rule([
            '/project/<pid>/contributors/',
            '/project/<pid>/node/<nid>/contributors/',
        ], 'post', project_views.contributor.project_contributors_post, json_renderer),
        Rule([
            '/project/<pid>/beforeremovecontributors/',
            '/project/<pid>/node/<nid>/beforeremovecontributors/',
        ], 'post', project_views.contributor.project_before_remove_contributor, json_renderer),
        # TODO(sloria): should be a delete request to /contributors/
        Rule([
            '/project/<pid>/removecontributors/',
            '/project/<pid>/node/<nid>/removecontributors/',
        ], 'post', project_views.contributor.project_removecontributor, json_renderer),

        # Forks
        Rule(
            [
                '/project/<pid>/fork/before/',
                '/project/<pid>/node/<nid>/fork/before/',
            ], 'get', project_views.node.project_before_fork, json_renderer,
        ),
        Rule(
            [
                '/project/<pid>/fork/',
                '/project/<pid>/node/<nid>/fork/',
            ], 'post', project_views.node.node_fork_page, json_renderer,
        ),
        Rule(
            [
                '/project/<pid>/pointer/fork/',
                '/project/<pid>/node/<nid>/pointer/fork/',
            ], 'post', project_views.node.fork_pointer, json_renderer,
        ),
        # View forks
        Rule([
            '/project/<pid>/forks/',
            '/project/<pid>/node/<nid>/forks/',
        ], 'get', project_views.node.node_forks, json_renderer),

        # Registrations
        Rule([
            '/project/<pid>/beforeregister/',
            '/project/<pid>/node/<nid>/beforeregister',
        ], 'get', project_views.register.project_before_register, json_renderer),
        Rule([
            '/project/<pid>/draft/<draft_id>/register/',
            '/project/<pid>/node/<nid>/draft/<draft_id>/register/',
        ], 'post', project_views.drafts.register_draft_registration, json_renderer),
        Rule([
            '/project/<pid>/register/<template>/',
            '/project/<pid>/node/<nid>/register/<template>/',
        ], 'get', project_views.register.node_register_template_page, json_renderer),
        Rule([
            '/project/<pid>/retraction/',
            '/project/<pid>/node/<nid>/retraction/'
        ], 'post', project_views.register.node_registration_retraction_post, json_renderer),

        Rule(
            [
                '/project/<pid>/identifiers/',
                '/project/<pid>/node/<nid>/identifiers/',
            ],
            'get',
            project_views.register.node_identifiers_get,
            json_renderer,
        ),

        Rule(
            [
                '/project/<pid>/identifiers/',
                '/project/<pid>/node/<nid>/identifiers/',
            ],
            'post',
            project_views.register.node_identifiers_post,
            json_renderer,
        ),

        # Statistics
        Rule([
            '/project/<pid>/statistics/',
            '/project/<pid>/node/<nid>/statistics/',
        ], 'get', project_views.node.project_statistics, json_renderer),

        # Permissions
        Rule([
            '/project/<pid>/permissions/<permissions>/',
            '/project/<pid>/node/<nid>/permissions/<permissions>/',
        ], 'post', project_views.node.project_set_privacy, json_renderer),

        Rule([
            '/project/<pid>/permissions/beforepublic/',
            '/project/<pid>/node/<nid>/permissions/beforepublic/',
        ], 'get', project_views.node.project_before_set_public, json_renderer),

        ### Wiki ###

        ### Watching ###
        Rule([
            '/project/<pid>/watch/',
            '/project/<pid>/node/<nid>/watch/'
        ], 'post', project_views.node.watch_post, json_renderer),

        Rule([
            '/project/<pid>/unwatch/',
            '/project/<pid>/node/<nid>/unwatch/'
        ], 'post', project_views.node.unwatch_post, json_renderer),

        Rule([
            '/project/<pid>/togglewatch/',
            '/project/<pid>/node/<nid>/togglewatch/'
        ], 'post', project_views.node.togglewatch_post, json_renderer),

        Rule([
            '/watched/logs/'
        ], 'get', website_views.watched_logs_get, json_renderer),
        ### Accounts ###
        Rule([
            '/user/merge/'
        ], 'post', auth_views.merge_user_post, json_renderer),

        # Combined files
        Rule(
            [
                '/project/<pid>/files/',
                '/project/<pid>/node/<nid>/files/'
            ],
            'get',
            project_views.file.collect_file_trees,
            json_renderer,
        ),

        # Endpoint to fetch Rubeus.JS/Hgrid-formatted data
        Rule(
            [
                '/project/<pid>/files/grid/',
                '/project/<pid>/node/<nid>/files/grid/'
            ],
            'get',
            project_views.file.grid_data,
            json_renderer
        ),

        # Settings

        Rule(
            '/files/auth/',
            'get',
            addon_views.get_auth,
            json_renderer,
        ),

        Rule(
            [
                '/project/<pid>/waterbutler/logs/',
                '/project/<pid>/node/<nid>/waterbutler/logs/',
            ],
            'put',
            addon_views.create_waterbutler_log,
            json_renderer,
        ),
        Rule(
            [
                '/registration/<pid>/callbacks/',
            ],
            'put',
            project_views.register.registration_callbacks,
            json_renderer,
        ),
        Rule(
            '/settings/addons/',
            'post',
            profile_views.user_choose_addons,
            json_renderer,
        ),

        Rule(
            '/settings/notifications/',
            'get',
            profile_views.user_notifications,
            json_renderer,
        ),

        Rule(
            '/settings/notifications/',
            'post',
            profile_views.user_choose_mailing_lists,
            json_renderer,
        ),

        Rule(
            '/subscriptions/',
            'get',
            notification_views.get_subscriptions,
            json_renderer,
        ),

        Rule(
            [
                '/project/<pid>/subscriptions/',
                '/project/<pid>/node/<nid>/subscriptions/'
            ],
            'get',
            notification_views.get_node_subscriptions,
            json_renderer,
        ),

        Rule(
            '/subscriptions/',
            'post',
            notification_views.configure_subscription,
            json_renderer,
        ),

        Rule(
            [
                '/project/<pid>/settings/addons/',
                '/project/<pid>/node/<nid>/settings/addons/',
            ],
            'post',
            project_views.node.node_choose_addons,
            json_renderer,
        ),

        Rule(
            [
                '/project/<pid>/settings/comments/',
                '/project/<pid>/node/<nid>/settings/comments/',
            ],
            'post',
            project_views.node.configure_comments,
            json_renderer,
        ),

        # Invite Users
        Rule(
            [
                '/project/<pid>/invite_contributor/',
                '/project/<pid>/node/<nid>/invite_contributor/'
            ],
            'post',
            project_views.contributor.invite_contributor_post,
            json_renderer
        ),
    ], prefix='/api/v1')

    # Set up static routing for addons
    # NOTE: We use nginx to serve static addon assets in production
    addon_base_path = os.path.abspath('website/addons')
    if settings.DEV_MODE:
        @app.route('/static/addons/<addon>/<path:filename>')
        def addon_static(addon, filename):
            addon_path = os.path.join(addon_base_path, addon, 'static')
            return send_from_directory(addon_path, filename)<|MERGE_RESOLUTION|>--- conflicted
+++ resolved
@@ -823,54 +823,6 @@
             project_views.register.node_register_template_page,
             OsfWebRenderer('project/register.mako', trust=False)
         ),
-
-<<<<<<< HEAD
-        Rule([
-            '/project/<pid>/registrations/',
-            '/project/<pid>/node/<nid>/registrations/',
-        ], 'get', project_views.node.node_registrations,
-            OsfWebRenderer('project/registrations.mako')),
-        Rule([
-            '/project/<pid>/registrations/',
-            '/project/<pid>/node/<nid>/registrations/',
-        ], 'post', project_views.drafts.new_draft_registration,
-            OsfWebRenderer('project/draft_registration.mako')),
-        Rule([
-            '/project/<pid>/draft/<draft_id>/',
-            '/project/<pid>/node/<nidB>/draft/<draft_id>/',
-        ], 'get', project_views.drafts.edit_draft_registration_page,
-            OsfWebRenderer('project/edit_draft_registration.mako')),
-        Rule([
-            '/project/<pid>/draft/<draft_id>/register/',
-            '/project/<pid>/node/<nid>/draft/<draft_id>/register/',
-        ], 'get', project_views.drafts.draft_before_register_page,
-            OsfWebRenderer('project/register_draft.mako')),
-        Rule([
-            '/project/<pid>/retraction/',
-            '/project/<pid>/node/<nid>/retraction/',
-        ], 'get', project_views.register.node_registration_retraction_get,
-            OsfWebRenderer('project/retract_registration.mako')),
-        Rule([
-            '/project/<pid>/retraction/approve/<token>/',
-            '/project/<pid>/node/<nid>/retraction/approve/<token>/',
-        ], 'get', project_views.register.node_registration_retraction_approve,
-            OsfWebRenderer('error.mako', render_mako_string)),
-        Rule([
-            '/project/<pid>/retraction/disapprove/<token>/',
-            '/project/<pid>/node/<nid>/retraction/disapprove/<token>/',
-        ], 'get', project_views.register.node_registration_retraction_disapprove,
-            OsfWebRenderer('error.mako', render_mako_string)),
-        Rule([
-            '/project/<pid>/embargo/approve/<token>/',
-            '/project/<pid>/node/<nid>/embargo/approve/<token>/',
-        ], 'get', project_views.register.node_registration_embargo_approve,
-            OsfWebRenderer('error.mako', render_mako_string)),
-        Rule([
-            '/project/<pid>/embargo/disapprove/<token>/',
-            '/project/<pid>/node/<nid>/embargo/disapprove/<token>/',
-        ], 'get', project_views.register.node_registration_embargo_disapprove,
-            OsfWebRenderer('error.mako', render_mako_string)),
-=======
         Rule(
             [
                 '/project/<pid>/registrations/',
@@ -927,7 +879,6 @@
             project_views.register.node_registration_embargo_disapprove,
             OsfWebRenderer('error.mako', trust=False)
         ),
->>>>>>> 96062b92
 
         Rule(
             '/ids/<category>/<path:value>/',
