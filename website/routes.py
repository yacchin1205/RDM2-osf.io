--- conflicted
+++ resolved
@@ -34,7 +34,7 @@
 from website.util import paths
 from website.util import sanitize
 from website import maintenance
-from website.models import Institution, Node
+from website.models import Institution
 from website import landing_pages as landing_page_views
 from website import views as website_views
 from website.citations import views as citation_views
@@ -57,23 +57,6 @@
     user = _get_current_user()
 
     user_institutions = [{'id': inst._id, 'name': inst.name, 'logo_path': inst.logo_path_rounded_corners} for inst in user.affiliated_institutions] if user else []
-<<<<<<< HEAD
-    all_institutions = [inst for inst in Institution.find().sort('name')]
-    dashboard_institutions = [
-        {'id': inst._id, 'name': inst.name, 'logo_path': inst.logo_path_rounded_corners}
-        for inst in all_institutions
-        if len(
-            Node.find_by_institutions(inst, query=(
-                Q('is_public', 'eq', True) &
-                Q('is_folder', 'ne', True) &
-                Q('is_deleted', 'ne', True) &
-                Q('parent_node', 'eq', None) &
-                Q('is_registration', 'eq', False)
-            ))
-        ) >= settings.INSTITUTION_DISPLAY_NODE_THRESHOLD
-    ]
-=======
->>>>>>> 4a38fd3e
     location = geolite2.lookup(request.remote_addr) if request.remote_addr else None
     if request.host_url != settings.DOMAIN:
         try:
@@ -96,10 +79,6 @@
         'user_api_url': user.api_url if user else '',
         'user_entry_point': metrics.get_entry_point(user) if user else '',
         'user_institutions': user_institutions if user else None,
-<<<<<<< HEAD
-        'dashboard_institutions': dashboard_institutions,
-=======
->>>>>>> 4a38fd3e
         'display_name': get_display_name(user.fullname) if user else '',
         'anon': {
             'continent': getattr(location, 'continent', None),
