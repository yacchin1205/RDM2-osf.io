# -*- coding: utf-8 -*-
import os
import httplib as http

from flask import request
from flask import send_from_directory

from framework import status
from framework import sentry
from framework.auth import cas
from framework.routing import Rule
from framework.flask import redirect
from framework.routing import WebRenderer
from framework.exceptions import HTTPError
from framework.auth import get_display_name
from framework.routing import xml_renderer
from framework.routing import json_renderer
from framework.routing import process_rules
from framework.auth import views as auth_views
from framework.routing import render_mako_string
from framework.auth.core import _get_current_user

from website import util
from website import prereg
from website import settings
from website import language
from website.util import paths
from website.util import sanitize
from website import landing_pages as landing_page_views
from website import views as website_views
from website.citations import views as citation_views
from website.search import views as search_views
from website.oauth import views as oauth_views
from website.profile import views as profile_views
from website.project import views as project_views
from website.addons.base import views as addon_views
from website.discovery import views as discovery_views
from website.conferences import views as conference_views
from website.notifications import views as notification_views

def get_globals():
    """Context variables that are available for every template rendered by
    OSFWebRenderer.
    """
    user = _get_current_user()
    return {
        'user_name': user.username if user else '',
        'user_full_name': user.fullname if user else '',
        'user_id': user._primary_key if user else '',
        'user_url': user.url if user else '',
        'user_gravatar': profile_views.current_user_gravatar(size=25)['gravatar_url'] if user else '',
        'user_api_url': user.api_url if user else '',
        'display_name': get_display_name(user.fullname) if user else '',
        'use_cdn': settings.USE_CDN_FOR_CLIENT_LIBS,
        'piwik_host': settings.PIWIK_HOST,
        'piwik_site_id': settings.PIWIK_SITE_ID,
        'sentry_dsn_js': settings.SENTRY_DSN_JS if sentry.enabled else None,
        'dev_mode': settings.DEV_MODE,
        'allow_login': settings.ALLOW_LOGIN,
        'cookie_name': settings.COOKIE_NAME,
        'status': status.pop_status_messages(),
        'domain': settings.DOMAIN,
        'api_domain': settings.API_DOMAIN,
        'disk_saving_mode': settings.DISK_SAVING_MODE,
        'language': language,
        'web_url_for': util.web_url_for,
        'api_url_for': util.api_url_for,
        'api_v2_url': util.api_v2_url,  # URL function for templates
        'api_v2_base': util.api_v2_url(''),  # Base url used by JS api helper
        'sanitize': sanitize,
        'js_str': lambda x: x.replace("'", r"\'").replace('"', r'\"'),
        'sjson': lambda s: sanitize.safe_json(s),
        'webpack_asset': paths.webpack_asset,
        'waterbutler_url': settings.WATERBUTLER_URL,
        'login_url': cas.get_login_url(request.url, auto=True),
        'reauth_url': util.web_url_for('auth_logout', redirect_url=request.url, reauth=True),
        'profile_url': cas.get_profile_url(),
<<<<<<< HEAD
        'show_institutions': not settings.INSTITUTION_HIDE_UI_FLAG,
=======
        'enable_institutions': settings.ENABLE_INSTITUTIONS,
>>>>>>> 5695f710
    }


class OsfWebRenderer(WebRenderer):
    """Render a Mako template with OSF context vars.

    :param trust: Optional. If ``False``, markup-safe escaping will be enabled
    """
    def __init__(self, *args, **kwargs):
        kwargs['data'] = get_globals
        super(OsfWebRenderer, self).__init__(*args, **kwargs)

#: Use if a view only redirects or raises error
notemplate = OsfWebRenderer('', renderer=render_mako_string)


# Static files (robots.txt, etc.)

def favicon():
    return send_from_directory(
        settings.STATIC_FOLDER,
        'favicon.ico',
        mimetype='image/vnd.microsoft.icon'
    )


def robots():
    """Serves the robots.txt file."""
    # Allow local robots.txt
    if os.path.exists(os.path.join(settings.STATIC_FOLDER,
                                   'robots.local.txt')):
        robots_file = 'robots.local.txt'
    else:
        robots_file = 'robots.txt'
    return send_from_directory(
        settings.STATIC_FOLDER,
        robots_file,
        mimetype='text/plain'
    )


def goodbye():
    # Redirect to dashboard if logged in
    if _get_current_user():
        return redirect(util.web_url_for('dashboard'))
    status.push_status_message(language.LOGOUT, 'success')
    return {}


def make_url_map(app):
    """Set up all the routes for the OSF app.

    :param app: A Flask/Werkzeug app to bind the rules to.
    """

    # Set default views to 404, using URL-appropriate renderers
    process_rules(app, [
        Rule('/<path:_>', ['get', 'post'], HTTPError(http.NOT_FOUND),
             OsfWebRenderer('', render_mako_string)),
        Rule('/api/v1/<path:_>', ['get', 'post'],
             HTTPError(http.NOT_FOUND), json_renderer),
    ])

    ### GUID ###
    process_rules(app, [

        Rule(
            [
                '/<guid>/',
                '/<guid>/<path:suffix>',
            ],
            ['get', 'post', 'put', 'patch', 'delete'],
            website_views.resolve_guid,
            notemplate,
        ),

        Rule(
            [
                '/api/v1/<guid>/',
                '/api/v1/<guid>/<path:suffix>',
            ],
            ['get', 'post', 'put', 'patch', 'delete'],
            website_views.resolve_guid,
            json_renderer,
        ),

    ])

    # Static files
    process_rules(app, [
        Rule('/favicon.ico', 'get', favicon, json_renderer),
        Rule('/robots.txt', 'get', robots, json_renderer),
    ])

    ### Base ###

    process_rules(app, [

        Rule('/dashboard/', 'get', website_views.dashboard, OsfWebRenderer('dashboard.mako')),
        Rule('/reproducibility/', 'get',
             website_views.reproducibility, OsfWebRenderer('', render_mako_string)),

        Rule('/about/', 'get', website_views.redirect_about, json_renderer,),
        Rule('/howosfworks/', 'get', website_views.redirect_howosfworks, json_renderer,),
        Rule('/faq/', 'get', {}, OsfWebRenderer('public/pages/faq.mako')),
        Rule('/getting-started/', 'get', {}, OsfWebRenderer('public/pages/getting_started.mako')),
        Rule('/explore/', 'get', {}, OsfWebRenderer('public/explore.mako')),
        Rule(['/messages/', '/help/'], 'get', {}, OsfWebRenderer('public/comingsoon.mako')),

        Rule(
            '/view/<meeting>/',
            'get',
            conference_views.conference_results,
            OsfWebRenderer('public/pages/meeting.mako'),
        ),

        Rule(
            '/view/<meeting>/plain/',
            'get',
            conference_views.conference_results,
            OsfWebRenderer('public/pages/meeting_plain.mako'),
            endpoint_suffix='__plain',
        ),

        Rule(
            '/api/v1/view/<meeting>/',
            'get',
            conference_views.conference_data,
            json_renderer,
        ),

        Rule(
            '/meetings/',
            'get',
            conference_views.conference_view,
            OsfWebRenderer('public/pages/meeting_landing.mako'),
        ),

        Rule(
            '/api/v1/meetings/submissions/',
            'get',
            conference_views.conference_submissions,
            json_renderer,
        ),

        Rule(
            '/presentations/',
            'get',
            conference_views.redirect_to_meetings,
            json_renderer,
        ),

        Rule('/news/', 'get', {}, OsfWebRenderer('public/pages/news.mako')),

        Rule(
            '/prereg/',
            'get',
            prereg.prereg_landing_page,
            OsfWebRenderer('prereg_landing_page.mako', trust=False)
        ),

        Rule(
            '/api/v1/prereg/draft_registrations/',
            'get',
            prereg.prereg_draft_registrations,
            json_renderer,
        ),
    ])

    # Site-wide API routes

    process_rules(app, [
        Rule(
            '/citations/styles/',
            'get',
            citation_views.list_citation_styles,
            json_renderer,
        ),
    ], prefix='/api/v1')

    process_rules(app, [
        Rule(
            [
                '/project/<pid>/<addon>/settings/disable/',
                '/project/<pid>/node/<nid>/<addon>/settings/disable/',
            ],
            'post',
            addon_views.disable_addon,
            json_renderer,
        ),

        Rule(
            '/profile/<uid>/<addon>/settings/',
            'get',
            addon_views.get_addon_user_config,
            json_renderer,
        ),
    ], prefix='/api/v1')

    # OAuth

    process_rules(app, [
        Rule(
            '/oauth/connect/<service_name>/',
            'get',
            oauth_views.oauth_connect,
            json_renderer,
        ),

        Rule(
            '/oauth/callback/<service_name>/',
            'get',
            oauth_views.oauth_callback,
            OsfWebRenderer('util/oauth_complete.mako'),
        ),
    ])
    process_rules(app, [
        Rule(
            [
                '/oauth/accounts/<external_account_id>/',
            ],
            'delete',
            oauth_views.oauth_disconnect,
            json_renderer,
        )
    ], prefix='/api/v1')

    process_rules(app, [
        Rule('/dashboard/get_nodes/', 'get', website_views.get_dashboard_nodes, json_renderer),
        Rule(
            [
                '/dashboard/<nid>',
                '/dashboard/',
            ],
            'get', website_views.get_dashboard, json_renderer),
    ], prefix='/api/v1')

    ### Metadata ###

    process_rules(app, [

        Rule(
            [
                '/project/<pid>/comments/timestamps/',
                '/project/<pid>/node/<nid>/comments/timestamps/',
            ],
            'put',
            project_views.comment.update_comments_timestamp,
            json_renderer,
        ),

        Rule(
            [
                '/project/<pid>/citation/',
                '/project/<pid>/node/<nid>/citation/',
            ],
            'get',
            citation_views.node_citation,
            json_renderer,
        ),

    ], prefix='/api/v1')

    ### Forms ###

    process_rules(app, [
        Rule('/forms/registration/', 'get', website_views.registration_form, json_renderer),
        Rule('/forms/signin/', 'get', website_views.signin_form, json_renderer),
        Rule('/forms/forgot_password/', 'get', website_views.forgot_password_form, json_renderer),
        Rule('/forms/reset_password/', 'get', website_views.reset_password_form, json_renderer),
    ], prefix='/api/v1')

    ### Discovery ###

    process_rules(app, [

        Rule(
            '/explore/activity/',
            'get',
            discovery_views.activity,
            OsfWebRenderer('public/pages/active_nodes.mako', trust=False)
        ),
    ])

    ### Auth ###

    # Web

    process_rules(app, [

        Rule(
            '/confirm/<uid>/<token>/',
            'get',
            auth_views.confirm_email_get,
            # View will either redirect or display error message
            OsfWebRenderer('error.mako', render_mako_string)
        ),

        Rule(
            '/resetpassword/<verification_key>/',
            ['get', 'post'],
            auth_views.reset_password,
            OsfWebRenderer('public/resetpassword.mako', render_mako_string)
        ),

        # Resend confirmation URL linked to in CAS login page
        Rule(
            '/resend/',
            ['get', 'post'],
            auth_views.resend_confirmation,
            OsfWebRenderer('resend.mako', render_mako_string)
        ),

        # TODO: Remove `auth_register_post`
        Rule('/register/', 'post', auth_views.auth_register_post,
             OsfWebRenderer('public/login.mako')),
        Rule('/api/v1/register/', 'post', auth_views.register_user, json_renderer),

        Rule(['/login/', '/account/'], 'get',
             auth_views.auth_login, OsfWebRenderer('public/login.mako')),
        Rule('/login/first/', 'get', auth_views.auth_login,
             OsfWebRenderer('public/login.mako'),
             endpoint_suffix='__first', view_kwargs={'first': True}),
        Rule('/logout/', 'get', auth_views.auth_logout, notemplate),
        Rule('/forgotpassword/', 'get', auth_views.forgot_password_get,
             OsfWebRenderer('public/forgot_password.mako')),
        Rule('/forgotpassword/', 'post', auth_views.forgot_password_post,
             OsfWebRenderer('public/login.mako')),

        Rule([
            '/midas/', '/summit/', '/accountbeta/', '/decline/'
        ], 'get', auth_views.auth_registerbeta, OsfWebRenderer('', render_mako_string)),

        Rule('/login/connected_tools/',
             'get',
             landing_page_views.connected_tools,
             OsfWebRenderer('public/login_landing.mako')),

        Rule('/login/enriched_profile/',
             'get',
             landing_page_views.enriched_profile,
             OsfWebRenderer('public/login_landing.mako')),

    ])

    ### Profile ###

    # Web

    process_rules(app, [
        Rule(
            '/profile/',
            'get',
            profile_views.profile_view,
            OsfWebRenderer('profile.mako', trust=False)
        ),
        Rule(
            '/profile/<uid>/',
            'get',
            profile_views.profile_view_id,
            OsfWebRenderer('profile.mako', trust=False)
        ),
        Rule(
            ["/user/merge/"],
            'get',
            auth_views.merge_user_get,
            OsfWebRenderer("merge_accounts.mako", trust=False)
        ),
        Rule(
            ["/user/merge/"],
            'post',
            auth_views.merge_user_post,
            OsfWebRenderer("merge_accounts.mako", trust=False)
        ),
        # Route for claiming and setting email and password.
        # Verification token must be querystring argument
        Rule(
            ['/user/<uid>/<pid>/claim/'],
            ['get', 'post'],
            project_views.contributor.claim_user_form,
            OsfWebRenderer('claim_account.mako', trust=False)
        ),
        Rule(
            ['/user/<uid>/<pid>/claim/verify/<token>/'],
            ['get', 'post'],
            project_views.contributor.claim_user_registered,
            OsfWebRenderer('claim_account_registered.mako', trust=False)
        ),

        Rule(
            '/settings/',
            'get',
            profile_views.user_profile,
            OsfWebRenderer('profile/settings.mako', trust=False),
        ),

        Rule(
            '/settings/account/',
            'get',
            profile_views.user_account,
            OsfWebRenderer('profile/account.mako', trust=False),
        ),

        Rule(
            '/settings/account/password',
            'post',
            profile_views.user_account_password,
            OsfWebRenderer('profile/account.mako', trust=False),
        ),

        Rule(
            '/settings/addons/',
            'get',
            profile_views.user_addons,
            OsfWebRenderer('profile/addons.mako', trust=False),
        ),

        Rule(
            '/settings/notifications/',
            'get',
            profile_views.user_notifications,
            OsfWebRenderer('profile/notifications.mako', trust=False),
        ),

        Rule(
            '/settings/applications/',
            'get',
            profile_views.oauth_application_list,
            OsfWebRenderer('profile/oauth_app_list.mako', trust=False)
        ),

        Rule(
            '/settings/applications/create/',
            'get',
            profile_views.oauth_application_register,
            OsfWebRenderer('profile/oauth_app_detail.mako', trust=False)
        ),

        Rule(
            '/settings/applications/<client_id>/',
            'get',
            profile_views.oauth_application_detail,
            OsfWebRenderer('profile/oauth_app_detail.mako', trust=False)
        ),

        Rule(
            '/settings/tokens/',
            'get',
            profile_views.personal_access_token_list,
            OsfWebRenderer('profile/personal_tokens_list.mako', trust=False)
        ),

        Rule(
            '/settings/tokens/create/',
            'get',
            profile_views.personal_access_token_register,
            OsfWebRenderer('profile/personal_tokens_detail.mako', trust=False)
        ),

        Rule(
            '/settings/tokens/<_id>/',
            'get',
            profile_views.personal_access_token_detail,
            OsfWebRenderer('profile/personal_tokens_detail.mako', trust=False)
        ),


        # TODO: Uncomment once outstanding issues with this feature are addressed
        # Rule(
        #     '/@<twitter_handle>/',
        #     'get',
        #     profile_views.redirect_to_twitter,
        #     OsfWebRenderer('error.mako', render_mako_string, trust=False)
        # ),
    ])

    # API

    process_rules(app, [

        Rule('/profile/', 'get', profile_views.profile_view, json_renderer),
        Rule('/profile/', 'put', profile_views.update_user, json_renderer),
        Rule('/resend/', 'put', profile_views.resend_confirmation, json_renderer),
        Rule('/profile/<uid>/', 'get', profile_views.profile_view_id, json_renderer),

        # Used by profile.html
        Rule('/profile/<uid>/edit/', 'post', profile_views.edit_profile, json_renderer),
        Rule('/profile/<uid>/public_projects/', 'get',
             profile_views.get_public_projects, json_renderer),
        Rule('/profile/<uid>/public_components/', 'get',
             profile_views.get_public_components, json_renderer),

        Rule('/profile/<user_id>/summary/', 'get',
             profile_views.get_profile_summary, json_renderer),
        Rule('/user/<uid>/<pid>/claim/email/', 'post',
             project_views.contributor.claim_user_post, json_renderer),

        Rule(
            '/profile/export/',
            'post',
            profile_views.request_export,
            json_renderer,
        ),

        Rule(
            '/profile/deactivate/',
            'post',
            profile_views.request_deactivation,
            json_renderer,
        ),

        Rule(
            [
                '/profile/gravatar/',
                '/users/gravatar/',
                '/profile/gravatar/<size>',
                '/users/gravatar/<size>',
            ],
            'get',
            profile_views.current_user_gravatar,
            json_renderer,
        ),

        Rule(
            [
                '/profile/<uid>/gravatar/',
                '/users/<uid>/gravatar/',
                '/profile/<uid>/gravatar/<size>',
                '/users/<uid>/gravatar/<size>',
            ],
            'get',
            profile_views.get_gravatar,
            json_renderer,
        ),


        # Rules for user profile configuration
        Rule('/settings/names/', 'get', profile_views.serialize_names, json_renderer),
        Rule('/settings/names/', 'put', profile_views.unserialize_names, json_renderer),
        Rule('/settings/names/impute/', 'get', profile_views.impute_names, json_renderer),

        Rule(
            [
                '/settings/social/',
                '/settings/social/<uid>/',
            ],
            'get',
            profile_views.serialize_social,
            json_renderer,
        ),

        Rule(
            [
                '/settings/jobs/',
                '/settings/jobs/<uid>/',
            ],
            'get',
            profile_views.serialize_jobs,
            json_renderer,
        ),

        Rule(
            [
                '/settings/schools/',
                '/settings/schools/<uid>/',
            ],
            'get',
            profile_views.serialize_schools,
            json_renderer,
        ),

        Rule(
            [
                '/settings/social/',
                '/settings/social/<uid>/',
            ],
            'put',
            profile_views.unserialize_social,
            json_renderer
        ),

        Rule(
            [
                '/settings/jobs/',
                '/settings/jobs/<uid>/',
            ],
            'put',
            profile_views.unserialize_jobs,
            json_renderer
        ),

        Rule(
            [
                '/settings/schools/',
                '/settings/schools/<uid>/',
            ],
            'put',
            profile_views.unserialize_schools,
            json_renderer
        ),

    ], prefix='/api/v1',)

    ### Search ###

    # Web

    process_rules(app, [

        Rule('/search/', 'get', {}, OsfWebRenderer('search.mako')),
        Rule('/share/', 'get', {}, OsfWebRenderer('share_search.mako')),
        Rule('/share/registration/', 'get', {'register': settings.SHARE_REGISTRATION_URL}, OsfWebRenderer('share_registration.mako')),
        Rule('/share/help/', 'get', {'help': settings.SHARE_API_DOCS_URL}, OsfWebRenderer('share_api_docs.mako')),
        Rule('/share_dashboard/', 'get', {}, OsfWebRenderer('share_dashboard.mako')),
        Rule('/share/atom/', 'get', search_views.search_share_atom, xml_renderer),
        Rule('/api/v1/user/search/', 'get', search_views.search_contributor, json_renderer),

        Rule(
            '/api/v1/search/node/',
            'post',
            project_views.node.search_node,
            json_renderer,
        ),

    ])

    # API

    process_rules(app, [

        Rule(['/search/', '/search/<type>/'], ['get', 'post'], search_views.search_search, json_renderer),
        Rule('/search/projects/', 'get', search_views.search_projects_by_title, json_renderer),
        Rule('/share/search/', ['get', 'post'], search_views.search_share, json_renderer),
        Rule('/share/stats/', 'get', search_views.search_share_stats, json_renderer),
        Rule('/share/providers/', 'get', search_views.search_share_providers, json_renderer),

    ], prefix='/api/v1')

    # Institution

    process_rules(app, [
        Rule('/institution/<id>/', 'get', profile_views.view_institution, OsfWebRenderer('institution.mako', trust=False))
    ])

    # Project

    # Web

    process_rules(app, [

        Rule('/', 'get', website_views.index, OsfWebRenderer('index.mako')),
        Rule('/goodbye/', 'get', goodbye, OsfWebRenderer('index.mako')),

        Rule(
            [
                '/project/<pid>/',
                '/project/<pid>/node/<nid>/',
            ],
            'get',
            project_views.node.view_project,
            OsfWebRenderer('project/project.mako', trust=False)
        ),

        # Create a new subproject/component
        Rule(
            '/project/<pid>/newnode/',
            'post',
            project_views.node.project_new_node,
            notemplate
        ),

        # # TODO: Add API endpoint for tags
        # Rule('/tags/<tag>/', 'get', project_views.tag.project_tag, OsfWebRenderer('tags.mako')),
        Rule('/api/v1/folder/<nid>', 'post', project_views.node.folder_new_post, json_renderer),
        Rule('/project/new/<pid>/beforeTemplate/', 'get',
             project_views.node.project_before_template, json_renderer),

        Rule(
            [
                '/project/<pid>/contributors/',
                '/project/<pid>/node/<nid>/contributors/',
            ],
            'get',
            project_views.node.node_contributors,
            OsfWebRenderer('project/contributors.mako', trust=False),
        ),

        Rule(
            [
                '/project/<pid>/settings/',
                '/project/<pid>/node/<nid>/settings/',
            ],
            'get',
            project_views.node.node_setting,
            OsfWebRenderer('project/settings.mako', trust=False)
        ),

        # Permissions
        Rule(
            [
                '/project/<pid>/permissions/<permissions>/',
                '/project/<pid>/node/<nid>/permissions/<permissions>/',
            ],
            'post',
            project_views.node.project_set_privacy,
            OsfWebRenderer('project/project.mako')  # TODO: Should this be notemplate? (post request)
        ),

        ### Logs ###

        # View forks
        Rule(
            [
                '/project/<pid>/forks/',
                '/project/<pid>/node/<nid>/forks/',
            ],
            'get',
            project_views.node.node_forks,
            OsfWebRenderer('project/forks.mako', trust=False)
        ),

        # Registrations
        Rule(
            [
                '/project/<pid>/register/',
                '/project/<pid>/node/<nid>/register/',
            ],
            'get',
            project_views.register.node_register_page,
            OsfWebRenderer('project/register.mako', trust=False)
        ),

        Rule(
            [
                '/project/<pid>/register/<metaschema_id>/',
                '/project/<pid>/node/<nid>/register/<metaschema_id>/',
            ],
            'get',
            project_views.register.node_register_template_page,
            OsfWebRenderer('project/register.mako', trust=False)
        ),
        Rule(
            [
                '/project/<pid>/registrations/',
                '/project/<pid>/node/<nid>/registrations/',
            ],
            'get',
            project_views.node.node_registrations,
            OsfWebRenderer('project/registrations.mako', trust=False)
        ),
        Rule(
            [
                '/project/<pid>/registrations/',
                '/project/<pid>/node/<nid>/registrations/',
            ],
            'post',
            project_views.drafts.new_draft_registration,
            OsfWebRenderer('project/edit_draft_registration.mako', trust=False)),
        Rule(
            [
                '/project/<pid>/drafts/<draft_id>/',
                '/project/<pid>/node/<nid>/drafts/<draft_id>/',
            ],
            'get',
            project_views.drafts.edit_draft_registration_page,
            OsfWebRenderer('project/edit_draft_registration.mako', trust=False)),
        Rule(
            [
                '/project/<pid>/drafts/<draft_id>/register/',
                '/project/<pid>/node/<nid>/drafts/<draft_id>/register/',
            ],
            'get',
            project_views.drafts.draft_before_register_page,
            OsfWebRenderer('project/register_draft.mako', trust=False)),

        # TODO: Can't create a registration locally, so can't test this one..?
        Rule(
            [
                '/project/<pid>/retraction/',
                '/project/<pid>/node/<nid>/retraction/',
            ],
            'get',
            project_views.register.node_registration_retraction_get,
            OsfWebRenderer('project/retract_registration.mako', trust=False)
        ),

        Rule(
            '/ids/<category>/<path:value>/',
            'get',
            project_views.register.get_referent_by_identifier,
            notemplate,
        ),

        # Statistics
        Rule(
            [
                '/project/<pid>/statistics/',
                '/project/<pid>/node/<nid>/statistics/',
            ],
            'get',
            project_views.node.project_statistics_redirect,
            notemplate,
        ),

        Rule(
            [
                '/project/<pid>/analytics/',
                '/project/<pid>/node/<nid>/analytics/',
            ],
            'get',
            project_views.node.project_statistics,
            OsfWebRenderer('project/statistics.mako', trust=False)
        ),

        ### Files ###

        # Note: Web endpoint for files view must pass `mode` = `page` to
        # include project view data and JS includes
        # TODO: Start waterbutler to test
        Rule(
            [
                '/project/<pid>/files/',
                '/project/<pid>/node/<nid>/files/',
            ],
            'get',
            project_views.file.collect_file_trees,
            OsfWebRenderer('project/files.mako', trust=False),
            view_kwargs={'mode': 'page'},
        ),
        Rule(
            [
                '/project/<pid>/files/<provider>/<path:path>/',
                '/project/<pid>/node/<nid>/files/<provider>/<path:path>/',
            ],
            'get',
            addon_views.addon_view_or_download_file,
            OsfWebRenderer('project/view_file.mako', trust=False)
        ),
        Rule(
            [
                '/project/<pid>/files/deleted/<trashed_id>/',
                '/project/<pid>/node/<nid>/files/deleted/<trashed_id>/',
            ],
            'get',
            addon_views.addon_deleted_file,
            OsfWebRenderer('project/view_file.mako', trust=False)
        ),
        Rule(
            [
                # Legacy Addon view file paths
                '/project/<pid>/<provider>/files/<path:path>/',
                '/project/<pid>/node/<nid>/<provider>/files/<path:path>/',

                '/project/<pid>/<provider>/files/<path:path>/download/',
                '/project/<pid>/node/<nid>/<provider>/files/<path:path>/download/',

                # Legacy routes for `download_file`
                '/project/<pid>/osffiles/<fid>/download/',
                '/project/<pid>/node/<nid>/osffiles/<fid>/download/',

                # Legacy routes for `view_file`
                '/project/<pid>/osffiles/<fid>/',
                '/project/<pid>/node/<nid>/osffiles/<fid>/',

                # Note: Added these old URLs for backwards compatibility with
                # hard-coded links.
                '/project/<pid>/osffiles/download/<fid>/',
                '/project/<pid>/node/<nid>/osffiles/download/<fid>/',
                '/project/<pid>/files/<fid>/',
                '/project/<pid>/node/<nid>/files/<fid>/',
                '/project/<pid>/files/download/<fid>/',
                '/project/<pid>/node/<nid>/files/download/<fid>/',

                # Legacy routes for `download_file_by_version`
                '/project/<pid>/osffiles/<fid>/version/<vid>/download/',
                '/project/<pid>/node/<nid>/osffiles/<fid>/version/<vid>/download/',
                # Note: Added these old URLs for backwards compatibility with
                # hard-coded links.
                '/project/<pid>/osffiles/<fid>/version/<vid>/',
                '/project/<pid>/node/<nid>/osffiles/<fid>/version/<vid>/',
                '/project/<pid>/osffiles/download/<fid>/version/<vid>/',
                '/project/<pid>/node/<nid>/osffiles/download/<fid>/version/<vid>/',
                '/project/<pid>/files/<fid>/version/<vid>/',
                '/project/<pid>/node/<nid>/files/<fid>/version/<vid>/',
                '/project/<pid>/files/download/<fid>/version/<vid>/',
                '/project/<pid>/node/<nid>/files/download/<fid>/version/<vid>/',
            ],
            'get',
            addon_views.addon_view_or_download_file_legacy,
            OsfWebRenderer('project/view_file.mako', trust=False),
        ),
        Rule(
            [
                # api/v1 Legacy routes for `download_file`
                '/api/v1/project/<pid>/osffiles/<fid>/',
                '/api/v1/project/<pid>/node/<nid>/osffiles/<fid>/',
                '/api/v1/project/<pid>/files/download/<fid>/',
                '/api/v1/project/<pid>/node/<nid>/files/download/<fid>/',

                #api/v1 Legacy routes for `download_file_by_version`
                '/api/v1/project/<pid>/osffiles/<fid>/version/<vid>/',
                '/api/v1/project/<pid>/node/<nid>/osffiles/<fid>/version/<vid>/',
                '/api/v1/project/<pid>/files/download/<fid>/version/<vid>/',
                '/api/v1/project/<pid>/node/<nid>/files/download/<fid>/version/<vid>/',
            ],
            'get',
            addon_views.addon_view_or_download_file_legacy,
            json_renderer
        ),
    ])

    # API

    process_rules(app, [

        Rule(
            '/email/meeting/',
            'post',
            conference_views.meeting_hook,
            json_renderer,
        ),
        Rule('/mailchimp/hooks/', 'get', profile_views.mailchimp_get_endpoint, json_renderer),

        Rule('/mailchimp/hooks/', 'post', profile_views.sync_data_from_mailchimp, json_renderer),

        # Create project, used by projectCreator.js
        Rule('/project/new/', 'post', project_views.node.project_new_post, json_renderer),

        Rule([
            '/project/<pid>/contributors_abbrev/',
            '/project/<pid>/node/<nid>/contributors_abbrev/',
        ], 'get', project_views.contributor.get_node_contributors_abbrev, json_renderer),

        Rule('/tags/<tag>/', 'get', project_views.tag.project_tag, json_renderer),

        Rule([
            '/project/<pid>/',
            '/project/<pid>/node/<nid>/',
        ], 'get', project_views.node.view_project, json_renderer),
        Rule([
            '/project/<pid>/expand/',
            '/project/<pid>/node/<nid>/expand/',
        ], 'post', project_views.node.expand, json_renderer),
        Rule([
            '/project/<pid>/collapse/',
            '/project/<pid>/node/<nid>/collapse/',
        ], 'post', project_views.node.collapse, json_renderer),

        Rule(
            [
                '/project/<pid>/pointer/',
                '/project/<pid>/node/<nid>/pointer/',
            ],
            'get',
            project_views.node.get_pointed,
            json_renderer,
        ),
        Rule(
            [
                '/project/<pid>/pointer/',
                '/project/<pid>/node/<nid>/pointer/',
            ],
            'post',
            project_views.node.add_pointers,
            json_renderer,
        ),
        Rule(
            [
                '/pointer/',
            ],
            'post',
            project_views.node.add_pointer,
            json_renderer,
        ),
        Rule(
            [
                '/pointers/move/',
            ],
            'post',
            project_views.node.move_pointers,
            json_renderer,
        ),
        Rule(
            [
                '/project/<pid>/pointer/',
                '/project/<pid>/node/<nid>pointer/',
            ],
            'delete',
            project_views.node.remove_pointer,
            json_renderer,
        ),
        Rule(
            [
                '/folder/<pid>/pointer/<pointer_id>',
            ],
            'delete',
            project_views.node.remove_pointer_from_folder,
            json_renderer,
        ),
        Rule(
            [
                '/folder/<pid>/pointers/',
            ],
            'delete',
            project_views.node.remove_pointers_from_folder,
            json_renderer,
        ),
        Rule(
            [
                '/folder/<pid>',
            ],
            'delete',
            project_views.node.delete_folder,
            json_renderer,
        ),
        Rule('/folder/', 'put', project_views.node.add_folder, json_renderer),
        Rule([
            '/project/<pid>/get_summary/',
            '/project/<pid>/node/<nid>/get_summary/',
        ], 'get', project_views.node.get_summary, json_renderer),

        Rule([
            '/project/<pid>/get_children/',
            '/project/<pid>/node/<nid>/get_children/',
        ], 'get', project_views.node.get_children, json_renderer),
        Rule([
            '/project/<pid>/get_folder_pointers/'
        ], 'get', project_views.node.get_folder_pointers, json_renderer),
        Rule([
            '/project/<pid>/get_forks/',
            '/project/<pid>/node/<nid>/get_forks/',
        ], 'get', project_views.node.get_forks, json_renderer),
        Rule([
            '/project/<pid>/get_registrations/',
            '/project/<pid>/node/<nid>/get_registrations/',
        ], 'get', project_views.node.get_registrations, json_renderer),

        # Draft Registrations
        Rule([
            '/project/<pid>/drafts/',
        ], 'get', project_views.drafts.get_draft_registrations, json_renderer),
        Rule([
            '/project/<pid>/drafts/<draft_id>/',
        ], 'get', project_views.drafts.get_draft_registration, json_renderer),
        Rule([
            '/project/<pid>/drafts/<draft_id>/',
        ], 'put', project_views.drafts.update_draft_registration, json_renderer),
        Rule([
            '/project/<pid>/drafts/<draft_id>/',
        ], 'delete', project_views.drafts.delete_draft_registration, json_renderer),
        Rule([
            '/project/<pid>/drafts/<draft_id>/submit/',
        ], 'post', project_views.drafts.submit_draft_for_review, json_renderer),

        # Meta Schemas
        Rule([
            '/project/drafts/schemas/',
        ], 'get', project_views.drafts.get_metaschemas, json_renderer),

        Rule('/log/<log_id>/', 'get', project_views.log.get_log, json_renderer),

        Rule([
            '/project/<pid>/log/',
            '/project/<pid>/node/<nid>/log/',
        ], 'get', project_views.log.get_logs, json_renderer),

        Rule([
            '/project/<pid>/get_contributors/',
            '/project/<pid>/node/<nid>/get_contributors/',
        ], 'get', project_views.contributor.get_contributors, json_renderer),

        Rule([
            '/project/<pid>/get_contributors_from_parent/',
            '/project/<pid>/node/<nid>/get_contributors_from_parent/',
        ], 'get', project_views.contributor.get_contributors_from_parent, json_renderer),

        # Reorder contributors
        Rule(
            [
                '/project/<pid>/contributors/manage/',
                '/project/<pid>/node/<nid>/contributors/manage/',
            ],
            'POST',
            project_views.contributor.project_manage_contributors,
            json_renderer,
        ),

        Rule([
            '/project/<pid>/get_editable_children/',
            '/project/<pid>/node/<nid>/get_editable_children/',
        ], 'get', project_views.node.get_editable_children, json_renderer),


        # Private Link
        Rule([
            '/project/<pid>/private_link/',
            '/project/<pid>/node/<nid>/private_link/',
        ], 'post', project_views.node.project_generate_private_link_post, json_renderer),

        Rule([
            '/project/<pid>/private_link/edit/',
            '/project/<pid>/node/<nid>/private_link/edit/',
        ], 'put', project_views.node.project_private_link_edit, json_renderer),

        Rule([
            '/project/<pid>/private_link/',
            '/project/<pid>/node/<nid>/private_link/',
        ], 'delete', project_views.node.remove_private_link, json_renderer),

        Rule([
            '/project/<pid>/private_link/',
            '/project/<pid>/node/<nid>/private_link/',
        ], 'get', project_views.node.private_link_table, json_renderer),

        # Create, using existing project as a template
        Rule([
            '/project/new/<nid>/',
        ], 'post', project_views.node.project_new_from_template, json_renderer),

        # Update
        Rule(
            [
                '/project/<pid>/',
                '/project/<pid>/node/<nid>/',
            ],
            'put',
            project_views.node.update_node,
            json_renderer,
        ),

        # Remove
        Rule(
            [
                '/project/<pid>/',
                '/project/<pid>/node/<nid>/',
            ],
            'delete',
            project_views.node.component_remove,
            json_renderer,
        ),

        # Reorder components
        Rule('/project/<pid>/reorder_components/', 'post',
             project_views.node.project_reorder_components, json_renderer),

        # Edit node
        Rule([
            '/project/<pid>/edit/',
            '/project/<pid>/node/<nid>/edit/',
        ], 'post', project_views.node.edit_node, json_renderer),

        # Add / remove tags
        Rule([
            '/project/<pid>/tags/',
            '/project/<pid>/node/<nid>/tags/',
            '/project/<pid>/tags/<tag>/',
            '/project/<pid>/node/<nid>/tags/<tag>/',
        ], 'post', project_views.tag.project_add_tag, json_renderer),
        Rule([
            '/project/<pid>/tags/',
            '/project/<pid>/node/<nid>/tags/',
            '/project/<pid>/tags/<tag>/',
            '/project/<pid>/node/<nid>/tags/<tag>/',
        ], 'delete', project_views.tag.project_remove_tag, json_renderer),

        # Add / remove contributors
        Rule([
            '/project/<pid>/contributors/',
            '/project/<pid>/node/<nid>/contributors/',
        ], 'post', project_views.contributor.project_contributors_post, json_renderer),
        Rule([
            '/project/<pid>/beforeremovecontributors/',
            '/project/<pid>/node/<nid>/beforeremovecontributors/',
        ], 'post', project_views.contributor.project_before_remove_contributor, json_renderer),
        # TODO(sloria): should be a delete request to /contributors/
        Rule([
            '/project/<pid>/removecontributors/',
            '/project/<pid>/node/<nid>/removecontributors/',
        ], 'post', project_views.contributor.project_removecontributor, json_renderer),

        # Forks
        Rule(
            [
                '/project/<pid>/fork/before/',
                '/project/<pid>/node/<nid>/fork/before/',
            ], 'get', project_views.node.project_before_fork, json_renderer,
        ),
        Rule(
            [
                '/project/<pid>/fork/',
                '/project/<pid>/node/<nid>/fork/',
            ], 'post', project_views.node.node_fork_page, json_renderer,
        ),
        Rule(
            [
                '/project/<pid>/pointer/fork/',
                '/project/<pid>/node/<nid>/pointer/fork/',
            ], 'post', project_views.node.fork_pointer, json_renderer,
        ),
        # View forks
        Rule([
            '/project/<pid>/forks/',
            '/project/<pid>/node/<nid>/forks/',
        ], 'get', project_views.node.node_forks, json_renderer),

        # Registrations
        Rule([
            '/project/<pid>/beforeregister/',
            '/project/<pid>/node/<nid>/beforeregister',
        ], 'get', project_views.register.project_before_register, json_renderer),
        Rule([
            '/project/<pid>/drafts/<draft_id>/register/',
            '/project/<pid>/node/<nid>/drafts/<draft_id>/register/',
        ], 'post', project_views.drafts.register_draft_registration, json_renderer),
        Rule([
            '/project/<pid>/register/<template>/',
            '/project/<pid>/node/<nid>/register/<template>/',
        ], 'get', project_views.register.node_register_template_page, json_renderer),
        Rule([
            '/project/<pid>/retraction/',
            '/project/<pid>/node/<nid>/retraction/'
        ], 'post', project_views.register.node_registration_retraction_post, json_renderer),

        Rule(
            [
                '/project/<pid>/identifiers/',
                '/project/<pid>/node/<nid>/identifiers/',
            ],
            'get',
            project_views.register.node_identifiers_get,
            json_renderer,
        ),

        Rule(
            [
                '/project/<pid>/identifiers/',
                '/project/<pid>/node/<nid>/identifiers/',
            ],
            'post',
            project_views.register.node_identifiers_post,
            json_renderer,
        ),

        # Statistics
        Rule([
            '/project/<pid>/statistics/',
            '/project/<pid>/node/<nid>/statistics/',
        ], 'get', project_views.node.project_statistics, json_renderer),

        # Permissions
        Rule([
            '/project/<pid>/permissions/<permissions>/',
            '/project/<pid>/node/<nid>/permissions/<permissions>/',
        ], 'post', project_views.node.project_set_privacy, json_renderer),

        Rule([
            '/project/<pid>/permissions/beforepublic/',
            '/project/<pid>/node/<nid>/permissions/beforepublic/',
        ], 'get', project_views.node.project_before_set_public, json_renderer),

        ### Watching ###
        Rule([
            '/project/<pid>/watch/',
            '/project/<pid>/node/<nid>/watch/'
        ], 'post', project_views.node.watch_post, json_renderer),

        Rule([
            '/project/<pid>/unwatch/',
            '/project/<pid>/node/<nid>/unwatch/'
        ], 'post', project_views.node.unwatch_post, json_renderer),

        Rule([
            '/project/<pid>/togglewatch/',
            '/project/<pid>/node/<nid>/togglewatch/'
        ], 'post', project_views.node.togglewatch_post, json_renderer),

        Rule([
            '/watched/logs/'
        ], 'get', website_views.watched_logs_get, json_renderer),

        ### Accounts ###
        Rule([
            '/user/merge/'
        ], 'post', auth_views.merge_user_post, json_renderer),

        # Combined files
        Rule(
            [
                '/project/<pid>/files/',
                '/project/<pid>/node/<nid>/files/'
            ],
            'get',
            project_views.file.collect_file_trees,
            json_renderer,
        ),

        # Endpoint to fetch Rubeus.JS/Hgrid-formatted data
        Rule(
            [
                '/project/<pid>/files/grid/',
                '/project/<pid>/node/<nid>/files/grid/'
            ],
            'get',
            project_views.file.grid_data,
            json_renderer
        ),

        # Settings

        Rule(
            '/files/auth/',
            'get',
            addon_views.get_auth,
            json_renderer,
        ),

        Rule(
            [
                '/project/<pid>/waterbutler/logs/',
                '/project/<pid>/node/<nid>/waterbutler/logs/',
            ],
            'put',
            addon_views.create_waterbutler_log,
            json_renderer,
        ),
        Rule(
            [
                '/registration/<pid>/callbacks/',
            ],
            'put',
            project_views.register.registration_callbacks,
            json_renderer,
        ),
        Rule(
            '/settings/addons/',
            'post',
            profile_views.user_choose_addons,
            json_renderer,
        ),

        Rule(
            '/settings/notifications/',
            'get',
            profile_views.user_notifications,
            json_renderer,
        ),

        Rule(
            '/settings/notifications/',
            'post',
            profile_views.user_choose_mailing_lists,
            json_renderer,
        ),

        Rule(
            '/subscriptions/',
            'get',
            notification_views.get_subscriptions,
            json_renderer,
        ),

        Rule(
            [
                '/project/<pid>/subscriptions/',
                '/project/<pid>/node/<nid>/subscriptions/'
            ],
            'get',
            notification_views.get_node_subscriptions,
            json_renderer,
        ),

        Rule(
            [
                '/project/<pid>/tree/',
                '/project/<pid>/node/<nid>/tree/'
            ],
            'get',
            project_views.node.get_node_tree,
            json_renderer,
        ),

        Rule(
            '/subscriptions/',
            'post',
            notification_views.configure_subscription,
            json_renderer,
        ),

        Rule(
            [
                '/project/<pid>/settings/addons/',
                '/project/<pid>/node/<nid>/settings/addons/',
            ],
            'post',
            project_views.node.node_choose_addons,
            json_renderer,
        ),

        Rule(
            [
                '/project/<pid>/settings/comments/',
                '/project/<pid>/node/<nid>/settings/comments/',
            ],
            'post',
            project_views.node.configure_comments,
            json_renderer,
        ),

        # Invite Users
        Rule(
            [
                '/project/<pid>/invite_contributor/',
                '/project/<pid>/node/<nid>/invite_contributor/'
            ],
            'post',
            project_views.contributor.invite_contributor_post,
            json_renderer
        )
    ], prefix='/api/v1')

    # Set up static routing for addons
    # NOTE: We use nginx to serve static addon assets in production
    addon_base_path = os.path.abspath('website/addons')
    if settings.DEV_MODE:
        @app.route('/static/addons/<addon>/<path:filename>')
        def addon_static(addon, filename):
            addon_path = os.path.join(addon_base_path, addon, 'static')
            return send_from_directory(addon_path, filename)<|MERGE_RESOLUTION|>--- conflicted
+++ resolved
@@ -75,11 +75,7 @@
         'login_url': cas.get_login_url(request.url, auto=True),
         'reauth_url': util.web_url_for('auth_logout', redirect_url=request.url, reauth=True),
         'profile_url': cas.get_profile_url(),
-<<<<<<< HEAD
-        'show_institutions': not settings.INSTITUTION_HIDE_UI_FLAG,
-=======
         'enable_institutions': settings.ENABLE_INSTITUTIONS,
->>>>>>> 5695f710
     }
 
 
@@ -718,12 +714,6 @@
 
     ], prefix='/api/v1')
 
-    # Institution
-
-    process_rules(app, [
-        Rule('/institution/<id>/', 'get', profile_views.view_institution, OsfWebRenderer('institution.mako', trust=False))
-    ])
-
     # Project
 
     # Web
