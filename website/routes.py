# -*- coding: utf-8 -*-
from __future__ import absolute_import
import os
from rest_framework import status as http_status
import requests
<<<<<<< HEAD
import urlparse
=======
from future.moves.urllib.parse import urljoin
>>>>>>> 8cd8f127
import json

import waffle
from waffle.utils import get_setting

from flask import request
from flask import send_from_directory
from flask import Response
from flask import stream_with_context
from flask import g
from django.conf import settings as api_settings
from django.utils.encoding import smart_str
from werkzeug.http import dump_cookie


from geolite2 import geolite2

from framework import status
from framework import sentry
from framework.auth import cas
from framework.routing import Rule
from framework.flask import redirect
from framework.routing import WebRenderer
from framework.exceptions import HTTPError
from framework.routing import json_renderer
from framework.routing import process_rules
from framework.auth import views as auth_views
from framework.routing import render_mako_string
from framework.auth.core import _get_current_user

from osf import features
from osf.models import Institution
from osf.utils import sanitize
from osf.utils import permissions
from website import util
from website import prereg
from website import settings
from website import language
from website.util import metrics
from website.util import paths
from website import maintenance
from website import landing_pages as landing_page_views
from website import views as website_views
from website.citations import views as citation_views
from website.search import views as search_views
from website.oauth import views as oauth_views
from addons.osfstorage import views as osfstorage_views
from website.profile.utils import get_profile_image_url
from website.profile import views as profile_views
from website.project import views as project_views
from addons.base import views as addon_views
from website.discovery import views as discovery_views
from website.conferences import views as conference_views
from website.preprints import views as preprint_views
from website.registries import views as registries_views
from website.reviews import views as reviews_views
from website.institutions import views as institution_views
from website.notifications import views as notification_views
from website.ember_osf_web import views as ember_osf_web_views
from website.closed_challenges import views as closed_challenges_views
from website.identifiers import views as identifier_views
from website.settings import EXTERNAL_EMBER_APPS, EXTERNAL_EMBER_SERVER_TIMEOUT
from website.rdm_addons import views as rdm_addon_views
from website.rdm_announcement import views as rdm_announcement_views
from website.mapcore.views import mapcore_oauth_start, mapcore_oauth_complete

from api.waffle.utils import flag_is_active

from flask_babel import lazy_gettext as _

from api.waffle.utils import flag_is_active

def set_status_message(user):
    if user and not user.accepted_terms_of_service:
        status.push_status_message(
            message=_(language.TERMS_OF_SERVICE_SENTENCE).format(api_domain=settings.API_DOMAIN, user_id=user._id, csrf_token=json.dumps(g.get('csrf_token'))) +
            _(language.HAVE_READ_AGREE).format(api_domain=settings.API_DOMAIN, user_id=user._id, csrf_token=json.dumps(g.get('csrf_token'))) +
            _(language.CONTINUE).format(api_domain=settings.API_DOMAIN, user_id=user._id, csrf_token=json.dumps(g.get('csrf_token'))) +
            language.TERMS_OF_SERVICE_SCRIPT.format(api_domain=settings.API_DOMAIN, user_id=user._id, csrf_token=json.dumps(g.get('csrf_token'))),
            kind='default',
            dismissible=True,
            trust=True,
            jumbotron=True,
            id='terms_of_service',
            extra={}
        )

def get_globals():
    """Context variables that are available for every template rendered by
    OSFWebRenderer.
    """
    user = _get_current_user()
    set_status_message(user)
    user_institutions = [{'id': inst._id, 'name': inst.name, 'logo_path': inst.logo_path_rounded_corners} for inst in user.affiliated_institutions.all()] if user else []
    location = geolite2.reader().get(request.remote_addr) if request.remote_addr else None
    if request.host_url != settings.DOMAIN:
        try:
            inst_id = Institution.objects.get(domains__icontains=request.host, is_deleted=False)._id
            request_login_url = '{}institutions/{}'.format(settings.DOMAIN, inst_id)
        except Institution.DoesNotExist:
            request_login_url = request.url.replace(request.host_url, settings.DOMAIN)
    else:
        request_login_url = request.url

    try:
        waffle_url = reverse('wafflejs')  # TODO: fix bug only effects Travis
    except (KeyError, SyntaxError):
        waffle_url = '/_/wafflejs'

    return {
        'user_merge': settings.ENABLE_USER_MERGE,
        'embedded_ds': settings.to_bool('USE_EMBEDDED_DS', False),
        'embedded_ds_url': settings.EMBEDDED_DS_URL,
        'nav_dropdown': settings.to_bool('NAV_DROPDOWN', True),
        'nav_quickfiles': settings.to_bool('NAV_QUICKFILES', True),
        'nav_search': settings.to_bool('NAV_SEARCH', True),
        'nav_support': settings.to_bool('NAV_SUPPORT', True),
        'nav_global_support': settings.to_bool('NAV_GLOBAL_SUPPORT', False),
        'nav_donate': settings.to_bool('NAV_DONATE', True),
        'nav_signup': settings.to_bool('NAV_SIGNUP', True),
        'pages_footer': settings.to_bool('PAGES_FOOTER', True),
        'project_analytics': settings.to_bool('PROJECT_ANALYTICS', True),
        'project_registrations': settings.to_bool('PROJECT_REGISTRATIONS', True),
        'project_makepublic': settings.to_bool('PROJECT_MAKEPUBLIC', True),
        'osf_page_name': unicode(settings.OSF_PAGE_NAME, 'utf-8'),
        'use_tfa': settings.to_bool('USE_TFA', True),
        'global_support_url': getattr(settings, 'GLOBAL_SUPPORT_URL', '{}support/'.format(settings.DOMAIN)),
        'global_support_target': '_blank' if hasattr(settings, 'GLOBAL_SUPPORT_URL') else '_self',
        'use_viewonlylinks': settings.to_bool('USE_VIEWONLYLINKS', True),
        ''
        'private_link_anonymous': is_private_link_anonymous_view(),
        'user_name': user.username if user else '',
        'user_full_name': user.fullname if user else '',
        'user_id': user._id if user else '',
        'user_locale': user.locale if user and user.locale else '',
        'user_timezone': user.timezone if user and user.timezone else '',
        'user_url': user.url if user else '',
        'user_profile_image': get_profile_image_url(user=user, size=25) if user else '',
        'user_email_verifications': user.unconfirmed_email_info if user else [],
        'user_api_url': user.api_url if user else '',
        'user_entry_point': metrics.get_entry_point(user) if user else '',
        'user_institutions': user_institutions if user else None,
        'display_name': user.fullname if user else '',
        'anon': {
            'continent': (location or {}).get('continent', {}).get('code', None),
            'country': (location or {}).get('country', {}).get('iso_code', None),
        },
        'use_cdn': settings.USE_CDN_FOR_CLIENT_LIBS,
        'sentry_dsn_js': settings.SENTRY_DSN_JS if sentry.enabled else None,
        'dev_mode': settings.DEV_MODE,
        'allow_login': settings.ALLOW_LOGIN,
        'cookie_name': settings.COOKIE_NAME,
        'status': status.pop_status_messages(),
        'prev_status': status.pop_previous_status_messages(),
        'domain': settings.DOMAIN,
        'api_domain': settings.API_DOMAIN,
        'disk_saving_mode': settings.DISK_SAVING_MODE,
        'language': language,
        'noteworthy_links_node': settings.NEW_AND_NOTEWORTHY_LINKS_NODE,
        'popular_links_node': settings.POPULAR_LINKS_NODE,
        'web_url_for': util.web_url_for,
        'api_url_for': util.api_url_for,
        'api_v2_url': util.api_v2_url,  # URL function for templates
        'api_v2_domain': settings.API_DOMAIN,
        'api_v2_base': util.api_v2_url(''),  # Base url used by JS api helper
        'sanitize': sanitize,
        'sjson': lambda s: sanitize.safe_json(s),
        'webpack_asset': paths.webpack_asset,
        'osf_url': settings.INTERNAL_DOMAIN,
        'waterbutler_url': settings.WATERBUTLER_URL,
        'login_url': cas.get_login_url(request_login_url),
        'sign_up_url': util.web_url_for('auth_register', _absolute=True, next=request_login_url),
        'reauth_url': util.web_url_for('auth_logout', redirect_url=request.url, reauth=True),
        'profile_url': cas.get_profile_url(),
        'enable_institutions': settings.ENABLE_INSTITUTIONS,
        'keen': {
            'public': {
                'project_id': settings.KEEN['public']['project_id'],
                'write_key': settings.KEEN['public']['write_key'],
            },
            'private': {
                'project_id': settings.KEEN['private']['project_id'],
                'write_key': settings.KEEN['private']['write_key'],
            },
        },
        'institutional_landing_flag': flag_is_active(request, features.INSTITUTIONAL_LANDING_FLAG),
        'maintenance': maintenance.get_maintenance(),
        'recaptcha_site_key': settings.RECAPTCHA_SITE_KEY,
        'custom_citations': settings.CUSTOM_CITATIONS,
        'osf_support_email': settings.OSF_SUPPORT_EMAIL,
        'osf_contact_email': settings.OSF_CONTACT_EMAIL,
<<<<<<< HEAD
        'wafflejs_url': '{api_domain}{waffle_url}'.format(api_domain=settings.API_DOMAIN.rstrip('/'), waffle_url=waffle_url),
=======
>>>>>>> 8cd8f127
        'footer_links': settings.FOOTER_LINKS,
        'features': features,
        'waffle': waffle,
        'csrf_cookie_name': api_settings.CSRF_COOKIE_NAME,
        'permissions': permissions,
        'enable_private_search': settings.ENABLE_PRIVATE_SEARCH
    }


def is_private_link_anonymous_view():
    # Avoid circular import
    from osf.models import PrivateLink
    try:
        return PrivateLink.objects.filter(key=request.args.get('view_only')).values_list('anonymous', flat=True).get()
    except PrivateLink.DoesNotExist:
        return False


class OsfWebRenderer(WebRenderer):
    """Render a Mako template with OSF context vars.

    :param trust: Optional. If ``False``, markup-safe escaping will be enabled
    """
    def __init__(self, *args, **kwargs):
        kwargs['data'] = get_globals
        super(OsfWebRenderer, self).__init__(*args, **kwargs)

    def __call__(self, data, *args, **kwargs):
        """
        This function has been added to keep our Flask requests compatible with django-waffle, it's been adapted from
        waffle's own middleware code at https://github.com/django-waffle/django-waffle/blob/master/waffle/middleware.py
        """

        resp = super(OsfWebRenderer, self).__call__(data, *args, **kwargs)
<<<<<<< HEAD
        secure = get_setting('SECURE')
=======
>>>>>>> 8cd8f127
        max_age = get_setting('MAX_AGE')

        if hasattr(request, 'waffles'):
            for k in request.waffles:
                name = smart_str(get_setting('COOKIE') % k)
                active, rollout = request.waffles[k]
                if rollout and not active:
                    # "Inactive" is a session cookie during rollout mode.
                    age = None
                else:
                    age = max_age
<<<<<<< HEAD
                resp.headers.add('Set-Cookie', dump_cookie(name.encode(), bytes(active), age, bytes(secure)))
=======
                resp.headers.add('Set-Cookie', dump_cookie(name.encode(), str(active), max_age=age, expires='True'))
>>>>>>> 8cd8f127
        return resp

#: Use if a view only redirects or raises error
notemplate = OsfWebRenderer('', renderer=render_mako_string, trust=False)


# Static files (robots.txt, etc.)

def favicon():
    return send_from_directory(
        settings.STATIC_FOLDER,
        'favicon.ico',
        mimetype='image/vnd.microsoft.icon'
    )


def robots():
    """Serves the robots.txt file."""
    # Allow local robots.txt
    if os.path.exists(os.path.join(settings.STATIC_FOLDER,
                                   'robots.local.txt')):
        robots_file = 'robots.local.txt'
    else:
        robots_file = 'robots.txt'
    return send_from_directory(
        settings.STATIC_FOLDER,
        robots_file,
        mimetype='html'
    )

def sitemap_file(path):
    """Serves the sitemap/* files."""
    if path.endswith('.xml.gz'):
        mime = 'application/x-gzip'
    elif path.endswith('.xml'):
        mime = 'text/xml'
    else:
        raise HTTPError(http_status.HTTP_404_NOT_FOUND)
    return send_from_directory(
        settings.STATIC_FOLDER + '/sitemaps/',
        path,
        mimetype=mime
    )
def firebase():
    if os.path.exists(os.path.join(settings.STATIC_FOLDER,
                                   'js/firebase-messaging-sw.js')):
        firebase_file = 'js/firebase-messaging-sw.js'
    else:
        raise HTTPError(http.NOT_FOUND)
    return send_from_directory(
        settings.STATIC_FOLDER,
        firebase_file,
        mimetype='text/javascript'
    )

def ember_app(path=None):
    """Serve the contents of the ember application"""
    ember_app_folder = None
    fp = path or 'index.html'

    ember_app = None

    for k in EXTERNAL_EMBER_APPS.keys():
        if request.path.strip('/').startswith(k):
            ember_app = EXTERNAL_EMBER_APPS[k]
            break

    if not ember_app:
        raise HTTPError(http_status.HTTP_404_NOT_FOUND)

    if settings.PROXY_EMBER_APPS:
        path = request.path[len(ember_app['path']):]
        url = urljoin(ember_app['server'], path)
        resp = requests.get(url, stream=True, timeout=EXTERNAL_EMBER_SERVER_TIMEOUT, headers={'accept': 'text/html,application/xhtml+xml,application/xml;q=0.9,image/webp,*/*;q=0.8'})
        excluded_headers = ['content-encoding', 'content-length', 'transfer-encoding', 'connection']
        headers = [(name, value) for (name, value) in resp.raw.headers.items() if name.lower() not in excluded_headers]
        return Response(resp.content, resp.status_code, headers)

    ember_app_folder = os.path.abspath(os.path.join(os.getcwd(), ember_app['path']))

    if not ember_app_folder:
        raise HTTPError(http_status.HTTP_404_NOT_FOUND)

    if not os.path.abspath(os.path.join(ember_app_folder, fp)).startswith(ember_app_folder):
        # Prevent accessing files outside of the ember build dir
        raise HTTPError(http_status.HTTP_404_NOT_FOUND)

    if not os.path.isfile(os.path.join(ember_app_folder, fp)):
        fp = 'index.html'

    return send_from_directory(ember_app_folder, fp)

def goodbye():
    # Redirect to dashboard if logged in
    redirect_url = util.web_url_for('index')
    if _get_current_user():
        return redirect(redirect_url)
    else:
        return redirect(redirect_url + '?goodbye=true')

def make_url_map(app):
    """Set up all the routes for the GakuNin RDM app.

    :param app: A Flask/Werkzeug app to bind the rules to.
    """

    # Set default views to 404, using URL-appropriate renderers
    process_rules(app, [
        Rule(
            '/<path:_>',
            ['get', 'post'],
            HTTPError(http_status.HTTP_404_NOT_FOUND),
            OsfWebRenderer('', render_mako_string, trust=False)
        ),
        Rule(
            '/api/v1/<path:_>',
            ['get', 'post'],
            HTTPError(http_status.HTTP_404_NOT_FOUND),
            json_renderer
        ),
    ])

    ### GUID ###
    process_rules(app, [

        Rule(
            [
                '/<guid>/',
                '/<guid>/<path:suffix>',
            ],
            ['get', 'post', 'put', 'patch', 'delete'],
            website_views.resolve_guid,
            notemplate,
        ),

        Rule(
            [
                '/api/v1/<guid>/',
                '/api/v1/<guid>/<path:suffix>',
            ],
            ['get', 'post', 'put', 'patch', 'delete'],
            website_views.resolve_guid,
            json_renderer,
        ),

    ])

    # Static files
    process_rules(app, [
        Rule('/favicon.ico', 'get', favicon, json_renderer),
        Rule('/robots.txt', 'get', robots, json_renderer),
        Rule('/sitemaps/<path>', 'get', sitemap_file, json_renderer),
        Rule('/firebase-messaging-sw.js', 'get', firebase, json_renderer),
    ])

    # Ember Applications
    if settings.USE_EXTERNAL_EMBER:
        # Routes that serve up the Ember application. Hide behind feature flag.
        for prefix in EXTERNAL_EMBER_APPS.keys():
            process_rules(app, [
                Rule(
                    [
                        '/<provider>/<guid>/download',
                        '/<provider>/<guid>/download/',
                    ],
                    ['get', 'post', 'put', 'patch', 'delete'],
                    website_views.resolve_guid_download,
                    notemplate,
                    endpoint_suffix='__' + prefix
                ),
            ], prefix='/' + prefix)

            process_rules(app, [
                Rule(
                    [
                        '/',
                        '/<path:path>',
                    ],
                    'get',
                    ember_app,
                    json_renderer,
                    endpoint_suffix='__' + prefix
                ),
            ], prefix='/' + prefix)

        if EXTERNAL_EMBER_APPS.get('ember_osf_web'):
            process_rules(app, [
                Rule(
                    ember_osf_web_views.routes,
                    'get',
                    ember_osf_web_views.use_ember_app,
                    notemplate
                )
            ])
            if 'routes' in EXTERNAL_EMBER_APPS['ember_osf_web']:
                for route in EXTERNAL_EMBER_APPS['ember_osf_web']['routes']:
                    process_rules(app, [
                        Rule(
                            [
                                '/',
                                '/<path:path>',
                            ],
                            'get',
                            ember_osf_web_views.use_ember_app,
                            notemplate,
                            endpoint_suffix='__' + route
                        )
                    ], prefix='/' + route)

    ### Base ###

    process_rules(app, [

        Rule(
            '/dashboard/',
            'get',
            website_views.dashboard,
            notemplate
        ),

        Rule(
            '/myprojects/',
            'get',
            website_views.my_projects,
            OsfWebRenderer('my_projects.mako', trust=False)
        ),

        Rule(
            '/reproducibility/',
            'get',
            website_views.reproducibility,
            notemplate
        ),
        Rule('/about/', 'get', website_views.redirect_about, notemplate),
        Rule('/help/', 'get', website_views.redirect_help, notemplate),
        Rule('/faq/', 'get', website_views.redirect_faq, notemplate),
        Rule(['/getting-started/', '/getting-started/email/', '/howosfworks/'], 'get', website_views.redirect_getting_started, notemplate),
        Rule(
            [
                '/messages/',
            ],
            'get',
            {},
            OsfWebRenderer('public/comingsoon.mako', trust=False)
        ),

        Rule(
            '/meetings/<meeting>/',
            'get',
            conference_views.conference_results,
            OsfWebRenderer('public/pages/meeting.mako', trust=False),
        ),

        Rule(
            '/view/<meeting>/',
            'get',
            conference_views.redirect_to_conference_results,
            notemplate
        ),

        Rule(
            '/view/<meeting>/plain/',
            'get',
            conference_views.conference_results,
            OsfWebRenderer('public/pages/meeting_plain.mako', trust=False),
            endpoint_suffix='__plain',
        ),

        Rule(
            '/api/v1/view/<meeting>/',
            'get',
            conference_views.conference_data,
            json_renderer,
        ),

        Rule(
            '/meetings/',
            'get',
            conference_views.conference_view,
            OsfWebRenderer('public/pages/meeting_landing.mako', trust=False),
        ),

        Rule(
            '/api/v1/meetings/submissions/',
            'get',
            conference_views.conference_submissions,
            json_renderer,
        ),

        Rule(
            '/presentations/',
            'get',
            conference_views.redirect_to_meetings,
            json_renderer,
        ),

        Rule(
            '/news/',
            'get',
            website_views.redirect_to_cos_news,
            notemplate
        ),

        Rule(
            [
                '/rr/',
                '/registeredreports/',
                '/registeredreport/',
            ],
            'get',
            registries_views.registered_reports_landing,
            OsfWebRenderer('registered_reports_landing.mako', trust=False)
        ),

        Rule(
            '/erpc/',
            'get',
            closed_challenges_views.erpc_landing_page,
            OsfWebRenderer('erpc_landing_page.mako', trust=False)
        ),

        Rule(
            '/prereg/',
            'get',
            prereg.prereg_landing_page,
            OsfWebRenderer('prereg_landing_page.mako', trust=False)
        ),

        Rule(
            '/preprints/',
            'get',
            preprint_views.preprint_landing_page,
            OsfWebRenderer('public/pages/preprint_landing.mako', trust=False),
        ),

        Rule(
            '/registries/',
            'get',
            registries_views.registries_landing_page,
            OsfWebRenderer('public/pages/registries_landing.mako', trust=False),
        ),

        Rule(
            '/reviews/',
            'get',
            reviews_views.reviews_landing_page,
            OsfWebRenderer('public/pages/reviews_landing.mako', trust=False),
        ),

        Rule(
            '/preprint/',
            'get',
            preprint_views.preprint_redirect,
            notemplate,
        ),

        Rule(
            [
                '/api/v1/<campaign>/draft_registrations/',
                '/api/v1/draft_registrations/'
            ],
            'get',
            registries_views.draft_registrations,
            json_renderer,
        ),
    ])

    # Site-wide API routes

    process_rules(app, [
        Rule(
            '/citations/styles/',
            'get',
            citation_views.list_citation_styles,
            json_renderer,
        ),
    ], prefix='/api/v1')

    process_rules(app, [
        Rule(
            [
                '/project/<pid>/<addon>/settings/disable/',
                '/project/<pid>/node/<nid>/<addon>/settings/disable/',
            ],
            'post',
            addon_views.disable_addon,
            json_renderer,
        ),

        Rule(
            '/profile/<uid>/<addon>/settings/',
            'get',
            addon_views.get_addon_user_config,
            json_renderer,
        ),
    ], prefix='/api/v1')

    # OAuth

    process_rules(app, [
        Rule(
            '/oauth/connect/<service_name>/',
            'get',
            oauth_views.oauth_connect,
            json_renderer,
        ),

        Rule(
            '/oauth/callback/<service_name>/',
            'get',
            oauth_views.oauth_callback,
            OsfWebRenderer('util/oauth_complete.mako', trust=False),
        ),
    ])
    process_rules(app, [
        Rule(
            [
                '/oauth/accounts/<external_account_id>/',
            ],
            'delete',
            oauth_views.oauth_disconnect,
            json_renderer,
        )
    ], prefix='/api/v1')

    process_rules(app, [
        Rule('/confirmed_emails/', 'put', auth_views.unconfirmed_email_add, json_renderer),
        Rule('/confirmed_emails/', 'delete', auth_views.unconfirmed_email_remove, json_renderer)

    ], prefix='/api/v1')

    ### mAP core ###
    process_rules(app, [
        # mapcore OAuth start
        Rule(
            '/mapcore_oauth_start',
            'get',
            mapcore_oauth_start,
            OsfWebRenderer('mapcore_agree.mako', trust=False)
        ),

        # mapcore Oauth result catcher
        Rule(
            '/mapcore_oauth_complete',
            'get',
            mapcore_oauth_complete,
            notemplate
        ),
    ])

    ### Metadata ###
    process_rules(app, [

        Rule(
            [
                '/project/<pid>/comments/timestamp/',
                '/project/<pid>/node/<nid>/comments/timestamp/',
            ],
            'put',
            project_views.comment.update_comments_timestamp,
            json_renderer,
        ),

        Rule(
            [
                '/project/<pid>/citation/',
                '/project/<pid>/node/<nid>/citation/',
            ],
            'get',
            citation_views.node_citation,
            json_renderer,
        ),

    ], prefix='/api/v1')

    ### Forms ###

    process_rules(app, [
        Rule('/forms/signin/', 'get', website_views.signin_form, json_renderer),
        Rule('/forms/forgot_password/', 'get', website_views.forgot_password_form, json_renderer),
    ], prefix='/api/v1')

    ### Discovery ###

    process_rules(app, [
        Rule(
            ['/activity/', '/explore/activity/', '/explore/'],
            'get',
            discovery_views.redirect_activity_to_search,
            notemplate
        ),
    ])

    ### Auth ###

    process_rules(app, [

        # confirm email
        Rule(
            '/confirm/<uid>/<token>/',
            'get',
            auth_views.confirm_email_get,
            notemplate
        ),

        # confirm email for login through external identity provider
        Rule(
            '/confirm/external/<uid>/<token>/',
            'get',
            auth_views.external_login_confirm_email_get,
            notemplate
        ),

        # reset password get
        Rule(
            '/resetpassword/<uid>/<token>/',
            'get',
            auth_views.reset_password_get,
            OsfWebRenderer('public/resetpassword.mako', render_mako_string, trust=False)
        ),

        # reset password post
        Rule(
            '/resetpassword/<uid>/<token>/',
            'post',
            auth_views.reset_password_post,
            OsfWebRenderer('public/resetpassword.mako', render_mako_string, trust=False)
        ),

        # resend confirmation get
        Rule(
            '/resend/',
            'get',
            auth_views.resend_confirmation_get,
            OsfWebRenderer('resend.mako', render_mako_string, trust=False)
        ),

        # resend confirmation post
        Rule(
            '/resend/',
            'post',
            auth_views.resend_confirmation_post,
            OsfWebRenderer('resend.mako', render_mako_string, trust=False)

        ),

        # oauth user email get
        Rule(
            '/external-login/email',
            'get',
            auth_views.external_login_email_get,
            OsfWebRenderer('external_login_email.mako', render_mako_string, trust=False)
        ),

        # oauth user email post
        Rule(
            '/external-login/email',
            'post',
            auth_views.external_login_email_post,
            OsfWebRenderer('external_login_email.mako', render_mako_string, trust=False)
        ),

        # user sign up page
        Rule(
            '/register/',
            'get',
            auth_views.auth_register,
            OsfWebRenderer('public/register.mako', trust=False)
        ),

        # osf login and campaign login
        Rule(
            [
                '/login/',
                '/account/'
            ],
            'get',
            auth_views.auth_login,
            notemplate
        ),

        # create user account via api
        Rule(
            '/api/v1/register/',
            'post',
            auth_views.register_user,
            json_renderer
        ),

        # osf logout and cas logout
        Rule(
            '/logout/',
            'get',
            auth_views.auth_logout,
            notemplate
        ),

        # forgot password get
        Rule(
            '/forgotpassword/',
            'get',
            auth_views.forgot_password_get,
            OsfWebRenderer('public/forgot_password.mako', trust=False)
        ),

        # forgot password post
        Rule(
            '/forgotpassword/',
            'post',
            auth_views.forgot_password_post,
            OsfWebRenderer('public/forgot_password.mako', trust=False)
        ),

        Rule(
            '/login/connected_tools/',
            'get',
            landing_page_views.connected_tools,
            notemplate
        ),

        Rule(
            '/login/enriched_profile/',
            'get',
            landing_page_views.enriched_profile,
            notemplate
        ),

    ])

    ### Profile ###

    # Web

    process_rules(app, [
        Rule(
            '/profile/',
            'get',
            profile_views.profile_view,
            OsfWebRenderer('profile.mako', trust=False)
        ),

        Rule(
            '/profile/<uid>/',
            'get',
            profile_views.profile_view_id,
            OsfWebRenderer('profile.mako', trust=False)
        ),

        # unregistered user claim account (contributor-ship of a project)
        # user will be required to set email and password
        # claim token must be present in query parameter
        Rule(
            ['/user/<uid>/<pid>/claim/'],
            ['get', 'post'],
            project_views.contributor.claim_user_form,
            OsfWebRenderer('claim_account.mako', trust=False)
        ),

        # registered user claim account (contributor-ship of a project)
        # user will be required to verify password
        # claim token must be present in query parameter
        Rule(
            ['/user/<uid>/<pid>/claim/verify/<token>/'],
            ['get', 'post'],
            project_views.contributor.claim_user_registered,
            OsfWebRenderer('claim_account_registered.mako', trust=False)
        ),

        # user claim account (contributor-ship of a project)
        # user will be required ePPN
        # claim token must be present in query parameter
        Rule(
            ['/user/eppn/<uid>/<pid>/claim/verify/<token>/'],
            ['get', 'post'],
            project_views.contributor.claim_user_login_by_eppn,
            OsfWebRenderer('claim_account_eppn.mako', trust=False)
        ),

        Rule(
            '/settings/',
            'get',
            profile_views.user_profile,
            OsfWebRenderer('profile/settings.mako', trust=False),
        ),

        Rule(
            [
                '/project/<pid>/addons/',
                '/project/<pid>/node/<nid>/addons/',
            ],
            'get',
            project_views.node.node_addons,
            OsfWebRenderer('project/addons.mako', trust=False)
        ),
        Rule(
            '/settings/account/',
            'get',
            profile_views.user_account,
            OsfWebRenderer('profile/account.mako', trust=False),
        ),

        Rule(
            '/settings/account/email',
            'get',
            profile_views.user_account_email,
            OsfWebRenderer('profile/add_email.mako', trust=False),
        ),

        Rule(
            '/settings/account/password',
            'post',
            profile_views.user_account_password,
            OsfWebRenderer('profile/account.mako', trust=False),
        ),

        Rule(
            '/settings/addons/',
            'get',
            profile_views.user_addons,
            OsfWebRenderer('profile/addons.mako', trust=False),
        ),

        Rule(
            '/settings/notifications/',
            'get',
            profile_views.user_notifications,
            OsfWebRenderer('profile/notifications.mako', trust=False),
        ),

        Rule(
            '/settings/applications/',
            'get',
            profile_views.oauth_application_list,
            OsfWebRenderer('profile/oauth_app_list.mako', trust=False)
        ),

        Rule(
            '/settings/applications/create/',
            'get',
            profile_views.oauth_application_register,
            OsfWebRenderer('profile/oauth_app_detail.mako', trust=False)
        ),

        Rule(
            '/settings/applications/<client_id>/',
            'get',
            profile_views.oauth_application_detail,
            OsfWebRenderer('profile/oauth_app_detail.mako', trust=False)
        ),

        Rule(
            '/settings/tokens/',
            'get',
            profile_views.personal_access_token_list,
            OsfWebRenderer('profile/personal_tokens_list.mako', trust=False)
        ),

        Rule(
            '/settings/tokens/create/',
            'get',
            profile_views.personal_access_token_register,
            OsfWebRenderer('profile/personal_tokens_detail.mako', trust=False)
        ),

        Rule(
            '/settings/tokens/<_id>/',
            'get',
            profile_views.personal_access_token_detail,
            OsfWebRenderer('profile/personal_tokens_detail.mako', trust=False)
        )
    ])

    # API

    process_rules(app, [

        Rule('/profile/', 'get', profile_views.profile_view_json, json_renderer),
        Rule('/profile/', 'put', profile_views.update_user, json_renderer),
        Rule('/resend/', 'put', profile_views.resend_confirmation, json_renderer),
        Rule('/profile/<uid>/', 'get', profile_views.profile_view_id_json, json_renderer),

        # Used by profile.html
        Rule('/user/<uid>/<pid>/claim/email/', 'post',
             project_views.contributor.claim_user_post, json_renderer),

        Rule(
            '/profile/export/',
            'post',
            profile_views.request_export,
            json_renderer,
        ),

        Rule(
            '/profile/region/',
            'put',
            osfstorage_views.update_region,
            json_renderer,
        ),

        Rule(
            '/profile/deactivate/',
            'post',
            profile_views.request_deactivation,
            json_renderer,
        ),
        Rule(
            '/profile/cancel_request_deactivation/',
            'post',
            profile_views.cancel_request_deactivation,
            json_renderer,
        ),

        Rule(
            '/profile/logins/',
            'patch',
            profile_views.delete_external_identity,
            json_renderer,
        ),

        # Rules for user profile configuration
        Rule('/settings/names/', 'get', profile_views.serialize_names, json_renderer),
        Rule('/settings/names/', 'put', profile_views.unserialize_names, json_renderer),
        Rule('/settings/names/impute/', 'get', profile_views.impute_names, json_renderer),

        Rule(
            [
                '/settings/social/',
                '/settings/social/<uid>/',
            ],
            'get',
            profile_views.serialize_social,
            json_renderer,
        ),

        Rule(
            [
                '/settings/jobs/',
                '/settings/jobs/<uid>/',
            ],
            'get',
            profile_views.serialize_jobs,
            json_renderer,
        ),

        Rule(
            [
                '/settings/schools/',
                '/settings/schools/<uid>/',
            ],
            'get',
            profile_views.serialize_schools,
            json_renderer,
        ),

        Rule(
            [
                '/settings/social/',
                '/settings/social/<uid>/',
            ],
            'put',
            profile_views.unserialize_social,
            json_renderer
        ),

        Rule(
            [
                '/settings/jobs/',
                '/settings/jobs/<uid>/',
            ],
            'put',
            profile_views.unserialize_jobs,
            json_renderer
        ),

        Rule(
            [
                '/settings/schools/',
                '/settings/schools/<uid>/',
            ],
            'put',
            profile_views.unserialize_schools,
            json_renderer
        ),

        Rule(
            '/rdm/addons/',
            'get',
            rdm_addon_views.user_addons,
            json_renderer,
        ),
        Rule(
            '/rdm/addons/import/<addon_name>/',
            'get',
            rdm_addon_views.import_admin_account,
            json_renderer,
        ),

        # rdm_announcement API routes
        Rule(
            '/firebase/usertoken/<uid>/<token>',
            'post',
            rdm_announcement_views.update_user_token,
            json_renderer,
        ),

    ], prefix='/api/v1',)

    ### Search ###

    # Web

    process_rules(app, [

        Rule(
            '/search/',
            'get',
            search_views.search_view,
            OsfWebRenderer('search_grdm.mako', trust=False)
        ),
        Rule(
            '/share/registration/',
            'get',
            {'register': settings.SHARE_REGISTRATION_URL},
            json_renderer
        ),
        Rule(
            '/api/v1/user/search/',
            'get', search_views.search_contributor,
            json_renderer
        ),
        Rule(
            '/api/v1/search/node/',
            'post',
            project_views.node.search_node,
            json_renderer,
        ),

    ])

    # Web(COS version)
    if settings.DEBUG_MODE is True:
        process_rules(app, [
            Rule(
                '/search_cos/',
                'get',
                search_views.search_view_cos,
                OsfWebRenderer('search.mako', trust=False)
            )
        ])

    # API

    process_rules(app, [

        Rule(['/search/', '/search/<type>/'], ['get', 'post'], search_views.search_search, json_renderer),
        Rule(['/search_raw/', '/search_raw/<type>/'], ['get', 'post'], search_views.search_search_raw, json_renderer),

        Rule('/search/projects/', 'get', search_views.search_projects_by_title, json_renderer),
        Rule('/share/search/', 'get', website_views.legacy_share_v1_search, json_renderer),

    ], prefix='/api/v1')

    # Institution

    process_rules(app, [
        Rule('/institutions/<inst_id>/', 'get', institution_views.view_institution, OsfWebRenderer('institution.mako', trust=False))
    ])

    process_rules(app, [
        Rule([
            '/institutions/<inst_id>/dashboard/',
        ],
            'get',
            institution_views.view_institution_dashboard,
            notemplate)
    ])

    # Project

    # Web

    process_rules(app, [
        Rule('/', 'get', website_views.index, OsfWebRenderer('institution.mako', trust=False)),

        Rule('/goodbye/', 'get', goodbye, notemplate),

        Rule(
            [
                '/project/<pid>/',
                '/project/<pid>/node/<nid>/',
            ],
            'get',
            project_views.node.view_project,
            OsfWebRenderer('project/project.mako', trust=False)
        ),

        # Process token action
        Rule(
            [
                '/token_action/<pid>/',
            ],
            'get',
            project_views.node.token_action,
            notemplate,
        ),


        # Create a new subproject/component
        Rule(
            '/project/<pid>/newnode/',
            'post',
            project_views.node.project_new_node,
            notemplate
        ),

        Rule('/project/new/<pid>/beforeTemplate/', 'get',
             project_views.node.project_before_template, json_renderer),

        Rule(
            [
                '/project/<pid>/contributors/',
                '/project/<pid>/node/<nid>/contributors/',
            ],
            'get',
            project_views.node.node_contributors,
            OsfWebRenderer('project/contributors.mako', trust=False),
        ),

        Rule(
            [
                '/project/<pid>/settings/',
                '/project/<pid>/node/<nid>/settings/',
            ],
            'get',
            project_views.node.node_setting,
            OsfWebRenderer('project/settings.mako', trust=False)
        ),

        # Permissions
        Rule(  # TODO: Where, if anywhere, is this route used?
            [
                '/project/<pid>/permissions/<permissions>/',
                '/project/<pid>/node/<nid>/permissions/<permissions>/',
            ],
            'post',
            project_views.node.project_set_privacy,
            OsfWebRenderer('project/project.mako', trust=False)
        ),

        # View forks
        Rule(
            [
                '/project/<pid>/forks/',
                '/project/<pid>/node/<nid>/forks/',
            ],
            'get',
            project_views.node.node_forks,
            notemplate,
        ),

        # Registrations
        Rule(
            [
                '/project/<pid>/register/',
                '/project/<pid>/node/<nid>/register/',
            ],
            'get',
            project_views.register.node_register_page,
            OsfWebRenderer('project/register.mako', trust=False)
        ),

        Rule(
            [
                '/project/<pid>/register/<metaschema_id>/',
                '/project/<pid>/node/<nid>/register/<metaschema_id>/',
            ],
            'get',
            project_views.register.node_register_template_page,
            OsfWebRenderer('project/register.mako', trust=False)
        ),
        Rule(
            [
                '/project/<pid>/registrations/',
                '/project/<pid>/node/<nid>/registrations/',
            ],
            'get',
            project_views.node.node_registrations,
            notemplate,
        ),
        Rule(
            [
                '/project/<pid>/registrations/',
                '/project/<pid>/node/<nid>/registrations/',
            ],
            'post',
            project_views.drafts.new_draft_registration,
            OsfWebRenderer('project/edit_draft_registration.mako', trust=False)),
        Rule(
            [
                '/project/<pid>/drafts/<draft_id>/',
                '/project/<pid>/node/<nid>/drafts/<draft_id>/',
            ],
            'get',
            project_views.drafts.edit_draft_registration_page,
            OsfWebRenderer('project/edit_draft_registration.mako', trust=False)),
        Rule(
            [
                '/project/<pid>/drafts/<draft_id>/register/',
                '/project/<pid>/node/<nid>/drafts/<draft_id>/register/',
            ],
            'get',
            project_views.drafts.draft_before_register_page,
            OsfWebRenderer('project/register_draft.mako', trust=False)),

        Rule(
            [
                '/project/<pid>/retraction/',
                '/project/<pid>/node/<nid>/retraction/',
            ],
            'get',
            project_views.register.node_registration_retraction_redirect,
            notemplate,
        ),

        Rule(
            [
                '/project/<pid>/withdraw/',
                '/project/<pid>/node/<nid>/withdraw/',
            ],
            'get',
            project_views.register.node_registration_retraction_get,
            OsfWebRenderer('project/retract_registration.mako', trust=False)
        ),

        Rule(
            '/ids/<category>/<path:value>/',
            'get',
            project_views.register.get_referent_by_identifier,
            notemplate,
        ),

        Rule(
            [
                '/project/<pid>/analytics/',
                '/project/<pid>/node/<nid>/analytics/',
            ],
            'get',
            project_views.node.project_statistics,
            notemplate,
        ),


        ### Files ###

        # Note: Web endpoint for files view must pass `mode` = `page` to
        # include project view data and JS includes
        # TODO: Start waterbutler to test
        Rule(
            [
                '/project/<pid>/files/',
                '/project/<pid>/node/<nid>/files/',
            ],
            'get',
            project_views.file.collect_file_trees,
            OsfWebRenderer('project/files.mako', trust=False),
            view_kwargs={'mode': 'page'},
        ),
        Rule(
            [
                '/<guid>/files/<provider>/<path:path>/',
                '/project/<pid>/files/<provider>/<path:path>/',
                '/project/<pid>/node/<nid>/files/<provider>/<path:path>/',
            ],
            'get',
            addon_views.addon_view_or_download_file,
            OsfWebRenderer('project/view_file.mako', trust=False)
        ),
        Rule(
            '/download/<fid_or_guid>/',
            'get',
            addon_views.persistent_file_download,
            json_renderer,
        ),
        Rule(
            [
                '/api/v1/<guid>/files/<provider>/<path:path>/',
                '/api/v1/project/<pid>/files/<provider>/<path:path>/',
                '/api/v1/project/<pid>/node/<nid>/files/<provider>/<path:path>/',
            ],
            'get',
            addon_views.addon_view_or_download_file,
            json_renderer
        ),
        Rule(
            [
                '/project/<pid>/files/deleted/<trashed_id>/',
                '/project/<pid>/node/<nid>/files/deleted/<trashed_id>/',
            ],
            'get',
            addon_views.addon_deleted_file,
            OsfWebRenderer('project/view_file.mako', trust=False)
        ),
        Rule(
            [
                # Legacy Addon view file paths
                '/project/<pid>/<provider>/files/<path:path>/',
                '/project/<pid>/node/<nid>/<provider>/files/<path:path>/',

                '/project/<pid>/<provider>/files/<path:path>/download/',
                '/project/<pid>/node/<nid>/<provider>/files/<path:path>/download/',

                # Legacy routes for `download_file`
                '/project/<pid>/osffiles/<fid>/download/',
                '/project/<pid>/node/<nid>/osffiles/<fid>/download/',

                # Legacy routes for `view_file`
                '/project/<pid>/osffiles/<fid>/',
                '/project/<pid>/node/<nid>/osffiles/<fid>/',

                # Note: Added these old URLs for backwards compatibility with
                # hard-coded links.
                '/project/<pid>/osffiles/download/<fid>/',
                '/project/<pid>/node/<nid>/osffiles/download/<fid>/',
                '/project/<pid>/files/<fid>/',
                '/project/<pid>/node/<nid>/files/<fid>/',
                '/project/<pid>/files/download/<fid>/',
                '/project/<pid>/node/<nid>/files/download/<fid>/',

                # Legacy routes for `download_file_by_version`
                '/project/<pid>/osffiles/<fid>/version/<vid>/download/',
                '/project/<pid>/node/<nid>/osffiles/<fid>/version/<vid>/download/',
                # Note: Added these old URLs for backwards compatibility with
                # hard-coded links.
                '/project/<pid>/osffiles/<fid>/version/<vid>/',
                '/project/<pid>/node/<nid>/osffiles/<fid>/version/<vid>/',
                '/project/<pid>/osffiles/download/<fid>/version/<vid>/',
                '/project/<pid>/node/<nid>/osffiles/download/<fid>/version/<vid>/',
                '/project/<pid>/files/<fid>/version/<vid>/',
                '/project/<pid>/node/<nid>/files/<fid>/version/<vid>/',
                '/project/<pid>/files/download/<fid>/version/<vid>/',
                '/project/<pid>/node/<nid>/files/download/<fid>/version/<vid>/',
            ],
            'get',
            addon_views.addon_view_or_download_file_legacy,
            OsfWebRenderer('project/view_file.mako', trust=False),
        ),
        Rule(
            [
                # api/v1 Legacy routes for `download_file`
                '/api/v1/project/<pid>/osffiles/<fid>/',
                '/api/v1/project/<pid>/node/<nid>/osffiles/<fid>/',
                '/api/v1/project/<pid>/files/download/<fid>/',
                '/api/v1/project/<pid>/node/<nid>/files/download/<fid>/',

                #api/v1 Legacy routes for `download_file_by_version`
                '/api/v1/project/<pid>/osffiles/<fid>/version/<vid>/',
                '/api/v1/project/<pid>/node/<nid>/osffiles/<fid>/version/<vid>/',
                '/api/v1/project/<pid>/files/download/<fid>/version/<vid>/',
                '/api/v1/project/<pid>/node/<nid>/files/download/<fid>/version/<vid>/',
            ],
            'get',
            addon_views.addon_view_or_download_file_legacy,
            json_renderer
        ),
        Rule(
            [
                '/quickfiles/<fid>/'
            ],
            'get',
            addon_views.addon_view_or_download_quickfile,
            json_renderer
        ),
        Rule(
            [
                '/project/<pid>/timestamp/',
                '/project/<pid>/node/<nid>/timestamp/',
            ],
            ['get', 'post'],
            project_views.timestamp.get_init_timestamp_error_data_list,
            OsfWebRenderer('project/timestamp.mako', trust=False),
        ),
        Rule(
            [
                '/project/<pid>/timestamp/json/',
                '/project/<pid>/node/<nid>/timestamp/json/',
            ],
            ['post'],
            project_views.timestamp.verify_timestamp_token,
            json_renderer,
        )
    ])

    # API

    process_rules(app, [

        Rule(
            '/email/meeting/',
            'post',
            conference_views.meeting_hook,
            json_renderer,
        ),
        Rule('/mailchimp/hooks/', 'get', profile_views.mailchimp_get_endpoint, json_renderer),

        Rule('/mailchimp/hooks/', 'post', profile_views.sync_data_from_mailchimp, json_renderer),

        # Create project, used by [coming replacement]
        Rule('/project/new/', 'post', project_views.node.project_new_post, json_renderer),

        Rule([
            '/project/<pid>/contributors_abbrev/',
            '/project/<pid>/node/<nid>/contributors_abbrev/',
        ], 'get', project_views.contributor.get_node_contributors_abbrev, json_renderer),

        Rule('/tags/<tag>/', 'get', project_views.tag.project_tag, json_renderer),

        Rule([
            '/project/<pid>/',
            '/project/<pid>/node/<nid>/',
        ], 'get', project_views.node.view_project, json_renderer),
        Rule(
            [
                '/project/<pid>/pointer/',
                '/project/<pid>/node/<nid>/pointer/',
            ],
            'get',
            project_views.node.get_pointed,
            json_renderer,
        ),
        Rule(
            [
                '/project/<pid>/pointer/',
                '/project/<pid>/node/<nid>/pointer/',
            ],
            'post',
            project_views.node.add_pointers,
            json_renderer,
        ),
        Rule(
            [
                '/pointer/',
            ],
            'post',
            project_views.node.add_pointer,
            json_renderer,
        ),
        Rule(
            [
                '/project/<pid>/pointer/',
                '/project/<pid>/node/<nid>pointer/',
            ],
            'delete',
            project_views.node.remove_pointer,
            json_renderer,
        ),

        # Draft Registrations
        Rule([
            '/project/<pid>/drafts/',
        ], 'get', project_views.drafts.get_draft_registrations, json_renderer),
        Rule([
            '/project/<pid>/drafts/<draft_id>/',
        ], 'get', project_views.drafts.get_draft_registration, json_renderer),
        Rule([
            '/project/<pid>/drafts/<draft_id>/',
        ], 'put', project_views.drafts.update_draft_registration, json_renderer),
        Rule([
            '/project/<pid>/drafts/<draft_id>/',
        ], 'delete', project_views.drafts.delete_draft_registration, json_renderer),
        # Meta Schemas
        Rule([
            '/project/drafts/schemas/',
        ], 'get', project_views.drafts.get_metaschemas, json_renderer),

        Rule([
            '/project/<pid>/get_contributors/',
            '/project/<pid>/node/<nid>/get_contributors/',
        ], 'get', project_views.contributor.get_contributors, json_renderer),

        Rule([
            '/project/<pid>/get_contributors_from_parent/',
            '/project/<pid>/node/<nid>/get_contributors_from_parent/',
        ], 'get', project_views.contributor.get_contributors_from_parent, json_renderer),

        # Reorder contributors
        Rule(
            [
                '/project/<pid>/contributors/manage/',
                '/project/<pid>/node/<nid>/contributors/manage/',
            ],
            'POST',
            project_views.contributor.project_manage_contributors,
            json_renderer,
        ),

        Rule(
            [
                '/project/<pid>/contributor/remove/',
                '/project/<pid>/node/<nid>/contributor/remove/',
            ],
            'POST',
            project_views.contributor.project_remove_contributor,
            json_renderer,
        ),

        Rule([
            '/project/<pid>/get_editable_children/',
            '/project/<pid>/node/<nid>/get_editable_children/',
        ], 'get', project_views.node.get_editable_children, json_renderer),


        # Private Link
        Rule([
            '/project/<pid>/private_link/',
            '/project/<pid>/node/<nid>/private_link/',
        ], 'post', project_views.node.project_generate_private_link_post, json_renderer),

        Rule([
            '/project/<pid>/private_link/edit/',
            '/project/<pid>/node/<nid>/private_link/edit/',
        ], 'put', project_views.node.project_private_link_edit, json_renderer),

        Rule([
            '/project/<pid>/private_link/',
            '/project/<pid>/node/<nid>/private_link/',
        ], 'delete', project_views.node.remove_private_link, json_renderer),

        Rule([
            '/project/<pid>/private_link/',
            '/project/<pid>/node/<nid>/private_link/',
        ], 'get', project_views.node.private_link_table, json_renderer),

        # Create, using existing project as a template
        Rule([
            '/project/new/<nid>/',
        ], 'post', project_views.node.project_new_from_template, json_renderer),

        # Update
        Rule(
            [
                '/project/<pid>/',
                '/project/<pid>/node/<nid>/',
            ],
            'put',
            project_views.node.update_node,
            json_renderer,
        ),

        # Remove
        Rule(
            [
                '/project/<pid>/',
                '/project/<pid>/node/<nid>/',
            ],
            'delete',
            project_views.node.component_remove,
            json_renderer,
        ),

        # Reorder components
        Rule('/project/<pid>/reorder_components/', 'post',
             project_views.node.project_reorder_components, json_renderer),

        # Edit node
        Rule([
            '/project/<pid>/edit/',
            '/project/<pid>/node/<nid>/edit/',
        ], 'post', project_views.node.edit_node, json_renderer),

        # Add / remove tags
        Rule([
            '/project/<pid>/tags/',
            '/project/<pid>/node/<nid>/tags/',
            '/project/<pid>/tags/<tag>/',
            '/project/<pid>/node/<nid>/tags/<tag>/',
        ], 'post', project_views.tag.project_add_tag, json_renderer),
        Rule([
            '/project/<pid>/tags/',
            '/project/<pid>/node/<nid>/tags/',
            '/project/<pid>/tags/<tag>/',
            '/project/<pid>/node/<nid>/tags/<tag>/',
        ], 'delete', project_views.tag.project_remove_tag, json_renderer),

        # Add / remove contributors
        Rule([
            '/project/<pid>/contributors/',
            '/project/<pid>/node/<nid>/contributors/',
        ], 'post', project_views.contributor.project_contributors_post, json_renderer),
        # Forks
        Rule(
            [
                '/project/<pid>/fork/before/',
                '/project/<pid>/node/<nid>/fork/before/',
            ], 'get', project_views.node.project_before_fork, json_renderer,
        ),
        Rule(
            [
                '/project/<pid>/pointer/fork/',
                '/project/<pid>/node/<nid>/pointer/fork/',
            ], 'post', project_views.node.fork_pointer, json_renderer,
        ),

        # Registrations
        Rule([
            '/project/<pid>/beforeregister/',
            '/project/<pid>/node/<nid>/beforeregister',
        ], 'get', project_views.register.project_before_register, json_renderer),
        Rule([
            '/project/<pid>/withdraw/',
            '/project/<pid>/node/<nid>/withdraw/'
        ], 'post', project_views.register.node_registration_retraction_post, json_renderer),

        Rule(
            [
                '/project/<pid>/identifiers/',
                '/project/<pid>/node/<nid>/identifiers/',
            ],
            'post',
            identifier_views.node_identifiers_post,
            json_renderer,
        ),

        # Endpoint to fetch Rubeus.JS/Hgrid-formatted data
        Rule(
            [
                '/project/<pid>/files/grid/',
                '/project/<pid>/node/<nid>/files/grid/'
            ],
            'get',
            project_views.file.grid_data,
            json_renderer
        ),

        # Settings

        Rule(
            '/files/auth/',
            'get',
            addon_views.get_auth,
            json_renderer,
        ),

        Rule(
            [
                '/project/<pid>/waterbutler/logs/',
                '/project/<pid>/node/<nid>/waterbutler/logs/',
            ],
            'put',
            addon_views.create_waterbutler_log,
            json_renderer,
        ),
        Rule(
            [
                '/registration/<pid>/callbacks/',
            ],
            'put',
            project_views.register.registration_callbacks,
            json_renderer,
        ),
        Rule(
            '/settings/addons/',
            'post',
            profile_views.user_choose_addons,
            json_renderer,
        ),

        Rule(
            '/settings/notifications/',
            'get',
            profile_views.user_notifications,
            json_renderer,
        ),

        Rule(
            '/settings/notifications/',
            'post',
            profile_views.user_choose_mailing_lists,
            json_renderer,
        ),

        Rule(
            '/subscriptions/',
            'get',
            notification_views.get_subscriptions,
            json_renderer,
        ),

        Rule(
            [
                '/project/<pid>/subscriptions/',
                '/project/<pid>/node/<nid>/subscriptions/'
            ],
            'get',
            notification_views.get_node_subscriptions,
            json_renderer,
        ),

        Rule(
            [
                '/project/<pid>/tree/',
                '/project/<pid>/node/<nid>/tree/'
            ],
            'get',
            project_views.node.get_node_tree,
            json_renderer,
        ),

        Rule(
            '/subscriptions/',
            'post',
            notification_views.configure_subscription,
            json_renderer,
        ),

        Rule(
            [
                '/project/<pid>/settings/addons/',
                '/project/<pid>/node/<nid>/settings/addons/',
            ],
            'post',
            project_views.node.node_choose_addons,
            json_renderer,
        ),

        Rule(
            [
                '/project/<pid>/settings/comments/',
                '/project/<pid>/node/<nid>/settings/comments/',
            ],
            'post',
            project_views.node.configure_comments,
            json_renderer,
        ),

        Rule(
            [
                '/project/<pid>/settings/requests/',
                '/project/<pid>/node/<nid>/settings/requests/',
            ],
            'post',
            project_views.node.configure_requests,
            json_renderer,
        ),

        # Invite Users
        Rule(
            [
                '/project/<pid>/invite_contributor/',
                '/project/<pid>/node/<nid>/invite_contributor/'
            ],
            'post',
            project_views.contributor.invite_contributor_post,
            json_renderer
        ),

        # Security
        Rule(
            [
                '/project/<pid>/timestamp/add_timestamp/',
                '/project/<pid>/node/<nid>/timestamp/add_timestamp/',
            ],
            ['post'],
            project_views.timestamp.add_timestamp_token,
            json_renderer,
        ),
        Rule(
            [
                '/project/<pid>/timestamp/cancel_task/',
                '/project/<pid>/node/<nid>/timestamp/cancel_task/',
            ],
            ['post'],
            project_views.timestamp.cancel_task,
            json_renderer,
        ),
        Rule(
            [
                '/project/<pid>/timestamp/task_status/',
                '/project/<pid>/node/<nid>/timestamp/task_status/',
            ],
            ['post'],
            project_views.timestamp.task_status,
            json_renderer,
        ),
        Rule(
            [
                '/project/<pid>/timestamp/download_errors/',
                '/project/<pid>/node/<nid>/timestamp/download_errors/',
            ],
            ['post'],
            project_views.timestamp.download_errors,
            json_renderer,
        ),

        # Quota management
        Rule(
            [  # For waterbutler
                '/project/<pid>/creator_quota/',
            ],
            ['get'],
            project_views.quota.waterbutler_creator_quota,
            json_renderer,
        ),
        Rule(
            [  # For user (browser)
                '/project/<pid>/get_creator_quota/',
            ],
            ['get'],
            project_views.quota.get_creator_quota,
            json_renderer,
        ),

    ], prefix='/api/v1')

    # Set up static routing for addons and providers
    # NOTE: We use nginx to serve static addon assets in production
    addon_base_path = os.path.abspath('addons')
    provider_static_path = os.path.abspath('assets')
    if settings.DEV_MODE or settings.to_bool('USE_STATIC_FILES', False):
        @app.route('/static/addons/<addon>/<path:filename>')
        def addon_static(addon, filename):
            addon_path = os.path.join(addon_base_path, addon, 'static')
            return send_from_directory(addon_path, filename)

        @app.route('/assets/<filename>')
        def provider_static(filename):
            return send_from_directory(provider_static_path, filename)

        @app.route('/ember-cli-live-reload.js')
        def ember_cli_live_reload():
            req = requests.get('{}/ember-cli-live-reload.js'.format(settings.LIVE_RELOAD_DOMAIN), stream=True)
            return Response(stream_with_context(req.iter_content()), content_type=req.headers['content-type'])<|MERGE_RESOLUTION|>--- conflicted
+++ resolved
@@ -3,11 +3,7 @@
 import os
 from rest_framework import status as http_status
 import requests
-<<<<<<< HEAD
-import urlparse
-=======
 from future.moves.urllib.parse import urljoin
->>>>>>> 8cd8f127
 import json
 
 import waffle
@@ -199,10 +195,6 @@
         'custom_citations': settings.CUSTOM_CITATIONS,
         'osf_support_email': settings.OSF_SUPPORT_EMAIL,
         'osf_contact_email': settings.OSF_CONTACT_EMAIL,
-<<<<<<< HEAD
-        'wafflejs_url': '{api_domain}{waffle_url}'.format(api_domain=settings.API_DOMAIN.rstrip('/'), waffle_url=waffle_url),
-=======
->>>>>>> 8cd8f127
         'footer_links': settings.FOOTER_LINKS,
         'features': features,
         'waffle': waffle,
@@ -237,10 +229,6 @@
         """
 
         resp = super(OsfWebRenderer, self).__call__(data, *args, **kwargs)
-<<<<<<< HEAD
-        secure = get_setting('SECURE')
-=======
->>>>>>> 8cd8f127
         max_age = get_setting('MAX_AGE')
 
         if hasattr(request, 'waffles'):
@@ -252,11 +240,7 @@
                     age = None
                 else:
                     age = max_age
-<<<<<<< HEAD
-                resp.headers.add('Set-Cookie', dump_cookie(name.encode(), bytes(active), age, bytes(secure)))
-=======
                 resp.headers.add('Set-Cookie', dump_cookie(name.encode(), str(active), max_age=age, expires='True'))
->>>>>>> 8cd8f127
         return resp
 
 #: Use if a view only redirects or raises error
