# -*- coding: utf-8 -*-
import os
import httplib as http

from flask import request
from flask import send_from_directory

from framework import status
from framework import sentry
from framework.auth import cas
from framework.routing import Rule
from framework.flask import redirect
from framework.routing import WebRenderer
from framework.exceptions import HTTPError
from framework.auth import get_display_name
from framework.routing import xml_renderer
from framework.routing import json_renderer
from framework.routing import process_rules
from framework.auth import views as auth_views
from framework.routing import render_mako_string
from framework.auth.core import _get_current_user

from website import util
from website import settings
from website import language
from website.util import paths
from website.util import sanitize
from website import landing_pages as landing_page_views
from website import views as website_views
from website.citations import views as citation_views
from website.search import views as search_views
from website.oauth import views as oauth_views
from website.profile import views as profile_views
from website.project import views as project_views
from website.addons.base import views as addon_views
from website.discovery import views as discovery_views
from website.conferences import views as conference_views
from website.notifications import views as notification_views

def get_globals():
    """Context variables that are available for every template rendered by
    OSFWebRenderer.
    """
    user = _get_current_user()
    return {
        'user_name': user.username if user else '',
        'user_full_name': user.fullname if user else '',
        'user_id': user._primary_key if user else '',
        'user_url': user.url if user else '',
        'user_gravatar': profile_views.current_user_gravatar(size=25)['gravatar_url'] if user else '',
        'user_api_url': user.api_url if user else '',
        'display_name': get_display_name(user.fullname) if user else '',
        'use_cdn': settings.USE_CDN_FOR_CLIENT_LIBS,
        'piwik_host': settings.PIWIK_HOST,
        'piwik_site_id': settings.PIWIK_SITE_ID,
        'sentry_dsn_js': settings.SENTRY_DSN_JS if sentry.enabled else None,
        'dev_mode': settings.DEV_MODE,
        'allow_login': settings.ALLOW_LOGIN,
        'cookie_name': settings.COOKIE_NAME,
        'status': status.pop_status_messages(),
        'domain': settings.DOMAIN,
        'api_domain': settings.API_DOMAIN,
        'disk_saving_mode': settings.DISK_SAVING_MODE,
        'language': language,
        'web_url_for': util.web_url_for,
        'api_url_for': util.api_url_for,
        'api_v2_url': util.api_v2_url,  # URL function for templates
        'api_v2_base': util.api_v2_url(''),  # Base url used by JS api helper
        'sanitize': sanitize,
        'js_str': lambda x: x.replace("'", r"\'").replace('"', r'\"'),
        'sjson': lambda s: sanitize.safe_json(s),
        'webpack_asset': paths.webpack_asset,
        'waterbutler_url': settings.WATERBUTLER_URL,
        'login_url': cas.get_login_url(request.url, auto=True),
        'reauth_url': util.web_url_for('auth_logout', redirect_url=request.url, reauth=True),
        'profile_url': cas.get_profile_url(),
    }


class OsfWebRenderer(WebRenderer):
    """Render a Mako template with OSF context vars.

    :param trust: Optional. If ``False``, markup-safe escaping will be enabled
    """
    def __init__(self, *args, **kwargs):
        kwargs['data'] = get_globals
        super(OsfWebRenderer, self).__init__(*args, **kwargs)

#: Use if a view only redirects or raises error
notemplate = OsfWebRenderer('', renderer=render_mako_string)


# Static files (robots.txt, etc.)

def favicon():
    return send_from_directory(
        settings.STATIC_FOLDER,
        'favicon.ico',
        mimetype='image/vnd.microsoft.icon'
    )


def robots():
    """Serves the robots.txt file."""
    # Allow local robots.txt
    if os.path.exists(os.path.join(settings.STATIC_FOLDER,
                                   'robots.local.txt')):
        robots_file = 'robots.local.txt'
    else:
        robots_file = 'robots.txt'
    return send_from_directory(
        settings.STATIC_FOLDER,
        robots_file,
        mimetype='text/plain'
    )


def goodbye():
    # Redirect to dashboard if logged in
    if _get_current_user():
        return redirect(util.web_url_for('dashboard'))
    status.push_status_message(language.LOGOUT, 'success')
    return {}


def make_url_map(app):
    """Set up all the routes for the OSF app.

    :param app: A Flask/Werkzeug app to bind the rules to.
    """

    # Set default views to 404, using URL-appropriate renderers
    process_rules(app, [
        Rule('/<path:_>', ['get', 'post'], HTTPError(http.NOT_FOUND),
             OsfWebRenderer('', render_mako_string)),
        Rule('/api/v1/<path:_>', ['get', 'post'],
             HTTPError(http.NOT_FOUND), json_renderer),
    ])

    ### GUID ###
    process_rules(app, [

        Rule(
            [
                '/<guid>/',
                '/<guid>/<path:suffix>',
            ],
            ['get', 'post', 'put', 'patch', 'delete'],
            website_views.resolve_guid,
            notemplate,
        ),

        Rule(
            [
                '/api/v1/<guid>/',
                '/api/v1/<guid>/<path:suffix>',
            ],
            ['get', 'post', 'put', 'patch', 'delete'],
            website_views.resolve_guid,
            json_renderer,
        ),

    ])

    # Static files
    process_rules(app, [
        Rule('/favicon.ico', 'get', favicon, json_renderer),
        Rule('/robots.txt', 'get', robots, json_renderer),
    ])

    ### Base ###

    process_rules(app, [

        Rule('/dashboard/', 'get', website_views.dashboard, OsfWebRenderer('dashboard.mako')),
        Rule('/reproducibility/', 'get',
             website_views.reproducibility, OsfWebRenderer('', render_mako_string)),

        Rule('/about/', 'get', website_views.redirect_about, json_renderer,),
        Rule('/howosfworks/', 'get', website_views.redirect_howosfworks, json_renderer,),
        Rule('/faq/', 'get', {}, OsfWebRenderer('public/pages/faq.mako')),
        Rule('/getting-started/', 'get', {}, OsfWebRenderer('public/pages/getting_started.mako')),
        Rule('/explore/', 'get', {}, OsfWebRenderer('public/explore.mako')),
        Rule(['/messages/', '/help/'], 'get', {}, OsfWebRenderer('public/comingsoon.mako')),

        Rule(
            '/view/<meeting>/',
            'get',
            conference_views.conference_results,
            OsfWebRenderer('public/pages/meeting.mako'),
        ),

        Rule(
            '/view/<meeting>/plain/',
            'get',
            conference_views.conference_results,
            OsfWebRenderer('public/pages/meeting_plain.mako'),
            endpoint_suffix='__plain',
        ),

        Rule(
            '/api/v1/view/<meeting>/',
            'get',
            conference_views.conference_data,
            json_renderer,
        ),

        Rule(
            '/meetings/',
            'get',
            conference_views.conference_view,
            OsfWebRenderer('public/pages/meeting_landing.mako'),
        ),

        Rule(
            '/presentations/',
            'get',
            conference_views.redirect_to_meetings,
            json_renderer,
        ),

        Rule('/news/', 'get', {}, OsfWebRenderer('public/pages/news.mako')),
    ])

    # Site-wide API routes

    process_rules(app, [
        Rule(
            '/citations/styles/',
            'get',
            citation_views.list_citation_styles,
            json_renderer,
        ),
    ], prefix='/api/v1')

    process_rules(app, [
        Rule(
            [
                '/project/<pid>/<addon>/settings/disable/',
                '/project/<pid>/node/<nid>/<addon>/settings/disable/',
            ],
            'post',
            addon_views.disable_addon,
            json_renderer,
        ),

        Rule(
            '/profile/<uid>/<addon>/settings/',
            'get',
            addon_views.get_addon_user_config,
            json_renderer,
        ),
    ], prefix='/api/v1')

    # OAuth

    process_rules(app, [
        Rule(
            '/oauth/connect/<service_name>/',
            'get',
            oauth_views.oauth_connect,
            json_renderer,
        ),

        Rule(
            '/oauth/callback/<service_name>/',
            'get',
            oauth_views.oauth_callback,
            OsfWebRenderer('util/oauth_complete.mako'),
        ),
    ])
    process_rules(app, [
        Rule(
            [
                '/oauth/accounts/<external_account_id>/',
            ],
            'delete',
            oauth_views.oauth_disconnect,
            json_renderer,
        )
    ], prefix='/api/v1')

    process_rules(app, [
        Rule('/dashboard/get_nodes/', 'get', website_views.get_dashboard_nodes, json_renderer),
        Rule(
            [
                '/dashboard/<nid>',
                '/dashboard/',
            ],
            'get', website_views.get_dashboard, json_renderer),
    ], prefix='/api/v1')

    ### Metadata ###

    process_rules(app, [

        Rule(
            [
                '/project/<pid>/comments/',
                '/project/<pid>/node/<nid>/comments/',
            ],
            'get',
            project_views.comment.list_comments,
            json_renderer,
        ),

        Rule(
            [
                '/project/<pid>/comments/discussion/',
                '/project/<pid>/node/<nid>/comments/discussion/',
            ],
            'get',
            project_views.comment.comment_discussion,
            json_renderer,
        ),

        Rule(
            [
                '/project/<pid>/comment/',
                '/project/<pid>/node/<nid>/comment/',
            ],
            'post',
            project_views.comment.add_comment,
            json_renderer,
        ),

        Rule(
            [
                '/project/<pid>/comment/<cid>/',
                '/project/<pid>/node/<nid>/comment/<cid>/',
            ],
            'put',
            project_views.comment.edit_comment,
            json_renderer,
        ),

        Rule(
            [
                '/project/<pid>/comment/<cid>/',
                '/project/<pid>/node/<nid>/comment/<cid>/',
            ],
            'delete',
            project_views.comment.delete_comment,
            json_renderer,
        ),

        Rule(
            [
                '/project/<pid>/comment/<cid>/undelete/',
                '/project/<pid>/node/<nid>/comment/<cid>/undelete/',
            ],
            'put',
            project_views.comment.undelete_comment,
            json_renderer,
        ),

        Rule(
            [
                '/project/<pid>/comments/timestamps/',
                '/project/<pid>/node/<nid>/comments/timestamps/',
            ],
            'put',
            project_views.comment.update_comments_timestamp,
            json_renderer,
        ),

        Rule(
            [
                '/project/<pid>/comment/<cid>/report/',
                '/project/<pid>/node/<nid>/comment/<cid>/report/',
            ],
            'post',
            project_views.comment.report_abuse,
            json_renderer,
        ),

        Rule(
            [
                '/project/<pid>/comment/<cid>/unreport/',
                '/project/<pid>/node/<nid>/comment/<cid>/unreport/',
            ],
            'post',
            project_views.comment.unreport_abuse,
            json_renderer,
        ),

        Rule(
            [
                '/project/<pid>/citation/',
                '/project/<pid>/node/<nid>/citation/',
            ],
            'get',
            citation_views.node_citation,
            json_renderer,
        ),

    ], prefix='/api/v1')

    ### Forms ###

    process_rules(app, [
        Rule('/forms/registration/', 'get', website_views.registration_form, json_renderer),
        Rule('/forms/signin/', 'get', website_views.signin_form, json_renderer),
        Rule('/forms/forgot_password/', 'get', website_views.forgot_password_form, json_renderer),
        Rule('/forms/reset_password/', 'get', website_views.reset_password_form, json_renderer),
    ], prefix='/api/v1')

    ### Discovery ###

    process_rules(app, [

        Rule(
            '/explore/activity/',
            'get',
            discovery_views.activity,
            OsfWebRenderer('public/pages/active_nodes.mako', trust=False)
        ),
    ])

    ### Auth ###

    # Web

    process_rules(app, [

        Rule(
            '/confirm/<uid>/<token>/',
            'get',
            auth_views.confirm_email_get,
            # View will either redirect or display error message
            OsfWebRenderer('error.mako', render_mako_string)
        ),

        Rule(
            '/resetpassword/<verification_key>/',
            ['get', 'post'],
            auth_views.reset_password,
            OsfWebRenderer('public/resetpassword.mako', render_mako_string)
        ),

        # Resend confirmation URL linked to in CAS login page
        Rule(
            '/resend/',
            ['get', 'post'],
            auth_views.resend_confirmation,
            OsfWebRenderer('resend.mako', render_mako_string)
        ),

        # TODO: Remove `auth_register_post`
        Rule('/register/', 'post', auth_views.auth_register_post,
             OsfWebRenderer('public/login.mako')),
        Rule('/api/v1/register/', 'post', auth_views.register_user, json_renderer),

        Rule(['/login/', '/account/'], 'get',
             auth_views.auth_login, OsfWebRenderer('public/login.mako')),
        Rule('/login/first/', 'get', auth_views.auth_login,
             OsfWebRenderer('public/login.mako'),
             endpoint_suffix='__first', view_kwargs={'first': True}),
        Rule('/logout/', 'get', auth_views.auth_logout, notemplate),
        Rule('/forgotpassword/', 'get', auth_views.forgot_password_get,
             OsfWebRenderer('public/forgot_password.mako')),
        Rule('/forgotpassword/', 'post', auth_views.forgot_password_post,
             OsfWebRenderer('public/login.mako')),

        Rule([
            '/midas/', '/summit/', '/accountbeta/', '/decline/'
        ], 'get', auth_views.auth_registerbeta, OsfWebRenderer('', render_mako_string)),

        Rule('/login/connected_tools/',
             'get',
             landing_page_views.connected_tools,
             OsfWebRenderer('public/login_landing.mako')),

        Rule('/login/enriched_profile/',
             'get',
             landing_page_views.enriched_profile,
             OsfWebRenderer('public/login_landing.mako')),

    ])

    ### Profile ###

    # Web

    process_rules(app, [
        Rule(
            '/profile/',
            'get',
            profile_views.profile_view,
            OsfWebRenderer('profile.mako', trust=False)
        ),
        Rule(
            '/profile/<uid>/',
            'get',
            profile_views.profile_view_id,
            OsfWebRenderer('profile.mako', trust=False)
        ),
        Rule(
            ["/user/merge/"],
            'get',
            auth_views.merge_user_get,
            OsfWebRenderer("merge_accounts.mako", trust=False)
        ),
        Rule(
            ["/user/merge/"],
            'post',
            auth_views.merge_user_post,
            OsfWebRenderer("merge_accounts.mako", trust=False)
        ),
        # Route for claiming and setting email and password.
        # Verification token must be querystring argument
        Rule(
            ['/user/<uid>/<pid>/claim/'],
            ['get', 'post'],
            project_views.contributor.claim_user_form,
            OsfWebRenderer('claim_account.mako', trust=False)
        ),
        Rule(
            ['/user/<uid>/<pid>/claim/verify/<token>/'],
            ['get', 'post'],
            project_views.contributor.claim_user_registered,
            OsfWebRenderer('claim_account_registered.mako', trust=False)
        ),

        Rule(
            '/settings/',
            'get',
            profile_views.user_profile,
            OsfWebRenderer('profile/settings.mako', trust=False),
        ),

        Rule(
            '/settings/account/',
            'get',
            profile_views.user_account,
            OsfWebRenderer('profile/account.mako', trust=False),
        ),

        Rule(
            '/settings/account/password',
            'post',
            profile_views.user_account_password,
            OsfWebRenderer('profile/account.mako', trust=False),
        ),

        Rule(
            '/settings/addons/',
            'get',
            profile_views.user_addons,
            OsfWebRenderer('profile/addons.mako', trust=False),
        ),

        Rule(
            '/settings/notifications/',
            'get',
            profile_views.user_notifications,
            OsfWebRenderer('profile/notifications.mako', trust=False),
        ),

        Rule(
            '/settings/applications/',
            'get',
            profile_views.oauth_application_list,
            OsfWebRenderer('profile/oauth_app_list.mako', trust=False)
        ),

        Rule(
            '/settings/applications/create/',
            'get',
            profile_views.oauth_application_register,
            OsfWebRenderer('profile/oauth_app_detail.mako', trust=False)
        ),

        Rule(
            '/settings/applications/<client_id>/',
            'get',
            profile_views.oauth_application_detail,
            OsfWebRenderer('profile/oauth_app_detail.mako', trust=False)
        ),

        # TODO: Uncomment once outstanding issues with this feature are addressed
        # Rule(
        #     '/@<twitter_handle>/',
        #     'get',
        #     profile_views.redirect_to_twitter,
        #     OsfWebRenderer('error.mako', render_mako_string, trust=False)
        # ),
    ])

    # API

    process_rules(app, [

        Rule('/profile/', 'get', profile_views.profile_view, json_renderer),
        Rule('/profile/', 'put', profile_views.update_user, json_renderer),
        Rule('/resend/', 'put', profile_views.resend_confirmation, json_renderer),
        Rule('/profile/<uid>/', 'get', profile_views.profile_view_id, json_renderer),

        # Used by profile.html
        Rule('/profile/<uid>/edit/', 'post', profile_views.edit_profile, json_renderer),
        Rule('/profile/<uid>/public_projects/', 'get',
             profile_views.get_public_projects, json_renderer),
        Rule('/profile/<uid>/public_components/', 'get',
             profile_views.get_public_components, json_renderer),

        Rule('/profile/<user_id>/summary/', 'get',
             profile_views.get_profile_summary, json_renderer),
        Rule('/user/<uid>/<pid>/claim/email/', 'post',
             project_views.contributor.claim_user_post, json_renderer),

        Rule(
            '/profile/export/',
            'post',
            profile_views.request_export,
            json_renderer,
        ),

        Rule(
            '/profile/deactivate/',
            'post',
            profile_views.request_deactivation,
            json_renderer,
        ),

        Rule(
            [
                '/profile/gravatar/',
                '/users/gravatar/',
                '/profile/gravatar/<size>',
                '/users/gravatar/<size>',
            ],
            'get',
            profile_views.current_user_gravatar,
            json_renderer,
        ),

        Rule(
            [
                '/profile/<uid>/gravatar/',
                '/users/<uid>/gravatar/',
                '/profile/<uid>/gravatar/<size>',
                '/users/<uid>/gravatar/<size>',
            ],
            'get',
            profile_views.get_gravatar,
            json_renderer,
        ),


        # Rules for user profile configuration
        Rule('/settings/names/', 'get', profile_views.serialize_names, json_renderer),
        Rule('/settings/names/', 'put', profile_views.unserialize_names, json_renderer),
        Rule('/settings/names/impute/', 'get', profile_views.impute_names, json_renderer),

        Rule(
            [
                '/settings/social/',
                '/settings/social/<uid>/',
            ],
            'get',
            profile_views.serialize_social,
            json_renderer,
        ),

        Rule(
            [
                '/settings/jobs/',
                '/settings/jobs/<uid>/',
            ],
            'get',
            profile_views.serialize_jobs,
            json_renderer,
        ),

        Rule(
            [
                '/settings/schools/',
                '/settings/schools/<uid>/',
            ],
            'get',
            profile_views.serialize_schools,
            json_renderer,
        ),

        Rule(
            [
                '/settings/social/',
                '/settings/social/<uid>/',
            ],
            'put',
            profile_views.unserialize_social,
            json_renderer
        ),

        Rule(
            [
                '/settings/jobs/',
                '/settings/jobs/<uid>/',
            ],
            'put',
            profile_views.unserialize_jobs,
            json_renderer
        ),

        Rule(
            [
                '/settings/schools/',
                '/settings/schools/<uid>/',
            ],
            'put',
            profile_views.unserialize_schools,
            json_renderer
        ),

    ], prefix='/api/v1',)

    ### Search ###

    # Web

    process_rules(app, [

        Rule('/search/', 'get', {}, OsfWebRenderer('search.mako')),
        Rule('/share/', 'get', {}, OsfWebRenderer('share_search.mako')),
        Rule('/share/registration/', 'get', {'register': settings.SHARE_REGISTRATION_URL}, OsfWebRenderer('share_registration.mako')),
        Rule('/share/help/', 'get', {'help': settings.SHARE_API_DOCS_URL}, OsfWebRenderer('share_api_docs.mako')),
        Rule('/share_dashboard/', 'get', {}, OsfWebRenderer('share_dashboard.mako')),
        Rule('/share/atom/', 'get', search_views.search_share_atom, xml_renderer),
        Rule('/api/v1/user/search/', 'get', search_views.search_contributor, json_renderer),

        Rule(
            '/api/v1/search/node/',
            'post',
            project_views.node.search_node,
            json_renderer,
        ),

    ])

    # API

    process_rules(app, [

        Rule(['/search/', '/search/<type>/'], ['get', 'post'], search_views.search_search, json_renderer),
        Rule('/search/projects/', 'get', search_views.search_projects_by_title, json_renderer),
        Rule('/share/search/', ['get', 'post'], search_views.search_share, json_renderer),
        Rule('/share/stats/', 'get', search_views.search_share_stats, json_renderer),
        Rule('/share/providers/', 'get', search_views.search_share_providers, json_renderer),

    ], prefix='/api/v1')

    # Project

    # Web

    process_rules(app, [

        Rule('/', 'get', website_views.index, OsfWebRenderer('index.mako')),
        Rule('/goodbye/', 'get', goodbye, OsfWebRenderer('index.mako')),

        Rule(
            [
                '/project/<pid>/',
                '/project/<pid>/node/<nid>/',
            ],
            'get',
            project_views.node.view_project,
            OsfWebRenderer('project/project.mako', trust=False)
        ),

        # Create a new subproject/component
        Rule(
            '/project/<pid>/newnode/',
            'post',
            project_views.node.project_new_node,
            notemplate
        ),

        # # TODO: Add API endpoint for tags
        # Rule('/tags/<tag>/', 'get', project_views.tag.project_tag, OsfWebRenderer('tags.mako')),
        Rule('/api/v1/folder/<nid>', 'post', project_views.node.folder_new_post, json_renderer),
        Rule('/project/new/<pid>/beforeTemplate/', 'get',
             project_views.node.project_before_template, json_renderer),

        Rule(
            [
                '/project/<pid>/contributors/',
                '/project/<pid>/node/<nid>/contributors/',
            ],
            'get',
            project_views.node.node_contributors,
            OsfWebRenderer('project/contributors.mako', trust=False),
        ),

        Rule(
            [
                '/project/<pid>/settings/',
                '/project/<pid>/node/<nid>/settings/',
            ],
            'get',
            project_views.node.node_setting,
            OsfWebRenderer('project/settings.mako', trust=False)
        ),

        # Permissions
        Rule(
            [
                '/project/<pid>/permissions/<permissions>/',
                '/project/<pid>/node/<nid>/permissions/<permissions>/',
            ],
            'post',
            project_views.node.project_set_privacy,
            OsfWebRenderer('project/project.mako')  # TODO: Should this be notemplate? (post request)
        ),

        ### Logs ###

        # View forks
        Rule(
            [
                '/project/<pid>/forks/',
                '/project/<pid>/node/<nid>/forks/',
            ],
            'get',
            project_views.node.node_forks,
            OsfWebRenderer('project/forks.mako', trust=False)
        ),

        # Registrations
        Rule(
            [
                '/project/<pid>/register/',
                '/project/<pid>/node/<nid>/register/',
            ],
            'get',
            project_views.register.node_register_page,
            OsfWebRenderer('project/register.mako', trust=False)
        ),

        Rule(
            [
                '/project/<pid>/register/<template>/',
                '/project/<pid>/node/<nid>/register/<template>/',
            ],
            'get',
            project_views.register.node_register_template_page,
            OsfWebRenderer('project/register.mako', trust=False)
        ),
        Rule(
            [
                '/project/<pid>/registrations/',
                '/project/<pid>/node/<nid>/registrations/',
            ],
            'get',
            project_views.node.node_registrations,
            OsfWebRenderer('project/registrations.mako', trust=False)
        ),
        Rule(
            [
                '/project/<pid>/registrations/',
                '/project/<pid>/node/<nid>/registrations/',
            ],
            'post',
            project_views.drafts.new_draft_registration,
            OsfWebRenderer('project/draft_registration.mako', trust=False)),
        Rule(
            [
                '/project/<pid>/draft/<draft_id>/',
                '/project/<pid>/node/<nid>/draft/<draft_id>/',
            ],
            'get',
            project_views.drafts.edit_draft_registration_page,
            OsfWebRenderer('project/edit_draft_registration.mako', trust=False)),
        Rule(
            [
                '/project/<pid>/draft/<draft_id>/register/',
                '/project/<pid>/node/<nid>/draft/<draft_id>/register/',
            ],
            'get',
            project_views.drafts.draft_before_register_page,
            OsfWebRenderer('project/register_draft.mako', trust=False)),

        # TODO: Can't create a registration locally, so can't test this one..?
        Rule(
            [
                '/project/<pid>/retraction/',
                '/project/<pid>/node/<nid>/retraction/',
            ],
            'get',
            project_views.register.node_registration_retraction_get,
            OsfWebRenderer('project/retract_registration.mako', trust=False)
        ),

        Rule(
            '/ids/<category>/<path:value>/',
            'get',
            project_views.register.get_referent_by_identifier,
            notemplate,
        ),

        # Statistics
        Rule(
            [
                '/project/<pid>/statistics/',
                '/project/<pid>/node/<nid>/statistics/',
            ],
            'get',
            project_views.node.project_statistics_redirect,
            notemplate,
        ),

        Rule(
            [
                '/project/<pid>/analytics/',
                '/project/<pid>/node/<nid>/analytics/',
            ],
            'get',
            project_views.node.project_statistics,
            OsfWebRenderer('project/statistics.mako', trust=False)
        ),

        ### Files ###

        # Note: Web endpoint for files view must pass `mode` = `page` to
        # include project view data and JS includes
        # TODO: Start waterbutler to test
        Rule(
            [
                '/project/<pid>/files/',
                '/project/<pid>/node/<nid>/files/',
            ],
            'get',
            project_views.file.collect_file_trees,
            OsfWebRenderer('project/files.mako', trust=False),
            view_kwargs={'mode': 'page'},
        ),
        Rule(
            [
                '/project/<pid>/files/<provider>/<path:path>/',
                '/project/<pid>/node/<nid>/files/<provider>/<path:path>/',
            ],
            'get',
            addon_views.addon_view_or_download_file,
            OsfWebRenderer('project/view_file.mako', trust=False)
        ),
        Rule(
            [
                '/project/<pid>/files/deleted/<trashed_id>/',
                '/project/<pid>/node/<nid>/files/deleted/<trashed_id>/',
            ],
            'get',
            addon_views.addon_deleted_file,
            OsfWebRenderer('project/view_file.mako', trust=False)
        ),
        Rule(
            [
                # Legacy Addon view file paths
                '/project/<pid>/<provider>/files/<path:path>/',
                '/project/<pid>/node/<nid>/<provider>/files/<path:path>/',

                '/project/<pid>/<provider>/files/<path:path>/download/',
                '/project/<pid>/node/<nid>/<provider>/files/<path:path>/download/',

                # Legacy routes for `download_file`
                '/project/<pid>/osffiles/<fid>/download/',
                '/project/<pid>/node/<nid>/osffiles/<fid>/download/',

                # Legacy routes for `view_file`
                '/project/<pid>/osffiles/<fid>/',
                '/project/<pid>/node/<nid>/osffiles/<fid>/',

                # Note: Added these old URLs for backwards compatibility with
                # hard-coded links.
                '/project/<pid>/osffiles/download/<fid>/',
                '/project/<pid>/node/<nid>/osffiles/download/<fid>/',
                '/project/<pid>/files/<fid>/',
                '/project/<pid>/node/<nid>/files/<fid>/',
                '/project/<pid>/files/download/<fid>/',
                '/project/<pid>/node/<nid>/files/download/<fid>/',

                # Legacy routes for `download_file_by_version`
                '/project/<pid>/osffiles/<fid>/version/<vid>/download/',
                '/project/<pid>/node/<nid>/osffiles/<fid>/version/<vid>/download/',
                # Note: Added these old URLs for backwards compatibility with
                # hard-coded links.
                '/project/<pid>/osffiles/<fid>/version/<vid>/',
                '/project/<pid>/node/<nid>/osffiles/<fid>/version/<vid>/',
                '/project/<pid>/osffiles/download/<fid>/version/<vid>/',
                '/project/<pid>/node/<nid>/osffiles/download/<fid>/version/<vid>/',
                '/project/<pid>/files/<fid>/version/<vid>/',
                '/project/<pid>/node/<nid>/files/<fid>/version/<vid>/',
                '/project/<pid>/files/download/<fid>/version/<vid>/',
                '/project/<pid>/node/<nid>/files/download/<fid>/version/<vid>/',
            ],
            'get',
            addon_views.addon_view_or_download_file_legacy,
            OsfWebRenderer('project/view_file.mako', trust=False),
        ),
        Rule(
            [
                # api/v1 Legacy routes for `download_file`
                '/api/v1/project/<pid>/osffiles/<fid>/',
                '/api/v1/project/<pid>/node/<nid>/osffiles/<fid>/',
                '/api/v1/project/<pid>/files/download/<fid>/',
                '/api/v1/project/<pid>/node/<nid>/files/download/<fid>/',

                #api/v1 Legacy routes for `download_file_by_version`
                '/api/v1/project/<pid>/osffiles/<fid>/version/<vid>/',
                '/api/v1/project/<pid>/node/<nid>/osffiles/<fid>/version/<vid>/',
                '/api/v1/project/<pid>/files/download/<fid>/version/<vid>/',
                '/api/v1/project/<pid>/node/<nid>/files/download/<fid>/version/<vid>/',
            ],
            'get',
            addon_views.addon_view_or_download_file_legacy,
            json_renderer
        ),
    ])

    # API

    process_rules(app, [

        Rule(
            '/email/meeting/',
            'post',
            conference_views.meeting_hook,
            json_renderer,
        ),
        Rule('/mailchimp/hooks/', 'get', profile_views.mailchimp_get_endpoint, json_renderer),

        Rule('/mailchimp/hooks/', 'post', profile_views.sync_data_from_mailchimp, json_renderer),

        # Create project, used by projectCreator.js
        Rule('/project/new/', 'post', project_views.node.project_new_post, json_renderer),

        Rule([
            '/project/<pid>/contributors_abbrev/',
            '/project/<pid>/node/<nid>/contributors_abbrev/',
        ], 'get', project_views.contributor.get_node_contributors_abbrev, json_renderer),

        Rule('/tags/<tag>/', 'get', project_views.tag.project_tag, json_renderer),

        Rule([
            '/project/<pid>/',
            '/project/<pid>/node/<nid>/',
        ], 'get', project_views.node.view_project, json_renderer),
        Rule([
            '/project/<pid>/expand/',
            '/project/<pid>/node/<nid>/expand/',
        ], 'post', project_views.node.expand, json_renderer),
        Rule([
            '/project/<pid>/collapse/',
            '/project/<pid>/node/<nid>/collapse/',
        ], 'post', project_views.node.collapse, json_renderer),

        Rule(
            [
                '/project/<pid>/pointer/',
                '/project/<pid>/node/<nid>/pointer/',
            ],
            'get',
            project_views.node.get_pointed,
            json_renderer,
        ),
        Rule(
            [
                '/project/<pid>/pointer/',
                '/project/<pid>/node/<nid>/pointer/',
            ],
            'post',
            project_views.node.add_pointers,
            json_renderer,
        ),
        Rule(
            [
                '/pointer/',
            ],
            'post',
            project_views.node.add_pointer,
            json_renderer,
        ),
        Rule(
            [
                '/pointers/move/',
            ],
            'post',
            project_views.node.move_pointers,
            json_renderer,
        ),
        Rule(
            [
                '/project/<pid>/pointer/',
                '/project/<pid>/node/<nid>pointer/',
            ],
            'delete',
            project_views.node.remove_pointer,
            json_renderer,
        ),
        Rule(
            [
                '/folder/<pid>/pointer/<pointer_id>',
            ],
            'delete',
            project_views.node.remove_pointer_from_folder,
            json_renderer,
        ),
        Rule(
            [
                '/folder/<pid>/pointers/',
            ],
            'delete',
            project_views.node.remove_pointers_from_folder,
            json_renderer,
        ),
        Rule(
            [
                '/folder/<pid>',
            ],
            'delete',
            project_views.node.delete_folder,
            json_renderer,
        ),
        Rule('/folder/', 'put', project_views.node.add_folder, json_renderer),
        Rule([
            '/project/<pid>/get_summary/',
            '/project/<pid>/node/<nid>/get_summary/',
        ], 'get', project_views.node.get_summary, json_renderer),

        Rule([
            '/project/<pid>/get_children/',
            '/project/<pid>/node/<nid>/get_children/',
        ], 'get', project_views.node.get_children, json_renderer),
        Rule([
            '/project/<pid>/get_folder_pointers/'
        ], 'get', project_views.node.get_folder_pointers, json_renderer),
        Rule([
            '/project/<pid>/get_forks/',
            '/project/<pid>/node/<nid>/get_forks/',
        ], 'get', project_views.node.get_forks, json_renderer),
        Rule([
            '/project/<pid>/get_registrations/',
            '/project/<pid>/node/<nid>/get_registrations/',
        ], 'get', project_views.node.get_registrations, json_renderer),

        # Draft Registrations
        Rule([
            '/project/<pid>/draft/',
        ], 'get', project_views.drafts.get_draft_registrations, json_renderer),
        Rule([
            '/project/<pid>/draft/<draft_id>/',
        ], 'get', project_views.drafts.get_draft_registration, json_renderer),
        Rule([
            '/project/<pid>/draft/',
        ], 'post', project_views.drafts.create_draft_registration, json_renderer),
        Rule([
            '/project/<pid>/draft/<draft_id>/',
        ], 'put', project_views.drafts.update_draft_registration, json_renderer),
        Rule([
            '/project/<pid>/draft/<draft_id>/',
        ], 'delete', project_views.drafts.delete_draft_registration, json_renderer),
<<<<<<< HEAD
=======
        Rule([
            '/project/<pid>/draft/<draft_id>/submit/',
        ], 'post', project_views.drafts.submit_draft_for_review, json_renderer),
>>>>>>> e3b9beb5

        # Meta Schemas
        Rule([
            '/project/schema/',
        ], 'get', project_views.drafts.get_metaschemas, json_renderer),

        Rule('/log/<log_id>/', 'get', project_views.log.get_log, json_renderer),

        Rule([
            '/project/<pid>/log/',
            '/project/<pid>/node/<nid>/log/',
        ], 'get', project_views.log.get_logs, json_renderer),

        Rule([
            '/project/<pid>/get_contributors/',
            '/project/<pid>/node/<nid>/get_contributors/',
        ], 'get', project_views.contributor.get_contributors, json_renderer),

        Rule([
            '/project/<pid>/get_contributors_from_parent/',
            '/project/<pid>/node/<nid>/get_contributors_from_parent/',
        ], 'get', project_views.contributor.get_contributors_from_parent, json_renderer),

        # Reorder contributors
        Rule(
            [
                '/project/<pid>/contributors/manage/',
                '/project/<pid>/node/<nid>/contributors/manage/',
            ],
            'POST',
            project_views.contributor.project_manage_contributors,
            json_renderer,
        ),

        Rule([
            '/project/<pid>/get_most_in_common_contributors/',
            '/project/<pid>/node/<nid>/get_most_in_common_contributors/',
        ], 'get', project_views.contributor.get_most_in_common_contributors, json_renderer),

        Rule([
            '/project/<pid>/get_recently_added_contributors/',
            '/project/<pid>/node/<nid>/get_recently_added_contributors/',
        ], 'get', project_views.contributor.get_recently_added_contributors, json_renderer),

        Rule([
            '/project/<pid>/get_editable_children/',
            '/project/<pid>/node/<nid>/get_editable_children/',
        ], 'get', project_views.node.get_editable_children, json_renderer),


        # Private Link
        Rule([
            '/project/<pid>/private_link/',
            '/project/<pid>/node/<nid>/private_link/',
        ], 'post', project_views.node.project_generate_private_link_post, json_renderer),

        Rule([
            '/project/<pid>/private_link/edit/',
            '/project/<pid>/node/<nid>/private_link/edit/',
        ], 'put', project_views.node.project_private_link_edit, json_renderer),

        Rule([
            '/project/<pid>/private_link/',
            '/project/<pid>/node/<nid>/private_link/',
        ], 'delete', project_views.node.remove_private_link, json_renderer),

        Rule([
            '/project/<pid>/private_link/',
            '/project/<pid>/node/<nid>/private_link/',
        ], 'get', project_views.node.private_link_table, json_renderer),

        # Create, using existing project as a template
        Rule([
            '/project/new/<nid>/',
        ], 'post', project_views.node.project_new_from_template, json_renderer),

        # Update
        Rule(
            [
                '/project/<pid>/',
                '/project/<pid>/node/<nid>/',
            ],
            'put',
            project_views.node.update_node,
            json_renderer,
        ),

        # Remove
        Rule(
            [
                '/project/<pid>/',
                '/project/<pid>/node/<nid>/',
            ],
            'delete',
            project_views.node.component_remove,
            json_renderer,
        ),

        # Reorder components
        Rule('/project/<pid>/reorder_components/', 'post',
             project_views.node.project_reorder_components, json_renderer),

        # Edit node
        Rule([
            '/project/<pid>/edit/',
            '/project/<pid>/node/<nid>/edit/',
        ], 'post', project_views.node.edit_node, json_renderer),

        # Add / remove tags
        Rule([
            '/project/<pid>/tags/',
            '/project/<pid>/node/<nid>/tags/',
            '/project/<pid>/tags/<tag>/',
            '/project/<pid>/node/<nid>/tags/<tag>/',
        ], 'post', project_views.tag.project_add_tag, json_renderer),
        Rule([
            '/project/<pid>/tags/',
            '/project/<pid>/node/<nid>/tags/',
            '/project/<pid>/tags/<tag>/',
            '/project/<pid>/node/<nid>/tags/<tag>/',
        ], 'delete', project_views.tag.project_remove_tag, json_renderer),

        # Add / remove contributors
        Rule([
            '/project/<pid>/contributors/',
            '/project/<pid>/node/<nid>/contributors/',
        ], 'post', project_views.contributor.project_contributors_post, json_renderer),
        Rule([
            '/project/<pid>/beforeremovecontributors/',
            '/project/<pid>/node/<nid>/beforeremovecontributors/',
        ], 'post', project_views.contributor.project_before_remove_contributor, json_renderer),
        # TODO(sloria): should be a delete request to /contributors/
        Rule([
            '/project/<pid>/removecontributors/',
            '/project/<pid>/node/<nid>/removecontributors/',
        ], 'post', project_views.contributor.project_removecontributor, json_renderer),

        # Forks
        Rule(
            [
                '/project/<pid>/fork/before/',
                '/project/<pid>/node/<nid>/fork/before/',
            ], 'get', project_views.node.project_before_fork, json_renderer,
        ),
        Rule(
            [
                '/project/<pid>/fork/',
                '/project/<pid>/node/<nid>/fork/',
            ], 'post', project_views.node.node_fork_page, json_renderer,
        ),
        Rule(
            [
                '/project/<pid>/pointer/fork/',
                '/project/<pid>/node/<nid>/pointer/fork/',
            ], 'post', project_views.node.fork_pointer, json_renderer,
        ),
        # View forks
        Rule([
            '/project/<pid>/forks/',
            '/project/<pid>/node/<nid>/forks/',
        ], 'get', project_views.node.node_forks, json_renderer),

        # Registrations
        Rule([
            '/project/<pid>/beforeregister/',
            '/project/<pid>/node/<nid>/beforeregister',
        ], 'get', project_views.register.project_before_register, json_renderer),
        Rule([
            '/project/<pid>/draft/<draft_id>/register/',
            '/project/<pid>/node/<nid>/draft/<draft_id>/register/',
        ], 'post', project_views.drafts.register_draft_registration, json_renderer),
        Rule([
            '/project/<pid>/register/<template>/',
            '/project/<pid>/node/<nid>/register/<template>/',
        ], 'get', project_views.register.node_register_template_page, json_renderer),
        Rule([
            '/project/<pid>/retraction/',
            '/project/<pid>/node/<nid>/retraction/'
        ], 'post', project_views.register.node_registration_retraction_post, json_renderer),

        Rule(
            [
                '/project/<pid>/identifiers/',
                '/project/<pid>/node/<nid>/identifiers/',
            ],
            'get',
            project_views.register.node_identifiers_get,
            json_renderer,
        ),

        Rule(
            [
                '/project/<pid>/identifiers/',
                '/project/<pid>/node/<nid>/identifiers/',
            ],
            'post',
            project_views.register.node_identifiers_post,
            json_renderer,
        ),

        # Statistics
        Rule([
            '/project/<pid>/statistics/',
            '/project/<pid>/node/<nid>/statistics/',
        ], 'get', project_views.node.project_statistics, json_renderer),

        # Permissions
        Rule([
            '/project/<pid>/permissions/<permissions>/',
            '/project/<pid>/node/<nid>/permissions/<permissions>/',
        ], 'post', project_views.node.project_set_privacy, json_renderer),

        Rule([
            '/project/<pid>/permissions/beforepublic/',
            '/project/<pid>/node/<nid>/permissions/beforepublic/',
        ], 'get', project_views.node.project_before_set_public, json_renderer),

        ### Watching ###
        Rule([
            '/project/<pid>/watch/',
            '/project/<pid>/node/<nid>/watch/'
        ], 'post', project_views.node.watch_post, json_renderer),

        Rule([
            '/project/<pid>/unwatch/',
            '/project/<pid>/node/<nid>/unwatch/'
        ], 'post', project_views.node.unwatch_post, json_renderer),

        Rule([
            '/project/<pid>/togglewatch/',
            '/project/<pid>/node/<nid>/togglewatch/'
        ], 'post', project_views.node.togglewatch_post, json_renderer),

        Rule([
            '/watched/logs/'
        ], 'get', website_views.watched_logs_get, json_renderer),

        ### Accounts ###
        Rule([
            '/user/merge/'
        ], 'post', auth_views.merge_user_post, json_renderer),

        # Combined files
        Rule(
            [
                '/project/<pid>/files/',
                '/project/<pid>/node/<nid>/files/'
            ],
            'get',
            project_views.file.collect_file_trees,
            json_renderer,
        ),

        # Endpoint to fetch Rubeus.JS/Hgrid-formatted data
        Rule(
            [
                '/project/<pid>/files/grid/',
                '/project/<pid>/node/<nid>/files/grid/'
            ],
            'get',
            project_views.file.grid_data,
            json_renderer
        ),

        # Settings

        Rule(
            '/files/auth/',
            'get',
            addon_views.get_auth,
            json_renderer,
        ),

        Rule(
            [
                '/project/<pid>/waterbutler/logs/',
                '/project/<pid>/node/<nid>/waterbutler/logs/',
            ],
            'put',
            addon_views.create_waterbutler_log,
            json_renderer,
        ),
        Rule(
            [
                '/registration/<pid>/callbacks/',
            ],
            'put',
            project_views.register.registration_callbacks,
            json_renderer,
        ),
        Rule(
            '/settings/addons/',
            'post',
            profile_views.user_choose_addons,
            json_renderer,
        ),

        Rule(
            '/settings/notifications/',
            'get',
            profile_views.user_notifications,
            json_renderer,
        ),

        Rule(
            '/settings/notifications/',
            'post',
            profile_views.user_choose_mailing_lists,
            json_renderer,
        ),

        Rule(
            '/subscriptions/',
            'get',
            notification_views.get_subscriptions,
            json_renderer,
        ),

        Rule(
            [
                '/project/<pid>/subscriptions/',
                '/project/<pid>/node/<nid>/subscriptions/'
            ],
            'get',
            notification_views.get_node_subscriptions,
            json_renderer,
        ),

        Rule(
            '/subscriptions/',
            'post',
            notification_views.configure_subscription,
            json_renderer,
        ),

        Rule(
            [
                '/project/<pid>/settings/addons/',
                '/project/<pid>/node/<nid>/settings/addons/',
            ],
            'post',
            project_views.node.node_choose_addons,
            json_renderer,
        ),

        Rule(
            [
                '/project/<pid>/settings/comments/',
                '/project/<pid>/node/<nid>/settings/comments/',
            ],
            'post',
            project_views.node.configure_comments,
            json_renderer,
        ),

        # Invite Users
        Rule(
            [
                '/project/<pid>/invite_contributor/',
                '/project/<pid>/node/<nid>/invite_contributor/'
            ],
            'post',
            project_views.contributor.invite_contributor_post,
            json_renderer
        ),
    ], prefix='/api/v1')

    # Set up static routing for addons
    # NOTE: We use nginx to serve static addon assets in production
    addon_base_path = os.path.abspath('website/addons')
    if settings.DEV_MODE:
        @app.route('/static/addons/<addon>/<path:filename>')
        def addon_static(addon, filename):
            addon_path = os.path.join(addon_base_path, addon, 'static')
            return send_from_directory(addon_path, filename)<|MERGE_RESOLUTION|>--- conflicted
+++ resolved
@@ -1158,12 +1158,9 @@
         Rule([
             '/project/<pid>/draft/<draft_id>/',
         ], 'delete', project_views.drafts.delete_draft_registration, json_renderer),
-<<<<<<< HEAD
-=======
         Rule([
             '/project/<pid>/draft/<draft_id>/submit/',
         ], 'post', project_views.drafts.submit_draft_for_review, json_renderer),
->>>>>>> e3b9beb5
 
         # Meta Schemas
         Rule([
