--- conflicted
+++ resolved
@@ -5,7 +5,6 @@
 
 from flask import request
 from flask import send_from_directory
-from django.core.exceptions import ObjectDoesNotExist
 
 from geoip import geolite2
 
@@ -59,15 +58,9 @@
     location = geolite2.lookup(request.remote_addr) if request.remote_addr else None
     if request.host_url != settings.DOMAIN:
         try:
-<<<<<<< HEAD
-            inst_id = (Institution.objects.get(domains__icontains=[request.host]))._id
+            inst_id = Institution.objects.get(domains__icontains=[request.host])._id
             request_login_url = '{}institutions/{}'.format(settings.DOMAIN, inst_id)
         except Institution.DoesNotExist:
-=======
-            inst_id = Institution.objects.get(domains__icontains=[request.host])._id
-            request_login_url = '{}institutions/{}'.format(settings.DOMAIN, inst_id)
-        except ObjectDoesNotExist:
->>>>>>> 035c667d
             request_login_url = request.url.replace(request.host_url, settings.DOMAIN)
     else:
         request_login_url = request.url
@@ -134,11 +127,7 @@
     # Avoid circular import
     from osf.models import PrivateLink
     try:
-<<<<<<< HEAD
-        return PrivateLink.objects.get(key=request.args.get('view_only')).anonymous
-=======
         return PrivateLink.objects.filter(key=request.args.get('view_only')).values_list('anonymous', flat=True).get()
->>>>>>> 035c667d
     except PrivateLink.DoesNotExist:
         return False
 
