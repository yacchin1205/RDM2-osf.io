--- conflicted
+++ resolved
@@ -420,11 +420,7 @@
         Rule([
             '/project/<pid>/permissions/<permissions>/',
             '/project/<pid>/node/<nid>/permissions/<permissions>/',
-<<<<<<< HEAD
-        ], 'post', project_views.node.project_set_privacy, OsfWebRenderer('project.mako')),
-=======
-        ], 'post', project_views.node.project_set_permissions, OsfWebRenderer('project/project.mako')),
->>>>>>> 4158c6ad
+        ], 'post', project_views.node.project_set_privacy, OsfWebRenderer('project/project.mako')),
 
         ### Logs ###
 
