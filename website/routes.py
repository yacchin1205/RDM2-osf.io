# -*- coding: utf-8 -*-
import os
import httplib as http

from flask import request
from flask import send_from_directory

from framework import status
from framework import sentry
from framework.auth import cas
from framework.routing import Rule
from framework.flask import redirect
from framework.sessions import session
from framework.routing import WebRenderer
from framework.exceptions import HTTPError
from framework.auth import get_display_name
from framework.routing import xml_renderer
from framework.routing import json_renderer
from framework.routing import process_rules
from framework.auth import views as auth_views
from framework.routing import render_mako_string
from framework.auth.core import _get_current_user

from website import util
from website import settings
from website import language
from website.util import paths
from website.util import sanitize
from website import landing_pages as landing_page_views
from website import views as website_views
from website.citations import views as citation_views
from website.search import views as search_views
from website.oauth import views as oauth_views
from website.profile import views as profile_views
from website.project import views as project_views
from website.addons.base import views as addon_views
from website.discovery import views as discovery_views
from website.conferences import views as conference_views
from website.notifications import views as notification_views

def get_globals():
    """Context variables that are available for every template rendered by
    OSFWebRenderer.
    """
    user = _get_current_user()
    return {
        'user_name': user.username if user else '',
        'user_full_name': user.fullname if user else '',
        'user_id': user._primary_key if user else '',
        'user_url': user.url if user else '',
        'user_gravatar': profile_views.current_user_gravatar(size=25)['gravatar_url'] if user else '',
        'user_api_url': user.api_url if user else '',
        'display_name': get_display_name(user.fullname) if user else '',
        'use_cdn': settings.USE_CDN_FOR_CLIENT_LIBS,
        'piwik_host': settings.PIWIK_HOST,
        'piwik_site_id': settings.PIWIK_SITE_ID,
        'sentry_dsn_js': settings.SENTRY_DSN_JS if sentry.enabled else None,
        'dev_mode': settings.DEV_MODE,
        'allow_login': settings.ALLOW_LOGIN,
        'cookie_name': settings.COOKIE_NAME,
        'status': status.pop_status_messages(),
        'domain': settings.DOMAIN,
        'disk_saving_mode': settings.DISK_SAVING_MODE,
        'language': language,
        'web_url_for': util.web_url_for,
        'api_url_for': util.api_url_for,
        'api_v2_url': util.api_v2_url,  # URL function for templates
        'api_v2_base': util.api_v2_url(''),  # Base url used by JS api helper
        'sanitize': sanitize,
        'js_str': lambda x: x.replace("'", r"\'").replace('"', r'\"'),
<<<<<<< HEAD
        'json': lambda s: sanitize.safe_json(s),
=======
        'sjson': lambda s: sanitize.safe_json(s),
>>>>>>> e36a7b3b
        'webpack_asset': paths.webpack_asset,
        'waterbutler_url': settings.WATERBUTLER_URL,
        'login_url': cas.get_login_url(request.url, auto=True),
        'access_token': session.data.get('auth_user_access_token') or '',
    }


class OsfWebRenderer(WebRenderer):
    """
    Render a Mako template with OSF context vars. Optional safe=True parameter activates markup safe rendering
    """
    def __init__(self, *args, **kwargs):
        kwargs['data'] = get_globals
        super(OsfWebRenderer, self).__init__(*args, **kwargs)

#: Use if a view only redirects or raises error
notemplate = OsfWebRenderer('', render_mako_string)


# Static files (robots.txt, etc.)

def favicon():
    return send_from_directory(
        settings.STATIC_FOLDER,
        'favicon.ico',
        mimetype='image/vnd.microsoft.icon'
    )


def robots():
    """Serves the robots.txt file."""
    # Allow local robots.txt
    if os.path.exists(os.path.join(settings.STATIC_FOLDER,
                                   'robots.local.txt')):
        robots_file = 'robots.local.txt'
    else:
        robots_file = 'robots.txt'
    return send_from_directory(
        settings.STATIC_FOLDER,
        robots_file,
        mimetype='text/plain'
    )


def goodbye():
    # Redirect to dashboard if logged in
    if _get_current_user():
        return redirect(util.web_url_for('dashboard'))
    status.push_status_message(language.LOGOUT, 'info')
    return {}


def make_url_map(app):
    '''Set up all the routes for the OSF app.

    :param app: A Flask/Werkzeug app to bind the rules to.
    '''

    # Set default views to 404, using URL-appropriate renderers
    process_rules(app, [
        Rule('/<path:_>', ['get', 'post'], HTTPError(http.NOT_FOUND),
             OsfWebRenderer('', render_mako_string)),
        Rule('/api/v1/<path:_>', ['get', 'post'],
             HTTPError(http.NOT_FOUND), json_renderer),
    ])

    ### GUID ###
    process_rules(app, [

        Rule(
            [
                '/<guid>/',
                '/<guid>/<path:suffix>',
            ],
            ['get', 'post', 'put', 'patch', 'delete'],
            website_views.resolve_guid,
            notemplate,
        ),

        Rule(
            [
                '/api/v1/<guid>/',
                '/api/v1/<guid>/<path:suffix>',
            ],
            ['get', 'post', 'put', 'patch', 'delete'],
            website_views.resolve_guid,
            json_renderer,
        ),

    ])

    # Static files
    process_rules(app, [
        Rule('/favicon.ico', 'get', favicon, json_renderer),
        Rule('/robots.txt', 'get', robots, json_renderer),
    ])

    ### Base ###

    process_rules(app, [

        Rule('/dashboard/', 'get', website_views.dashboard, OsfWebRenderer('dashboard.mako')),
        Rule('/reproducibility/', 'get',
             website_views.reproducibility, OsfWebRenderer('', render_mako_string)),

        Rule('/about/', 'get', {}, OsfWebRenderer('public/pages/about.mako')),
        Rule('/howosfworks/', 'get', {}, OsfWebRenderer('public/pages/howosfworks.mako')),
        Rule('/faq/', 'get', {}, OsfWebRenderer('public/pages/faq.mako')),
        Rule('/getting-started/', 'get', {}, OsfWebRenderer('public/pages/getting_started.mako')),
        Rule('/explore/', 'get', {}, OsfWebRenderer('public/explore.mako')),
        Rule(['/messages/', '/help/'], 'get', {}, OsfWebRenderer('public/comingsoon.mako')),

        Rule(
            '/view/<meeting>/',
            'get',
            conference_views.conference_results,
            OsfWebRenderer('public/pages/meeting.mako'),
        ),

        Rule(
            '/view/<meeting>/plain/',
            'get',
            conference_views.conference_results,
            OsfWebRenderer('public/pages/meeting_plain.mako'),
            endpoint_suffix='__plain',
        ),

        Rule(
            '/api/v1/view/<meeting>/',
            'get',
            conference_views.conference_data,
            json_renderer,
        ),

        Rule(
            '/meetings/',
            'get',
            conference_views.conference_view,
            OsfWebRenderer('public/pages/meeting_landing.mako'),
        ),

        Rule(
            '/presentations/',
            'get',
            conference_views.redirect_to_meetings,
            json_renderer,
        ),

        Rule('/news/', 'get', {}, OsfWebRenderer('public/pages/news.mako')),

    ])

    # Site-wide API routes

    process_rules(app, [
        Rule(
            '/citations/styles/',
            'get',
            citation_views.list_citation_styles,
            json_renderer,
        ),
    ], prefix='/api/v1')

    process_rules(app, [
        Rule(
            [
                '/project/<pid>/<addon>/settings/disable/',
                '/project/<pid>/node/<nid>/<addon>/settings/disable/',
            ],
            'post',
            addon_views.disable_addon,
            json_renderer,
        ),

        Rule(
            '/profile/<uid>/<addon>/settings/',
            'get',
            addon_views.get_addon_user_config,
            json_renderer,
        ),
    ], prefix='/api/v1')

    # OAuth

    process_rules(app, [
        Rule(
            '/oauth/connect/<service_name>/',
            'get',
            oauth_views.oauth_connect,
            json_renderer,
        ),

        Rule(
            '/oauth/callback/<service_name>/',
            'get',
            oauth_views.oauth_callback,
            OsfWebRenderer('util/oauth_complete.mako'),
        ),
    ])

    process_rules(app, [
        Rule(
            [
                '/oauth/accounts/<external_account_id>/',
            ],
            'delete',
            oauth_views.oauth_disconnect,
            json_renderer,
        )
    ], prefix='/api/v1')

    process_rules(app, [
        Rule('/dashboard/get_nodes/', 'get', website_views.get_dashboard_nodes, json_renderer),
        Rule(
            [
                '/dashboard/<nid>',
                '/dashboard/',
            ],
            'get', website_views.get_dashboard, json_renderer),
    ], prefix='/api/v1')

    ### Metadata ###

    process_rules(app, [

        Rule(
            [
                '/project/<pid>/comments/',
                '/project/<pid>/node/<nid>/comments/',
            ],
            'get',
            project_views.comment.list_comments,
            json_renderer,
        ),

        Rule(
            [
                '/project/<pid>/comments/discussion/',
                '/project/<pid>/node/<nid>/comments/discussion/',
            ],
            'get',
            project_views.comment.comment_discussion,
            json_renderer,
        ),

        Rule(
            [
                '/project/<pid>/comment/',
                '/project/<pid>/node/<nid>/comment/',
            ],
            'post',
            project_views.comment.add_comment,
            json_renderer,
        ),

        Rule(
            [
                '/project/<pid>/comment/<cid>/',
                '/project/<pid>/node/<nid>/comment/<cid>/',
            ],
            'put',
            project_views.comment.edit_comment,
            json_renderer,
        ),

        Rule(
            [
                '/project/<pid>/comment/<cid>/',
                '/project/<pid>/node/<nid>/comment/<cid>/',
            ],
            'delete',
            project_views.comment.delete_comment,
            json_renderer,
        ),

        Rule(
            [
                '/project/<pid>/comment/<cid>/undelete/',
                '/project/<pid>/node/<nid>/comment/<cid>/undelete/',
            ],
            'put',
            project_views.comment.undelete_comment,
            json_renderer,
        ),

        Rule(
            [
                '/project/<pid>/comments/timestamps/',
                '/project/<pid>/node/<nid>/comments/timestamps/',
            ],
            'put',
            project_views.comment.update_comments_timestamp,
            json_renderer,
        ),

        Rule(
            [
                '/project/<pid>/comment/<cid>/report/',
                '/project/<pid>/node/<nid>/comment/<cid>/report/',
            ],
            'post',
            project_views.comment.report_abuse,
            json_renderer,
        ),

        Rule(
            [
                '/project/<pid>/comment/<cid>/unreport/',
                '/project/<pid>/node/<nid>/comment/<cid>/unreport/',
            ],
            'post',
            project_views.comment.unreport_abuse,
            json_renderer,
        ),

        Rule(
            [
                '/project/<pid>/citation/',
                '/project/<pid>/node/<nid>/citation/',
            ],
            'get',
            citation_views.node_citation,
            json_renderer,
        ),

    ], prefix='/api/v1')

    ### Forms ###

    process_rules(app, [
        Rule('/forms/registration/', 'get', website_views.registration_form, json_renderer),
        Rule('/forms/signin/', 'get', website_views.signin_form, json_renderer),
        Rule('/forms/forgot_password/', 'get', website_views.forgot_password_form, json_renderer),
        Rule('/forms/reset_password/', 'get', website_views.reset_password_form, json_renderer),
    ], prefix='/api/v1')

    ### Discovery ###

    process_rules(app, [

        Rule('/explore/activity/', 'get', discovery_views.activity,
             OsfWebRenderer('public/pages/active_nodes.mako')),

    ])

    ### Auth ###

    # Web

    process_rules(app, [

        Rule(
            '/confirm/<uid>/<token>/',
            'get',
            auth_views.confirm_email_get,
            # View will either redirect or display error message
            OsfWebRenderer('error.mako', render_mako_string)
        ),

        Rule(
            '/resetpassword/<verification_key>/',
            ['get', 'post'],
            auth_views.reset_password,
            OsfWebRenderer('public/resetpassword.mako', render_mako_string)
        ),

        # Resend confirmation URL linked to in CAS login page
        Rule(
            '/resend/',
            ['get', 'post'],
            auth_views.resend_confirmation,
            OsfWebRenderer('resend.mako', render_mako_string)
        ),

        # TODO: Remove `auth_register_post`
        Rule('/register/', 'post', auth_views.auth_register_post,
             OsfWebRenderer('public/login.mako')),
        Rule('/api/v1/register/', 'post', auth_views.register_user, json_renderer),

        Rule(['/login/', '/account/'], 'get',
             auth_views.auth_login, OsfWebRenderer('public/login.mako')),
        Rule('/login/first/', 'get', auth_views.auth_login,
             OsfWebRenderer('public/login.mako'),
             endpoint_suffix='__first', view_kwargs={'first': True}),
        Rule('/logout/', 'get', auth_views.auth_logout, notemplate),
        Rule('/forgotpassword/', 'get', auth_views.forgot_password_get,
             OsfWebRenderer('public/forgot_password.mako')),
        Rule('/forgotpassword/', 'post', auth_views.forgot_password_post,
             OsfWebRenderer('public/login.mako')),

        Rule([
            '/midas/', '/summit/', '/accountbeta/', '/decline/'
        ], 'get', auth_views.auth_registerbeta, OsfWebRenderer('', render_mako_string)),

        Rule('/login/connected_tools/',
             'get',
             landing_page_views.connected_tools,
             OsfWebRenderer('public/login_landing.mako')),

        Rule('/login/enriched_profile/',
             'get',
             landing_page_views.enriched_profile,
             OsfWebRenderer('public/login_landing.mako')),

    ])

    ### Profile ###

    # Web

    process_rules(app, [
        Rule('/profile/',
             'get',
             profile_views.profile_view,
             OsfWebRenderer('profile.mako', safe=True)),
        Rule('/profile/<uid>/',
             'get',
             profile_views.profile_view_id,
             OsfWebRenderer('profile.mako', safe=True)),
        Rule('/settings/key_history/<kid>/', 'get', profile_views.user_key_history,
             OsfWebRenderer('profile/key_history.mako')),
        Rule(["/user/merge/"], 'get', auth_views.merge_user_get,
             OsfWebRenderer("merge_accounts.mako")),
        Rule(["/user/merge/"], 'post', auth_views.merge_user_post,
             OsfWebRenderer("merge_accounts.mako")),
        # Route for claiming and setting email and password.
        # Verification token must be querystring argument
        Rule(['/user/<uid>/<pid>/claim/'], ['get', 'post'],
             project_views.contributor.claim_user_form, OsfWebRenderer('claim_account.mako')),
        Rule(['/user/<uid>/<pid>/claim/verify/<token>/'], ['get', 'post'],
             project_views.contributor.claim_user_registered,
             OsfWebRenderer('claim_account_registered.mako')),


        Rule(
            '/settings/',
            'get',
            profile_views.user_profile,
            OsfWebRenderer('profile/settings.mako'),
        ),

        Rule(
            '/settings/account/',
            'get',
            profile_views.user_account,
            OsfWebRenderer('profile/account.mako'),
        ),

        Rule(
            '/settings/account/password',
            'post',
            profile_views.user_account_password,
            OsfWebRenderer('profile/account.mako'),
        ),

        Rule(
            '/settings/addons/',
            'get',
            profile_views.user_addons,
            OsfWebRenderer('profile/addons.mako'),
        ),

        Rule(
            '/settings/notifications/',
            'get',
            profile_views.user_notifications,
            OsfWebRenderer('profile/notifications.mako'),
        ),

        Rule(
            '/@<twitter_handle>/',
            'get',
            profile_views.redirect_to_twitter,
            OsfWebRenderer('error.mako', render_mako_string)
        ),

    ])

    # API

    process_rules(app, [

        Rule('/profile/', 'get', profile_views.profile_view, json_renderer),
        Rule('/profile/', 'put', profile_views.update_user, json_renderer),
        Rule('/resend/', 'put', profile_views.resend_confirmation, json_renderer),
        Rule('/profile/<uid>/', 'get', profile_views.profile_view_id, json_renderer),

        # Used by profile.html
        Rule('/profile/<uid>/edit/', 'post', profile_views.edit_profile, json_renderer),
        Rule('/profile/<uid>/public_projects/', 'get',
             profile_views.get_public_projects, json_renderer),
        Rule('/profile/<uid>/public_components/', 'get',
             profile_views.get_public_components, json_renderer),

        Rule('/settings/keys/', 'get', profile_views.get_keys, json_renderer),
        Rule('/settings/create_key/', 'post', profile_views.create_user_key, json_renderer),
        Rule('/settings/revoke_key/', 'post', profile_views.revoke_user_key, json_renderer),
        Rule('/settings/key_history/<kid>/', 'get', profile_views.user_key_history, json_renderer),

        Rule('/profile/<user_id>/summary/', 'get',
             profile_views.get_profile_summary, json_renderer),
        Rule('/user/<uid>/<pid>/claim/email/', 'post',
             project_views.contributor.claim_user_post, json_renderer),

        Rule(
            '/profile/export/',
            'post',
            profile_views.request_export,
            json_renderer,
        ),

        Rule(
            '/profile/deactivate/',
            'post',
            profile_views.request_deactivation,
            json_renderer,
        ),

        Rule(
            [
                '/profile/gravatar/',
                '/users/gravatar/',
                '/profile/gravatar/<size>',
                '/users/gravatar/<size>',
            ],
            'get',
            profile_views.current_user_gravatar,
            json_renderer,
        ),

        Rule(
            [
                '/profile/<uid>/gravatar/',
                '/users/<uid>/gravatar/',
                '/profile/<uid>/gravatar/<size>',
                '/users/<uid>/gravatar/<size>',
            ],
            'get',
            profile_views.get_gravatar,
            json_renderer,
        ),


        # Rules for user profile configuration
        Rule('/settings/names/', 'get', profile_views.serialize_names, json_renderer),
        Rule('/settings/names/', 'put', profile_views.unserialize_names, json_renderer),
        Rule('/settings/names/impute/', 'get', profile_views.impute_names, json_renderer),

        Rule(
            [
                '/settings/social/',
                '/settings/social/<uid>/',
            ],
            'get',
            profile_views.serialize_social,
            json_renderer,
        ),

        Rule(
            [
                '/settings/jobs/',
                '/settings/jobs/<uid>/',
            ],
            'get',
            profile_views.serialize_jobs,
            json_renderer,
        ),

        Rule(
            [
                '/settings/schools/',
                '/settings/schools/<uid>/',
            ],
            'get',
            profile_views.serialize_schools,
            json_renderer,
        ),

        Rule(
            [
                '/settings/social/',
                '/settings/social/<uid>/',
            ],
            'put',
            profile_views.unserialize_social,
            json_renderer
        ),

        Rule(
            [
                '/settings/jobs/',
                '/settings/jobs/<uid>/',
            ],
            'put',
            profile_views.unserialize_jobs,
            json_renderer
        ),

        Rule(
            [
                '/settings/schools/',
                '/settings/schools/<uid>/',
            ],
            'put',
            profile_views.unserialize_schools,
            json_renderer
        ),

    ], prefix='/api/v1',)

    ### Search ###

    # Web

    process_rules(app, [

        Rule('/search/', 'get', {}, OsfWebRenderer('search.mako')),
        Rule('/share/', 'get', {}, OsfWebRenderer('share_search.mako')),
        Rule('/share/registration/', 'get', {'register': settings.SHARE_REGISTRATION_URL}, OsfWebRenderer('share_registration.mako')),
        Rule('/share/help/', 'get', {'help': settings.SHARE_API_DOCS_URL}, OsfWebRenderer('share_api_docs.mako')),
        Rule('/share_dashboard/', 'get', {}, OsfWebRenderer('share_dashboard.mako')),
        Rule('/share/atom/', 'get', search_views.search_share_atom, xml_renderer),
        Rule('/api/v1/user/search/', 'get', search_views.search_contributor, json_renderer),

        Rule(
            '/api/v1/search/node/',
            'post',
            project_views.node.search_node,
            json_renderer,
        ),

    ])

    # API

    process_rules(app, [

        Rule(['/search/', '/search/<type>/'], ['get', 'post'], search_views.search_search, json_renderer),
        Rule('/search/projects/', 'get', search_views.search_projects_by_title, json_renderer),
        Rule('/share/search/', ['get', 'post'], search_views.search_share, json_renderer),
        Rule('/share/stats/', 'get', search_views.search_share_stats, json_renderer),
        Rule('/share/providers/', 'get', search_views.search_share_providers, json_renderer),

    ], prefix='/api/v1')

    # Project

    # Web

    process_rules(app, [

        Rule('/', 'get', website_views.index, OsfWebRenderer('index.mako')),
        Rule('/goodbye/', 'get', goodbye, OsfWebRenderer('index.mako')),

        Rule([
            '/project/<pid>/',
            '/project/<pid>/node/<nid>/',
        ], 'get', project_views.node.view_project, OsfWebRenderer('project/project.mako')),

        # Create a new subproject/component
        Rule('/project/<pid>/newnode/', 'post', project_views.node.project_new_node,
             OsfWebRenderer('', render_mako_string)),

        Rule([
            '/project/<pid>/key_history/<kid>/',
            '/project/<pid>/node/<nid>/key_history/<kid>/',
        ], 'get', project_views.key.node_key_history, OsfWebRenderer('project/key_history.mako')),

        # # TODO: Add API endpoint for tags
        # Rule('/tags/<tag>/', 'get', project_views.tag.project_tag, OsfWebRenderer('tags.mako')),
        Rule('/api/v1/folder/<nid>', 'post', project_views.node.folder_new_post, json_renderer),
        Rule('/project/new/<pid>/beforeTemplate/', 'get',
             project_views.node.project_before_template, json_renderer),

        Rule(
            [
                '/project/<pid>/contributors/',
                '/project/<pid>/node/<nid>/contributors/',
            ],
            'get',
            project_views.node.node_contributors,
            OsfWebRenderer('project/contributors.mako'),
        ),

        Rule(
            [
                '/project/<pid>/settings/',
                '/project/<pid>/node/<nid>/settings/',
            ],
            'get',
            project_views.node.node_setting,
            OsfWebRenderer('project/settings.mako')
        ),

        # Permissions
        Rule(
            [
                '/project/<pid>/permissions/<permissions>/',
                '/project/<pid>/node/<nid>/permissions/<permissions>/',
            ],
            'post',
            project_views.node.project_set_privacy,
            OsfWebRenderer('project/project.mako')
        ),

        ### Logs ###

        # View forks
        Rule([
            '/project/<pid>/forks/',
            '/project/<pid>/node/<nid>/forks/',
        ], 'get', project_views.node.node_forks, OsfWebRenderer('project/forks.mako')),

        # Registrations
        Rule([
            '/project/<pid>/register/',
            '/project/<pid>/node/<nid>/register/',
        ], 'get', project_views.register.node_register_page,
            OsfWebRenderer('project/register.mako')),

        Rule([
            '/project/<pid>/register/<template>/',
            '/project/<pid>/node/<nid>/register/<template>/',
        ], 'get', project_views.register.node_register_template_page,
            OsfWebRenderer('project/register.mako')),

        Rule([
            '/project/<pid>/registrations/',
            '/project/<pid>/node/<nid>/registrations/',
        ], 'get', project_views.node.node_registrations,
            OsfWebRenderer('project/registrations.mako')),

        Rule([
            '/project/<pid>/retraction/',
            '/project/<pid>/node/<nid>/retraction/',
        ], 'get', project_views.register.node_registration_retraction_get,
            OsfWebRenderer('project/retract_registration.mako')),
        Rule([
            '/project/<pid>/retraction/approve/<token>/',
            '/project/<pid>/node/<nid>/retraction/approve/<token>/',
        ], 'get', project_views.register.node_registration_retraction_approve,
            OsfWebRenderer('error.mako', render_mako_string)),
        Rule([
            '/project/<pid>/retraction/disapprove/<token>/',
            '/project/<pid>/node/<nid>/retraction/disapprove/<token>/',
        ], 'get', project_views.register.node_registration_retraction_disapprove,
            OsfWebRenderer('error.mako', render_mako_string)),
        Rule([
            '/project/<pid>/embargo/approve/<token>/',
            '/project/<pid>/node/<nid>/embargo/approve/<token>/',
        ], 'get', project_views.register.node_registration_embargo_approve,
            OsfWebRenderer('error.mako', render_mako_string)),
        Rule([
            '/project/<pid>/embargo/disapprove/<token>/',
            '/project/<pid>/node/<nid>/embargo/disapprove/<token>/',
        ], 'get', project_views.register.node_registration_embargo_disapprove,
            OsfWebRenderer('error.mako', render_mako_string)),

        Rule(
            '/ids/<category>/<path:value>/',
            'get',
            project_views.register.get_referent_by_identifier,
            notemplate,
        ),

        # Statistics
        Rule([
            '/project/<pid>/statistics/',
            '/project/<pid>/node/<nid>/statistics/',
        ], 'get', project_views.node.project_statistics,
            OsfWebRenderer('project/statistics.mako')),

        ### Files ###

        # Note: Web endpoint for files view must pass `mode` = `page` to
        # include project view data and JS includes
        Rule(
            [
                '/project/<pid>/files/',
                '/project/<pid>/node/<nid>/files/',
            ],
            'get',
            project_views.file.collect_file_trees,
            OsfWebRenderer('project/files.mako'),
            view_kwargs={'mode': 'page'},
        ),
        Rule(
            [
                '/project/<pid>/files/<provider>/<path:path>/',
                '/project/<pid>/node/<nid>/files/<provider>/<path:path>/',
            ],
            'get',
            addon_views.addon_view_or_download_file,
            OsfWebRenderer('project/view_file.mako')
        ),
        Rule(
            [

                # Legacy Addon view file paths
                '/project/<pid>/<provider>/files/<path:path>/',
                '/project/<pid>/node/<nid>/<provider>/files/<path:path>/',

                '/project/<pid>/<provider>/files/<path:path>/download/',
                '/project/<pid>/node/<nid>/<provider>/files/<path:path>/download/',

                # Legacy routes for `download_file`
                '/project/<pid>/osffiles/<fid>/download/',
                '/project/<pid>/node/<nid>/osffiles/<fid>/download/',

                # Legacy routes for `view_file`
                '/project/<pid>/osffiles/<fid>/',
                '/project/<pid>/node/<nid>/osffiles/<fid>/',

                # Note: Added these old URLs for backwards compatibility with
                # hard-coded links.
                '/project/<pid>/osffiles/download/<fid>/',
                '/project/<pid>/node/<nid>/osffiles/download/<fid>/',
                '/project/<pid>/files/<fid>/',
                '/project/<pid>/node/<nid>/files/<fid>/',
                '/project/<pid>/files/download/<fid>/',
                '/project/<pid>/node/<nid>/files/download/<fid>/',

                # Legacy routes for `download_file_by_version`
                '/project/<pid>/osffiles/<fid>/version/<vid>/download/',
                '/project/<pid>/node/<nid>/osffiles/<fid>/version/<vid>/download/',
                # Note: Added these old URLs for backwards compatibility with
                # hard-coded links.
                '/project/<pid>/osffiles/<fid>/version/<vid>/',
                '/project/<pid>/node/<nid>/osffiles/<fid>/version/<vid>/',
                '/project/<pid>/osffiles/download/<fid>/version/<vid>/',
                '/project/<pid>/node/<nid>/osffiles/download/<fid>/version/<vid>/',
                '/project/<pid>/files/<fid>/version/<vid>/',
                '/project/<pid>/node/<nid>/files/<fid>/version/<vid>/',
                '/project/<pid>/files/download/<fid>/version/<vid>/',
                '/project/<pid>/node/<nid>/files/download/<fid>/version/<vid>/',
            ],
            'get',
            addon_views.addon_view_or_download_file_legacy,
            OsfWebRenderer('project/view_file.mako'),
        ),
        Rule(
            [
                # api/v1 Legacy routes for `download_file`
                '/api/v1/project/<pid>/osffiles/<fid>/',
                '/api/v1/project/<pid>/node/<nid>/osffiles/<fid>/',
                '/api/v1/project/<pid>/files/download/<fid>/',
                '/api/v1/project/<pid>/node/<nid>/files/download/<fid>/',

                #api/v1 Legacy routes for `download_file_by_version`
                '/api/v1/project/<pid>/osffiles/<fid>/version/<vid>/',
                '/api/v1/project/<pid>/node/<nid>/osffiles/<fid>/version/<vid>/',
                '/api/v1/project/<pid>/files/download/<fid>/version/<vid>/',
                '/api/v1/project/<pid>/node/<nid>/files/download/<fid>/version/<vid>/',
            ],
            'get',
            addon_views.addon_view_or_download_file_legacy,
            json_renderer
        ),



    ])

    # API

    process_rules(app, [

        Rule(
            '/email/meeting/',
            'post',
            conference_views.meeting_hook,
            json_renderer,
        ),
        Rule('/mailchimp/hooks/', 'get', profile_views.mailchimp_get_endpoint, json_renderer),

        Rule('/mailchimp/hooks/', 'post', profile_views.sync_data_from_mailchimp, json_renderer),

        # Create project, used by projectCreator.js
        Rule('/project/new/', 'post', project_views.node.project_new_post, json_renderer),

        Rule([
            '/project/<pid>/contributors_abbrev/',
            '/project/<pid>/node/<nid>/contributors_abbrev/',
        ], 'get', project_views.contributor.get_node_contributors_abbrev, json_renderer),

        Rule('/tags/<tag>/', 'get', project_views.tag.project_tag, json_renderer),

        Rule([
            '/project/<pid>/',
            '/project/<pid>/node/<nid>/',
        ], 'get', project_views.node.view_project, json_renderer),
        Rule([
            '/project/<pid>/expand/',
            '/project/<pid>/node/<nid>/expand/',
        ], 'post', project_views.node.expand, json_renderer),
        Rule([
            '/project/<pid>/collapse/',
            '/project/<pid>/node/<nid>/collapse/',
        ], 'post', project_views.node.collapse, json_renderer),

        Rule(
            [
                '/project/<pid>/pointer/',
                '/project/<pid>/node/<nid>/pointer/',
            ],
            'get',
            project_views.node.get_pointed,
            json_renderer,
        ),
        Rule(
            [
                '/project/<pid>/pointer/',
                '/project/<pid>/node/<nid>/pointer/',
            ],
            'post',
            project_views.node.add_pointers,
            json_renderer,
        ),
        Rule(
            [
                '/pointer/',
            ],
            'post',
            project_views.node.add_pointer,
            json_renderer,
        ),
        Rule(
            [
                '/pointers/move/',
            ],
            'post',
            project_views.node.move_pointers,
            json_renderer,
        ),
        Rule(
            [
                '/project/<pid>/pointer/',
                '/project/<pid>/node/<nid>pointer/',
            ],
            'delete',
            project_views.node.remove_pointer,
            json_renderer,
        ),
        Rule(
            [
                '/folder/<pid>/pointer/<pointer_id>',
            ],
            'delete',
            project_views.node.remove_pointer_from_folder,
            json_renderer,
        ),
        Rule(
            [
                '/folder/<pid>/pointers/',
            ],
            'delete',
            project_views.node.remove_pointers_from_folder,
            json_renderer,
        ),
        Rule(
            [
                '/folder/<pid>',
            ],
            'delete',
            project_views.node.delete_folder,
            json_renderer,
        ),
        Rule('/folder/', 'put', project_views.node.add_folder, json_renderer),
        Rule([
            '/project/<pid>/get_summary/',
            '/project/<pid>/node/<nid>/get_summary/',
        ], 'get', project_views.node.get_summary, json_renderer),

        Rule([
            '/project/<pid>/get_children/',
            '/project/<pid>/node/<nid>/get_children/',
        ], 'get', project_views.node.get_children, json_renderer),
        Rule([
            '/project/<pid>/get_folder_pointers/'
        ], 'get', project_views.node.get_folder_pointers, json_renderer),
        Rule([
            '/project/<pid>/get_forks/',
            '/project/<pid>/node/<nid>/get_forks/',
        ], 'get', project_views.node.get_forks, json_renderer),
        Rule([
            '/project/<pid>/get_registrations/',
            '/project/<pid>/node/<nid>/get_registrations/',
        ], 'get', project_views.node.get_registrations, json_renderer),

        Rule('/log/<log_id>/', 'get', project_views.log.get_log, json_renderer),

        Rule([
            '/project/<pid>/log/',
            '/project/<pid>/node/<nid>/log/',
        ], 'get', project_views.log.get_logs, json_renderer),

        Rule([
            '/project/<pid>/get_contributors/',
            '/project/<pid>/node/<nid>/get_contributors/',
        ], 'get', project_views.contributor.get_contributors, json_renderer),

        Rule([
            '/project/<pid>/get_contributors_from_parent/',
            '/project/<pid>/node/<nid>/get_contributors_from_parent/',
        ], 'get', project_views.contributor.get_contributors_from_parent, json_renderer),

        # Reorder contributors
        Rule(
            [
                '/project/<pid>/contributors/manage/',
                '/project/<pid>/node/<nid>/contributors/manage/',
            ],
            'POST',
            project_views.contributor.project_manage_contributors,
            json_renderer,
        ),

        Rule([
            '/project/<pid>/get_most_in_common_contributors/',
            '/project/<pid>/node/<nid>/get_most_in_common_contributors/',
        ], 'get', project_views.contributor.get_most_in_common_contributors, json_renderer),

        Rule([
            '/project/<pid>/get_recently_added_contributors/',
            '/project/<pid>/node/<nid>/get_recently_added_contributors/',
        ], 'get', project_views.contributor.get_recently_added_contributors, json_renderer),

        Rule([
            '/project/<pid>/get_editable_children/',
            '/project/<pid>/node/<nid>/get_editable_children/',
        ], 'get', project_views.node.get_editable_children, json_renderer),


        # Private Link
        Rule([
            '/project/<pid>/private_link/',
            '/project/<pid>/node/<nid>/private_link/',
        ], 'post', project_views.node.project_generate_private_link_post, json_renderer),

        Rule([
            '/project/<pid>/private_link/edit/',
            '/project/<pid>/node/<nid>/private_link/edit/',
        ], 'put', project_views.node.project_private_link_edit, json_renderer),

        Rule([
            '/project/<pid>/private_link/',
            '/project/<pid>/node/<nid>/private_link/',
        ], 'delete', project_views.node.remove_private_link, json_renderer),

        Rule([
            '/project/<pid>/private_link/',
            '/project/<pid>/node/<nid>/private_link/',
        ], 'get', project_views.node.private_link_table, json_renderer),

        # Create, using existing project as a template
        Rule([
            '/project/new/<nid>/',
        ], 'post', project_views.node.project_new_from_template, json_renderer),

        # Update
        Rule(
            [
                '/project/<pid>/',
                '/project/<pid>/node/<nid>/',
            ],
            'put',
            project_views.node.update_node,
            json_renderer,
        ),

        # Remove
        Rule(
            [
                '/project/<pid>/',
                '/project/<pid>/node/<nid>/',
            ],
            'delete',
            project_views.node.component_remove,
            json_renderer,
        ),

        # API keys
        Rule([
            '/project/<pid>/create_key/',
            '/project/<pid>/node/<nid>/create_key/',
        ], 'post', project_views.key.create_node_key, json_renderer),
        Rule([
            '/project/<pid>/revoke_key/',
            '/project/<pid>/node/<nid>/revoke_key/'
        ], 'post', project_views.key.revoke_node_key, json_renderer),
        Rule([
            '/project/<pid>/keys/',
            '/project/<pid>/node/<nid>/keys/',
        ], 'get', project_views.key.get_node_keys, json_renderer),

        # Reorder components
        Rule('/project/<pid>/reorder_components/', 'post',
             project_views.node.project_reorder_components, json_renderer),

        # Edit node
        Rule([
            '/project/<pid>/edit/',
            '/project/<pid>/node/<nid>/edit/',
        ], 'post', project_views.node.edit_node, json_renderer),

        # Add / remove tags
        Rule([
            '/project/<pid>/tags/',
            '/project/<pid>/node/<nid>/tags/',
            '/project/<pid>/tags/<tag>/',
            '/project/<pid>/node/<nid>/tags/<tag>/',
        ], 'post', project_views.tag.project_add_tag, json_renderer),
        Rule([
            '/project/<pid>/tags/',
            '/project/<pid>/node/<nid>/tags/',
            '/project/<pid>/tags/<tag>/',
            '/project/<pid>/node/<nid>/tags/<tag>/',
        ], 'delete', project_views.tag.project_remove_tag, json_renderer),

        # Add / remove contributors
        Rule([
            '/project/<pid>/contributors/',
            '/project/<pid>/node/<nid>/contributors/',
        ], 'post', project_views.contributor.project_contributors_post, json_renderer),
        Rule([
            '/project/<pid>/beforeremovecontributors/',
            '/project/<pid>/node/<nid>/beforeremovecontributors/',
        ], 'post', project_views.contributor.project_before_remove_contributor, json_renderer),
        # TODO(sloria): should be a delete request to /contributors/
        Rule([
            '/project/<pid>/removecontributors/',
            '/project/<pid>/node/<nid>/removecontributors/',
        ], 'post', project_views.contributor.project_removecontributor, json_renderer),

        # Forks
        Rule(
            [
                '/project/<pid>/fork/before/',
                '/project/<pid>/node/<nid>/fork/before/',
            ], 'get', project_views.node.project_before_fork, json_renderer,
        ),
        Rule(
            [
                '/project/<pid>/fork/',
                '/project/<pid>/node/<nid>/fork/',
            ], 'post', project_views.node.node_fork_page, json_renderer,
        ),
        Rule(
            [
                '/project/<pid>/pointer/fork/',
                '/project/<pid>/node/<nid>/pointer/fork/',
            ], 'post', project_views.node.fork_pointer, json_renderer,
        ),

        # View forks
        Rule([
            '/project/<pid>/forks/',
            '/project/<pid>/node/<nid>/forks/',
        ], 'get', project_views.node.node_forks, json_renderer),

        # Registrations
        Rule([
            '/project/<pid>/beforeregister/',
            '/project/<pid>/node/<nid>/beforeregister',
        ], 'get', project_views.register.project_before_register, json_renderer),
        Rule([
            '/project/<pid>/register/<template>/',
            '/project/<pid>/node/<nid>/register/<template>/',
        ], 'get', project_views.register.node_register_template_page, json_renderer),

        Rule([
            '/project/<pid>/retraction/',
            '/project/<pid>/node/<nid>/retraction/'
        ], 'post', project_views.register.node_registration_retraction_post, json_renderer),

        Rule([
            '/project/<pid>/register/<template>/',
            '/project/<pid>/node/<nid>/register/<template>/',
        ], 'post', project_views.register.node_register_template_page_post, json_renderer),

        Rule(
            [
                '/project/<pid>/identifiers/',
                '/project/<pid>/node/<nid>/identifiers/',
            ],
            'get',
            project_views.register.node_identifiers_get,
            json_renderer,
        ),

        Rule(
            [
                '/project/<pid>/identifiers/',
                '/project/<pid>/node/<nid>/identifiers/',
            ],
            'post',
            project_views.register.node_identifiers_post,
            json_renderer,
        ),

        # Statistics
        Rule([
            '/project/<pid>/statistics/',
            '/project/<pid>/node/<nid>/statistics/',
        ], 'get', project_views.node.project_statistics, json_renderer),

        # Permissions
        Rule([
            '/project/<pid>/permissions/<permissions>/',
            '/project/<pid>/node/<nid>/permissions/<permissions>/',
        ], 'post', project_views.node.project_set_privacy, json_renderer),

        Rule([
            '/project/<pid>/permissions/beforepublic/',
            '/project/<pid>/node/<nid>/permissions/beforepublic/',
        ], 'get', project_views.node.project_before_set_public, json_renderer),

        ### Wiki ###

        ### Watching ###
        Rule([
            '/project/<pid>/watch/',
            '/project/<pid>/node/<nid>/watch/'
        ], 'post', project_views.node.watch_post, json_renderer),

        Rule([
            '/project/<pid>/unwatch/',
            '/project/<pid>/node/<nid>/unwatch/'
        ], 'post', project_views.node.unwatch_post, json_renderer),

        Rule([
            '/project/<pid>/togglewatch/',
            '/project/<pid>/node/<nid>/togglewatch/'
        ], 'post', project_views.node.togglewatch_post, json_renderer),

        Rule([
            '/watched/logs/'
        ], 'get', website_views.watched_logs_get, json_renderer),
        ### Accounts ###
        Rule([
            '/user/merge/'
        ], 'post', auth_views.merge_user_post, json_renderer),

        # Combined files
        Rule(
            [
                '/project/<pid>/files/',
                '/project/<pid>/node/<nid>/files/'
            ],
            'get',
            project_views.file.collect_file_trees,
            json_renderer,
        ),

        # Endpoint to fetch Rubeus.JS/Hgrid-formatted data
        Rule(
            [
                '/project/<pid>/files/grid/',
                '/project/<pid>/node/<nid>/files/grid/'
            ],
            'get',
            project_views.file.grid_data,
            json_renderer
        ),

        # Settings

        Rule(
            '/files/auth/',
            'get',
            addon_views.get_auth,
            json_renderer,
        ),

        Rule(
            [
                '/project/<pid>/waterbutler/logs/',
                '/project/<pid>/node/<nid>/waterbutler/logs/',
            ],
            'put',
            addon_views.create_waterbutler_log,
            json_renderer,
        ),
        Rule(
            [
                '/registration/<pid>/callbacks/',
            ],
            'put',
            project_views.register.registration_callbacks,
            json_renderer,
        ),
        Rule(
            '/settings/addons/',
            'post',
            profile_views.user_choose_addons,
            json_renderer,
        ),

        Rule(
            '/settings/notifications/',
            'get',
            profile_views.user_notifications,
            json_renderer,
        ),

        Rule(
            '/settings/notifications/',
            'post',
            profile_views.user_choose_mailing_lists,
            json_renderer,
        ),

        Rule(
            '/subscriptions/',
            'get',
            notification_views.get_subscriptions,
            json_renderer,
        ),

        Rule(
            [
                '/project/<pid>/subscriptions/',
                '/project/<pid>/node/<nid>/subscriptions/'
            ],
            'get',
            notification_views.get_node_subscriptions,
            json_renderer,
        ),

        Rule(
            '/subscriptions/',
            'post',
            notification_views.configure_subscription,
            json_renderer,
        ),

        Rule(
            [
                '/project/<pid>/settings/addons/',
                '/project/<pid>/node/<nid>/settings/addons/',
            ],
            'post',
            project_views.node.node_choose_addons,
            json_renderer,
        ),

        Rule(
            [
                '/project/<pid>/settings/comments/',
                '/project/<pid>/node/<nid>/settings/comments/',
            ],
            'post',
            project_views.node.configure_comments,
            json_renderer,
        ),

        # Invite Users
        Rule(
            [
                '/project/<pid>/invite_contributor/',
                '/project/<pid>/node/<nid>/invite_contributor/'
            ],
            'post',
            project_views.contributor.invite_contributor_post,
            json_renderer
        ),
    ], prefix='/api/v1')

    # Set up static routing for addons
    # NOTE: We use nginx to serve static addon assets in production
    addon_base_path = os.path.abspath('website/addons')
    if settings.DEV_MODE:
        @app.route('/static/addons/<addon>/<path:filename>')
        def addon_static(addon, filename):
            addon_path = os.path.join(addon_base_path, addon, 'static')
            return send_from_directory(addon_path, filename)<|MERGE_RESOLUTION|>--- conflicted
+++ resolved
@@ -68,11 +68,7 @@
         'api_v2_base': util.api_v2_url(''),  # Base url used by JS api helper
         'sanitize': sanitize,
         'js_str': lambda x: x.replace("'", r"\'").replace('"', r'\"'),
-<<<<<<< HEAD
-        'json': lambda s: sanitize.safe_json(s),
-=======
         'sjson': lambda s: sanitize.safe_json(s),
->>>>>>> e36a7b3b
         'webpack_asset': paths.webpack_asset,
         'waterbutler_url': settings.WATERBUTLER_URL,
         'login_url': cas.get_login_url(request.url, auto=True),
