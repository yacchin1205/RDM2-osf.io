--- conflicted
+++ resolved
@@ -1,15 +1,8 @@
-<<<<<<< HEAD
-=======
 import waffle
->>>>>>> 8cd8f127
 import functools
 
 from flask import request
 
-<<<<<<< HEAD
-from api.waffle.utils import flag_is_active
-=======
->>>>>>> 8cd8f127
 from website.ember_osf_web.views import use_ember_app
 
 
@@ -21,12 +14,7 @@
     def decorator(func):
         @functools.wraps(func)
         def wrapped(*args, **kwargs):
-<<<<<<< HEAD
-            # Waffle does not enjoy NoneTypes as user values.
-            if flag_is_active(request, flag_name):
-=======
             if waffle.flag_is_active(request, flag_name):
->>>>>>> 8cd8f127
                 return use_ember_app()
             else:
                 return func(*args, **kwargs)
