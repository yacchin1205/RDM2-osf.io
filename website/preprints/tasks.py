import logging
import uuid
import urlparse

import requests

from framework.celery_tasks import app as celery_app

from website import settings


logger = logging.getLogger(__name__)


@celery_app.task(ignore_results=True)
def on_preprint_updated(preprint_id):
    # WARNING: Only perform Read-Only operations in an asynchronous task, until Repeatable Read/Serializable
    # transactions are implemented in View and Task application layers.
    from website.models import PreprintService
    preprint = PreprintService.load(preprint_id)

    if settings.SHARE_URL:
        if not preprint.provider.access_token:
            raise ValueError('No access_token for {}. Unable to send {} to SHARE.'.format(preprint.provider, preprint))
        resp = requests.post('{}api/v2/normalizeddata/'.format(settings.SHARE_URL), json={
            'data': {
                'type': 'NormalizedData',
                'attributes': {
                    'tasks': [],
                    'raw': None,
                    'data': {'@graph': format_preprint(preprint)}
                }
            }
        }, headers={'Authorization': 'Bearer {}'.format(preprint.provider.access_token), 'Content-Type': 'application/vnd.api+json'}, verify=False)
        logger.debug(resp.content)
        resp.raise_for_status()


class GraphNode(object):

    @property
    def ref(self):
        return {'@id': self.id, '@type': self.type}

    def __init__(self, type_, **attrs):
        self.id = '_:{}'.format(uuid.uuid4())
        self.type = type_.lower()
        self.attrs = attrs

    def get_related(self):
        for value in self.attrs.values():
            if isinstance(value, GraphNode):
                yield value
            elif isinstance(value, list):
                for val in value:
                    yield val

    def serialize(self):
        ser = {}
        for key, value in self.attrs.items():
            if isinstance(value, GraphNode):
                ser[key] = value.ref
            elif isinstance(value, list) or value in {None, ''}:
                continue
            else:
                ser[key] = value

        return dict(self.ref, **ser)


def format_user(user):
    person = GraphNode('person', **{
        'suffix': user.suffix,
        'given_name': user.given_name,
        'family_name': user.family_name,
        'additional_name': user.middle_names,
    })

    person.attrs['identifiers'] = [GraphNode('agentidentifier', agent=person, uri='mailto:{}'.format(uri)) for uri in user.emails]

    if user.is_registered:
        person.attrs['identifiers'].append(GraphNode('agentidentifier', agent=person, uri=user.profile_image_url()))
        person.attrs['identifiers'].append(GraphNode('agentidentifier', agent=person, uri=urlparse.urljoin(settings.DOMAIN, user.profile_url)))

<<<<<<< HEAD
    person.attrs['affiliations'] = [GraphNode('affiliation', person=person, entity=GraphNode('institution', name=institution))
                                    for institution in user.affiliated_institutions.values_list('name', flat=True)]
=======
    person.attrs['related_agents'] = [GraphNode('isaffiliatedwith', subject=person, related=GraphNode('institution', name=institution.name)) for institution in user.affiliated_institutions]
>>>>>>> 8e258aa9

    return person


def format_contributor(preprint, user, bibliographic, index):
    return GraphNode(
        'creator' if bibliographic else 'contributor',
        agent=format_user(user),
        order_cited=index if bibliographic else None,
        creative_work=preprint,
        cited_as=user.fullname,
    )


def format_preprint(preprint):
    preprint_graph = GraphNode('preprint', **{
        'title': preprint.node.title,
        'description': preprint.node.description or '',
        'is_deleted': not preprint.is_published or not preprint.node.is_public or preprint.node.is_preprint_orphan or 'qatest' in (preprint.node.tags or []) or preprint.node.is_deleted,
        'date_updated': preprint.date_modified.isoformat(),
        'date_published': preprint.date_published.isoformat() if preprint.date_published else None
    })

    to_visit = [
        preprint_graph,
        GraphNode('workidentifier', creative_work=preprint_graph, uri=urlparse.urljoin(settings.DOMAIN, preprint.url))
    ]

    if preprint.article_doi:
        to_visit.append(GraphNode('workidentifier', creative_work=preprint_graph, uri='http://dx.doi.org/{}'.format(preprint.article_doi)))

    preprint_graph.attrs['tags'] = [
<<<<<<< HEAD
        GraphNode('throughtags', creative_work=preprint_graph, tag=GraphNode('tag', name=tag))
        for tag in preprint.node.tags.values_list('name', flat=True)
=======
        GraphNode('throughtags', creative_work=preprint_graph, tag=GraphNode('tag', name=tag._id))
        for tag in preprint.node.tags or [] if tag._id
>>>>>>> 8e258aa9
    ]

    preprint_graph.attrs['subjects'] = [
        GraphNode('throughsubjects', creative_work=preprint_graph, subject=GraphNode('subject', name=subject))
        for subject in set(x['text'] for hier in preprint.get_subjects() or [] for x in hier) if subject
    ]

<<<<<<< HEAD
    preprint_graph.attrs['contributors'] = [format_contributor(preprint_graph, user, bool(user._id in preprint.node.visible_contributor_ids), i)
                                            for i, user in enumerate(preprint.node.contributors)]
    preprint_graph.attrs['institutions'] = [GraphNode('association', creative_work=preprint_graph, entity=GraphNode('institution', name=institution))
                                            for institution in preprint.node.affiliated_institutions.values_list('name', flat=True)]
=======
    to_visit.extend(format_contributor(preprint_graph, user, bool(user._id in preprint.node.visible_contributor_ids), i) for i, user in enumerate(preprint.node.contributors))
    to_visit.extend(GraphNode('AgentWorkRelation', creative_work=preprint_graph, agent=GraphNode('institution', name=institution.name)) for institution in preprint.node.affiliated_institutions)
>>>>>>> 8e258aa9

    visited = set()
    to_visit.extend(preprint_graph.get_related())

    while True:
        if not to_visit:
            break
        n = to_visit.pop(0)
        if n in visited:
            continue
        visited.add(n)
        to_visit.extend(list(n.get_related()))

    return [node.serialize() for node in visited]<|MERGE_RESOLUTION|>--- conflicted
+++ resolved
@@ -82,12 +82,8 @@
         person.attrs['identifiers'].append(GraphNode('agentidentifier', agent=person, uri=user.profile_image_url()))
         person.attrs['identifiers'].append(GraphNode('agentidentifier', agent=person, uri=urlparse.urljoin(settings.DOMAIN, user.profile_url)))
 
-<<<<<<< HEAD
-    person.attrs['affiliations'] = [GraphNode('affiliation', person=person, entity=GraphNode('institution', name=institution))
-                                    for institution in user.affiliated_institutions.values_list('name', flat=True)]
-=======
-    person.attrs['related_agents'] = [GraphNode('isaffiliatedwith', subject=person, related=GraphNode('institution', name=institution.name)) for institution in user.affiliated_institutions]
->>>>>>> 8e258aa9
+    person.attrs['related_agents'] = [GraphNode('isaffiliatedwith', subject=person, related=GraphNode('institution', name=institution))
+                                      for institution in user.affiliated_institutions.values_list('name', flat=True)]
 
     return person
 
@@ -120,13 +116,8 @@
         to_visit.append(GraphNode('workidentifier', creative_work=preprint_graph, uri='http://dx.doi.org/{}'.format(preprint.article_doi)))
 
     preprint_graph.attrs['tags'] = [
-<<<<<<< HEAD
         GraphNode('throughtags', creative_work=preprint_graph, tag=GraphNode('tag', name=tag))
         for tag in preprint.node.tags.values_list('name', flat=True)
-=======
-        GraphNode('throughtags', creative_work=preprint_graph, tag=GraphNode('tag', name=tag._id))
-        for tag in preprint.node.tags or [] if tag._id
->>>>>>> 8e258aa9
     ]
 
     preprint_graph.attrs['subjects'] = [
@@ -134,15 +125,9 @@
         for subject in set(x['text'] for hier in preprint.get_subjects() or [] for x in hier) if subject
     ]
 
-<<<<<<< HEAD
-    preprint_graph.attrs['contributors'] = [format_contributor(preprint_graph, user, bool(user._id in preprint.node.visible_contributor_ids), i)
-                                            for i, user in enumerate(preprint.node.contributors)]
-    preprint_graph.attrs['institutions'] = [GraphNode('association', creative_work=preprint_graph, entity=GraphNode('institution', name=institution))
-                                            for institution in preprint.node.affiliated_institutions.values_list('name', flat=True)]
-=======
-    to_visit.extend(format_contributor(preprint_graph, user, bool(user._id in preprint.node.visible_contributor_ids), i) for i, user in enumerate(preprint.node.contributors))
-    to_visit.extend(GraphNode('AgentWorkRelation', creative_work=preprint_graph, agent=GraphNode('institution', name=institution.name)) for institution in preprint.node.affiliated_institutions)
->>>>>>> 8e258aa9
+    to_visit.extend(format_contributor(preprint_graph, user, preprint.node.get_visible(user), i) for i, user in enumerate(preprint.node.contributors))
+    to_visit.extend(GraphNode('AgentWorkRelation', creative_work=preprint_graph, agent=GraphNode('institution', name=institution))
+                    for institution in preprint.node.affiliated_institutions.values_list('name', flat=True))
 
     visited = set()
     to_visit.extend(preprint_graph.get_related())
