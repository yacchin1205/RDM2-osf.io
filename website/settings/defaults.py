# -*- coding: utf-8 -*-
"""
Base settings file, common to all environments.
These settings can be overridden in local.py.
"""

import os
import json
import hashlib

os_env = os.environ

def parent_dir(path):
    '''Return the parent of a directory.'''
    return os.path.abspath(os.path.join(path, os.pardir))

HERE = os.path.dirname(os.path.abspath(__file__))
BASE_PATH = parent_dir(HERE)  # website/ directory
APP_PATH = parent_dir(BASE_PATH)
ADDON_PATH = os.path.join(BASE_PATH, 'addons')
STATIC_FOLDER = os.path.join(BASE_PATH, 'static')
STATIC_URL_PATH = '/static'
ASSET_HASH_PATH = os.path.join(APP_PATH, 'webpack-assets.json')
ROOT = os.path.join(BASE_PATH, '..')

# Hours before email confirmation tokens expire
EMAIL_TOKEN_EXPIRATION = 24
CITATION_STYLES_PATH = os.path.join(BASE_PATH, 'static', 'vendor', 'bower_components', 'styles')

LOAD_BALANCER = False
PROXY_ADDRS = []

# May set these to True in local.py for development
DEV_MODE = False
DEBUG_MODE = False

LOG_PATH = os.path.join(APP_PATH, 'logs')
TEMPLATES_PATH = os.path.join(BASE_PATH, 'templates')
ANALYTICS_PATH = os.path.join(BASE_PATH, 'analytics')

CORE_TEMPLATES = os.path.join(BASE_PATH, 'templates/log_templates.mako')
BUILT_TEMPLATES = os.path.join(BASE_PATH, 'templates/_log_templates.mako')

DOMAIN = 'http://localhost:5000/'
OFFLOAD_DOMAIN = 'http://localhost:5001/'
GNUPG_HOME = os.path.join(BASE_PATH, 'gpg')
GNUPG_BINARY = 'gpg'

# User management & registration
CONFIRM_REGISTRATIONS_BY_EMAIL = True
ALLOW_REGISTRATION = True
ALLOW_LOGIN = True

SEARCH_ENGINE = 'elastic'  # Can be 'elastic', or None
ELASTIC_URI = 'localhost:9200'
ELASTIC_TIMEOUT = 10
ELASTIC_INDEX = 'website'
SHARE_ELASTIC_URI = ELASTIC_URI
# Sessions
# TODO: Override SECRET_KEY in local.py in production
COOKIE_NAME = 'osf'
SECRET_KEY = 'CHANGEME'

# TODO: Remove after migration to OSF Storage
COPY_GIT_REPOS = False

# Change if using `scripts/cron.py` to manage crontab
CRON_USER = None

# External services
USE_CDN_FOR_CLIENT_LIBS = True

USE_EMAIL = True
FROM_EMAIL = 'openscienceframework-noreply@osf.io'
MAIL_SERVER = 'smtp.sendgrid.net'
MAIL_USERNAME = 'osf-smtp'
MAIL_PASSWORD = ''  # Set this in local.py

# Mandrill
MANDRILL_USERNAME = None
MANDRILL_PASSWORD = None
MANDRILL_MAIL_SERVER = None

# Mailchimp
MAILCHIMP_API_KEY = None
MAILCHIMP_WEBHOOK_SECRET_KEY = 'CHANGEME'  # OSF secret key to ensure webhook is secure
ENABLE_EMAIL_SUBSCRIPTIONS = True
MAILCHIMP_GENERAL_LIST = 'Open Science Framework General'

# TODO: Override in local.py
MAILGUN_API_KEY = None

# TODO: Override in local.py in production
UPLOADS_PATH = os.path.join(BASE_PATH, 'uploads')
MFR_CACHE_PATH = os.path.join(BASE_PATH, 'mfrcache')
MFR_TEMP_PATH = os.path.join(BASE_PATH, 'mfrtemp')

# Use Celery for file rendering
USE_CELERY = True

# Use GnuPG for encryption
USE_GNUPG = True

# File rendering timeout (in ms)
MFR_TIMEOUT = 30000

# TODO: Override in local.py in production
DB_HOST = 'localhost'
DB_PORT = os_env.get('OSF_DB_PORT', 27017)
DB_NAME = 'osf20130903'
DB_USER = None
DB_PASS = None

# Cache settings
SESSION_HISTORY_LENGTH = 5
SESSION_HISTORY_IGNORE_RULES = [
    lambda url: '/static/' in url,
    lambda url: 'favicon' in url,
]

# TODO: Configuration should not change between deploys - this should be dynamic.
CANONICAL_DOMAIN = 'openscienceframework.org'
COOKIE_DOMAIN = '.openscienceframework.org' # Beaker
SHORT_DOMAIN = 'osf.io'

# TODO: Combine Python and JavaScript config
COMMENT_MAXLENGTH = 500

# Gravatar options
GRAVATAR_SIZE_PROFILE = 70
GRAVATAR_SIZE_ADD_CONTRIBUTOR = 40
GRAVATAR_SIZE_DISCUSSION = 20

# Conference options
CONFERNCE_MIN_COUNT = 5

WIKI_WHITELIST = {
    'tags': [
        'a', 'abbr', 'acronym', 'b', 'bdo', 'big', 'blockquote', 'br',
        'center', 'cite', 'code',
        'dd', 'del', 'dfn', 'div', 'dl', 'dt', 'em', 'embed', 'font',
        'h1', 'h2', 'h3', 'h4', 'h5', 'h6', 'hr', 'i', 'img', 'ins',
        'kbd', 'li', 'object', 'ol', 'param', 'pre', 'p', 'q',
        's', 'samp', 'small', 'span', 'strike', 'strong', 'sub', 'sup',
        'table', 'tbody', 'td', 'th', 'thead', 'tr', 'tt', 'ul', 'u',
        'var', 'wbr',
    ],
    'attributes': [
        'align', 'alt', 'border', 'cite', 'class', 'dir',
        'height', 'href', 'id', 'src', 'style', 'title', 'type', 'width',
        'face', 'size', # font tags
        'salign', 'align', 'wmode', 'target',
    ],
    # Styles currently used in Reproducibility Project wiki pages
    'styles' : [
        'top', 'left', 'width', 'height', 'position',
        'background', 'font-size', 'text-align', 'z-index',
        'list-style',
    ]
}

##### Celery #####
## Default RabbitMQ broker
BROKER_URL = 'amqp://'

# Default RabbitMQ backend
CELERY_RESULT_BACKEND = 'amqp://'

# Modules to import when celery launches
CELERY_IMPORTS = (
    'framework.tasks',
    'framework.tasks.signals',
    'framework.email.tasks',
    'framework.render.tasks',
    'framework.analytics.tasks',
    'website.mailchimp_utils',
    'scripts.send_digest'
)

# Add-ons
# Load addons from addons.json
with open(os.path.join(ROOT, 'addons.json')) as fp:
    ADDONS_REQUESTED = json.load(fp)['addons']

ADDON_CATEGORIES = [
    'documentation',
    'storage',
    'bibliography',
    'other',
    'security',
    'citations',
]

SYSTEM_ADDED_ADDONS = {
    # 'user': ['badges'],
    'user': [],
    'node': [],
}

# Piwik

# TODO: Override in local.py in production
PIWIK_HOST = None
PIWIK_ADMIN_TOKEN = None
PIWIK_SITE_ID = None

SENTRY_DSN = None
SENTRY_DSN_JS = None


# TODO: Delete me after merging GitLab
MISSING_FILE_NAME = 'untitled'

# Dashboard
ALL_MY_PROJECTS_ID = '-amp'
ALL_MY_REGISTRATIONS_ID = '-amr'
ALL_MY_PROJECTS_NAME = 'All my projects'
ALL_MY_REGISTRATIONS_NAME = 'All my registrations'

# FOR EMERGENCIES ONLY: Setting this to True will disable forks, registrations,
# and uploads in order to save disk space.
DISK_SAVING_MODE = False

# Add Contributors (most in common)
MAX_MOST_IN_COMMON_LENGTH = 15

# Google Analytics
GOOGLE_ANALYTICS_ID = None
GOOGLE_SITE_VERIFICATION = None

# Pingdom
PINGDOM_ID = None

DEFAULT_HMAC_SECRET = 'changeme'
DEFAULT_HMAC_ALGORITHM = hashlib.sha256
WATERBUTLER_URL = 'http://localhost:7777'
WATERBUTLER_ADDRS = ['127.0.0.1']

<<<<<<< HEAD
SHARE_REGISTRATION_URL = ''
SHARE_API_DOCS_URL = ''
=======
# Test identifier namespaces
DOI_NAMESPACE = 'doi:10.5072/FK2'
ARK_NAMESPACE = 'ark:99999/fk4'

EZID_USERNAME = 'changeme'
EZID_PASSWORD = 'changeme'
SHARE_REGISTRATION_URL = ''
>>>>>>> bcf1b4e4
<|MERGE_RESOLUTION|>--- conflicted
+++ resolved
@@ -236,10 +236,6 @@
 WATERBUTLER_URL = 'http://localhost:7777'
 WATERBUTLER_ADDRS = ['127.0.0.1']
 
-<<<<<<< HEAD
-SHARE_REGISTRATION_URL = ''
-SHARE_API_DOCS_URL = ''
-=======
 # Test identifier namespaces
 DOI_NAMESPACE = 'doi:10.5072/FK2'
 ARK_NAMESPACE = 'ark:99999/fk4'
@@ -247,4 +243,4 @@
 EZID_USERNAME = 'changeme'
 EZID_PASSWORD = 'changeme'
 SHARE_REGISTRATION_URL = ''
->>>>>>> bcf1b4e4
+SHARE_API_DOCS_URL = ''