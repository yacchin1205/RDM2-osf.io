# -*- coding: utf-8 -*-
"""
Base settings file, common to all environments.
These settings can be overridden in local.py.
"""

import datetime
import os
import json
import hashlib
from datetime import timedelta
from collections import OrderedDict

os_env = os.environ


def parent_dir(path):
    '''Return the parent of a directory.'''
    return os.path.abspath(os.path.join(path, os.pardir))

HERE = os.path.dirname(os.path.abspath(__file__))
BASE_PATH = parent_dir(HERE)  # website/ directory
APP_PATH = parent_dir(BASE_PATH)
ADDON_PATH = os.path.join(BASE_PATH, 'addons')
STATIC_FOLDER = os.path.join(BASE_PATH, 'static')
STATIC_URL_PATH = '/static'
ASSET_HASH_PATH = os.path.join(APP_PATH, 'webpack-assets.json')
ROOT = os.path.join(BASE_PATH, '..')
BCRYPT_LOG_ROUNDS = 12

with open(os.path.join(APP_PATH, 'package.json'), 'r') as fobj:
    VERSION = json.load(fobj)['version']

# Hours before email confirmation tokens expire
EMAIL_TOKEN_EXPIRATION = 24
CITATION_STYLES_PATH = os.path.join(BASE_PATH, 'static', 'vendor', 'bower_components', 'styles')

# Minimum seconds between forgot password email attempts
SEND_EMAIL_THROTTLE = 30
# Minimum seconds between API actions that generate emails
API_SEND_EMAIL_THROTTLE = 0.1

# Hours before pending embargo/retraction/registration automatically becomes active
RETRACTION_PENDING_TIME = datetime.timedelta(days=2)
EMBARGO_PENDING_TIME = datetime.timedelta(days=2)
EMBARGO_TERMINATION_PENDING_TIME = datetime.timedelta(days=2)
REGISTRATION_APPROVAL_TIME = datetime.timedelta(days=2)
# Date range for embargo periods
EMBARGO_END_DATE_MIN = datetime.timedelta(days=2)
EMBARGO_END_DATE_MAX = datetime.timedelta(days=1460)  # Four years
# Question titles to be reomved for anonymized VOL
ANONYMIZED_TITLES = ['Authors']

LOAD_BALANCER = False
PROXY_ADDRS = []

# May set these to True in local.py for development
DEV_MODE = False
DEBUG_MODE = False
SECURE_MODE = not DEBUG_MODE  # Set secure cookie

PROTOCOL = 'https://' if SECURE_MODE else 'http://'
DOMAIN = PROTOCOL + 'localhost:5000/'
API_DOMAIN = PROTOCOL + 'localhost:8000/'

# External Ember App Local Development
USE_EXTERNAL_EMBER = False
EXTERNAL_EMBER_APPS = {}

LOG_PATH = os.path.join(APP_PATH, 'logs')
TEMPLATES_PATH = os.path.join(BASE_PATH, 'templates')
ANALYTICS_PATH = os.path.join(BASE_PATH, 'analytics')

GNUPG_HOME = os.path.join(BASE_PATH, 'gpg')
GNUPG_BINARY = 'gpg'

# User management & registration
CONFIRM_REGISTRATIONS_BY_EMAIL = True
ALLOW_REGISTRATION = True
ALLOW_LOGIN = True

SEARCH_ENGINE = 'elastic'  # Can be 'elastic', or None
ELASTIC_URI = 'localhost:9200'
ELASTIC_TIMEOUT = 10
ELASTIC_INDEX = 'website'
SHARE_ELASTIC_URI = ELASTIC_URI
SHARE_ELASTIC_INDEX = 'share'
# For old indices
SHARE_ELASTIC_INDEX_TEMPLATE = 'share_v{}'

# Sessions
COOKIE_NAME = 'osf'
# TODO: Override OSF_COOKIE_DOMAIN in local.py in production
OSF_COOKIE_DOMAIN = None
# server-side verification timeout
OSF_SESSION_TIMEOUT = 30 * 24 * 60 * 60  # 30 days in seconds
# TODO: Override SECRET_KEY in local.py in production
SECRET_KEY = 'CHANGEME'
SESSION_COOKIE_SECURE = SECURE_MODE
SESSION_COOKIE_HTTPONLY = True

# local path to private key and cert for local development using https, overwrite in local.py
OSF_SERVER_KEY = None
OSF_SERVER_CERT = None

# Change if using `scripts/cron.py` to manage crontab
CRON_USER = None

# External services
USE_CDN_FOR_CLIENT_LIBS = True

USE_EMAIL = True
FROM_EMAIL = 'openscienceframework-noreply@osf.io'
SUPPORT_EMAIL = 'support@osf.io'

# SMTP Settings
MAIL_SERVER = 'smtp.sendgrid.net'
MAIL_USERNAME = 'osf-smtp'
MAIL_PASSWORD = ''  # Set this in local.py

# OR, if using Sendgrid's API
SENDGRID_API_KEY = None

# Mailchimp
MAILCHIMP_API_KEY = None
MAILCHIMP_WEBHOOK_SECRET_KEY = 'CHANGEME'  # OSF secret key to ensure webhook is secure
ENABLE_EMAIL_SUBSCRIPTIONS = True
MAILCHIMP_GENERAL_LIST = 'Open Science Framework General'

#Triggered emails
OSF_HELP_LIST = 'Open Science Framework Help'
WAIT_BETWEEN_MAILS = timedelta(days=7)
NO_ADDON_WAIT_TIME = timedelta(weeks=8)
NO_LOGIN_WAIT_TIME = timedelta(weeks=4)
WELCOME_OSF4M_WAIT_TIME = timedelta(weeks=2)
NO_LOGIN_OSF4M_WAIT_TIME = timedelta(weeks=6)
NEW_PUBLIC_PROJECT_WAIT_TIME = timedelta(hours=24)
WELCOME_OSF4M_WAIT_TIME_GRACE = timedelta(days=12)

# TODO: Override in local.py
MAILGUN_API_KEY = None

# TODO: Override in local.py in production
UPLOADS_PATH = os.path.join(BASE_PATH, 'uploads')
MFR_CACHE_PATH = os.path.join(BASE_PATH, 'mfrcache')
MFR_TEMP_PATH = os.path.join(BASE_PATH, 'mfrtemp')

# Use Celery for file rendering
USE_CELERY = True

# Use GnuPG for encryption
USE_GNUPG = True

# File rendering timeout (in ms)
MFR_TIMEOUT = 30000

# TODO: Override in local.py in production
DB_HOST = 'localhost'
DB_PORT = os_env.get('OSF_DB_PORT', 27017)
DB_NAME = 'osf20130903'
DB_USER = None
DB_PASS = None

# Cache settings
SESSION_HISTORY_LENGTH = 5
SESSION_HISTORY_IGNORE_RULES = [
    lambda url: '/static/' in url,
    lambda url: 'favicon' in url,
    lambda url: url.startswith('/api/'),
]

# TODO: Configuration should not change between deploys - this should be dynamic.
CANONICAL_DOMAIN = 'openscienceframework.org'
COOKIE_DOMAIN = '.openscienceframework.org'  # Beaker
SHORT_DOMAIN = 'osf.io'

# TODO: Combine Python and JavaScript config
COMMENT_MAXLENGTH = 500

# Profile image options
PROFILE_IMAGE_LARGE = 70
PROFILE_IMAGE_MEDIUM = 40
PROFILE_IMAGE_SMALL = 20

# Conference options
CONFERENCE_MIN_COUNT = 5

WIKI_WHITELIST = {
    'tags': [
        'a', 'abbr', 'acronym', 'b', 'bdo', 'big', 'blockquote', 'br',
        'center', 'cite', 'code',
        'dd', 'del', 'dfn', 'div', 'dl', 'dt', 'em', 'embed', 'font',
        'h1', 'h2', 'h3', 'h4', 'h5', 'h6', 'hr', 'i', 'img', 'ins',
        'kbd', 'li', 'object', 'ol', 'param', 'pre', 'p', 'q',
        's', 'samp', 'small', 'span', 'strike', 'strong', 'sub', 'sup',
        'table', 'tbody', 'td', 'th', 'thead', 'tr', 'tt', 'ul', 'u',
        'var', 'wbr',
    ],
    'attributes': [
        'align', 'alt', 'border', 'cite', 'class', 'dir',
        'height', 'href', 'id', 'src', 'style', 'title', 'type', 'width',
        'face', 'size', # font tags
        'salign', 'align', 'wmode', 'target',
    ],
    # Styles currently used in Reproducibility Project wiki pages
    'styles' : [
        'top', 'left', 'width', 'height', 'position',
        'background', 'font-size', 'text-align', 'z-index',
        'list-style',
    ]
}

# Maps category identifier => Human-readable representation for use in
# titles, menus, etc.
# Use an OrderedDict so that menu items show in the correct order
NODE_CATEGORY_MAP = OrderedDict([
    ('analysis', 'Analysis'),
    ('communication', 'Communication'),
    ('data', 'Data'),
    ('hypothesis', 'Hypothesis'),
    ('instrumentation', 'Instrumentation'),
    ('methods and measures', 'Methods and Measures'),
    ('procedure', 'Procedure'),
    ('project', 'Project'),
    ('software', 'Software'),
    ('other', 'Other'),
    ('', 'Uncategorized')
])

# Add-ons
# Load addons from addons.json
with open(os.path.join(ROOT, 'addons.json')) as fp:
    addon_settings = json.load(fp)
    ADDONS_REQUESTED = addon_settings['addons']
    ADDONS_ARCHIVABLE = addon_settings['addons_archivable']
    ADDONS_COMMENTABLE = addon_settings['addons_commentable']
    ADDONS_BASED_ON_IDS = addon_settings['addons_based_on_ids']
    ADDONS_DESCRIPTION = addon_settings['addons_description']
    ADDONS_URL = addon_settings['addons_url']

ADDON_CATEGORIES = [
    'documentation',
    'storage',
    'bibliography',
    'other',
    'security',
    'citations',
]

SYSTEM_ADDED_ADDONS = {
    # 'user': ['badges'],
    'user': [],
    'node': [],
}

KEEN = {
    'public': {
        'project_id': None,
        'master_key': 'changeme',
        'write_key': '',
        'read_key': '',
    },
    'private': {
        'project_id': '',
        'write_key': '',
        'read_key': '',
    },
}

SENTRY_DSN = None
SENTRY_DSN_JS = None


# TODO: Delete me after merging GitLab
MISSING_FILE_NAME = 'untitled'

# Project Organizer
ALL_MY_PROJECTS_ID = '-amp'
ALL_MY_REGISTRATIONS_ID = '-amr'
ALL_MY_PROJECTS_NAME = 'All my projects'
ALL_MY_REGISTRATIONS_NAME = 'All my registrations'

# Most Popular and New and Noteworthy Nodes
POPULAR_LINKS_NODE = None  # TODO Override in local.py in production.
NEW_AND_NOTEWORTHY_LINKS_NODE = None  # TODO Override in local.py in production.

NEW_AND_NOTEWORTHY_CONTRIBUTOR_BLACKLIST = []  # TODO Override in local.py in production.

# FOR EMERGENCIES ONLY: Setting this to True will disable forks, registrations,
# and uploads in order to save disk space.
DISK_SAVING_MODE = False

# Seconds before another notification email can be sent to a contributor when added to a project
CONTRIBUTOR_ADDED_EMAIL_THROTTLE = 24 * 3600

# Google Analytics
GOOGLE_ANALYTICS_ID = None
GOOGLE_SITE_VERIFICATION = None

# Pingdom
PINGDOM_ID = None

DEFAULT_HMAC_SECRET = 'changeme'
DEFAULT_HMAC_ALGORITHM = hashlib.sha256
WATERBUTLER_URL = 'http://localhost:7777'
WATERBUTLER_ADDRS = ['127.0.0.1']

# Test identifier namespaces
DOI_NAMESPACE = 'doi:10.5072/FK2'
ARK_NAMESPACE = 'ark:99999/fk4'

EZID_USERNAME = 'changeme'
EZID_PASSWORD = 'changeme'
# Format for DOIs and ARKs
EZID_FORMAT = '{namespace}osf.io/{guid}'


USE_SHARE = True
SHARE_REGISTRATION_URL = ''
SHARE_API_DOCS_URL = ''

CAS_SERVER_URL = 'http://localhost:8080'
MFR_SERVER_URL = 'http://localhost:7778'

###### ARCHIVER ###########
ARCHIVE_PROVIDER = 'osfstorage'

MAX_ARCHIVE_SIZE = 5 * 1024 ** 3  # == math.pow(1024, 3) == 1 GB
MAX_FILE_SIZE = MAX_ARCHIVE_SIZE  # TODO limit file size?

ARCHIVE_TIMEOUT_TIMEDELTA = timedelta(1)  # 24 hours

ENABLE_ARCHIVER = True

JWT_SECRET = 'changeme'
JWT_ALGORITHM = 'HS256'

##### CELERY #####

DEFAULT_QUEUE = 'celery'
LOW_QUEUE = 'low'
MED_QUEUE = 'med'
HIGH_QUEUE = 'high'

LOW_PRI_MODULES = {
    'framework.analytics.tasks',
    'framework.celery_tasks',
    'scripts.osfstorage.usage_audit',
    'scripts.osfstorage.glacier_inventory',
    'scripts.analytics.tasks',
    'scripts.osfstorage.files_audit',
    'scripts.osfstorage.glacier_audit',
    'scripts.populate_new_and_noteworthy_projects',
    'scripts.meeting_visit_count',
    'website.search.elastic_search',
}

MED_PRI_MODULES = {
    'framework.email.tasks',
    'scripts.send_queued_mails',
    'scripts.triggered_mails',
    'website.mailchimp_utils',
    'website.notifications.tasks',
}

HIGH_PRI_MODULES = {
    'scripts.approve_embargo_terminations',
    'scripts.approve_registrations',
    'scripts.embargo_registrations',
    'scripts.refresh_addon_tokens',
    'scripts.retract_registrations',
    'website.archiver.tasks',
}

try:
    from kombu import Queue, Exchange
except ImportError:
    pass
else:
    CELERY_QUEUES = (
        Queue(LOW_QUEUE, Exchange(LOW_QUEUE), routing_key=LOW_QUEUE,
              consumer_arguments={'x-priority': -1}),
        Queue(DEFAULT_QUEUE, Exchange(DEFAULT_QUEUE), routing_key=DEFAULT_QUEUE,
              consumer_arguments={'x-priority': 0}),
        Queue(MED_QUEUE, Exchange(MED_QUEUE), routing_key=MED_QUEUE,
              consumer_arguments={'x-priority': 1}),
        Queue(HIGH_QUEUE, Exchange(HIGH_QUEUE), routing_key=HIGH_QUEUE,
              consumer_arguments={'x-priority': 10}),
    )

    CELERY_DEFAULT_EXCHANGE_TYPE = 'direct'
    CELERY_ROUTES = ('framework.celery_tasks.routers.CeleryRouter', )
    CELERY_IGNORE_RESULT = True
    CELERY_STORE_ERRORS_EVEN_IF_IGNORED = True

# Default RabbitMQ broker
BROKER_URL = 'amqp://'

# Default RabbitMQ backend
CELERY_RESULT_BACKEND = 'amqp://'

# Modules to import when celery launches
CELERY_IMPORTS = (
    'framework.celery_tasks',
    'framework.celery_tasks.signals',
    'framework.email.tasks',
    'website.mailchimp_utils',
    'website.notifications.tasks',
    'website.archiver.tasks',
    'website.search.search',
    'website.project.tasks',
    'scripts.populate_new_and_noteworthy_projects',
    'scripts.refresh_addon_tokens',
    'scripts.retract_registrations',
    'scripts.embargo_registrations',
    'scripts.approve_registrations',
    'scripts.approve_embargo_terminations',
    'scripts.triggered_mails',
<<<<<<< HEAD
    'scripts.send_queued_mails',
    'scripts.meeting_visit_count',
=======
    'scripts.send_queued_mails'
>>>>>>> 3e2c50e0
)

# Modules that need metrics and release requirements
# CELERY_IMPORTS += (
#     'scripts.osfstorage.glacier_inventory',
#     'scripts.osfstorage.glacier_audit',
#     'scripts.osfstorage.usage_audit',
#     'scripts.osfstorage.files_audit',
#     'scripts.analytics.tasks',
#     'scripts.analytics.upload',
# )

# celery.schedule will not be installed when running invoke requirements the first time.
try:
    from celery.schedules import crontab
except ImportError:
    pass
else:
    #  Setting up a scheduler, essentially replaces an independent cron job
    CELERYBEAT_SCHEDULE = {
        '5-minute-emails': {
            'task': 'website.notifications.tasks.send_users_email',
            'schedule': crontab(minute='*/5'),
            'args': ('email_transactional',),
        },
        'daily-emails': {
            'task': 'website.notifications.tasks.send_users_email',
            'schedule': crontab(minute=0, hour=0),
            'args': ('email_digest',),
        },
        'refresh_addons': {
            'task': 'scripts.refresh_addon_tokens',
            'schedule': crontab(minute=0, hour= 2),  # Daily 2:00 a.m
            'kwargs': {'dry_run': False, 'addons': {'box': 60, 'googledrive': 14, 'mendeley': 14}},
        },
        'retract_registrations': {
            'task': 'scripts.retract_registrations',
            'schedule': crontab(minute=0, hour=0),  # Daily 12 a.m
            'kwargs': {'dry_run': False},
        },
        'embargo_registrations': {
            'task': 'scripts.embargo_registrations',
            'schedule': crontab(minute=0, hour=0),  # Daily 12 a.m
            'kwargs': {'dry_run': False},
        },
        'approve_registrations': {
            'task': 'scripts.approve_registrations',
            'schedule': crontab(minute=0, hour=0),  # Daily 12 a.m
            'kwargs': {'dry_run': False},
        },
        'approve_embargo_terminations': {
            'task': 'scripts.approve_embargo_terminations',
            'schedule': crontab(minute=0, hour=0),  # Daily 12 a.m
            'kwargs': {'dry_run': False},
        },
        'triggered_mails': {
            'task': 'scripts.triggered_mails',
            'schedule': crontab(minute=0, hour=0),  # Daily 12 a.m
            'kwargs': {'dry_run': False},
        },
        'send_queued_mails': {
            'task': 'scripts.send_queued_mails',
            'schedule': crontab(minute=0, hour=12),  # Daily 12 p.m.
            'kwargs': {'dry_run': False},
        },
        'new-and-noteworthy': {
            'task': 'scripts.populate_new_and_noteworthy_projects',
            'schedule': crontab(minute=0, hour=2, day_of_week=6),  # Saturday 2:00 a.m.
            'kwargs': {'dry_run': False}
<<<<<<< HEAD
        },
        'meeting_visit_count': {
            'task': 'scripts.meeting_visit_count',
            'schedule': crontab(minute=0, hour=0),  # Daily 12 a.m
            'kwargs': {'dry_run': False},
        },
=======
        }
>>>>>>> 3e2c50e0
    }

    # Tasks that need metrics and release requirements
    # CELERYBEAT_SCHEDULE.update({
    #     'usage_audit': {
    #         'task': 'scripts.osfstorage.usage_audit',
    #         'schedule': crontab(minute=0, hour=0),  # Daily 12 a.m
    #         'kwargs': {'send_mail': True},
    #     },
    #     'glacier_inventory': {
    #         'task': 'scripts.osfstorage.glacier_inventory',
    #         'schedule': crontab(minute=0, hour= 0, day_of_week=0),  # Sunday 12:00 a.m.
    #         'args': (),
    #     },
    #     'glacier_audit': {
    #         'task': 'scripts.osfstorage.glacier_audit',
    #         'schedule': crontab(minute=0, hour=6, day_of_week=0),  # Sunday 6:00 a.m.
    #         'kwargs': {'dry_run': False},
    #     },
    #     'files_audit_0': {
    #         'task': 'scripts.osfstorage.files_audit.0',
    #         'schedule': crontab(minute=0, hour=2, day_of_week=0),  # Sunday 2:00 a.m.
    #         'kwargs': {'num_of_workers': 4, 'dry_run': False},
    #     },
    #     'files_audit_1': {
    #         'task': 'scripts.osfstorage.files_audit.1',
    #         'schedule': crontab(minute=0, hour=2, day_of_week=0),  # Sunday 2:00 a.m.
    #         'kwargs': {'num_of_workers': 4, 'dry_run': False},
    #     },
    #     'files_audit_2': {
    #         'task': 'scripts.osfstorage.files_audit.2',
    #         'schedule': crontab(minute=0, hour=2, day_of_week=0),  # Sunday 2:00 a.m.
    #         'kwargs': {'num_of_workers': 4, 'dry_run': False},
    #     },
    #     'files_audit_3': {
    #         'task': 'scripts.osfstorage.files_audit.3',
    #         'schedule': crontab(minute=0, hour=2, day_of_week=0),  # Sunday 2:00 a.m.
    #         'kwargs': {'num_of_workers': 4, 'dry_run': False},
    #     },
    #     'analytics': {
    #         'task': 'scripts.analytics.tasks',
    #         'schedule': crontab(minute=0, hour=2),  # Daily 2:00 a.m.
    #         'kwargs': {}
    #     },
    #     'analytics-upload': {
    #         'task': 'scripts.analytics.upload',
    #         'schedule': crontab(minute=0, hour=6),  # Daily 6:00 a.m.
    #         'kwargs': {}
    #     },
    # })


WATERBUTLER_JWE_SALT = 'yusaltydough'
WATERBUTLER_JWE_SECRET = 'CirclesAre4Squares'

WATERBUTLER_JWT_SECRET = 'ILiekTrianglesALot'
WATERBUTLER_JWT_ALGORITHM = 'HS256'
WATERBUTLER_JWT_EXPIRATION = 15

DRAFT_REGISTRATION_APPROVAL_PERIOD = datetime.timedelta(days=10)
assert (DRAFT_REGISTRATION_APPROVAL_PERIOD > EMBARGO_END_DATE_MIN), 'The draft registration approval period should be more than the minimum embargo end date.'

PREREG_ADMIN_TAG = "prereg_admin"

ENABLE_INSTITUTIONS = False

ENABLE_VARNISH = False
ENABLE_ESI = False
VARNISH_SERVERS = []  # This should be set in local.py or cache invalidation won't work
ESI_MEDIA_TYPES = {'application/vnd.api+json', 'application/json'}

# Used for gathering meta information about the current build
GITHUB_API_TOKEN = None

# External Identity Provider
EXTERNAL_IDENTITY_PROFILE = {
    'OrcidProfile': 'ORCID',
}

# Source: https://github.com/maxd/fake_email_validator/blob/master/config/fake_domains.list
BLACKLISTED_DOMAINS = [
    '0-mail.com',
    '0815.ru',
    '0815.su',
    '0clickemail.com',
    '0wnd.net',
    '0wnd.org',
    '10mail.org',
    '10minut.com.pl',
    '10minutemail.cf',
    '10minutemail.co.uk',
    '10minutemail.co.za',
    '10minutemail.com',
    '10minutemail.de',
    '10minutemail.eu',
    '10minutemail.ga',
    '10minutemail.gq',
    '10minutemail.info',
    '10minutemail.ml',
    '10minutemail.net',
    '10minutemail.org',
    '10minutemail.ru',
    '10minutemail.us',
    '10minutesmail.co.uk',
    '10minutesmail.com',
    '10minutesmail.eu',
    '10minutesmail.net',
    '10minutesmail.org',
    '10minutesmail.ru',
    '10minutesmail.us',
    '123-m.com',
    '15qm-mail.red',
    '15qm.com',
    '1chuan.com',
    '1mail.ml',
    '1pad.de',
    '1usemail.com',
    '1zhuan.com',
    '20mail.in',
    '20mail.it',
    '20minutemail.com',
    '2prong.com',
    '30minutemail.com',
    '30minutesmail.com',
    '33mail.com',
    '3d-painting.com',
    '3mail.ga',
    '4mail.cf',
    '4mail.ga',
    '4warding.com',
    '4warding.net',
    '4warding.org',
    '5mail.cf',
    '5mail.ga',
    '60minutemail.com',
    '675hosting.com',
    '675hosting.net',
    '675hosting.org',
    '6ip.us',
    '6mail.cf',
    '6mail.ga',
    '6mail.ml',
    '6paq.com',
    '6url.com',
    '75hosting.com',
    '75hosting.net',
    '75hosting.org',
    '7mail.ga',
    '7mail.ml',
    '7mail7.com',
    '7tags.com',
    '8mail.cf',
    '8mail.ga',
    '8mail.ml',
    '99experts.com',
    '9mail.cf',
    '9ox.net',
    'a-bc.net',
    'a45.in',
    'abcmail.email',
    'abusemail.de',
    'abyssmail.com',
    'acentri.com',
    'advantimo.com',
    'afrobacon.com',
    'agedmail.com',
    'ajaxapp.net',
    'alivance.com',
    'ama-trade.de',
    'amail.com',
    'amail4.me',
    'amilegit.com',
    'amiri.net',
    'amiriindustries.com',
    'anappthat.com',
    'ano-mail.net',
    'anobox.ru',
    'anonbox.net',
    'anonmails.de',
    'anonymail.dk',
    'anonymbox.com',
    'antichef.com',
    'antichef.net',
    'antireg.ru',
    'antispam.de',
    'antispammail.de',
    'appixie.com',
    'armyspy.com',
    'artman-conception.com',
    'asdasd.ru',
    'azmeil.tk',
    'baxomale.ht.cx',
    'beddly.com',
    'beefmilk.com',
    'beerolympics.se',
    'bestemailaddress.net',
    'bigprofessor.so',
    'bigstring.com',
    'binkmail.com',
    'bio-muesli.net',
    'bladesmail.net',
    'bloatbox.com',
    'bobmail.info',
    'bodhi.lawlita.com',
    'bofthew.com',
    'bootybay.de',
    'bossmail.de',
    'boun.cr',
    'bouncr.com',
    'boxformail.in',
    'boximail.com',
    'boxtemp.com.br',
    'breakthru.com',
    'brefmail.com',
    'brennendesreich.de',
    'broadbandninja.com',
    'bsnow.net',
    'bspamfree.org',
    'buffemail.com',
    'bugmenot.com',
    'bumpymail.com',
    'bund.us',
    'bundes-li.ga',
    'burnthespam.info',
    'burstmail.info',
    'buymoreplays.com',
    'buyusedlibrarybooks.org',
    'byom.de',
    'c2.hu',
    'cachedot.net',
    'card.zp.ua',
    'casualdx.com',
    'cbair.com',
    'cdnqa.com',
    'cek.pm',
    'cellurl.com',
    'cem.net',
    'centermail.com',
    'centermail.net',
    'chammy.info',
    'cheatmail.de',
    'chewiemail.com',
    'childsavetrust.org',
    'chogmail.com',
    'choicemail1.com',
    'chong-mail.com',
    'chong-mail.net',
    'chong-mail.org',
    'clixser.com',
    'clrmail.com',
    'cmail.net',
    'cmail.org',
    'coldemail.info',
    'consumerriot.com',
    'cool.fr.nf',
    'correo.blogos.net',
    'cosmorph.com',
    'courriel.fr.nf',
    'courrieltemporaire.com',
    'crapmail.org',
    'crazymailing.com',
    'cubiclink.com',
    'curryworld.de',
    'cust.in',
    'cuvox.de',
    'd3p.dk',
    'dacoolest.com',
    'daintly.com',
    'dandikmail.com',
    'dayrep.com',
    'dbunker.com',
    'dcemail.com',
    'deadaddress.com',
    'deadfake.cf',
    'deadfake.ga',
    'deadfake.ml',
    'deadfake.tk',
    'deadspam.com',
    'deagot.com',
    'dealja.com',
    'delikkt.de',
    'despam.it',
    'despammed.com',
    'devnullmail.com',
    'dfgh.net',
    'digitalsanctuary.com',
    'dingbone.com',
    'dingfone.com',
    'discard.cf',
    'discard.email',
    'discard.ga',
    'discard.gq',
    'discard.ml',
    'discard.tk',
    'discardmail.com',
    'discardmail.de',
    'dispomail.eu',
    'disposable-email.ml',
    'disposable.cf',
    'disposable.ga',
    'disposable.ml',
    'disposableaddress.com',
    'disposableemailaddresses.com',
    'disposableinbox.com',
    'dispose.it',
    'disposeamail.com',
    'disposemail.com',
    'dispostable.com',
    'divermail.com',
    'dodgeit.com',
    'dodgemail.de',
    'dodgit.com',
    'dodgit.org',
    'dodsi.com',
    'doiea.com',
    'domozmail.com',
    'donemail.ru',
    'dontmail.net',
    'dontreg.com',
    'dontsendmespam.de',
    'dotmsg.com',
    'drdrb.com',
    'drdrb.net',
    'droplar.com',
    'dropmail.me',
    'duam.net',
    'dudmail.com',
    'dump-email.info',
    'dumpandjunk.com',
    'dumpmail.de',
    'dumpyemail.com',
    'duskmail.com',
    'e-mail.com',
    'e-mail.org',
    'e4ward.com',
    'easytrashmail.com',
    'ee1.pl',
    'ee2.pl',
    'eelmail.com',
    'einmalmail.de',
    'einrot.com',
    'einrot.de',
    'eintagsmail.de',
    'email-fake.cf',
    'email-fake.com',
    'email-fake.ga',
    'email-fake.gq',
    'email-fake.ml',
    'email-fake.tk',
    'email60.com',
    'email64.com',
    'emailage.cf',
    'emailage.ga',
    'emailage.gq',
    'emailage.ml',
    'emailage.tk',
    'emaildienst.de',
    'emailgo.de',
    'emailias.com',
    'emailigo.de',
    'emailinfive.com',
    'emaillime.com',
    'emailmiser.com',
    'emailproxsy.com',
    'emails.ga',
    'emailsensei.com',
    'emailspam.cf',
    'emailspam.ga',
    'emailspam.gq',
    'emailspam.ml',
    'emailspam.tk',
    'emailtemporanea.com',
    'emailtemporanea.net',
    'emailtemporar.ro',
    'emailtemporario.com.br',
    'emailthe.net',
    'emailtmp.com',
    'emailto.de',
    'emailwarden.com',
    'emailx.at.hm',
    'emailxfer.com',
    'emailz.cf',
    'emailz.ga',
    'emailz.gq',
    'emailz.ml',
    'emeil.in',
    'emeil.ir',
    'emeraldwebmail.com',
    'emil.com',
    'emkei.cf',
    'emkei.ga',
    'emkei.gq',
    'emkei.ml',
    'emkei.tk',
    'emz.net',
    'enterto.com',
    'ephemail.net',
    'ero-tube.org',
    'etranquil.com',
    'etranquil.net',
    'etranquil.org',
    'evopo.com',
    'example.com',
    'explodemail.com',
    'express.net.ua',
    'eyepaste.com',
    'facebook-email.cf',
    'facebook-email.ga',
    'facebook-email.ml',
    'facebookmail.gq',
    'facebookmail.ml',
    'fake-box.com',
    'fake-mail.cf',
    'fake-mail.ga',
    'fake-mail.ml',
    'fakeinbox.cf',
    'fakeinbox.com',
    'fakeinbox.ga',
    'fakeinbox.ml',
    'fakeinbox.tk',
    'fakeinformation.com',
    'fakemail.fr',
    'fakemailgenerator.com',
    'fakemailz.com',
    'fammix.com',
    'fansworldwide.de',
    'fantasymail.de',
    'fastacura.com',
    'fastchevy.com',
    'fastchrysler.com',
    'fastkawasaki.com',
    'fastmazda.com',
    'fastmitsubishi.com',
    'fastnissan.com',
    'fastsubaru.com',
    'fastsuzuki.com',
    'fasttoyota.com',
    'fastyamaha.com',
    'fatflap.com',
    'fdfdsfds.com',
    'fightallspam.com',
    'fiifke.de',
    'filzmail.com',
    'fivemail.de',
    'fixmail.tk',
    'fizmail.com',
    'fleckens.hu',
    'flurre.com',
    'flurred.com',
    'flurred.ru',
    'flyspam.com',
    'footard.com',
    'forgetmail.com',
    'forward.cat',
    'fr33mail.info',
    'frapmail.com',
    'free-email.cf',
    'free-email.ga',
    'freemails.cf',
    'freemails.ga',
    'freemails.ml',
    'freundin.ru',
    'friendlymail.co.uk',
    'front14.org',
    'fuckingduh.com',
    'fudgerub.com',
    'fux0ringduh.com',
    'fyii.de',
    'garliclife.com',
    'gehensiemirnichtaufdensack.de',
    'gelitik.in',
    'germanmails.biz',
    'get-mail.cf',
    'get-mail.ga',
    'get-mail.ml',
    'get-mail.tk',
    'get1mail.com',
    'get2mail.fr',
    'getairmail.cf',
    'getairmail.com',
    'getairmail.ga',
    'getairmail.gq',
    'getairmail.ml',
    'getairmail.tk',
    'getmails.eu',
    'getonemail.com',
    'getonemail.net',
    'gfcom.com',
    'ghosttexter.de',
    'giantmail.de',
    'girlsundertheinfluence.com',
    'gishpuppy.com',
    'gmial.com',
    'goemailgo.com',
    'gorillaswithdirtyarmpits.com',
    'gotmail.com',
    'gotmail.net',
    'gotmail.org',
    'gowikibooks.com',
    'gowikicampus.com',
    'gowikicars.com',
    'gowikifilms.com',
    'gowikigames.com',
    'gowikimusic.com',
    'gowikinetwork.com',
    'gowikitravel.com',
    'gowikitv.com',
    'grandmamail.com',
    'grandmasmail.com',
    'great-host.in',
    'greensloth.com',
    'grr.la',
    'gsrv.co.uk',
    'guerillamail.biz',
    'guerillamail.com',
    'guerillamail.de',
    'guerillamail.net',
    'guerillamail.org',
    'guerillamailblock.com',
    'guerrillamail.biz',
    'guerrillamail.com',
    'guerrillamail.de',
    'guerrillamail.info',
    'guerrillamail.net',
    'guerrillamail.org',
    'guerrillamailblock.com',
    'gustr.com',
    'h8s.org',
    'hacccc.com',
    'haltospam.com',
    'haqed.com',
    'harakirimail.com',
    'hartbot.de',
    'hat-geld.de',
    'hatespam.org',
    'headstrong.de',
    'hellodream.mobi',
    'herp.in',
    'hidemail.de',
    'hideme.be',
    'hidzz.com',
    'hiru-dea.com',
    'hmamail.com',
    'hochsitze.com',
    'hopemail.biz',
    'hot-mail.cf',
    'hot-mail.ga',
    'hot-mail.gq',
    'hot-mail.ml',
    'hot-mail.tk',
    'hotpop.com',
    'hulapla.de',
    'hushmail.com',
    'ieatspam.eu',
    'ieatspam.info',
    'ieh-mail.de',
    'ihateyoualot.info',
    'iheartspam.org',
    'ikbenspamvrij.nl',
    'imails.info',
    'imgof.com',
    'imgv.de',
    'imstations.com',
    'inbax.tk',
    'inbox.si',
    'inboxalias.com',
    'inboxclean.com',
    'inboxclean.org',
    'inboxproxy.com',
    'incognitomail.com',
    'incognitomail.net',
    'incognitomail.org',
    'ineec.net',
    'infocom.zp.ua',
    'inoutmail.de',
    'inoutmail.eu',
    'inoutmail.info',
    'inoutmail.net',
    'insorg-mail.info',
    'instant-mail.de',
    'instantemailaddress.com',
    'instantlyemail.com',
    'ip6.li',
    'ipoo.org',
    'irish2me.com',
    'iwi.net',
    'jetable.com',
    'jetable.fr.nf',
    'jetable.net',
    'jetable.org',
    'jnxjn.com',
    'jourrapide.com',
    'junk1e.com',
    'junkmail.com',
    'junkmail.ga',
    'junkmail.gq',
    'jupimail.com',
    'kasmail.com',
    'kaspop.com',
    'keepmymail.com',
    'killmail.com',
    'killmail.net',
    'kimsdisk.com',
    'kingsq.ga',
    'kiois.com',
    'kir.ch.tc',
    'klassmaster.com',
    'klassmaster.net',
    'klzlk.com',
    'kook.ml',
    'koszmail.pl',
    'kulturbetrieb.info',
    'kurzepost.de',
    'l33r.eu',
    'labetteraverouge.at',
    'lackmail.net',
    'lags.us',
    'landmail.co',
    'lastmail.co',
    'lawlita.com',
    'lazyinbox.com',
    'legitmail.club',
    'letthemeatspam.com',
    'lhsdv.com',
    'libox.fr',
    'lifebyfood.com',
    'link2mail.net',
    'litedrop.com',
    'loadby.us',
    'login-email.cf',
    'login-email.ga',
    'login-email.ml',
    'login-email.tk',
    'lol.ovpn.to',
    'lolfreak.net',
    'lookugly.com',
    'lopl.co.cc',
    'lortemail.dk',
    'lovemeleaveme.com',
    'lr78.com',
    'lroid.com',
    'lukop.dk',
    'm21.cc',
    'm4ilweb.info',
    'maboard.com',
    'mail-filter.com',
    'mail-temporaire.fr',
    'mail.by',
    'mail.mezimages.net',
    'mail.zp.ua',
    'mail114.net',
    'mail1a.de',
    'mail21.cc',
    'mail2rss.org',
    'mail333.com',
    'mail4trash.com',
    'mailbidon.com',
    'mailbiz.biz',
    'mailblocks.com',
    'mailblog.biz',
    'mailbucket.org',
    'mailcat.biz',
    'mailcatch.com',
    'mailde.de',
    'mailde.info',
    'maildrop.cc',
    'maildrop.cf',
    'maildrop.ga',
    'maildrop.gq',
    'maildrop.ml',
    'maildu.de',
    'maildx.com',
    'maileater.com',
    'mailed.ro',
    'maileimer.de',
    'mailexpire.com',
    'mailfa.tk',
    'mailforspam.com',
    'mailfree.ga',
    'mailfree.gq',
    'mailfree.ml',
    'mailfreeonline.com',
    'mailfs.com',
    'mailguard.me',
    'mailhazard.com',
    'mailhazard.us',
    'mailhz.me',
    'mailimate.com',
    'mailin8r.com',
    'mailinater.com',
    'mailinator.com',
    'mailinator.gq',
    'mailinator.net',
    'mailinator.org',
    'mailinator.us',
    'mailinator2.com',
    'mailinator2.net',
    'mailincubator.com',
    'mailismagic.com',
    'mailjunk.cf',
    'mailjunk.ga',
    'mailjunk.gq',
    'mailjunk.ml',
    'mailjunk.tk',
    'mailmate.com',
    'mailme.gq',
    'mailme.ir',
    'mailme.lv',
    'mailme24.com',
    'mailmetrash.com',
    'mailmoat.com',
    'mailms.com',
    'mailnator.com',
    'mailnesia.com',
    'mailnull.com',
    'mailorg.org',
    'mailpick.biz',
    'mailproxsy.com',
    'mailquack.com',
    'mailrock.biz',
    'mailscrap.com',
    'mailshell.com',
    'mailsiphon.com',
    'mailslapping.com',
    'mailslite.com',
    'mailspeed.ru',
    'mailtemp.info',
    'mailtome.de',
    'mailtothis.com',
    'mailtrash.net',
    'mailtv.net',
    'mailtv.tv',
    'mailzilla.com',
    'mailzilla.org',
    'mailzilla.orgmbx.cc',
    'makemetheking.com',
    'mallinator.com',
    'manifestgenerator.com',
    'manybrain.com',
    'mbx.cc',
    'mciek.com',
    'mega.zik.dj',
    'meinspamschutz.de',
    'meltmail.com',
    'messagebeamer.de',
    'mezimages.net',
    'mfsa.ru',
    'mierdamail.com',
    'migmail.pl',
    'migumail.com',
    'mindless.com',
    'ministry-of-silly-walks.de',
    'mintemail.com',
    'misterpinball.de',
    'mjukglass.nu',
    'moakt.com',
    'mobi.web.id',
    'mobileninja.co.uk',
    'moburl.com',
    'mohmal.com',
    'moncourrier.fr.nf',
    'monemail.fr.nf',
    'monmail.fr.nf',
    'monumentmail.com',
    'msa.minsmail.com',
    'mt2009.com',
    'mt2014.com',
    'mt2015.com',
    'mx0.wwwnew.eu',
    'my10minutemail.com',
    'myalias.pw',
    'mycard.net.ua',
    'mycleaninbox.net',
    'myemailboxy.com',
    'mymail-in.net',
    'mymailoasis.com',
    'mynetstore.de',
    'mypacks.net',
    'mypartyclip.de',
    'myphantomemail.com',
    'mysamp.de',
    'myspaceinc.com',
    'myspaceinc.net',
    'myspaceinc.org',
    'myspacepimpedup.com',
    'myspamless.com',
    'mytemp.email',
    'mytempemail.com',
    'mytempmail.com',
    'mytrashmail.com',
    'nabuma.com',
    'neomailbox.com',
    'nepwk.com',
    'nervmich.net',
    'nervtmich.net',
    'netmails.com',
    'netmails.net',
    'netzidiot.de',
    'neverbox.com',
    'nice-4u.com',
    'nincsmail.com',
    'nincsmail.hu',
    'nmail.cf',
    'nnh.com',
    'no-spam.ws',
    'noblepioneer.com',
    'nobulk.com',
    'noclickemail.com',
    'nogmailspam.info',
    'nomail.pw',
    'nomail.xl.cx',
    'nomail2me.com',
    'nomorespamemails.com',
    'nonspam.eu',
    'nonspammer.de',
    'noref.in',
    'nospam.ze.tc',
    'nospam4.us',
    'nospamfor.us',
    'nospammail.net',
    'nospamthanks.info',
    'notmailinator.com',
    'notsharingmy.info',
    'nowhere.org',
    'nowmymail.com',
    'nurfuerspam.de',
    'nus.edu.sg',
    'nwldx.com',
    'objectmail.com',
    'obobbo.com',
    'odaymail.com',
    'odnorazovoe.ru',
    'one-time.email',
    'oneoffemail.com',
    'oneoffmail.com',
    'onewaymail.com',
    'onlatedotcom.info',
    'online.ms',
    'oopi.org',
    'opayq.com',
    'opentrash.com',
    'ordinaryamerican.net',
    'otherinbox.com',
    'ourklips.com',
    'outlawspam.com',
    'ovpn.to',
    'owlpic.com',
    'pancakemail.com',
    'paplease.com',
    'pepbot.com',
    'pfui.ru',
    'pimpedupmyspace.com',
    'pjjkp.com',
    'plexolan.de',
    'poczta.onet.pl',
    'politikerclub.de',
    'poofy.org',
    'pookmail.com',
    'pop3.xyz',
    'postalmail.biz',
    'privacy.net',
    'privatdemail.net',
    'privy-mail.com',
    'privymail.de',
    'proxymail.eu',
    'prtnx.com',
    'prtz.eu',
    'pubmail.io',
    'punkass.com',
    'putthisinyourspamdatabase.com',
    'pwrby.com',
    'q314.net',
    'qisdo.com',
    'qisoa.com',
    'qoika.com',
    'qq.com',
    'quickinbox.com',
    'quickmail.nl',
    'rainmail.biz',
    'rcpt.at',
    're-gister.com',
    'reallymymail.com',
    'realtyalerts.ca',
    'recode.me',
    'reconmail.com',
    'recursor.net',
    'recyclemail.dk',
    'regbypass.com',
    'regbypass.comsafe-mail.net',
    'rejectmail.com',
    'reliable-mail.com',
    'remail.cf',
    'remail.ga',
    'renraku.in',
    'rhyta.com',
    'rklips.com',
    'rmqkr.net',
    'royal.net',
    'rppkn.com',
    'rtrtr.com',
    's0ny.net',
    'safe-mail.net',
    'safersignup.de',
    'safetymail.info',
    'safetypost.de',
    'sandelf.de',
    'sayawaka-dea.info',
    'saynotospams.com',
    'scatmail.com',
    'schafmail.de',
    'schrott-email.de',
    'secretemail.de',
    'secure-mail.biz',
    'secure-mail.cc',
    'selfdestructingmail.com',
    'selfdestructingmail.org',
    'sendspamhere.com',
    'senseless-entertainment.com',
    'services391.com',
    'sharedmailbox.org',
    'sharklasers.com',
    'shieldedmail.com',
    'shieldemail.com',
    'shiftmail.com',
    'shitmail.me',
    'shitmail.org',
    'shitware.nl',
    'shmeriously.com',
    'shortmail.net',
    'showslow.de',
    'sibmail.com',
    'sinnlos-mail.de',
    'siteposter.net',
    'skeefmail.com',
    'slapsfromlastnight.com',
    'slaskpost.se',
    'slipry.net',
    'slopsbox.com',
    'slowslow.de',
    'slushmail.com',
    'smashmail.de',
    'smellfear.com',
    'smellrear.com',
    'smoug.net',
    'snakemail.com',
    'sneakemail.com',
    'sneakmail.de',
    'snkmail.com',
    'sofimail.com',
    'sofort-mail.de',
    'softpls.asia',
    'sogetthis.com',
    'soisz.com',
    'solvemail.info',
    'soodonims.com',
    'spam.la',
    'spam.su',
    'spam4.me',
    'spamail.de',
    'spamarrest.com',
    'spamavert.com',
    'spambob.com',
    'spambob.net',
    'spambob.org',
    'spambog.com',
    'spambog.de',
    'spambog.net',
    'spambog.ru',
    'spambooger.com',
    'spambox.info',
    'spambox.irishspringrealty.com',
    'spambox.us',
    'spambpg.com',
    'spamcannon.com',
    'spamcannon.net',
    'spamcero.com',
    'spamcon.org',
    'spamcorptastic.com',
    'spamcowboy.com',
    'spamcowboy.net',
    'spamcowboy.org',
    'spamday.com',
    'spamex.com',
    'spamfighter.cf',
    'spamfighter.ga',
    'spamfighter.gq',
    'spamfighter.ml',
    'spamfighter.tk',
    'spamfree.eu',
    'spamfree24.com',
    'spamfree24.de',
    'spamfree24.eu',
    'spamfree24.info',
    'spamfree24.net',
    'spamfree24.org',
    'spamgoes.in',
    'spamgourmet.com',
    'spamgourmet.net',
    'spamgourmet.org',
    'spamherelots.com',
    'spamhereplease.com',
    'spamhole.com',
    'spamify.com',
    'spaminator.de',
    'spamkill.info',
    'spaml.com',
    'spaml.de',
    'spammotel.com',
    'spamobox.com',
    'spamoff.de',
    'spamsalad.in',
    'spamslicer.com',
    'spamsphere.com',
    'spamspot.com',
    'spamstack.net',
    'spamthis.co.uk',
    'spamthisplease.com',
    'spamtrail.com',
    'spamtroll.net',
    'speed.1s.fr',
    'spikio.com',
    'spoofmail.de',
    'spybox.de',
    'squizzy.de',
    'ssoia.com',
    'startkeys.com',
    'stinkefinger.net',
    'stop-my-spam.cf',
    'stop-my-spam.com',
    'stop-my-spam.ga',
    'stop-my-spam.ml',
    'stop-my-spam.tk',
    'streetwisemail.com',
    'stuffmail.de',
    'super-auswahl.de',
    'supergreatmail.com',
    'supermailer.jp',
    'superrito.com',
    'superstachel.de',
    'suremail.info',
    'sute.jp',
    'svk.jp',
    'sweetxxx.de',
    'tafmail.com',
    'tagyourself.com',
    'talkinator.com',
    'tapchicuoihoi.com',
    'teewars.org',
    'teleworm.com',
    'teleworm.us',
    'temp-mail.com',
    'temp-mail.net',
    'temp-mail.org',
    'temp-mail.ru',
    'temp15qm.com',
    'tempail.com',
    'tempalias.com',
    'tempe-mail.com',
    'tempemail.biz',
    'tempemail.co.za',
    'tempemail.com',
    'tempemail.net',
    'tempemail.org',
    'tempinbox.co.uk',
    'tempinbox.com',
    'tempmail.de',
    'tempmail.eu',
    'tempmail.it',
    'tempmail2.com',
    'tempmaildemo.com',
    'tempmailer.com',
    'tempmailer.de',
    'tempomail.fr',
    'temporarily.de',
    'temporarioemail.com.br',
    'temporaryemail.net',
    'temporaryemail.us',
    'temporaryforwarding.com',
    'temporaryinbox.com',
    'temporarymailaddress.com',
    'tempsky.com',
    'tempthe.net',
    'tempymail.com',
    'test.com',
    'thanksnospam.info',
    'thankyou2010.com',
    'thc.st',
    'thecloudindex.com',
    'thisisnotmyrealemail.com',
    'thismail.net',
    'thismail.ru',
    'throam.com',
    'throwam.com',
    'throwawayemailaddress.com',
    'throwawaymail.com',
    'tilien.com',
    'tittbit.in',
    'tizi.com',
    'tmail.ws',
    'tmailinator.com',
    'tmpeml.info',
    'toiea.com',
    'tokenmail.de',
    'toomail.biz',
    'topranklist.de',
    'tormail.net',
    'tormail.org',
    'tradermail.info',
    'trash-amil.com',
    'trash-mail.at',
    'trash-mail.cf',
    'trash-mail.com',
    'trash-mail.de',
    'trash-mail.ga',
    'trash-mail.gq',
    'trash-mail.ml',
    'trash-mail.tk',
    'trash-me.com',
    'trash2009.com',
    'trash2010.com',
    'trash2011.com',
    'trashdevil.com',
    'trashdevil.de',
    'trashemail.de',
    'trashmail.at',
    'trashmail.com',
    'trashmail.de',
    'trashmail.me',
    'trashmail.net',
    'trashmail.org',
    'trashmail.ws',
    'trashmailer.com',
    'trashymail.com',
    'trashymail.net',
    'trayna.com',
    'trbvm.com',
    'trialmail.de',
    'trickmail.net',
    'trillianpro.com',
    'tryalert.com',
    'turual.com',
    'twinmail.de',
    'twoweirdtricks.com',
    'tyldd.com',
    'ubismail.net',
    'uggsrock.com',
    'umail.net',
    'unlimit.com',
    'unmail.ru',
    'upliftnow.com',
    'uplipht.com',
    'uroid.com',
    'us.af',
    'valemail.net',
    'venompen.com',
    'vermutlich.net',
    'veryrealemail.com',
    'vidchart.com',
    'viditag.com',
    'viewcastmedia.com',
    'viewcastmedia.net',
    'viewcastmedia.org',
    'viralplays.com',
    'vmail.me',
    'voidbay.com',
    'vomoto.com',
    'vpn.st',
    'vsimcard.com',
    'vubby.com',
    'w3internet.co.uk',
    'walala.org',
    'walkmail.net',
    'watchever.biz',
    'webemail.me',
    'webm4il.info',
    'webuser.in',
    'wee.my',
    'weg-werf-email.de',
    'wegwerf-email-addressen.de',
    'wegwerf-email.at',
    'wegwerf-emails.de',
    'wegwerfadresse.de',
    'wegwerfemail.com',
    'wegwerfemail.de',
    'wegwerfmail.de',
    'wegwerfmail.info',
    'wegwerfmail.net',
    'wegwerfmail.org',
    'wem.com',
    'wetrainbayarea.com',
    'wetrainbayarea.org',
    'wh4f.org',
    'whatiaas.com',
    'whatpaas.com',
    'whatsaas.com',
    'whopy.com',
    'whyspam.me',
    'wickmail.net',
    'wilemail.com',
    'willhackforfood.biz',
    'willselfdestruct.com',
    'winemaven.info',
    'wmail.cf',
    'writeme.com',
    'wronghead.com',
    'wuzup.net',
    'wuzupmail.net',
    'wwwnew.eu',
    'wzukltd.com',
    'xagloo.com',
    'xemaps.com',
    'xents.com',
    'xmaily.com',
    'xoxy.net',
    'xww.ro',
    'xyzfree.net',
    'yapped.net',
    'yep.it',
    'yogamaven.com',
    'yomail.info',
    'yopmail.com',
    'yopmail.fr',
    'yopmail.gq',
    'yopmail.net',
    'yopmail.org',
    'yoru-dea.com',
    'you-spam.com',
    'youmail.ga',
    'yourdomain.com',
    'ypmail.webarnak.fr.eu.org',
    'yuurok.com',
    'yyhmail.com',
    'z1p.biz',
    'za.com',
    'zebins.com',
    'zebins.eu',
    'zehnminuten.de',
    'zehnminutenmail.de',
    'zetmail.com',
    'zippymail.info',
    'zoaxe.com',
    'zoemail.com',
    'zoemail.net',
    'zoemail.org',
    'zomg.info',
    'zxcv.com',
    'zxcvbnm.com',
    'zzz.com',
]

AKISMET_APIKEY = None
CHECK_NODES_FOR_SPAM = False
HIDE_SPAM_NODES = False<|MERGE_RESOLUTION|>--- conflicted
+++ resolved
@@ -416,12 +416,8 @@
     'scripts.approve_registrations',
     'scripts.approve_embargo_terminations',
     'scripts.triggered_mails',
-<<<<<<< HEAD
     'scripts.send_queued_mails',
     'scripts.meeting_visit_count',
-=======
-    'scripts.send_queued_mails'
->>>>>>> 3e2c50e0
 )
 
 # Modules that need metrics and release requirements
@@ -491,16 +487,12 @@
             'task': 'scripts.populate_new_and_noteworthy_projects',
             'schedule': crontab(minute=0, hour=2, day_of_week=6),  # Saturday 2:00 a.m.
             'kwargs': {'dry_run': False}
-<<<<<<< HEAD
         },
         'meeting_visit_count': {
             'task': 'scripts.meeting_visit_count',
             'schedule': crontab(minute=0, hour=0),  # Daily 12 a.m
             'kwargs': {'dry_run': False},
         },
-=======
-        }
->>>>>>> 3e2c50e0
     }
 
     # Tasks that need metrics and release requirements
