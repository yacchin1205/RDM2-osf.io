# -*- coding: utf-8 -*-
'''Example settings/local.py file.
These settings override what's in website/settings/defaults.py

NOTE: local.py will not be added to source control.
'''

from . import defaults

DEV_MODE = True
DEBUG_MODE = True  # Sets app to debug mode, turns off template caching, etc.
SECURE_MODE = not DEBUG_MODE  # Disable osf cookie secure

# NOTE: Internal Domains/URLs have been added to facilitate docker development environments
#       when localhost inside a container != localhost on the client machine/docker host.

PROTOCOL = 'https://' if SECURE_MODE else 'http://'
DOMAIN = PROTOCOL + 'localhost:5000/'
INTERNAL_DOMAIN = DOMAIN
API_DOMAIN = PROTOCOL + 'localhost:8000/'

#WATERBUTLER_URL = 'http://localhost:7777'
#WATERBUTLER_INTERNAL_URL = WATERBUTLER_URL

LIVE_RELOAD_DOMAIN = 'http://localhost:4200'
PREPRINT_PROVIDER_DOMAINS = {
    'enabled': False,
    'prefix': 'http://local.',
    'suffix': ':4201/'
}
USE_EXTERNAL_EMBER = True
PROXY_EMBER_APPS = False
EXTERNAL_EMBER_APPS = {
    'ember_osf_web': {
        'url': '/ember_osf_web/',
        'server': 'http://localhost:4200',
        'path': '/ember_osf_web/'
    },
    'preprints': {
        'url': '/preprints/',
        'server': 'http://192.168.168.167:4201/',
        'path': '/preprints/'
    },
    'registries': {
        'url': '/registries/',
        'server': 'http://192.168.168.167:4202',
        'path': '/registries/'
    },
    'reviews': {
        'url': '/reviews/',
        'server': 'http://localhost:4203',
        'path': '/reviews/'
    }
    # 'meetings': {
    #     'url': '/meetings/',
    #     'server': 'http://localhost:4201',
    #     'path': '../osf-meetings/dist/'
    # },
}

SEARCH_ENGINE = 'elastic'
ELASTIC_TIMEOUT = 10

# Email
USE_EMAIL = False
MAIL_SERVER = 'localhost:1025'  # For local testing
MAIL_USERNAME = 'osf-smtp'
MAIL_PASSWORD = 'CHANGEME'

# Mailchimp email subscriptions
ENABLE_EMAIL_SUBSCRIPTIONS = False

# Session
COOKIE_NAME = 'osf'
OSF_COOKIE_DOMAIN = None
SECRET_KEY = 'CHANGEME'
SESSION_COOKIE_SECURE = SECURE_MODE
OSF_SERVER_KEY = None
OSF_SERVER_CERT = None

# Comment out to use celery in development
USE_CELERY = False

class CeleryConfig(defaults.CeleryConfig):
    """
    Celery configuration
    """
    ##### Celery #####
    ## Default RabbitMQ broker
    # broker_url = 'amqp://'

    # Celery with SSL
    # import ssl
    #
    # broker_use_ssl = {
    #     'keyfile': '/etc/ssl/private/worker.key',
    #     'certfile': '/etc/ssl/certs/worker.pem',
    #     'ca_certs': '/etc/ssl/certs/ca-chain.cert.pem',
    #     'cert_reqs': ssl.CERT_REQUIRED,
    # }

    # Default RabbitMQ backend
    # result_backend = 'amqp://'


USE_CDN_FOR_CLIENT_LIBS = False

# WARNING: `SENDGRID_WHITELIST_MODE` should always be True in local dev env to prevent unintentional spamming.
# Add specific email addresses to `SENDGRID_EMAIL_WHITELIST` for testing purposes.
SENDGRID_WHITELIST_MODE = True
SENDGRID_EMAIL_WHITELIST = []

# Example of extending default settings
# defaults.IMG_FMTS += ["pdf"]

# support email
OSF_SUPPORT_EMAIL = 'fake-support@osf.io'
<<<<<<< HEAD

#Email templates logo
OSF_LOGO = 'osf_logo'
OSF_PREPRINTS_LOGO = 'osf_preprints'
OSF_MEETINGS_LOGO = 'osf_meetings'
OSF_PREREG_LOGO = 'osf_prereg'
OSF_REGISTRIES_LOGO = 'osf_registries'
=======
# contact email
OSF_CONTACT_EMAIL = 'fake-contact@osf.io'
>>>>>>> c3fafa21
<|MERGE_RESOLUTION|>--- conflicted
+++ resolved
@@ -115,15 +115,12 @@
 
 # support email
 OSF_SUPPORT_EMAIL = 'fake-support@osf.io'
-<<<<<<< HEAD
+# contact email
+OSF_CONTACT_EMAIL = 'fake-contact@osf.io'
 
 #Email templates logo
 OSF_LOGO = 'osf_logo'
 OSF_PREPRINTS_LOGO = 'osf_preprints'
 OSF_MEETINGS_LOGO = 'osf_meetings'
 OSF_PREREG_LOGO = 'osf_prereg'
-OSF_REGISTRIES_LOGO = 'osf_registries'
-=======
-# contact email
-OSF_CONTACT_EMAIL = 'fake-contact@osf.io'
->>>>>>> c3fafa21
+OSF_REGISTRIES_LOGO = 'osf_registries'