import functools

from framework.auth import Auth

from website.archiver import (
    StatResult, AggregateStatResult,
    ARCHIVER_NETWORK_ERROR,
    ARCHIVER_SIZE_EXCEEDED,
    ARCHIVER_FILE_NOT_FOUND,
)
from website.archiver.model import ArchiveJob

from website import (
    mails,
    settings
)

def send_archiver_size_exceeded_mails(src, user, stat_result):
    mails.send_mail(
        to_addr=settings.SUPPORT_EMAIL,
        mail=mails.ARCHIVE_SIZE_EXCEEDED_DESK,
        user=user,
        src=src,
        stat_result=stat_result
    )
    mails.send_mail(
        to_addr=user.username,
        mail=mails.ARCHIVE_SIZE_EXCEEDED_USER,
        user=user,
        src=src,
        can_change_preferences=False,
        mimetype='html',
    )


def send_archiver_copy_error_mails(src, user, results):
    mails.send_mail(
        to_addr=settings.SUPPORT_EMAIL,
        mail=mails.ARCHIVE_COPY_ERROR_DESK,
        user=user,
        src=src,
        results=results,
    )
    mails.send_mail(
        to_addr=user.username,
        mail=mails.ARCHIVE_COPY_ERROR_USER,
        user=user,
        src=src,
        results=results,
        can_change_preferences=False,
        mimetype='html',
    )

def send_archiver_file_not_found_mails(src, user, results):
    mails.send_mail(
        to_addr=settings.SUPPORT_EMAIL,
        mail=mails.ARCHIVE_FILE_NOT_FOUND_DESK,
        user=user,
        src=src,
        results=results,
    )
    mails.send_mail(
        to_addr=user.username,
        mail=mails.ARCHIVE_FILE_NOT_FOUND_USER,
        user=user,
        src=src,
        results=results,
        can_change_preferences=False,
        mimetype='html',
    )

def send_archiver_uncaught_error_mails(src, user, results):
    mails.send_mail(
        to_addr=settings.SUPPORT_EMAIL,
        mail=mails.ARCHIVE_UNCAUGHT_ERROR_DESK,
        user=user,
        src=src,
        results=results,
    )
    mails.send_mail(
        to_addr=user.username,
        mail=mails.ARCHIVE_UNCAUGHT_ERROR_USER,
        user=user,
        src=src,
        results=results,
        can_change_preferences=False,
        mimetype='html',
    )


def handle_archive_fail(reason, src, dst, user, result):
    if reason == ARCHIVER_NETWORK_ERROR:
        send_archiver_copy_error_mails(src, user, result)
    elif reason == ARCHIVER_SIZE_EXCEEDED:
        send_archiver_size_exceeded_mails(src, user, result)
    elif reason == ARCHIVER_FILE_NOT_FOUND:
        send_archiver_file_not_found_mails(src, user, result)
    else:  # reason == ARCHIVER_UNCAUGHT_ERROR
        send_archiver_uncaught_error_mails(src, user, result)
    dst.root.sanction.forcibly_reject()
    dst.root.sanction.save()
    dst.root.delete_registration_tree(save=True)

def archive_provider_for(node, user):
    """A generic function to get the archive provider for some node, user pair.

    :param node: target node
    :param user: target user (currently unused, but left in for future-proofing
    the code for use with archive providers other than OSF Storage)
    """
    return node.get_addon(settings.ARCHIVE_PROVIDER)

def has_archive_provider(node, user):
    """A generic function for checking whether or not some node, user pair has
    an attached provider for archiving

    :param node: target node
    :param user: target user (currently unused, but left in for future-proofing
    the code for use with archive providers other than OSF Storage)
    """
    return node.has_addon(settings.ARCHIVE_PROVIDER)

def link_archive_provider(node, user):
    """A generic function for linking some node, user pair with the configured
    archive provider

    :param node: target node
    :param user: target user (currently unused, but left in for future-proofing
    the code for use with archive providers other than OSF Storage)
    """
    addon = node.get_or_add_addon(settings.ARCHIVE_PROVIDER, auth=Auth(user))
    addon.on_add()
    node.save()

def aggregate_file_tree_metadata(addon_short_name, fileobj_metadata, user):
    """Recursively traverse the addon's file tree and collect metadata in AggregateStatResult

    :param src_addon: AddonNodeSettings instance of addon being examined
    :param fileobj_metadata: file or folder metadata of current point of reference
    in file tree
    :param user: archive initatior
    :return: top-most recursive call returns AggregateStatResult containing addon file tree metadata
    """
    disk_usage = fileobj_metadata.get('size')
    if fileobj_metadata['kind'] == 'file':
        result = StatResult(
            target_name=fileobj_metadata['name'],
            target_id=fileobj_metadata['path'].lstrip('/'),
            disk_usage=disk_usage or 0,
        )
        return result
    else:
        return AggregateStatResult(
            target_id=fileobj_metadata['path'].lstrip('/'),
            target_name=fileobj_metadata['name'],
            targets=[aggregate_file_tree_metadata(addon_short_name, child, user) for child in fileobj_metadata.get('children', [])],
        )

def before_archive(node, user):
    link_archive_provider(node, user)
    job = ArchiveJob(
        src_node=node.registered_from,
        dst_node=node,
        initiator=user
    )
    job.set_targets()

def _do_get_file_map(file_tree):
    """Reduces a tree of folders and files into a list of (<sha256>, <file_metadata>) pairs
    """
    file_map = []
    stack = [file_tree]
    while len(stack):
        tree_node = stack.pop(0)
        if tree_node['kind'] == 'file':
            file_map.append((tree_node['extra']['hashes']['sha256'], tree_node))
        else:
            stack = stack + tree_node['children']
    return file_map

def _memoize_get_file_map(func):
    cache = {}
    @functools.wraps(func)
    def wrapper(node):
        if node._id not in cache:
            osf_storage = node.get_addon('osfstorage')
            file_tree = osf_storage._get_file_tree(user=node.creator)
            cache[node._id] = _do_get_file_map(file_tree)
        return func(node, cache[node._id])
    return wrapper

@_memoize_get_file_map
def get_file_map(node, file_map):
    """
    note:: file_map is injected implictly by the decorator; this method is called like:

    get_file_map(node)
    """
    for (key, value) in file_map:
        yield (key, value, node._id)
    for child in node.nodes_primary:
        for key, value, node_id in get_file_map(child):
            yield (key, value, node_id)

def find_registration_file(value, node):
    from website.models import Node

<<<<<<< HEAD
    orig_sha256 = value['extra']['sha256']
    orig_name = value['extra']['selectedFileName']
    orig_node = value['extra']['nodeId']
=======
    orig_sha256 = value['sha256']
    orig_name = value['selectedFileName']
    orig_node = value['nodeId']
>>>>>>> 873f85cb
    file_map = get_file_map(node)
    for sha256, value, node_id in file_map:
        registered_from_id = Node.load(node_id).registered_from._id
        if sha256 == orig_sha256 and registered_from_id == orig_node and orig_name == value['name']:
            return value, node_id
    return None, None

<<<<<<< HEAD
=======
def find_registration_files(values, node):
    ret = []
    for i in range(len(values.get('extra', []))):
        ret.append(find_registration_file(values['extra'][i], node) + (i,))
    return ret

>>>>>>> 873f85cb
def find_question(schema, qid):
    for page in schema['pages']:
        questions = {
            q['qid']: q
            for q in page['questions']
        }
    if qid in questions:
        return questions[qid]

def find_selected_files(schema, metadata):
    targets = []
    paths = [('', p) for p in schema.schema['pages']]
    while len(paths):
        prefix, path = paths.pop(0)
        if path.get('questions'):
            paths = paths + [('', q) for q in path['questions']]
        elif path.get('type'):
            qid = path.get('qid', path.get('id'))
            if path['type'] == 'object':
                paths = paths + [('{}.{}.value'.format(prefix, qid), p) for p in path['properties']]
            elif path['type'] == 'osf-upload':
                targets.append('{}.{}'.format(prefix, qid).lstrip('.'))
    selected = {}
    for t in targets:
        parts = t.split('.')
        value = metadata.get(parts.pop(0))
        while value and len(parts):
            value = value.get(parts.pop(0))
        if value:
            selected[t] = value
    return selected

VIEW_FILE_URL_TEMPLATE = '/project/{node_id}/files/osfstorage/{path}/'

<<<<<<< HEAD
class SettableDict(dict):
    def set(self, path, value):
        parts = path.split('.')
        next_item = self
        key = None
        while len(parts):
            item = next_item
            key = parts.pop(0)
            next_item = item.get(key, {})
            item[key] = next_item
        item[key] = value
=======
def deep_get(obj, path):
    parts = path.split('.')
    item = obj
    key = None
    while len(parts):
        key = parts.pop(0)
        item[key] = item.get(key, {})
        item = item[key]
    return item
>>>>>>> 873f85cb

def migrate_file_metadata(dst, schema):
    metadata = dst.registered_meta[schema._id]
    missing_files = []
<<<<<<< HEAD
    updated_metadata = SettableDict()
    selected_files = find_selected_files(schema, metadata)
    for path, selected in selected_files.items():
        registration_file, node_id = find_registration_file(
            selected,
            dst
        )
        if not registration_file:
            missing_files.append({
                'file_name': selected['extra']['selectedFileName'],
                'question_title': find_question(schema.schema, path[0])['title']
            })
            continue
        root = path.split('.')[0]
        updated_metadata[root] = metadata[root]
        updated_metadata.set(
            '{}.extra.viewUrl'.format(path),
            VIEW_FILE_URL_TEMPLATE.format(node_id=node_id, path=registration_file['path'].lstrip('/'))
        )
=======
    selected_files = find_selected_files(schema, metadata)
    for path, selected in selected_files.items():
        for registration_file, node_id, index in find_registration_files(selected, dst):
            if not registration_file:
                missing_files.append({
                    'file_name': selected['extra'][index]['selectedFileName'],
                    'question_title': find_question(schema.schema, path[0])['title']
                })
                continue
            target = deep_get(metadata, path)
            target['extra'][index]['viewUrl'] = VIEW_FILE_URL_TEMPLATE.format(node_id=node_id, path=registration_file['path'].lstrip('/'))
>>>>>>> 873f85cb
    if missing_files:
        from website.archiver.tasks import ArchivedFileNotFound
        raise ArchivedFileNotFound(
            registration=dst,
            missing_files=missing_files
        )
<<<<<<< HEAD
    metadata.update(updated_metadata)
=======
>>>>>>> 873f85cb
    dst.registered_meta[schema._id] = metadata
    dst.save()<|MERGE_RESOLUTION|>--- conflicted
+++ resolved
@@ -205,15 +205,9 @@
 def find_registration_file(value, node):
     from website.models import Node
 
-<<<<<<< HEAD
-    orig_sha256 = value['extra']['sha256']
-    orig_name = value['extra']['selectedFileName']
-    orig_node = value['extra']['nodeId']
-=======
     orig_sha256 = value['sha256']
     orig_name = value['selectedFileName']
     orig_node = value['nodeId']
->>>>>>> 873f85cb
     file_map = get_file_map(node)
     for sha256, value, node_id in file_map:
         registered_from_id = Node.load(node_id).registered_from._id
@@ -221,15 +215,12 @@
             return value, node_id
     return None, None
 
-<<<<<<< HEAD
-=======
 def find_registration_files(values, node):
     ret = []
     for i in range(len(values.get('extra', []))):
         ret.append(find_registration_file(values['extra'][i], node) + (i,))
     return ret
 
->>>>>>> 873f85cb
 def find_question(schema, qid):
     for page in schema['pages']:
         questions = {
@@ -264,19 +255,6 @@
 
 VIEW_FILE_URL_TEMPLATE = '/project/{node_id}/files/osfstorage/{path}/'
 
-<<<<<<< HEAD
-class SettableDict(dict):
-    def set(self, path, value):
-        parts = path.split('.')
-        next_item = self
-        key = None
-        while len(parts):
-            item = next_item
-            key = parts.pop(0)
-            next_item = item.get(key, {})
-            item[key] = next_item
-        item[key] = value
-=======
 def deep_get(obj, path):
     parts = path.split('.')
     item = obj
@@ -286,32 +264,10 @@
         item[key] = item.get(key, {})
         item = item[key]
     return item
->>>>>>> 873f85cb
 
 def migrate_file_metadata(dst, schema):
     metadata = dst.registered_meta[schema._id]
     missing_files = []
-<<<<<<< HEAD
-    updated_metadata = SettableDict()
-    selected_files = find_selected_files(schema, metadata)
-    for path, selected in selected_files.items():
-        registration_file, node_id = find_registration_file(
-            selected,
-            dst
-        )
-        if not registration_file:
-            missing_files.append({
-                'file_name': selected['extra']['selectedFileName'],
-                'question_title': find_question(schema.schema, path[0])['title']
-            })
-            continue
-        root = path.split('.')[0]
-        updated_metadata[root] = metadata[root]
-        updated_metadata.set(
-            '{}.extra.viewUrl'.format(path),
-            VIEW_FILE_URL_TEMPLATE.format(node_id=node_id, path=registration_file['path'].lstrip('/'))
-        )
-=======
     selected_files = find_selected_files(schema, metadata)
     for path, selected in selected_files.items():
         for registration_file, node_id, index in find_registration_files(selected, dst):
@@ -323,16 +279,11 @@
                 continue
             target = deep_get(metadata, path)
             target['extra'][index]['viewUrl'] = VIEW_FILE_URL_TEMPLATE.format(node_id=node_id, path=registration_file['path'].lstrip('/'))
->>>>>>> 873f85cb
     if missing_files:
         from website.archiver.tasks import ArchivedFileNotFound
         raise ArchivedFileNotFound(
             registration=dst,
             missing_files=missing_files
         )
-<<<<<<< HEAD
-    metadata.update(updated_metadata)
-=======
->>>>>>> 873f85cb
     dst.registered_meta[schema._id] = metadata
     dst.save()