# -*- coding: utf-8 -*-
import logging
import itertools
import math
import urllib
import httplib as http

from modularodm import Q
from flask import request

from framework import utils
from framework import sentry
from framework.auth.core import User
from framework.flask import redirect  # VOL-aware redirect
from framework.routing import proxy_url
from framework.exceptions import HTTPError
from framework.auth.forms import SignInForm
from framework.forms import utils as form_utils
from framework.auth.forms import RegistrationForm
from framework.auth.forms import ResetPasswordForm
from framework.auth.forms import ForgotPasswordForm
from framework.auth.decorators import collect_auth
from framework.auth.decorators import must_be_logged_in

from website.models import Guid
from website.models import Node
from website.util import sanitize
from website.project import model
from website.util import web_url_for
from website.util import permissions
from website.project import new_bookmark_collection

logger = logging.getLogger(__name__)


def _rescale_ratio(auth, nodes):
    """Get scaling denominator for log lists across a sequence of nodes.

    :param nodes: Nodes
    :return: Max number of logs

    """
    if not nodes:
        return 0
    counts = [
        len(node.logs)
        for node in nodes
        if node.can_view(auth)
    ]
    if counts:
        return float(max(counts))
    return 0.0


def _render_node(node, auth=None):
    """

    :param node:
    :return:

    """
    perm = None
    # NOTE: auth.user may be None if viewing public project while not
    # logged in
    if auth and auth.user and node.get_permissions(auth.user):
        perm_list = node.get_permissions(auth.user)
        perm = permissions.reduce_permissions(perm_list)

    return {
        'title': node.title,
        'id': node._primary_key,
        'url': node.url,
        'api_url': node.api_url,
        'primary': node.primary,
        'date_modified': utils.iso8601format(node.date_modified),
        'category': node.category,
        'permissions': perm,  # A string, e.g. 'admin', or None,
        'archiving': node.archiving,
    }


def _render_nodes(nodes, auth=None, show_path=False):
    """

    :param nodes:
    :return:
    """
    ret = {
        'nodes': [
            _render_node(node, auth)
            for node in nodes
        ],
        'rescale_ratio': _rescale_ratio(auth, nodes),
        'show_path': show_path
    }
    return ret


@collect_auth
def index(auth):
    """Redirect to dashboard if user is logged in, else show homepage.

    """
    if auth.user:
        return redirect(web_url_for('home'))
    return {}


<<<<<<< HEAD
def find_bookmark_collection(user):
    bookmark_collection = Node.find(Q('is_bookmark_collection', 'eq', True) & Q('contributors', 'eq', user._id))

    if bookmark_collection.count() == 0:
        new_bookmark_collection(user)
        bookmark_collection = user.node__contributed.find(
            Q('is_bookmark_collection', 'eq', True)
        )
    return bookmark_collection[0]
=======
def find_dashboard(user):
    dashboard_folder = Node.find_for_user(user, subquery=Q('is_dashboard', 'eq', True))

    if dashboard_folder.count() == 0:
        new_dashboard(user)
        dashboard_folder = Node.find_for_user(user, Q('is_dashboard', 'eq', True))
    return dashboard_folder[0]


@must_be_logged_in
def get_dashboard(auth, nid=None, **kwargs):
    user = auth.user
    if nid is None:
        node = find_dashboard(user)
        dashboard_projects = [rubeus.to_project_root(node, auth, **kwargs)]
        return_value = {'data': dashboard_projects}
    elif nid == ALL_MY_PROJECTS_ID:
        return_value = {'data': get_all_projects_smart_folder(**kwargs)}
    elif nid == ALL_MY_REGISTRATIONS_ID:
        return_value = {'data': get_all_registrations_smart_folder(**kwargs)}
    else:
        node = Node.load(nid)
        dashboard_projects = rubeus.to_project_hgrid(node, auth, **kwargs)
        return_value = {'data': dashboard_projects}

    return_value['timezone'] = user.timezone
    return_value['locale'] = user.locale
    return_value['id'] = user._id
    return return_value


@must_be_logged_in
def get_all_projects_smart_folder(auth, **kwargs):
    # TODO: Unit tests
    user = auth.user

    contributed = Node.find_for_user(
        user,
        subquery=(
            Q('is_deleted', 'eq', False) &
            Q('is_registration', 'eq', False) &
            Q('is_folder', 'eq', False)
        )
    )
    nodes = contributed.sort('title')

    keys = nodes.get_keys()
    return [rubeus.to_project_root(node, auth, **kwargs) for node in nodes if node.parent_id not in keys]

@must_be_logged_in
def get_all_registrations_smart_folder(auth, **kwargs):
    # TODO: Unit tests
    user = auth.user

    contributed = Node.find_for_user(
        user,
        subquery=(
            Q('is_deleted', 'eq', False) &
            Q('is_registration', 'eq', True) &
            Q('is_folder', 'eq', False)
        )
    )
    nodes = contributed.sort('-title')

    # Note(hrybacki): is_retracted and is_pending_embargo are property methods
    # and cannot be directly queried
    nodes = filter(lambda node: not node.is_retracted and not node.is_pending_embargo, nodes)
    keys = [node._id for node in nodes]
    return [rubeus.to_project_root(node, auth, **kwargs) for node in nodes if node.ids_above.isdisjoint(keys)]

@must_be_logged_in
def get_dashboard_nodes(auth):
    """Get summary information about the current user's dashboard nodes.

    :param-query no_components: Exclude components from response.
        NOTE: By default, components will only be shown if the current user
        is contributor on a comonent but not its parent project. This query
        parameter forces ALL components to be excluded from the request.
    :param-query permissions: Filter upon projects for which the current user
        has the specified permissions. Examples: 'write', 'admin'
    """
    user = auth.user

    nodes = Node.find_for_user(
        user,
        subquery=(
            Q('category', 'eq', 'project') &
            Q('is_deleted', 'eq', False) &
            Q('is_registration', 'eq', False) &
            Q('is_folder', 'eq', False)
        )
    )

    if request.args.get('no_components') not in [True, 'true', 'True', '1', 1]:
        comps = Node.find_for_user(  # NOTE - this used to be a find on nodes above. Does this mess it up?
            user,
            (
                # components only
                Q('category', 'ne', 'project') &
                # exclude deleted nodes
                Q('is_deleted', 'eq', False) &
                # exclude registrations
                Q('is_registration', 'eq', False)
            )
        )
    else:
        comps = []

    nodes = list(nodes) + list(comps)
    if request.args.get('permissions'):
        perm = request.args['permissions'].strip().lower()
        if perm not in permissions.PERMISSIONS:
            raise HTTPError(http.BAD_REQUEST, dict(
                message_short='Invalid query parameter',
                message_long='{0} is not in {1}'.format(perm, permissions.PERMISSIONS)
            ))
        response_nodes = [node for node in nodes if node.has_permission(user, permission=perm)]
    else:
        response_nodes = nodes
    return _render_nodes(response_nodes, auth)
>>>>>>> 536b2cab


@must_be_logged_in
def dashboard(auth):
    user = auth.user
    dashboard_folder = find_bookmark_collection(user)
    dashboard_id = dashboard_folder._id
    return {'addons_enabled': user.get_addon_names(),
            'dashboard_id': dashboard_id,
            }

@must_be_logged_in
def home(auth):
    return {}

def validate_page_num(page, pages):
    if page < 0 or (pages and page >= pages):
        raise HTTPError(http.BAD_REQUEST, data=dict(
            message_long='Invalid value for "page".'
        ))


def paginate(items, total, page, size):
    pages = math.ceil(total / float(size))
    validate_page_num(page, pages)

    start = page * size
    paginated_items = itertools.islice(items, start, start + size)

    return paginated_items, pages


@must_be_logged_in
def watched_logs_get(**kwargs):
    user = kwargs['auth'].user
    try:
        page = int(request.args.get('page', 0))
    except ValueError:
        raise HTTPError(http.BAD_REQUEST, data=dict(
            message_long='Invalid value for "page".'
        ))
    try:
        size = int(request.args.get('size', 10))
    except ValueError:
        raise HTTPError(http.BAD_REQUEST, data=dict(
            message_long='Invalid value for "size".'
        ))

    total = sum(1 for x in user.get_recent_log_ids())
    paginated_logs, pages = paginate(user.get_recent_log_ids(), total, page, size)
    logs = (model.NodeLog.load(id) for id in paginated_logs)

    return {
        "logs": [serialize_log(log) for log in logs],
        "total": total,
        "pages": pages,
        "page": page
    }


def serialize_log(node_log, auth=None, anonymous=False):
    '''Return a dictionary representation of the log.'''
    return {
        'id': str(node_log._primary_key),
        'user': node_log.user.serialize()
        if isinstance(node_log.user, User)
        else {'fullname': node_log.foreign_user},
        'contributors': [node_log._render_log_contributor(c) for c in node_log.params.get("contributors", [])],
        'action': node_log.action,
        'params': sanitize.unescape_entities(node_log.params),
        'date': utils.iso8601format(node_log.date),
        'node': node_log.node.serialize(auth) if node_log.node else None,
        'anonymous': anonymous
    }


def reproducibility():
    return redirect('/ezcuj/wiki')


def registration_form():
    return form_utils.jsonify(RegistrationForm(prefix='register'))


def signin_form():
    return form_utils.jsonify(SignInForm())


def forgot_password_form():
    return form_utils.jsonify(ForgotPasswordForm(prefix='forgot_password'))


def reset_password_form():
    return form_utils.jsonify(ResetPasswordForm())


# GUID ###

def _build_guid_url(base, suffix=None):
    url = '/'.join([
        each.strip('/') for each in [base, suffix]
        if each
    ])
    if not isinstance(url, unicode):
        url = url.decode('utf-8')
    return u'/{0}/'.format(url)


def resolve_guid(guid, suffix=None):
    """Load GUID by primary key, look up the corresponding view function in the
    routing table, and return the return value of the view function without
    changing the URL.

    :param str guid: GUID primary key
    :param str suffix: Remainder of URL after the GUID
    :return: Return value of proxied view function
    """
    # Look up GUID
    guid_object = Guid.load(guid)
    if guid_object:

        # verify that the object implements a GuidStoredObject-like interface. If a model
        #   was once GuidStoredObject-like but that relationship has changed, it's
        #   possible to have referents that are instances of classes that don't
        #   have a deep_url attribute or otherwise don't behave as
        #   expected.
        if not hasattr(guid_object.referent, 'deep_url'):
            sentry.log_message(
                'Guid `{}` resolved to an object with no deep_url'.format(guid)
            )
            raise HTTPError(http.NOT_FOUND)
        referent = guid_object.referent
        if referent is None:
            logger.error('Referent of GUID {0} not found'.format(guid))
            raise HTTPError(http.NOT_FOUND)
        if not referent.deep_url:
            raise HTTPError(http.NOT_FOUND)
        url = _build_guid_url(urllib.unquote(referent.deep_url), suffix)
        return proxy_url(url)

    # GUID not found; try lower-cased and redirect if exists
    guid_object_lower = Guid.load(guid.lower())
    if guid_object_lower:
        return redirect(
            _build_guid_url(guid.lower(), suffix)
        )

    # GUID not found
    raise HTTPError(http.NOT_FOUND)

##### Redirects #####

# Redirect /about/ to OSF wiki page
# https://github.com/CenterForOpenScience/osf.io/issues/3862
# https://github.com/CenterForOpenScience/community/issues/294
def redirect_about(**kwargs):
    return redirect('https://osf.io/4znzp/wiki/home/')


def redirect_howosfworks(**kwargs):
    return redirect('/getting-started/')<|MERGE_RESOLUTION|>--- conflicted
+++ resolved
@@ -106,138 +106,11 @@
     return {}
 
 
-<<<<<<< HEAD
 def find_bookmark_collection(user):
     bookmark_collection = Node.find(Q('is_bookmark_collection', 'eq', True) & Q('contributors', 'eq', user._id))
-
     if bookmark_collection.count() == 0:
         new_bookmark_collection(user)
-        bookmark_collection = user.node__contributed.find(
-            Q('is_bookmark_collection', 'eq', True)
-        )
     return bookmark_collection[0]
-=======
-def find_dashboard(user):
-    dashboard_folder = Node.find_for_user(user, subquery=Q('is_dashboard', 'eq', True))
-
-    if dashboard_folder.count() == 0:
-        new_dashboard(user)
-        dashboard_folder = Node.find_for_user(user, Q('is_dashboard', 'eq', True))
-    return dashboard_folder[0]
-
-
-@must_be_logged_in
-def get_dashboard(auth, nid=None, **kwargs):
-    user = auth.user
-    if nid is None:
-        node = find_dashboard(user)
-        dashboard_projects = [rubeus.to_project_root(node, auth, **kwargs)]
-        return_value = {'data': dashboard_projects}
-    elif nid == ALL_MY_PROJECTS_ID:
-        return_value = {'data': get_all_projects_smart_folder(**kwargs)}
-    elif nid == ALL_MY_REGISTRATIONS_ID:
-        return_value = {'data': get_all_registrations_smart_folder(**kwargs)}
-    else:
-        node = Node.load(nid)
-        dashboard_projects = rubeus.to_project_hgrid(node, auth, **kwargs)
-        return_value = {'data': dashboard_projects}
-
-    return_value['timezone'] = user.timezone
-    return_value['locale'] = user.locale
-    return_value['id'] = user._id
-    return return_value
-
-
-@must_be_logged_in
-def get_all_projects_smart_folder(auth, **kwargs):
-    # TODO: Unit tests
-    user = auth.user
-
-    contributed = Node.find_for_user(
-        user,
-        subquery=(
-            Q('is_deleted', 'eq', False) &
-            Q('is_registration', 'eq', False) &
-            Q('is_folder', 'eq', False)
-        )
-    )
-    nodes = contributed.sort('title')
-
-    keys = nodes.get_keys()
-    return [rubeus.to_project_root(node, auth, **kwargs) for node in nodes if node.parent_id not in keys]
-
-@must_be_logged_in
-def get_all_registrations_smart_folder(auth, **kwargs):
-    # TODO: Unit tests
-    user = auth.user
-
-    contributed = Node.find_for_user(
-        user,
-        subquery=(
-            Q('is_deleted', 'eq', False) &
-            Q('is_registration', 'eq', True) &
-            Q('is_folder', 'eq', False)
-        )
-    )
-    nodes = contributed.sort('-title')
-
-    # Note(hrybacki): is_retracted and is_pending_embargo are property methods
-    # and cannot be directly queried
-    nodes = filter(lambda node: not node.is_retracted and not node.is_pending_embargo, nodes)
-    keys = [node._id for node in nodes]
-    return [rubeus.to_project_root(node, auth, **kwargs) for node in nodes if node.ids_above.isdisjoint(keys)]
-
-@must_be_logged_in
-def get_dashboard_nodes(auth):
-    """Get summary information about the current user's dashboard nodes.
-
-    :param-query no_components: Exclude components from response.
-        NOTE: By default, components will only be shown if the current user
-        is contributor on a comonent but not its parent project. This query
-        parameter forces ALL components to be excluded from the request.
-    :param-query permissions: Filter upon projects for which the current user
-        has the specified permissions. Examples: 'write', 'admin'
-    """
-    user = auth.user
-
-    nodes = Node.find_for_user(
-        user,
-        subquery=(
-            Q('category', 'eq', 'project') &
-            Q('is_deleted', 'eq', False) &
-            Q('is_registration', 'eq', False) &
-            Q('is_folder', 'eq', False)
-        )
-    )
-
-    if request.args.get('no_components') not in [True, 'true', 'True', '1', 1]:
-        comps = Node.find_for_user(  # NOTE - this used to be a find on nodes above. Does this mess it up?
-            user,
-            (
-                # components only
-                Q('category', 'ne', 'project') &
-                # exclude deleted nodes
-                Q('is_deleted', 'eq', False) &
-                # exclude registrations
-                Q('is_registration', 'eq', False)
-            )
-        )
-    else:
-        comps = []
-
-    nodes = list(nodes) + list(comps)
-    if request.args.get('permissions'):
-        perm = request.args['permissions'].strip().lower()
-        if perm not in permissions.PERMISSIONS:
-            raise HTTPError(http.BAD_REQUEST, dict(
-                message_short='Invalid query parameter',
-                message_long='{0} is not in {1}'.format(perm, permissions.PERMISSIONS)
-            ))
-        response_nodes = [node for node in nodes if node.has_permission(user, permission=perm)]
-    else:
-        response_nodes = nodes
-    return _render_nodes(response_nodes, auth)
->>>>>>> 536b2cab
 
 
 @must_be_logged_in
