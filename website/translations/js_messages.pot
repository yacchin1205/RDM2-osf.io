--- conflicted
+++ resolved
@@ -8,15 +8,9 @@
 msgstr ""
 "Project-Id-Version: 0.6.0\n"
 "Report-Msgid-Bugs-To: rocs-office@nii.ac.jp\n"
-<<<<<<< HEAD
-"POT-Creation-Date: 2020-05-11 12:20+0900\n"
-"PO-Revision-Date: 2020-05-11 12:20+0900\n"
+"POT-Creation-Date: 2020-05-20 12:20+0900\n"
+"PO-Revision-Date: 2020-05-20 12:20+0900\n"
 "Last-Translator: Takuya Ishibashi\n"
-=======
-"POT-Creation-Date: 2020-04-24 14:11+0900\n"
-"PO-Revision-Date: 2020-04-24 14:11+0900\n"
-"Last-Translator: Shunta Nishikawa\n"
->>>>>>> 3dc46f06
 "Language-Team: RCOS <rocs-office@nii.ac.jp>\n"
 "MIME-Version: 1.0\n"
 "Content-Type: text/plain; charset=utf-8\n"
@@ -459,7 +453,6 @@
 msgid "Institutional Storage set successfully"
 msgstr ""
 
-<<<<<<< HEAD
 #: api/base/exceptions.py:103
 msgid "This endpoint is not yet implemented."
 msgstr ""
@@ -628,9 +621,6 @@
 msgstr ""
 
 #: website/static/js/accessRequestManager.js:88
-=======
-#: website/static/js/accessRequestManager.js:85
->>>>>>> 3dc46f06
 msgid "There was a problem trying to %1$s the request from the user. %2$s"
 msgstr ""
 
@@ -2621,7 +2611,6 @@
 msgid "Code - Other:"
 msgstr ""
 
-<<<<<<< HEAD
 #: website/static/js/logActionsList_extract.js:3
 #: website/static/js/logActionsList_extract.js:70
 msgid "${user} created ${node}"
@@ -3014,9 +3003,6 @@
 msgstr ""
 
 #: website/static/js/meetings.js:26
-=======
-#: website/static/js/meetings.js:24
->>>>>>> 3dc46f06
 msgid "Submissions"
 msgstr ""
 
@@ -4082,7 +4068,6 @@
 msgid "You have unsaved changes."
 msgstr ""
 
-<<<<<<< HEAD
 #: website/static/js/search-grdm.js:115
 msgid "Date Modified(Desc)"
 msgstr ""
@@ -4152,28 +4137,12 @@
 msgstr ""
 
 #: website/static/js/search-grdm.js:308 website/static/js/search.js:274
-=======
-#: website/static/js/search.js:190
-msgid "Page %1$s of %2$s"
-msgstr ""
-
-#: website/static/js/search.js:270
-msgid "Search help"
-msgstr ""
-
-#: website/static/js/search.js:271
-msgid "<h4>Queries</h4>"
-msgstr ""
-
-#: website/static/js/search.js:272
->>>>>>> 3dc46f06
 msgid ""
 "<p>Search uses the <a "
 "href=\"http://extensions.xwiki.org/xwiki/bin/view/Extension/Search+Application+Query+Syntax\">Lucene"
 " search syntax</a>. "
 msgstr ""
 
-<<<<<<< HEAD
 #: website/static/js/search-grdm.js:309 website/static/js/search.js:275
 msgid "This gives you many options, but can be very simple as well. "
 msgstr ""
@@ -4184,17 +4153,6 @@
 
 #: website/static/js/search-grdm.js:729 website/static/js/search-grdm.js:790
 #: website/static/js/search.js:580 website/static/js/search.js:607
-=======
-#: website/static/js/search.js:273
-msgid "This gives you many options, but can be very simple as well. "
-msgstr ""
-
-#: website/static/js/search.js:274
-msgid "Examples of valid searches include:"
-msgstr ""
-
-#: website/static/js/search.js:578 website/static/js/search.js:605
->>>>>>> 3dc46f06
 msgid "GakuNin RDM | Search"
 msgstr ""
 
@@ -4760,15 +4718,11 @@
 msgid "Using the checkbox, please select the files to download."
 msgstr ""
 
-<<<<<<< HEAD
 #: website/static/js/pages/timestamp-common.js:314
 msgid "Failed to log \"downloaded errors\" into Recent Activity"
 msgstr ""
 
 #: website/static/js/pages/wiki-edit-page.js:66
-=======
-#: website/static/js/pages/wiki-edit-page.js:64
->>>>>>> 3dc46f06
 msgid "The wiki page name cannot be empty."
 msgstr ""
 
