# English translations for .
# Copyright (C) 2020 ORGANIZATION
# This file is distributed under the same license as the  project.
# FIRST AUTHOR <EMAIL@ADDRESS>, 2020.
#
msgid ""
msgstr ""
"Project-Id-Version:  0.6.0\n"
"Report-Msgid-Bugs-To: rocs-office@nii.ac.jp\n"
"POT-Creation-Date: 2020-11-23 09:25+0000\n"
"PO-Revision-Date: 2020-11-16 20:17+0900\n"
"Last-Translator: Hiroki Ohashi\n"
"Language: en\n"
"Language-Team: RCOS <rocs-office@nii.ac.jp>\n"
"Plural-Forms: nplurals=1; plural=0\n"
"MIME-Version: 1.0\n"
"Content-Type: text/plain; charset=utf-8\n"
"Content-Transfer-Encoding: 8bit\n"
"Generated-By: Babel 2.7.0\n"

#: addons/twofactor/static/twoFactorUserConfig.js:148
#: addons/twofactor/static/twoFactorUserConfig.js:190
#: admin/static/js/rdm_addons/rdm-addons-page.js:71
#: website/static/js/accountSettings.js:286
#: website/static/js/accountSettings.js:351
#: website/static/js/accountSettings.js:477
#: website/static/js/accountSettings.js:549
#: website/static/js/addProjectPlugin.js:347
#: website/static/js/addonPermissions.js:55
#: website/static/js/addonSettings.js:71 website/static/js/addonSettings.js:134
#: website/static/js/apiApplication.js:249
#: website/static/js/apiApplication.js:420
#: website/static/js/apiApplication.js:487
#: website/static/js/apiPersonalToken.js:228
#: website/static/js/apiPersonalToken.js:399
#: website/static/js/apiPersonalToken.js:426
#: website/static/js/citationsNodeConfig.js:169
#: website/static/js/citationsNodeConfig.js:187
#: website/static/js/contribManager.js:433 website/static/js/fangorn.js:537
#: website/static/js/fangorn.js:542 website/static/js/fangorn.js:1212
#: website/static/js/fangorn.js:1235 website/static/js/fangorn.js:1288
#: website/static/js/fangorn.js:1307 website/static/js/fangorn.js:2025
#: website/static/js/filepage/index.js:213
#: website/static/js/folderPickerNodeConfig.js:510
#: website/static/js/folderPickerNodeConfig.js:566
#: website/static/js/institutionProjectSettings.js:102
#: website/static/js/licensePicker.js:243 website/static/js/myProjects.js:1560
#: website/static/js/myProjects.js:1608 website/static/js/myProjects.js:1632
#: website/static/js/nodeControl.js:227
#: website/static/js/oauthAddonNodeConfig.js:156
#: website/static/js/oauthAddonNodeConfig.js:174
#: website/static/js/osfHelpers.js:796 website/static/js/osfHelpers.js:897
#: website/static/js/pages/profile-settings-addons-page.js:35
#: website/static/js/pages/profile-settings-addons-page.js:101
#: website/static/js/pages/project-addons-page.js:41
#: website/static/js/pages/project-addons-page.js:66
#: website/static/js/privateLinkTable.js:119 website/static/js/profile.js:373
#: website/static/js/profile.js:743 website/static/js/profile.js:975
#: website/static/js/project.js:39 website/static/js/project.js:143
#: website/static/js/project.js:253
#: website/static/js/wikiSettingsTreebeard.js:31
msgid "Cancel"
msgstr ""

#: addons/twofactor/static/twoFactorUserConfig.js:178
msgid "Enable Two-factor Authentication"
msgstr ""

#: addons/twofactor/static/twoFactorUserConfig.js:179
msgid ""
"Enabling two-factor authentication will not immediately activate this "
"feature for your account. You will need to follow the steps that appear "
"below to complete the activation of two-factor authentication for your "
"account."
msgstr ""

#: addons/twofactor/static/twoFactorUserConfig.js:187
msgid "Enable"
msgstr ""

#: addons/wiki/static/WikiEditor.js:86
msgid "Live editing mode"
msgstr ""

#: addons/wiki/static/WikiEditor.js:88
msgid "Attempting to connect"
msgstr ""

#: addons/wiki/static/WikiEditor.js:90
msgid "Unsupported browser"
msgstr ""

#: addons/wiki/static/WikiEditor.js:92
msgid "Unavailable: Live editing"
msgstr ""

#: addons/wiki/static/WikiEditor.js:153
msgid "The wiki content could not be loaded."
msgstr ""

#: addons/wiki/static/WikiEditor.js:155
msgid "Could not GET wiki contents."
msgstr ""

#: addons/wiki/static/WikiEditor.js:176
msgid "There are unsaved changes to your wiki. If you exit "
msgstr ""

#: addons/wiki/static/WikiEditor.js:177
msgid "the page now, those changes may be lost."
msgstr ""

#: addons/wiki/static/wikiPage.js:94
#: website/static/js/pages/project-dashboard-page.js:733
msgid ""
"*Add important information, links, or images here to describe your "
"project.*"
msgstr ""

#: addons/wiki/static/wikiPage.js:96
#: website/static/js/pages/project-dashboard-page.js:735
msgid "*No wiki content.*"
msgstr ""

#: addons/wiki/static/wikiPage.js:220
msgid "Live preview"
msgstr ""

#: addons/wiki/static/wikiPage.js:222
msgid "Current version"
msgstr ""

#: addons/wiki/static/wikiPage.js:224
msgid "Previous version"
msgstr ""

#: addons/wiki/static/wikiPage.js:226
msgid "Version "
msgstr ""

#: addons/wiki/static/pagedown-ace/Markdown.Editor.js:48
msgid "Strong <strong>"
msgstr ""

#: addons/wiki/static/pagedown-ace/Markdown.Editor.js:51
msgid "Emphasis <em>"
msgstr ""

#: addons/wiki/static/pagedown-ace/Markdown.Editor.js:54
msgid "Spellcheck: Toggle spellcheck on and off"
msgstr ""

#: addons/wiki/static/pagedown-ace/Markdown.Editor.js:56
msgid "Hyperlink <a>"
msgstr ""

#: addons/wiki/static/pagedown-ace/Markdown.Editor.js:60
msgid "Blockquote <blockquote>"
msgstr ""

#: addons/wiki/static/pagedown-ace/Markdown.Editor.js:63
msgid "Code Sample <pre><code>"
msgstr ""

#: addons/wiki/static/pagedown-ace/Markdown.Editor.js:66
msgid "Image <img>"
msgstr ""

#: addons/wiki/static/pagedown-ace/Markdown.Editor.js:70
msgid "Numbered List <ol>"
msgstr ""

#: addons/wiki/static/pagedown-ace/Markdown.Editor.js:71
msgid "Bulleted List <ul>"
msgstr ""

#: addons/wiki/static/pagedown-ace/Markdown.Editor.js:72
msgid "List item"
msgstr ""

#: addons/wiki/static/pagedown-ace/Markdown.Editor.js:74
msgid "Heading <h1>/<h2>"
msgstr ""

#: addons/wiki/static/pagedown-ace/Markdown.Editor.js:77
msgid "Horizontal Rule <hr>"
msgstr ""

#: addons/wiki/static/pagedown-ace/Markdown.Editor.js:79
msgid "Undo -"
msgstr ""

#: addons/wiki/static/pagedown-ace/Markdown.Editor.js:80
msgid "Redo -"
msgstr ""

#: addons/wiki/static/pagedown-ace/Markdown.Editor.js:82
msgid "Wiki Syntax Help"
msgstr ""

#: addons/wiki/static/pagedown-ace/Markdown.Editor.js:1939
msgid "Autocomplete"
msgstr ""

#: addons/jupyterhub/static/files.js:92
msgid "Launch"
msgstr ""

#: admin/static/js/collection_providers/collectionProviders.js:9
msgid "Hide Form"
msgstr ""

#: admin/static/js/collection_providers/collectionProviders.js:9
msgid "Modify Collection Provider"
msgstr ""

#: admin/static/js/rdm_addons/rdm-addons-page.js:64
#, python-format
msgid "Disallow %s?"
msgstr ""

#: admin/static/js/rdm_addons/rdm-addons-page.js:65
msgid "Are you sure you want to disallow the %1$s?<br>"
msgstr ""

#: admin/static/js/rdm_addons/rdm-addons-page.js:66
msgid ""
"This will revoke access to %1$s for all projects using the "
"accounts.<br><br>"
msgstr ""

#: admin/static/js/rdm_addons/rdm-addons-page.js:67
#: admin/static/js/rdm_custom_storage_location/rdm-institutional-storage-page.js:436
msgid "Type the following to continue: <strong>%1$s</strong><br><br>"
msgstr ""

#: admin/static/js/rdm_addons/rdm-addons-page.js:74
msgid "Disallow"
msgstr ""

#: admin/static/js/rdm_addons/rdm-addons-page.js:85
msgid "Strings did not match"
msgstr ""

#: admin/static/js/rdm_addons/dataverse/dataverseRdmConfig.js:26
#: admin/static/js/rdm_addons/owncloud/owncloudRdmConfig.js:19
msgid "Other (Please Specify)"
msgstr ""

#: admin/static/js/rdm_addons/dataverse/dataverseRdmConfig.js:85
#: admin/static/js/rdm_addons/s3/s3RdmConfig.js:100
#: website/static/js/addonSettings.js:171
msgid "Error while updating addon account"
msgstr ""

#: admin/static/js/rdm_addons/dataverse/dataverseRdmConfig.js:100
msgid "Please select a Dataverse repository."
msgstr ""

#: admin/static/js/rdm_addons/dataverse/dataverseRdmConfig.js:105
msgid "Please enter an API token."
msgstr ""

#: admin/static/js/rdm_addons/dataverse/dataverseRdmConfig.js:110
msgid "Please enter a Dataverse host and an API token."
msgstr ""

#: admin/static/js/rdm_addons/dataverse/dataverseRdmConfig.js:131
msgid "Could not authenticate with Dataverse"
msgstr ""

#: admin/static/js/rdm_addons/dataverse/dataverseRdmConfig.js:144
msgid "Disconnect Dataverse Account?"
msgstr ""

#: admin/static/js/rdm_addons/dataverse/dataverseRdmConfig.js:146
msgid ""
"Are you sure you want to disconnect the Dataverse account on "
"<strong>%1$s</strong>? This will revoke access to Dataverse for all "
"projects associated with this account."
msgstr ""

#: admin/static/js/rdm_addons/dataverse/dataverseRdmConfig.js:155
#: admin/static/js/rdm_addons/figshare/rdm-cfg.js:34
#: admin/static/js/rdm_addons/s3/s3RdmConfig.js:124
#: admin/static/js/rdm_custom_storage_location/rdm-institutional-storage-page.js:452
#: website/static/js/addonSettings.js:130
#: website/static/js/folderPickerNodeConfig.js:562
msgid "Disconnect"
msgstr ""

#: admin/static/js/rdm_addons/dataverse/dataverseRdmConfig.js:173
#: admin/static/js/rdm_addons/s3/s3RdmConfig.js:142
#: website/static/js/addonSettings.js:150
msgid "Error while removing addon authorization for %1$s"
msgstr ""

#: admin/static/js/rdm_addons/dataverse/dataverseRdmConfig.js:212
msgid "Could not GET Dataverse settings"
msgstr ""

#: admin/static/js/rdm_addons/figshare/rdm-cfg.js:17
msgid "Disconnect figshare Account?"
msgstr ""

#: admin/static/js/rdm_addons/iqbrims/iqbrimsRdmConfig.js:46
msgid "Invalid management URL: "
msgstr ""

#: admin/static/js/rdm_addons/iqbrims/iqbrimsRdmConfig.js:61
msgid "Saving management project was successful"
msgstr ""

#: admin/static/js/rdm_addons/iqbrims/iqbrimsRdmConfig.js:63
msgid "Error while saving addon management project"
msgstr ""

#: admin/static/js/rdm_addons/iqbrims/iqbrimsRdmConfig.js:71
msgid "Permission error while saving management project"
msgstr ""

#: admin/static/js/rdm_addons/iqbrims/iqbrimsRdmConfig.js:73
msgid "Error while saving management project"
msgstr ""

#: admin/static/js/rdm_addons/iqbrims/iqbrimsRdmConfig.js:91
msgid "Removing management project was successful"
msgstr ""

#: admin/static/js/rdm_addons/iqbrims/iqbrimsRdmConfig.js:93
msgid "Error while removing addon management project"
msgstr ""

#: admin/static/js/rdm_addons/iqbrims/iqbrimsRdmConfig.js:101
msgid "Permission error while removing management project"
msgstr ""

#: admin/static/js/rdm_addons/iqbrims/iqbrimsRdmConfig.js:103
msgid "Error while removing management project"
msgstr ""

#: admin/static/js/rdm_addons/iqbrims/iqbrimsRdmConfig.js:118
msgid "Error while fetching addon management project"
msgstr ""

#: admin/static/js/rdm_addons/iqbrims/iqbrimsRdmConfig.js:149
msgid "Saving organizational project was successful"
msgstr ""

#: admin/static/js/rdm_addons/iqbrims/iqbrimsRdmConfig.js:151
msgid "Error while saving addon organizational project"
msgstr ""

#: admin/static/js/rdm_addons/iqbrims/iqbrimsRdmConfig.js:159
msgid "Permission error while saving organizational project"
msgstr ""

#: admin/static/js/rdm_addons/iqbrims/iqbrimsRdmConfig.js:161
msgid "Error while saving organizational project"
msgstr ""

#: admin/static/js/rdm_addons/iqbrims/iqbrimsRdmConfig.js:179
msgid "Removing organizational project was successful"
msgstr ""

#: admin/static/js/rdm_addons/iqbrims/iqbrimsRdmConfig.js:181
msgid "Error while removing addon organizational project"
msgstr ""

#: admin/static/js/rdm_addons/iqbrims/iqbrimsRdmConfig.js:189
msgid "Permission error while removing organizational project"
msgstr ""

#: admin/static/js/rdm_addons/iqbrims/iqbrimsRdmConfig.js:191
msgid "Error while removing organizational project"
msgstr ""

#: admin/static/js/rdm_addons/iqbrims/iqbrimsRdmConfig.js:206
msgid "Error while fetching addon organization project"
msgstr ""

#: admin/static/js/rdm_addons/iqbrims/iqbrimsRdmConfig.js:222
msgid "Error while fetching management project"
msgstr ""

#: admin/static/js/rdm_addons/iqbrims/iqbrimsRdmConfig.js:226
msgid "Error while fetching organizational project"
msgstr ""

#: admin/static/js/rdm_addons/owncloud/owncloudRdmConfig.js:58
msgid "Could not GET OwnCloud settings"
msgstr ""

#: admin/static/js/rdm_addons/owncloud/owncloudRdmConfig.js:75
msgid "Please enter an ownCloud server."
msgstr ""

#: admin/static/js/rdm_addons/owncloud/owncloudRdmConfig.js:77
msgid "Please select an ownCloud server."
msgstr ""

#: admin/static/js/rdm_addons/owncloud/owncloudRdmConfig.js:82
msgid "Please enter a username and password."
msgstr ""

#: admin/static/js/rdm_addons/owncloud/owncloudRdmConfig.js:86
msgid "Please enter an ownCloud host and credentials."
msgstr ""

#: admin/static/js/rdm_addons/owncloud/owncloudRdmConfig.js:104
msgid "Could not authenticate with ownCloud"
msgstr ""

#: admin/static/js/rdm_addons/s3/s3RdmConfig.js:48
msgid "Please enter both an API access key and secret key."
msgstr ""

#: admin/static/js/rdm_addons/s3/s3RdmConfig.js:53
msgid "Please enter an API access key."
msgstr ""

#: admin/static/js/rdm_addons/s3/s3RdmConfig.js:58
msgid "Please enter an API secret key."
msgstr ""

#: admin/static/js/rdm_addons/s3/s3RdmConfig.js:75
msgid "Could not authenticate with S3"
msgstr ""

#: admin/static/js/rdm_addons/s3/s3RdmConfig.js:113
msgid "Disconnect Amazon S3 Account?"
msgstr ""

#: admin/static/js/rdm_addons/s3/s3RdmConfig.js:115
msgid ""
"Are you sure you want to disconnect the S3 account <strong>%1$s</strong>?"
" This will revoke access to S3 for all projects associated with this "
"account."
msgstr ""

#: admin/static/js/rdm_custom_storage_location/rdm-institutional-storage-page.js:83
msgid "Are you sure you want to change institutional storage?"
msgstr ""

#: admin/static/js/rdm_custom_storage_location/rdm-institutional-storage-page.js:84
msgid ""
"<p>The previous storage will no longer be available to all contributors "
"on the project.</p>"
msgstr ""

#: admin/static/js/rdm_custom_storage_location/rdm-institutional-storage-page.js:88
#: website/static/js/folderPickerNodeConfig.js:100
#: website/static/js/folderPickerNodeConfig.js:102
#: website/static/js/folderPickerNodeConfig.js:594
msgid "Change"
msgstr ""

#: admin/static/js/rdm_custom_storage_location/rdm-institutional-storage-page.js:305
#: admin/static/js/rdm_custom_storage_location/rdm-institutional-storage-page.js:537
#: admin/static/js/rdm_custom_storage_location/rdm-institutional-storage-page.js:672
msgid "Some errors occurred"
msgstr ""

#: admin/static/js/rdm_custom_storage_location/rdm-institutional-storage-page.js:352
msgid "Institutional Storage set successfully"
msgstr ""

#: admin/static/js/rdm_custom_storage_location/rdm-institutional-storage-page.js:432
#: website/static/js/addonSettings.js:118
msgid "Disconnect Account?"
msgstr ""

#: admin/static/js/rdm_custom_storage_location/rdm-institutional-storage-page.js:434
msgid ""
"Are you sure you want to disconnect the %1$s account "
"<strong>%2$s</strong>?<br>"
msgstr ""

#: admin/static/js/rdm_custom_storage_location/rdm-institutional-storage-page.js:435
msgid ""
"This will revoke access to %1$s for all projects using this "
"account.<br><br>"
msgstr ""

#: scripts/translations/messages_addonsJson.js:3
msgid ""
"\n"
"\n"
"<h3>Box Add-on Terms</h3>\n"
"\n"
"<table class=\"table table-bordered table-addon-terms\">\n"
"\n"
"    <thead>\n"
"        <tr>\n"
"            <th>Function</th>\n"
"            <th>Status</th>\n"
"        </tr>\n"
"    </thead>\n"
"\n"
"    <tbody>\n"
"            <tr class=\"warning\">\n"
"                <td>Permissions</td>\n"
"                <td>Making a GakuNin RDM project public or private is "
"independent of Box privacy. The GakuNin RDM does not alter the "
"permissions of linked Box folders.</td>\n"
"            </tr>\n"
"            <tr class=\"success\">\n"
"                <td>View / download file versions</td>\n"
"                <td>Box files and their versions can be viewed/downloaded"
" via GakuNin RDM.</td>\n"
"            </tr>\n"
"            <tr class=\"success\">\n"
"                <td>Add / update files</td>\n"
"                <td>Adding/updating files in the project via GakuNin RDM "
"will be reflected in Box.</td>\n"
"            </tr>\n"
"            <tr class=\"success\">\n"
"                <td>Delete files</td>\n"
"                <td>Files deleted via GakuNin RDM will be deleted in "
"Box.</td>\n"
"            </tr>\n"
"            <tr class=\"warning\">\n"
"                <td>Logs</td>\n"
"                <td>The GakuNin RDM keeps track of changes you make to "
"your Box content through the GakuNin RDM, but not for changes made using "
"Box directly.</td>\n"
"            </tr>\n"
"            <tr class=\"warning\">\n"
"                <td>Forking</td>\n"
"                <td>Forking a project or component does not copy Box "
"authorization unless the user forking the project is the same user who "
"authorized the Box add-on in the source project being forked.</td>\n"
"            </tr>\n"
"    </tbody>\n"
"\n"
"</table>\n"
"\n"
"<ul>\n"
"        <li>This add-on connects your GakuNin RDM project to an external "
"service. Use of this service is bound by its terms and conditions. The "
"GakuNin RDM is not responsible for the service or for your use "
"thereof.</li>\n"
"        <li>This add-on allows you to store files using an external "
"service. Files added to this add-on are not stored within the GakuNin "
"RDM.</li>\n"
"</ul>\n"
msgstr ""

#: scripts/translations/messages_addonsJson.js:5
msgid ""
"\n"
"\n"
"<h3>Dataverse Add-on Terms</h3>\n"
"\n"
"<table class=\"table table-bordered table-addon-terms\">\n"
"\n"
"    <thead>\n"
"        <tr>\n"
"            <th>Function</th>\n"
"            <th>Status</th>\n"
"        </tr>\n"
"    </thead>\n"
"\n"
"    <tbody>\n"
"            <tr class=\"warning\">\n"
"                <td>Permissions</td>\n"
"                <td>Making a GakuNin RDM project public or private is "
"independent of making a Dataverse study public or private. The GakuNin "
"RDM allows you to release the latest draft version of a Dataverse "
"dataset.</td>\n"
"            </tr>\n"
"            <tr class=\"warning\">\n"
"                <td>View / download file versions</td>\n"
"                <td>Files from the latest release of the selected "
"Dataverse study can be viewed/downloaded. GakuNin RDM users with write "
"permissions can view/download draft files as well.</td>\n"
"            </tr>\n"
"            <tr class=\"success\">\n"
"                <td>Add / update files</td>\n"
"                <td>Adding/updating files in the project via GakuNin RDM "
"will be reflected in Dataverse.</td>\n"
"            </tr>\n"
"            <tr class=\"success\">\n"
"                <td>Delete files</td>\n"
"                <td>Files deleted via GakuNin RDM will be deleted in "
"Dataverse.</td>\n"
"            </tr>\n"
"            <tr class=\"warning\">\n"
"                <td>Logs</td>\n"
"                <td>The GakuNin RDM keeps track of changes you make to "
"your Dataverse studies through the GakuNin RDM, but not for changes made "
"using Dataverse directly.</td>\n"
"            </tr>\n"
"            <tr class=\"warning\">\n"
"                <td>Forking</td>\n"
"                <td>Forking a project or component does not copy "
"Dataverse authorization unless the user forking the project is the same "
"user who authorized the Dataverse add-on in the source project being "
"forked.</td>\n"
"            </tr>\n"
"    </tbody>\n"
"\n"
"</table>\n"
"\n"
"<ul>\n"
"        <li>This add-on connects your GakuNin RDM project to an external "
"service. Use of this service is bound by its terms and conditions. The "
"GakuNin RDM is not responsible for the service or for your use "
"thereof.</li>\n"
"        <li>This add-on allows you to store files using an external "
"service. Files added to this add-on are not stored within the GakuNin "
"RDM.</li>\n"
"</ul>\n"
msgstr ""

#: scripts/translations/messages_addonsJson.js:7
msgid ""
"\n"
"\n"
"<h3>Dropbox Add-on Terms</h3>\n"
"\n"
"<table class=\"table table-bordered table-addon-terms\">\n"
"\n"
"    <thead>\n"
"        <tr>\n"
"            <th>Function</th>\n"
"            <th>Status</th>\n"
"        </tr>\n"
"    </thead>\n"
"\n"
"    <tbody>\n"
"            <tr class=\"warning\">\n"
"                <td>Permissions</td>\n"
"                <td>Making a GakuNin RDM project public or private is "
"independent of Dropbox privacy. The GakuNin RDM does not alter the "
"permissions of linked Dropbox folders.</td>\n"
"            </tr>\n"
"            <tr class=\"success\">\n"
"                <td>View / download file versions</td>\n"
"                <td>Dropbox files and their versions can be "
"viewed/downloaded via GakuNin RDM.</td>\n"
"            </tr>\n"
"            <tr class=\"success\">\n"
"                <td>Add / update files</td>\n"
"                <td>Adding/updating files in the project via GakuNin RDM "
"will be reflected in Dropbox.</td>\n"
"            </tr>\n"
"            <tr class=\"success\">\n"
"                <td>Delete files</td>\n"
"                <td>Files deleted via GakuNin RDM will be deleted in "
"Dropbox.</td>\n"
"            </tr>\n"
"            <tr class=\"warning\">\n"
"                <td>Logs</td>\n"
"                <td>GakuNin RDM keeps track of changes you make to your "
"Dropbox content through GakuNin RDM, but not for changes made using "
"Dropbox directly.</td>\n"
"            </tr>\n"
"            <tr class=\"warning\">\n"
"                <td>Forking</td>\n"
"                <td>Forking a project or component does not copy Dropbox "
"authorization unless the user forking the project is the same user who "
"authorized the Dropbox add-on in the source project being forked.</td>\n"
"            </tr>\n"
"    </tbody>\n"
"\n"
"</table>\n"
"\n"
"<ul>\n"
"        <li>This add-on connects your GakuNin RDM project to an external "
"service. Use of this service is bound by its terms and conditions. The "
"GakuNin RDM is not responsible for the service or for your use "
"thereof.</li>\n"
"        <li>This add-on allows you to store files using an external "
"service. Files added to this add-on are not stored within the GakuNin "
"RDM.</li>\n"
"</ul>\n"
msgstr ""

#: scripts/translations/messages_addonsJson.js:9
msgid ""
"\n"
"\n"
"<h3>figshare Add-on Terms</h3>\n"
"\n"
"<table class=\"table table-bordered table-addon-terms\">\n"
"\n"
"    <thead>\n"
"        <tr>\n"
"            <th>Function</th>\n"
"            <th>Status</th>\n"
"        </tr>\n"
"    </thead>\n"
"\n"
"    <tbody>\n"
"            <tr class=\"warning\">\n"
"                <td>Permissions</td>\n"
"                <td> Making a GakuNin RDM project public or private is "
"independent of making figshare content public or private. The GakuNin RDM"
" does not alter the permissions of linked figshare content.</td>\n"
"            </tr>\n"
"            <tr class=\"warning\">\n"
"                <td>View / download file versions</td>\n"
"                <td>figshare files can be viewed/downloaded via GakuNin "
"RDM, but version history is not supported.</td>\n"
"            </tr>\n"
"            <tr class=\"warning\">\n"
"                <td>Add / update files</td>\n"
"                <td>Files can be added but not updated.</td>\n"
"            </tr>\n"
"            <tr class=\"warning\">\n"
"                <td>Delete files</td>\n"
"                <td>Private files and filesets can be deleted via GakuNin"
" RDM.</td>\n"
"            </tr>\n"
"            <tr class=\"warning\">\n"
"                <td>Logs</td>\n"
"                <td>GakuNin RDM keeps track of changes you make to your "
"figshare content through GakuNin RDM, but not for changes made using "
"figshare directly.</td>\n"
"            </tr>\n"
"            <tr class=\"warning\">\n"
"                <td>Forking</td>\n"
"                <td>Forking a project or component does not copy figshare"
" authorization unless the user forking the project is the same user who "
"authorized the figshare add-on in the source project being forked.</td>\n"
"            </tr>\n"
"    </tbody>\n"
"\n"
"</table>\n"
"\n"
"<ul>\n"
"        <li>This add-on connects your GakuNin RDM project to an external "
"service. Use of this service is bound by its terms and conditions. The "
"GakuNin RDM is not responsible for the service or for your use "
"thereof.</li>\n"
"        <li>This add-on allows you to store files using an external "
"service. Files added to this add-on are not stored within the GakuNin "
"RDM.</li>\n"
"</ul>\n"
msgstr ""

#: scripts/translations/messages_addonsJson.js:11
msgid ""
"\n"
"\n"
"<h3>GitHub Add-on Terms</h3>\n"
"\n"
"<table class=\"table table-bordered table-addon-terms\">\n"
"\n"
"    <thead>\n"
"        <tr>\n"
"            <th>Function</th>\n"
"            <th>Status</th>\n"
"        </tr>\n"
"    </thead>\n"
"\n"
"    <tbody>\n"
"            <tr class=\"warning\">\n"
"                <td>Permissions</td>\n"
"                <td>Making a GakuNin RDM project public or private is "
"independent of making a GitHub repo public or private. The GakuNin RDM "
"does not alter the permissions of linked GitHub repos.</td>\n"
"            </tr>\n"
"            <tr class=\"success\">\n"
"                <td>View / download file versions</td>\n"
"                <td>GitHub files and their versions can be "
"viewed/downloaded via GakuNin RDM.</td>\n"
"            </tr>\n"
"            <tr class=\"success\">\n"
"                <td>Add / update files</td>\n"
"                <td>Adding/updating files in the project via GakuNin RDM "
"will be reflected in GitHub.</td>\n"
"            </tr>\n"
"            <tr class=\"success\">\n"
"                <td>Delete files</td>\n"
"                <td>Files deleted via GakuNin RDM will be deleted in "
"GitHub.</td>\n"
"            </tr>\n"
"            <tr class=\"success\">\n"
"                <td>Logs</td>\n"
"                <td>GitHub dynamically updates GakuNin RDM logs when "
"files are modified outside the GakuNin RDM. Changes to GitHub repos made "
"before the repo is linked to the GakuNin RDM will not be reflected in "
"GakuNin RDM logs.</td>\n"
"            </tr>\n"
"            <tr class=\"warning\">\n"
"                <td>Forking</td>\n"
"                <td>Forking a project or component does not copy Github "
"authorization unless the user forking the project is the same user who "
"authorized the Github add-on in the source project being forked.</td>\n"
"            </tr>\n"
"    </tbody>\n"
"\n"
"</table>\n"
"\n"
"<ul>\n"
"        <li>This add-on connects your GakuNin RDM project to an external "
"service. Use of this service is bound by its terms and conditions. The "
"GakuNin RDM is not responsible for the service or for your use "
"thereof.</li>\n"
"        <li>This add-on allows you to store files using an external "
"service. Files added to this add-on are not stored within the GakuNin "
"RDM.</li>\n"
"</ul>\n"
msgstr ""

#: scripts/translations/messages_addonsJson.js:13
msgid ""
"\n"
"\n"
"<h3>GitLab Add-on Terms</h3>\n"
"\n"
"<table class=\"table table-bordered table-addon-terms\">\n"
"\n"
"    <thead>\n"
"        <tr>\n"
"            <th>Function</th>\n"
"            <th>Status</th>\n"
"        </tr>\n"
"    </thead>\n"
"\n"
"    <tbody>\n"
"            <tr class=\"warning\">\n"
"                <td>Permissions</td>\n"
"                <td>Making a GakuNin RDM project public or private is "
"independent of making a GitLab repo public or private. The GakuNin RDM "
"does not alter the permissions of linked GitLab repos.</td>\n"
"            </tr>\n"
"            <tr class=\"success\">\n"
"                <td>View / download file versions</td>\n"
"                <td>GitLab files and their versions can be "
"viewed/downloaded via GakuNin RDM.</td>\n"
"            </tr>\n"
"            <tr class=\"danger\">\n"
"                <td>Add / update files</td>\n"
"                <td>Adding/updating files in the project via GakuNin RDM "
"is not implemented yet.</td>\n"
"            </tr>\n"
"            <tr class=\"danger\">\n"
"                <td>Delete files</td>\n"
"                <td>Deleting files via GakuNin RDM is not implemented "
"yet.</td>\n"
"            </tr>\n"
"            <tr class=\"danger\">\n"
"                <td>Logs</td>\n"
"                <td>GakuNin RDM does not keep track of changes made using"
" Gitlab directly.</td>\n"
"            </tr>\n"
"            <tr class=\"warning\">\n"
"                <td>Forking</td>\n"
"                <td>Forking a project or component does not copy GitLab "
"authorization unless the user forking the project is the same user who "
"authorized the GitLab add-on in the source project being forked.</td>\n"
"            </tr>\n"
"    </tbody>\n"
"\n"
"</table>\n"
"\n"
"<ul>\n"
"        <li>This add-on connects your GakuNin RDM project to an external "
"service. Use of this service is bound by its terms and conditions. The "
"GakuNin RDM is not responsible for the service or for your use "
"thereof.</li>\n"
"        <li>This add-on allows you to store files using an external "
"service. Files added to this add-on are not stored within the GakuNin "
"RDM.</li>\n"
"</ul>\n"
msgstr ""

#: scripts/translations/messages_addonsJson.js:15
msgid ""
"\n"
"\n"
"<h3>Mendeley Add-on Terms</h3>\n"
"\n"
"<table class=\"table table-bordered table-addon-terms\">\n"
"\n"
"    <thead>\n"
"        <tr>\n"
"            <th>Function</th>\n"
"            <th>Status</th>\n"
"        </tr>\n"
"    </thead>\n"
"\n"
"    <tbody>\n"
"            <tr class=\"warning\">\n"
"                <td>Permissions</td>\n"
"                <td>Making a GakuNin RDM project public or private is "
"independent of making a Mendeley folder public or private. The GakuNin "
"RDM does not alter the permissions of a linked Mendeley folder.</td>\n"
"            </tr>\n"
"            <tr class=\"warning\">\n"
"                <td>Forking</td>\n"
"                <td>Forking a project or component does not copy Mendeley"
" authorization unless the user forking the project is the same user who "
"authorized the Mendeley add-on in the source project being forked.</td>\n"
"            </tr>\n"
"    </tbody>\n"
"\n"
"</table>\n"
"\n"
"<ul>\n"
"        <li>This add-on connects your GakuNin RDM project to an external "
"service. Use of this service is bound by its terms and conditions. The "
"GakuNin RDM is not responsible for the service or for your use "
"thereof.</li>\n"
"        <li>This add-on allows you to store files using an external "
"service. Files added to this add-on are not stored within the GakuNin "
"RDM.</li>\n"
"</ul>\n"
msgstr ""

#: scripts/translations/messages_addonsJson.js:17
msgid ""
"\n"
"\n"
"<h3>Zotero Add-on Terms</h3>\n"
"\n"
"<table class=\"table table-bordered table-addon-terms\">\n"
"\n"
"    <thead>\n"
"        <tr>\n"
"            <th>Function</th>\n"
"            <th>Status</th>\n"
"        </tr>\n"
"    </thead>\n"
"\n"
"    <tbody>\n"
"            <tr class=\"warning\">\n"
"                <td>Permissions</td>\n"
"                <td>Making a GakuNin RDM project public or private is "
"independent of making a Zotero folder public or private. The GakuNin RDM "
"does not alter the permissions of a linked Zotero folder.</td>\n"
"            </tr>\n"
"            <tr class=\"warning\">\n"
"                <td>Forking</td>\n"
"                <td>Forking a project or component does not copy Zotero "
"authorization unless the user forking the project is the same user who "
"authorized the Zotero add-on in the source project being forked.</td>\n"
"            </tr>\n"
"    </tbody>\n"
"\n"
"</table>\n"
"\n"
"<ul>\n"
"        <li>This add-on connects your GakuNin RDM project to an external "
"service. Use of this service is bound by its terms and conditions. The "
"GakuNin RDM is not responsible for the service or for your use "
"thereof.</li>\n"
"        <li>This add-on allows you to store files using an external "
"service. Files added to this add-on are not stored within the GakuNin "
"RDM.</li>\n"
"</ul>\n"
msgstr ""

#: scripts/translations/messages_addonsJson.js:19
msgid ""
"\n"
"\n"
"<h3>ownCloud Add-on Terms</h3>\n"
"\n"
"<table class=\"table table-bordered table-addon-terms\">\n"
"\n"
"    <thead>\n"
"        <tr>\n"
"            <th>Function</th>\n"
"            <th>Status</th>\n"
"        </tr>\n"
"    </thead>\n"
"\n"
"    <tbody>\n"
"            <tr class=\"warning\">\n"
"                <td>Permissions</td>\n"
"                <td>Making a GakuNin RDM project public or private is "
"independent of ownCloud privacy. The GakuNin RDM does not alter the "
"permissions of linked ownCloud folders.</td>\n"
"            </tr>\n"
"            <tr class=\"warning\">\n"
"                <td>View / download file versions</td>\n"
"                <td>ownCloud files can be viewed/downloaded via GakuNin "
"RDM, but version history is not supported by the ownCloud WebDAV "
"API.</td>\n"
"            </tr>\n"
"            <tr class=\"success\">\n"
"                <td>Add / update files</td>\n"
"                <td>Adding/updating files in the project via GakuNin RDM "
"will be reflected in ownCloud.</td>\n"
"            </tr>\n"
"            <tr class=\"success\">\n"
"                <td>Delete files</td>\n"
"                <td>Files deleted via GakuNin RDM will be deleted in "
"ownCloud.</td>\n"
"            </tr>\n"
"            <tr class=\"warning\">\n"
"                <td>Logs</td>\n"
"                <td>GakuNin RDM keeps track of changes you make to your "
"ownCloud content through GakuNin RDM, but not for changes made using "
"ownCloud directly.</td>\n"
"            </tr>\n"
"            <tr class=\"warning\">\n"
"                <td>Forking</td>\n"
"                <td>Forking a project or component does not copy ownCloud"
" authorization unless the user forking the project is the same user who "
"authorized the ownCloud add-on in the source project being forked.</td>\n"
"            </tr>\n"
"    </tbody>\n"
"\n"
"</table>\n"
"\n"
"<ul>\n"
"        <li>This add-on connects your GakuNin RDM project to an external "
"service. Use of this service is bound by its terms and conditions. The "
"GakuNin RDM is not responsible for the service or for your use "
"thereof.</li>\n"
"        <li>This add-on allows you to store files using an external "
"service. Files added to this add-on are not stored within the GakuNin "
"RDM.</li>\n"
"</ul>\n"
msgstr ""

#: scripts/translations/messages_addonsJson.js:21
msgid ""
"\n"
"\n"
"<h3>OneDrive Add-on Terms</h3>\n"
"\n"
"<table class=\"table table-bordered table-addon-terms\">\n"
"\n"
"    <thead>\n"
"        <tr>\n"
"            <th>Function</th>\n"
"            <th>Status</th>\n"
"        </tr>\n"
"    </thead>\n"
"\n"
"    <tbody>\n"
"            <tr class=\"warning\">\n"
"                <td>Permissions</td>\n"
"                <td>Making a GakuNin RDM project public or private is "
"independent of OneDrive privacy. The GakuNin RDM does not alter the "
"permissions of linked OneDrive folders.</td>\n"
"            </tr>\n"
"            <tr class=\"success\">\n"
"                <td>View / download file versions</td>\n"
"                <td>OneDrive files and their versions can be "
"viewed/downloaded via GakuNin RDM.  OneNote files are unexportable and "
"cannot be downloaded or viewed.</td>\n"
"            </tr>\n"
"            <tr class=\"danger\">\n"
"                <td>Add / update files</td>\n"
"                <td>The OneDrive add-on is read-only.</td>\n"
"            </tr>\n"
"            <tr class=\"danger\">\n"
"                <td>Delete files</td>\n"
"                <td>The OneDrive add-on is read-only.</td>\n"
"            </tr>\n"
"            <tr class=\"warning\">\n"
"                <td>Logs</td>\n"
"                <td>GakuNin RDM keeps track of changes you make to your "
"OneDrive add-on configuration.  It does not track changes to OneDrive "
"content.</td>\n"
"            </tr>\n"
"            <tr class=\"warning\">\n"
"                <td>Forking</td>\n"
"                <td>Forking a project or component does not copy OneDrive"
" authorization unless the user forking the project is the same user who "
"authorized the OneDrive add-on in the source project being forked.</td>\n"
"            </tr>\n"
"    </tbody>\n"
"\n"
"</table>\n"
"\n"
"<ul>\n"
"        <li>This add-on connects your GakuNin RDM project to an external "
"service. Use of this service is bound by its terms and conditions. The "
"GakuNin RDM is not responsible for the service or for your use "
"thereof.</li>\n"
"        <li>This add-on allows you to store files using an external "
"service. Files added to this add-on are not stored within the GakuNin "
"RDM.</li>\n"
"</ul>\n"
msgstr ""

#: scripts/translations/messages_addonsJson.js:23
msgid ""
"\n"
"\n"
"<h3>Amazon S3 Add-on Terms</h3>\n"
"\n"
"<table class=\"table table-bordered table-addon-terms\">\n"
"\n"
"    <thead>\n"
"        <tr>\n"
"            <th>Function</th>\n"
"            <th>Status</th>\n"
"        </tr>\n"
"    </thead>\n"
"\n"
"    <tbody>\n"
"            <tr class=\"warning\">\n"
"                <td>Permissions</td>\n"
"                <td>Making a GakuNin RDM project public or private is "
"independent of making an S3 bucket public or private. The GakuNin RDM "
"does not alter the permissions of linked S3 buckets.</td>\n"
"            </tr>\n"
"            <tr class=\"warning\">\n"
"                <td>View / download file versions</td>\n"
"                <td>The S3 add-on supports file versions if versioning is"
" enabled for your S3 buckets.</td>\n"
"            </tr>\n"
"            <tr class=\"success\">\n"
"                <td>Add / update files</td>\n"
"                <td>Adding/updating files in the project via GakuNin RDM "
"will be reflected in Amazon S3.</td>\n"
"            </tr>\n"
"            <tr class=\"success\">\n"
"                <td>Delete files</td>\n"
"                <td>Files deleted via GakuNin RDM will be deleted in "
"Amazon S3.</td>\n"
"            </tr>\n"
"            <tr class=\"warning\">\n"
"                <td>Logs</td>\n"
"                <td>The GakuNin RDM keeps track of changes you make to "
"your S3 buckets through the GakuNin RDM, but not for changes made using "
"S3 directly.</td>\n"
"            </tr>\n"
"            <tr class=\"warning\">\n"
"                <td>Forking</td>\n"
"                <td>Forking a project or component does not copy S3 "
"authorization unless the user forking the project is the same user who "
"authorized the S3 add-on in the source project being forked.</td>\n"
"            </tr>\n"
"    </tbody>\n"
"\n"
"</table>\n"
"\n"
"<ul>\n"
"        <li>This add-on connects your GakuNin RDM project to an external "
"service. Use of this service is bound by its terms and conditions. The "
"GakuNin RDM is not responsible for the service or for your use "
"thereof.</li>\n"
"        <li>This add-on allows you to store files using an external "
"service. Files added to this add-on are not stored within the GakuNin "
"RDM.</li>\n"
"</ul>\n"
msgstr ""

#: scripts/translations/messages_addonsJson.js:25
msgid ""
"\n"
"\n"
"<h3>Google Drive Add-on Terms</h3>\n"
"\n"
"<table class=\"table table-bordered table-addon-terms\">\n"
"\n"
"    <thead>\n"
"        <tr>\n"
"            <th>Function</th>\n"
"            <th>Status</th>\n"
"        </tr>\n"
"    </thead>\n"
"\n"
"    <tbody>\n"
"            <tr class=\"warning\">\n"
"                <td>Permissions</td>\n"
"                <td>Making a GakuNin RDM project public or private is "
"independent of Google Drive privacy. The GakuNin RDM does not alter the "
"permissions of linked Google Drive folders.</td>\n"
"            </tr>\n"
"            <tr class=\"success\">\n"
"                <td>View / download file versions</td>\n"
"                <td>Google Drive files and their versions can be "
"viewed/downloaded via GakuNin RDM.</td>\n"
"            </tr>\n"
"            <tr class=\"success\">\n"
"                <td>Add / update files</td>\n"
"                <td>Adding/updating files in the project via GakuNin RDM "
"will be reflected in Google Drive.</td>\n"
"            </tr>\n"
"            <tr class=\"success\">\n"
"                <td>Delete files</td>\n"
"                <td>Files deleted via GakuNin RDM will be deleted in "
"Google Drive.</td>\n"
"            </tr>\n"
"            <tr class=\"warning\">\n"
"                <td>Logs</td>\n"
"                <td>The GakuNin RDM keeps track of changes you make to "
"your Google Drive content through the GakuNin RDM, but not for changes "
"made using Google Drive directly.</td>\n"
"            </tr>\n"
"            <tr class=\"warning\">\n"
"                <td>Forking</td>\n"
"                <td>Forking a project or component does not copy Google "
"Drive authorization unless the user forking the project is the same user "
"who authorized the Google Drive add-on in the source project being "
"forked.</td>\n"
"            </tr>\n"
"    </tbody>\n"
"\n"
"</table>\n"
"\n"
"<ul>\n"
"        <li>This add-on connects your GakuNin RDM project to an external "
"service. Use of this service is bound by its terms and conditions. The "
"GakuNin RDM is not responsible for the service or for your use "
"thereof.</li>\n"
"        <li>This add-on allows you to store files using an external "
"service. Files added to this add-on are not stored within the GakuNin "
"RDM.</li>\n"
"</ul>\n"
msgstr ""

#: scripts/translations/messages_addonsJson.js:27
msgid ""
"\n"
"\n"
"<h3>Bitbucket Add-on Terms</h3>\n"
"\n"
"<table class=\"table table-bordered table-addon-terms\">\n"
"\n"
"    <thead>\n"
"        <tr>\n"
"            <th>Function</th>\n"
"            <th>Status</th>\n"
"        </tr>\n"
"    </thead>\n"
"\n"
"    <tbody>\n"
"            <tr class=\"warning\">\n"
"                <td>Permissions</td>\n"
"                <td>Making a GakuNin RDM project public or private is "
"independent of making a Bitbucket repo public or private. The GakuNin RDM"
" does not alter the permissions of linked Bitbucket repos.</td>\n"
"            </tr>\n"
"            <tr class=\"success\">\n"
"                <td>View / download file versions</td>\n"
"                <td>Bitbucket files and their versions can be "
"viewed/downloaded via GakuNin RDM.</td>\n"
"            </tr>\n"
"            <tr class=\"danger\">\n"
"                <td>Add / update files</td>\n"
"                <td>Bitbucket does not support adding or updating files "
"via their API.</td>\n"
"            </tr>\n"
"            <tr class=\"danger\">\n"
"                <td>Delete files</td>\n"
"                <td>Bitbucket does not support deleting files via their "
"API.</td>\n"
"            </tr>\n"
"            <tr class=\"success\">\n"
"                <td>Logs</td>\n"
"                <td>GakuNin RDM keeps track of changes you make to your "
"Bitbucket content through GakuNin RDM, but not for changes made using "
"Bitbucket directly.</td>\n"
"            </tr>\n"
"            <tr class=\"warning\">\n"
"                <td>Forking</td>\n"
"                <td>Forking a project or component does not copy "
"Bitbucket authorization unless the user forking the project is the same "
"user who authorized the Bitbucket add-on in the source project being "
"forked.</td>\n"
"            </tr>\n"
"    </tbody>\n"
"\n"
"</table>\n"
"\n"
"<ul>\n"
"        <li>This add-on connects your GakuNin RDM project to an external "
"service. Use of this service is bound by its terms and conditions. The "
"GakuNin RDM is not responsible for the service or for your use "
"thereof.</li>\n"
"        <li>This add-on allows you to store files using an external "
"service. Files added to this add-on are not stored within the GakuNin "
"RDM.</li>\n"
"</ul>\n"
msgstr ""

#: scripts/translations/messages_addonsJson.js:29
msgid ""
"\n"
"\n"
"<h3>Azure Blob Storage Add-on Terms</h3>\n"
"\n"
"<table class=\"table table-bordered table-addon-terms\">\n"
"\n"
"    <thead>\n"
"        <tr>\n"
"            <th>Function</th>\n"
"            <th>Status</th>\n"
"        </tr>\n"
"    </thead>\n"
"\n"
"    <tbody>\n"
"            <tr class=\"warning\">\n"
"                <td>Permissions</td>\n"
"                <td>Making a GakuNin RDM project public or private is "
"independent of making an Azure Blob Storage container public or "
"private.</td>\n"
"            </tr>\n"
"            <tr class=\"warning\">\n"
"                <td>View / download file versions</td>\n"
"                <td>The Azure Blob Storage add-on supports only Block "
"Blobs, and does not support file versions.</td>\n"
"            </tr>\n"
"            <tr class=\"success\">\n"
"                <td>Add / update files</td>\n"
"                <td>Adding/updating files in the project via GakuNin RDM "
"will be reflected in Azure Blob Storage.</td>\n"
"            </tr>\n"
"            <tr class=\"success\">\n"
"                <td>Delete files</td>\n"
"                <td>Files deleted via GakuNin RDM will be deleted in "
"Azure Blob Storage.</td>\n"
"            </tr>\n"
"            <tr class=\"warning\">\n"
"                <td>Logs</td>\n"
"                <td>The GakuNin RDM keeps track of changes you make to "
"your Azure Blob Storage containers through the GakuNin RDM, but not for "
"changes made using Azure Blob Storage directly.</td>\n"
"            </tr>\n"
"            <tr class=\"warning\">\n"
"                <td>Forking</td>\n"
"                <td>Forking a project or component does not copy Azure "
"Blob Storage authorization unless the user forking the project is the "
"same user who authorized the Azure Blob Storage add-on in the source "
"project being forked.</td>\n"
"            </tr>\n"
"    </tbody>\n"
"\n"
"</table>\n"
"\n"
"<ul>\n"
"        <li>This add-on connects your GakuNin RDM project to an external "
"service. Use of this service is bound by its terms and conditions. The "
"GakuNin RDM is not responsible for the service or for your use "
"thereof.</li>\n"
"        <li>This add-on allows you to store files using an external "
"service. Files added to this add-on are not stored within the GakuNin "
"RDM.</li>\n"
"</ul>\n"
msgstr ""

#: scripts/translations/messages_addonsJson.js:31
msgid ""
"\n"
"\n"
"<h3>Nextcloud Add-on Terms</h3>\n"
"\n"
"<table class=\"table table-bordered table-addon-terms\">\n"
"\n"
"    <thead>\n"
"        <tr>\n"
"            <th>Function</th>\n"
"            <th>Status</th>\n"
"        </tr>\n"
"    </thead>\n"
"\n"
"    <tbody>\n"
"            <tr class=\"warning\">\n"
"                <td>Permissions</td>\n"
"                <td>Making a GakuNin RDM project public or private is "
"independent of Nextcloud privacy. The GakuNin RDM does not alter the "
"permissions of linked Nextcloud folders.</td>\n"
"            </tr>\n"
"            <tr class=\"warning\">\n"
"                <td>View / download file versions</td>\n"
"                <td>Nextcloud files can be viewed/downloaded via GakuNin "
"RDM, but version history is not supported by the Nextcloud WebDAV "
"API.</td>\n"
"            </tr>\n"
"            <tr class=\"success\">\n"
"                <td>Add / update files</td>\n"
"                <td>Adding/updating files in the project via GakuNin RDM "
"will be reflected in Nextcloud.</td>\n"
"            </tr>\n"
"            <tr class=\"success\">\n"
"                <td>Delete files</td>\n"
"                <td>Files deleted via GakuNin RDM will be deleted in "
"Nextcloud.</td>\n"
"            </tr>\n"
"            <tr class=\"warning\">\n"
"                <td>Logs</td>\n"
"                <td>GakuNin RDM keeps track of changes you make to your "
"Nextcloud content through GakuNin RDM, but not for changes made using "
"Nextcloud directly.</td>\n"
"            </tr>\n"
"            <tr class=\"warning\">\n"
"                <td>Forking</td>\n"
"                <td>Forking a project or component does not copy "
"Nextcloud authorization unless the user forking the project is the same "
"user who authorized the Nextcloud add-on in the source project being "
"forked.</td>\n"
"            </tr>\n"
"    </tbody>\n"
"\n"
"</table>\n"
"\n"
"<ul>\n"
"        <li>This add-on connects your GakuNin RDM project to an external "
"service. Use of this service is bound by its terms and conditions. The "
"GakuNin RDM is not responsible for the service or for your use "
"thereof.</li>\n"
"        <li>This add-on allows you to store files using an external "
"service. Files added to this add-on are not stored within the GakuNin "
"RDM.</li>\n"
"</ul>\n"
msgstr ""

#: scripts/translations/messages_addonsJson.js:33
msgid ""
"\n"
"\n"
"<h3>OpenStack Swift Add-on Terms</h3>\n"
"\n"
"<table class=\"table table-bordered table-addon-terms\">\n"
"\n"
"    <thead>\n"
"        <tr>\n"
"            <th>Function</th>\n"
"            <th>Status</th>\n"
"        </tr>\n"
"    </thead>\n"
"\n"
"    <tbody>\n"
"            <tr class=\"warning\">\n"
"                <td>Permissions</td>\n"
"                <td>Making a GakuNin RDM project public or private is "
"independent of making an Swift container public or private.</td>\n"
"            </tr>\n"
"            <tr class=\"warning\">\n"
"                <td>View / download file versions</td>\n"
"                <td>The Swift add-on does not support file versions.</td>"
"\n"
"            </tr>\n"
"            <tr class=\"success\">\n"
"                <td>Add / update files</td>\n"
"                <td>Adding/updating files in the project via GakuNin RDM "
"will be reflected in Swift.</td>\n"
"            </tr>\n"
"            <tr class=\"success\">\n"
"                <td>Delete files</td>\n"
"                <td>Files deleted via GakuNin RDM will be deleted in "
"Swift.</td>\n"
"            </tr>\n"
"            <tr class=\"warning\">\n"
"                <td>Logs</td>\n"
"                <td>The GakuNin RDM keeps track of changes you make to "
"your Swift containers through the GakuNin RDM, but not for changes made "
"using Swift directly.</td>\n"
"            </tr>\n"
"            <tr class=\"warning\">\n"
"                <td>Forking</td>\n"
"                <td>Forking a project or component does not copy Swift "
"authorization unless the user forking the project is the same user who "
"authorized the Swift add-on in the source project being forked.</td>\n"
"            </tr>\n"
"    </tbody>\n"
"\n"
"</table>\n"
"\n"
"<ul>\n"
"        <li>This add-on connects your GakuNin RDM project to an external "
"service. Use of this service is bound by its terms and conditions. The "
"GakuNin RDM is not responsible for the service or for your use "
"thereof.</li>\n"
"        <li>This add-on allows you to store files using an external "
"service. Files added to this add-on are not stored within the GakuNin "
"RDM.</li>\n"
"</ul>\n"
msgstr ""

#: scripts/translations/messages_addonsJson.js:35
msgid ""
"\n"
"\n"
"<h3>S3 Compatible Storage Add-on Terms</h3>\n"
"\n"
"<table class=\"table table-bordered table-addon-terms\">\n"
"\n"
"    <thead>\n"
"        <tr>\n"
"            <th>Function</th>\n"
"            <th>Status</th>\n"
"        </tr>\n"
"    </thead>\n"
"\n"
"    <tbody>\n"
"            <tr class=\"warning\">\n"
"                <td>Permissions</td>\n"
"                <td>Making a GakuNin RDM project public or private is "
"independent of making an S3 Compatible Storage bucket public or private. "
"The GakuNin RDM does not alter the permissions of linked S3 Compatible "
"Storage buckets.</td>\n"
"            </tr>\n"
"            <tr class=\"warning\">\n"
"                <td>View / download file versions</td>\n"
"                <td>The S3 add-on supports file versions if versioning is"
" enabled for your S3 Compatible Storage buckets.</td>\n"
"            </tr>\n"
"            <tr class=\"success\">\n"
"                <td>Add / update files</td>\n"
"                <td>Adding/updating files in the project via GakuNin RDM "
"will be reflected in S3 Compatible Storage.</td>\n"
"            </tr>\n"
"            <tr class=\"success\">\n"
"                <td>Delete files</td>\n"
"                <td>Files deleted via GakuNin RDM will be deleted in S3 "
"Compatible Storage.</td>\n"
"            </tr>\n"
"            <tr class=\"warning\">\n"
"                <td>Logs</td>\n"
"                <td>The GakuNin RDM keeps track of changes you make to "
"your S3 Compatible Storage buckets through the GakuNin RDM, but not for "
"changes made using S3 Compatible Storage directly.</td>\n"
"            </tr>\n"
"            <tr class=\"warning\">\n"
"                <td>Forking</td>\n"
"                <td>Forking a project or component does not copy S3 "
"Compatible Storage authorization unless the user forking the project is "
"the same user who authorized the S3 Compatible Storage add-on in the "
"source project being forked.</td>\n"
"            </tr>\n"
"    </tbody>\n"
"\n"
"</table>\n"
"\n"
"<ul>\n"
"        <li>This add-on connects your GakuNin RDM project to an external "
"service. Use of this service is bound by its terms and conditions. The "
"GakuNin RDM is not responsible for the service or for your use "
"thereof.</li>\n"
"        <li>This add-on allows you to store files using an external "
"service. Files added to this add-on are not stored within the GakuNin "
"RDM.</li>\n"
"</ul>\n"
msgstr ""

#: scripts/translations/messages_addonsJson.js:37
msgid ""
"\n"
"\n"
"<h3>WEKO Add-on Terms</h3>\n"
"\n"
"<table class=\"table table-bordered table-addon-terms\">\n"
"\n"
"    <thead>\n"
"        <tr>\n"
"            <th>Function</th>\n"
"            <th>Status</th>\n"
"        </tr>\n"
"    </thead>\n"
"\n"
"    <tbody>\n"
"            <tr class=\"warning\">\n"
"                <td>Add / update files</td>\n"
"                <td>Adding/updating indices/items in the project via "
"GakuNin RDM will be reflected in WEKO.</td>\n"
"            </tr>\n"
"            <tr class=\"warning\">\n"
"                <td>Delete files</td>\n"
"                <td>Items deleted via GakuNin RDM will be deleted in "
"WEKO.</td>\n"
"            </tr>\n"
"            <tr class=\"warning\">\n"
"                <td>Logs</td>\n"
"                <td>The GakuNin RDM keeps track of changes you make to "
"your WEKO index through the GakuNin RDM, but not for changes made using "
"WEKO directly.</td>\n"
"            </tr>\n"
"            <tr class=\"warning\">\n"
"                <td>Forking</td>\n"
"                <td>Forking a project or component does not copy WEKO "
"authorization unless the user forking the project is the same user who "
"authorized the WEKO add-on in the source project being forked.</td>\n"
"            </tr>\n"
"    </tbody>\n"
"\n"
"</table>\n"
"\n"
"<ul>\n"
"        <li>This add-on connects your GakuNin RDM project to an external "
"service. Use of this service is bound by its terms and conditions. The "
"GakuNin RDM is not responsible for the service or for your use "
"thereof.</li>\n"
"        <li>This add-on allows you to store files using an external "
"service. Files added to this add-on are not stored within the GakuNin "
"RDM.</li>\n"
"</ul>\n"
msgstr ""

#: scripts/translations/messages_addonsJson.js:39
msgid ""
"\n"
"\n"
"<h3>JupyterHub Add-on Terms</h3>\n"
"\n"
"<table class=\"table table-bordered table-addon-terms\">\n"
"\n"
"    <thead>\n"
"        <tr>\n"
"            <th>Function</th>\n"
"            <th>Status</th>\n"
"        </tr>\n"
"    </thead>\n"
"\n"
"    <tbody>\n"
"            <tr class=\"danger\">\n"
"                <td>Permissions</td>\n"
"                <td>The GakuNin RDM does not affect the permissions of "
"JupyterHub.</td>\n"
"            </tr>\n"
"            <tr class=\"danger\">\n"
"                <td>View / download file versions</td>\n"
"                <td>The JupyterHub add-on does not provide Storage "
"Features.</td>\n"
"            </tr>\n"
"            <tr class=\"danger\">\n"
"                <td>Add / update files</td>\n"
"                <td>The JupyterHub add-on does not provide Storage "
"Features.</td>\n"
"            </tr>\n"
"            <tr class=\"danger\">\n"
"                <td>Delete files</td>\n"
"                <td>The JupyterHub add-on does not provide Storage "
"Features.</td>\n"
"            </tr>\n"
"            <tr class=\"danger\">\n"
"                <td>Logs</td>\n"
"                <td>The JupyterHub add-on does not provide Storage "
"Features.</td>\n"
"            </tr>\n"
"            <tr class=\"warning\">\n"
"                <td>Forking</td>\n"
"                <td>Forking a project or component copies information "
"about linked JupyterHub but the GakuNin RDM does not affect "
"authentication of JupyterHub.</td>\n"
"            </tr>\n"
"    </tbody>\n"
"\n"
"</table>\n"
"\n"
"<ul>\n"
"        <li>This add-on connects your GakuNin RDM project to an external "
"service. Use of this service is bound by its terms and conditions. The "
"GakuNin RDM is not responsible for the service or for your use "
"thereof.</li>\n"
"        <li>This add-on allows you to store files using an external "
"service. Files added to this add-on are not stored within the GakuNin "
"RDM.</li>\n"
"</ul>\n"
msgstr ""

#: scripts/translations/messages_addonsJson.js:41
msgid ""
"\n"
"\n"
"<h3>IQB-RIMS Add-on Terms</h3>\n"
"\n"
"<table class=\"table table-bordered table-addon-terms\">\n"
"\n"
"    <thead>\n"
"        <tr>\n"
"            <th>Function</th>\n"
"            <th>Status</th>\n"
"        </tr>\n"
"    </thead>\n"
"\n"
"    <tbody>\n"
"            <tr class=\"warning\">\n"
"                <td>Permissions</td>\n"
"                <td>Making an GakuNin RDM project public or private is "
"independent of Google Drive privacy. The GakuNin RDM does not alter the "
"permissions of linked Google Drive folders.</td>\n"
"            </tr>\n"
"            <tr class=\"success\">\n"
"                <td>View / download file versions</td>\n"
"                <td>IQB-RIMS files and their versions can be "
"viewed/downloaded via GakuNin RDM.</td>\n"
"            </tr>\n"
"            <tr class=\"success\">\n"
"                <td>Add / update files</td>\n"
"                <td>Adding/updating files in the project via GakuNin RDM "
"will be reflected in Google Drive.</td>\n"
"            </tr>\n"
"            <tr class=\"success\">\n"
"                <td>Delete files</td>\n"
"                <td>Files deleted via GakuNin RDM will be deleted in "
"Google Drive.</td>\n"
"            </tr>\n"
"            <tr class=\"warning\">\n"
"                <td>Logs</td>\n"
"                <td>The GakuNin RDM keeps track of changes you make to "
"your Google Drive content through the GakuNin RDM, but not for changes "
"made using Google Drive directly.</td>\n"
"            </tr>\n"
"            <tr class=\"warning\">\n"
"                <td>Forking</td>\n"
"                <td>Forking a project or component does not copy Google "
"Drive authorization unless the user forking the project is the same user "
"who authorized the IQB-RIMS add-on in the source project being "
"forked.</td>\n"
"            </tr>\n"
"    </tbody>\n"
"\n"
"</table>\n"
"\n"
"<ul>\n"
"        <li>This add-on connects your GakuNin RDM project to an external "
"service. Use of this service is bound by its terms and conditions. The "
"GakuNin RDM is not responsible for the service or for your use "
"thereof.</li>\n"
"        <li>This add-on allows you to store files using an external "
"service. Files added to this add-on are not stored within the GakuNin "
"RDM.</li>\n"
"</ul>\n"
msgstr ""

#: website/static/js/accessRequestManager.js:85
msgid "There was a problem trying to %1$s the request from the user. %2$s"
msgstr ""

#: website/static/js/accessRequestManager.js:86
#: website/static/js/accessRequestManager.js:87
msgid "Could not %1$s access request"
msgstr ""

#: website/static/js/accessRequestManager.js:115
#: website/static/js/contribAdder.js:71 website/static/js/contribManager.js:211
msgid "Read"
msgstr ""

#: website/static/js/accessRequestManager.js:116
#: website/static/js/contribAdder.js:72 website/static/js/contribManager.js:212
msgid "Read + Write"
msgstr ""

#: website/static/js/accessRequestManager.js:117
#: website/static/js/contribAdder.js:73 website/static/js/contribManager.js:213
msgid "Administrator"
msgstr ""

#: website/static/js/accountClaimer.js:34
msgid "Email will arrive shortly"
msgstr ""

#: website/static/js/accountClaimer.js:34
msgid "Please check <em>"
msgstr ""

#: website/static/js/accountClaimer.js:41
msgid "Claim as %1$s?"
msgstr ""

#: website/static/js/accountClaimer.js:42
msgid "If you claim this account, a contributor of this project "
msgstr ""

#: website/static/js/accountClaimer.js:43
msgid "will be emailed to confirm your identity."
msgstr ""

#: website/static/js/accountClaimer.js:61
msgid "Claim"
msgstr ""

#: website/static/js/accountClaimer.js:73
msgid "Is this you? Click to claim"
msgstr ""

#: website/static/js/accountClaimer.js:99
msgid "Claim Account"
msgstr ""

#: website/static/js/accountClaimer.js:101
msgid "Enter email..."
msgstr ""

#: website/static/js/accountClaimer.js:105
msgid "Not a valid email."
msgstr ""

#: website/static/js/accountSettings.js:83
msgid "Could not fetch user profile."
msgstr ""

#: website/static/js/accountSettings.js:84
#: website/static/js/accountSettings.js:115
#: website/static/js/licensePicker.js:197
msgid "Error fetching user profile"
msgstr ""

#: website/static/js/accountSettings.js:112
msgid ""
"User profile not updated. Please refresh the page and try again or "
"contact %1$s if the problem persists."
msgstr ""

#: website/static/js/accountSettings.js:199
msgid "Duplicate Email"
msgstr ""

#: website/static/js/accountSettings.js:220
msgid "Confirmation email sent"
msgstr ""

#: website/static/js/accountSettings.js:221
msgid "<em>%1$s</em> was added to your account."
msgstr ""

#: website/static/js/accountSettings.js:222
msgid " You will receive a confirmation email at <em>%1$s</em>."
msgstr ""

#: website/static/js/accountSettings.js:223
msgid ""
" Please click the link in your email to confirm this action. You will be "
"required to enter your password."
msgstr ""

#: website/static/js/accountSettings.js:226 website/static/js/fangorn.js:2286
#: website/static/js/folderPickerNodeConfig.js:591
#: website/static/js/pages/profile-settings-addons-page.js:72
#: website/static/js/pages/project-settings-page.js:118
msgid "Close"
msgstr ""

#: website/static/js/accountSettings.js:236
msgid "Email cannot be empty."
msgstr ""

#: website/static/js/accountSettings.js:244
msgid "Resend Email Confirmation?"
msgstr ""

#: website/static/js/accountSettings.js:245
msgid "Are you sure that you want to resend email confirmation to <em>%1$s</em>?"
msgstr ""

#: website/static/js/accountSettings.js:250
msgid "Email confirmation resent to <em>%1$s</em>"
msgstr ""

#: website/static/js/accountSettings.js:251
msgid "You will receive a new confirmation email at <em>%1$s</em>."
msgstr ""

#: website/static/js/accountSettings.js:252
msgid ""
" Please log out of this account and check your email to confirm this "
"action."
msgstr ""

#: website/static/js/accountSettings.js:259
msgid "Resend"
msgstr ""

#: website/static/js/accountSettings.js:270
msgid "Remove Email?"
msgstr ""

#: website/static/js/accountSettings.js:271
msgid "Are you sure that you want to remove <em>%1$s</em> from your email list?"
msgstr ""

#: website/static/js/accountSettings.js:282
#: website/static/js/accountSettings.js:347
#: website/static/js/addonPermissions.js:51
#: website/static/js/addonSettings.js:67
#: website/static/js/pages/profile-settings-addons-page.js:97
#: website/static/js/privateLinkTable.js:115 website/static/js/profile.js:739
#: website/static/js/profile.js:971 website/static/js/project.js:249
msgid "Remove"
msgstr ""

#: website/static/js/accountSettings.js:291
#: website/static/js/accountSettings.js:304
msgid "Please refresh the page and try again."
msgstr ""

#: website/static/js/accountSettings.js:317
msgid "You have revoked this connected identity."
msgstr ""

#: website/static/js/accountSettings.js:322
msgid "Revocation request failed. Please contact %1$s if the problem persists."
msgstr ""

#: website/static/js/accountSettings.js:325
msgid "Error revoking connected identity"
msgstr ""

#: website/static/js/accountSettings.js:338
msgid "Remove authorization?"
msgstr ""

#: website/static/js/accountSettings.js:339
msgid "Are you sure you want to remove this authorization?"
msgstr ""

#: website/static/js/accountSettings.js:383
msgid ""
"You have successfully changed your default storage location to "
"<b>%1$s</b>."
msgstr ""

#: website/static/js/accountSettings.js:387
msgid ""
"Your attempt to change your default storage location has failed. Please "
"contact %1$s if the problem persists."
msgstr ""

#: website/static/js/accountSettings.js:390
msgid "Error updating default storage location "
msgstr ""

#: website/static/js/accountSettings.js:413
msgid ""
"An GakuNin RDM administrator will contact you shortly to confirm your "
"deactivation request."
msgstr ""

#: website/static/js/accountSettings.js:421
msgid "Deactivation request failed. Please contact %1$s if the problem persists."
msgstr ""

#: website/static/js/accountSettings.js:425
#: website/static/js/accountSettings.js:450
msgid "Error requesting account deactivation"
msgstr ""

#: website/static/js/accountSettings.js:438
msgid "An GakuNin RDM account is no longer up for review."
msgstr ""

#: website/static/js/accountSettings.js:446
msgid ""
"Deactivation request failed. Please contact <a href=\"mailto: "
"rdm_support@nii.ac.jp\">rdm_support@nii.ac.jp</a> if the problem "
"persists."
msgstr ""

#: website/static/js/accountSettings.js:463
msgid "Request account deactivation?"
msgstr ""

#: website/static/js/accountSettings.js:464
msgid ""
"Are you sure you want to request account deactivation? A GakuNinRDM "
"administrator will review your request. If accepted, you "
msgstr ""

#: website/static/js/accountSettings.js:465
msgid "will <strong>NOT</strong> be able to reactivate your account."
msgstr ""

#: website/static/js/accountSettings.js:473
#: website/static/js/accountSettings.js:546
msgid "Request"
msgstr ""

#: website/static/js/accountSettings.js:485
msgid "Cancel deactivation request?"
msgstr ""

#: website/static/js/accountSettings.js:486
msgid ""
"Are you sure you want to rescind your account deactivation request? This "
"will preserve your account status."
msgstr ""

#: website/static/js/accountSettings.js:494
msgid "Cancel Deactivation Request"
msgstr ""

#: website/static/js/accountSettings.js:512
msgid ""
"An GakuNin RDM administrator will contact you shortly to confirm your "
"export request."
msgstr ""

#: website/static/js/accountSettings.js:520
msgid "Export request failed. Please contact %1$s if the problem persists."
msgstr ""

#: website/static/js/accountSettings.js:524
msgid "Error requesting account export"
msgstr ""

#: website/static/js/accountSettings.js:537
msgid "Request account export?"
msgstr ""

#: website/static/js/accountSettings.js:538
msgid "Are you sure you want to request account export?"
msgstr ""

#: website/static/js/addProjectPlugin.js:21
#: website/static/js/addProjectPlugin.js:24
#: website/static/js/myProjects.js:1118
msgid "Create new project"
msgstr ""

#: website/static/js/addProjectPlugin.js:57
msgid "There was an unknown error. Please try again later."
msgstr ""

#: website/static/js/addProjectPlugin.js:184 website/static/js/conference.js:19
msgid "Title"
msgstr ""

#: website/static/js/addProjectPlugin.js:198
msgid "Enter %1$s title"
msgstr ""

#: website/static/js/addProjectPlugin.js:203
msgid "Affiliation"
msgstr ""

#: website/static/js/addProjectPlugin.js:210
msgid "Remove all"
msgstr ""

#: website/static/js/addProjectPlugin.js:217
msgid "Select all"
msgstr ""

#: website/static/js/addProjectPlugin.js:233
msgid "Storage location"
msgstr ""

#: website/static/js/addProjectPlugin.js:251
msgid " Add contributors from "
msgstr ""

#: website/static/js/addProjectPlugin.js:253
msgid " Admins of "
msgstr ""

#: website/static/js/addProjectPlugin.js:253
msgid " will have read access to this component."
msgstr ""

#: website/static/js/addProjectPlugin.js:264
msgid " Add tags from "
msgstr ""

#: website/static/js/addProjectPlugin.js:268
msgid "License"
msgstr ""

#: website/static/js/addProjectPlugin.js:270
msgid " This component will inherit the same license as "
msgstr ""

#: website/static/js/addProjectPlugin.js:273
msgid "Learn more."
msgstr ""

#: website/static/js/addProjectPlugin.js:282
msgid " More"
msgstr ""

#: website/static/js/addProjectPlugin.js:286
msgid "Description"
msgstr ""

#: website/static/js/addProjectPlugin.js:295
msgid "Enter %1$s description"
msgstr ""

#: website/static/js/addProjectPlugin.js:299 website/static/js/conference.js:31
msgid "Category"
msgstr ""

#: website/static/js/addProjectPlugin.js:300
msgid " (for descriptive purposes)"
msgstr ""

#: website/static/js/addProjectPlugin.js:307
msgid "Uncategorized"
msgstr ""

#: website/static/js/addProjectPlugin.js:320
msgid "(Empty category)"
msgstr ""

#: website/static/js/addProjectPlugin.js:330
msgid "Template (optional)"
msgstr ""

#: website/static/js/addProjectPlugin.js:331
msgid ""
"Start typing to search your projects. Selecting project as template will "
"duplicate its "
msgstr ""

#: website/static/js/addProjectPlugin.js:332
msgid ""
"structure in the new project without importing the content of that "
"project."
msgstr ""

#: website/static/js/addProjectPlugin.js:351
#: website/static/js/nodeControl.js:224
#: website/static/js/privateLinkManager.js:31 website/static/js/project.js:140
msgid "Create"
msgstr ""

#: website/static/js/addProjectPlugin.js:362
#, python-format
msgid "Saving your %s..."
msgstr ""

#: website/static/js/addProjectPlugin.js:376
msgid "New %1$s created successfully!"
msgstr ""

#: website/static/js/addProjectPlugin.js:386
#: website/static/js/addProjectPlugin.js:434 website/static/js/project.js:62
msgid "Keep working here"
msgstr ""

#: website/static/js/addProjectPlugin.js:392
#: website/static/js/addProjectPlugin.js:437
msgid "Go to new %1$s"
msgstr ""

#: website/static/js/addProjectPlugin.js:405
msgid "Couldn't create your %1$s"
msgstr ""

#: website/static/js/addProjectPlugin.js:424
msgid "Could not add institution affiliation to your new %1$s"
msgstr ""

#: website/static/js/addProjectPlugin.js:471
msgid "Select a project to use as a template"
msgstr ""

#: website/static/js/addonHelper.js:37
#: website/static/js/nodeSelectTreebeard.js:59
#: website/static/js/notificationsTreebeard.js:59
#: website/static/js/profile.js:311
#: website/static/js/wikiSettingsTreebeard.js:54
msgid "Settings updated"
msgstr ""

#: website/static/js/addonHelper.js:46
msgid "Settings not updated."
msgstr ""

#: website/static/js/addonNodeConfig.js:39
#: website/static/js/oauthAddonNodeConfig.js:47
msgid "Successfully linked \"%1$s\""
msgstr ""

#: website/static/js/addonNodeConfig.js:40
#: website/static/js/oauthAddonNodeConfig.js:48
msgid " Go to the <a href=\"%1$s\">Files page</a> to view your content."
msgstr ""

#: website/static/js/addonPermissions.js:21
#: website/static/js/addonSettings.js:58
msgid "Remove addon?"
msgstr ""

#: website/static/js/addonPermissions.js:22
msgid "Are you sure you want to disconnnect the %1$s account from this project?"
msgstr ""

#: website/static/js/addonPermissions.js:43
msgid "An error occurred, the account is still connected to the project. "
msgstr ""

#: website/static/js/addonPermissions.js:44
msgid "If the issue persists, please report it to %1$s."
msgstr ""

#: website/static/js/addonSettings.js:46
msgid "Error deauthorizing node: "
msgstr ""

#: website/static/js/addonSettings.js:59
msgid "Are you sure you want to remove the %1$s authorization from this project?"
msgstr ""

#: website/static/js/addonSettings.js:100
msgid ""
"Add-on successfully authorized. If you wish to link a different account, "
"log out of dropbox.com before attempting to connect to a second Dropbox "
"account on the GakuNin RDM. This will clear the credentials stored in "
"your browser."
msgstr ""

#: website/static/js/addonSettings.js:102
msgid ""
"Add-on successfully authorized. If you wish to link a different account, "
"log out of bitbucket.org before attempting to connect to a second "
"Bitbucket account on the GakuNin RDM. This will clear the credentials "
"stored in your browser."
msgstr ""

#: website/static/js/addonSettings.js:104
msgid ""
"Add-on successfully authorized. If you wish to link a different account, "
"log out of onedrive.live.com before attempting to connect to a second "
"OneDrive account on the GakuNin RDM. This will clear the credentials "
"stored in your browser."
msgstr ""

#: website/static/js/addonSettings.js:106
msgid ""
"Add-on successfully authorized. To link this add-on to an GakuNin RDM "
"project, go to the settings page of the project, enable %1$s, and choose "
"content to connect."
msgstr ""

#: website/static/js/addonSettings.js:109
msgid ""
"Error while authorizing add-on. Please log in to your %1$s account and "
"grant access to the GakuNin RDM to enable this add-on."
msgstr ""

#: website/static/js/addonSettings.js:120
msgid ""
"Are you sure you want to disconnect the %1$s account "
"<strong>%2$s</strong>? This will revoke access to %1$s for all projects "
"you have authorized."
msgstr ""

#: website/static/js/alertsManager.js:42
msgid "Could not dismiss alert. Please refresh page and try again."
msgstr ""

#: website/static/js/alertsManager.js:43 website/static/js/alertsManager.js:77
msgid "Error fetching user alerts"
msgstr ""

#: website/static/js/alertsManager.js:76
msgid "Could not fetch alerts for this page. Please refresh page and try again."
msgstr ""

#: website/static/js/apiApplication.js:215
msgid "Error fetching list of registered applications"
msgstr ""

#: website/static/js/apiApplication.js:226
#: website/static/js/apiApplication.js:396
msgid "Deactivate application?"
msgstr ""

#: website/static/js/apiApplication.js:234
#: website/static/js/apiPersonalToken.js:213
msgid " has been deactivated"
msgstr ""

#: website/static/js/apiApplication.js:245
#: website/static/js/apiApplication.js:416
#: website/static/js/apiPersonalToken.js:224
#: website/static/js/apiPersonalToken.js:395
msgid "Deactivate"
msgstr ""

#: website/static/js/apiApplication.js:295
#: website/static/js/apiPersonalToken.js:274
msgid "There are unsaved changes on this page."
msgstr ""

#: website/static/js/apiApplication.js:309
msgid "Error fetching application data"
msgstr ""

#: website/static/js/apiApplication.js:344
#: website/static/js/apiPersonalToken.js:323
msgid "Error updating instance"
msgstr ""

#: website/static/js/apiApplication.js:370
msgid "Error registering new OAuth2 application"
msgstr ""

#: website/static/js/apiApplication.js:429
msgid "Reset client secret?"
msgstr ""

#: website/static/js/apiApplication.js:447
msgid "Error resetting instance secret"
msgstr ""

#: website/static/js/apiApplication.js:459
msgid "Reset Secret"
msgstr ""

#: website/static/js/apiApplication.js:473
#: website/static/js/apiPersonalToken.js:412 website/static/js/profile.js:357
msgid "Discard changes?"
msgstr ""

#: website/static/js/apiApplication.js:483
#: website/static/js/apiPersonalToken.js:422 website/static/js/profile.js:369
msgid "Discard"
msgstr ""

#: website/static/js/apiPersonalToken.js:194
msgid "Error fetching list of registered personal access tokens"
msgstr ""

#: website/static/js/apiPersonalToken.js:205
msgid "Deactivate personal access token?"
msgstr ""

#: website/static/js/apiPersonalToken.js:288
msgid "Error fetching token data"
msgstr ""

#: website/static/js/apiPersonalToken.js:349
msgid "Error registering new OAuth2 personal access token"
msgstr ""

#: website/static/js/apiPersonalToken.js:375
msgid "Deactivate token?"
msgstr ""

#: website/static/js/citationGrid.js:180
msgid "Copy citation"
msgstr ""

#: website/static/js/citationGrid.js:190
msgid "View original document"
msgstr ""

#: website/static/js/citationGrid.js:202 website/static/js/fangorn.js:2060
msgid "View on %1$s"
msgstr ""

#: website/static/js/citationGrid.js:213
msgid "Download citations"
msgstr ""

#: website/static/js/citationGrid.js:242
msgid "Citation"
msgstr ""

#: website/static/js/citationGrid.js:246
msgid "Actions"
msgstr ""

#: website/static/js/citationGrid.js:294
msgid "Only 200 citations may be displayed"
msgstr ""

#: website/static/js/citationGrid.js:311 website/static/js/citationWidget.js:44
msgid "Enter citation style (e.g. \"APA\")"
msgstr ""

#: website/static/js/citationGrid.js:333
msgid "Error while selecting citation style: "
msgstr ""

#: website/static/js/citationGrid.js:412
msgid ""
"<em>Could not render entry. Please check the contents of your citations "
"for correctness.</em>"
msgstr ""

#: website/static/js/citationList.js:113
msgid "Your custom citation not updated. Please refresh the page and try "
msgstr ""

#: website/static/js/citationList.js:114
msgid "again or contact %1$s"
msgstr ""

#: website/static/js/citationList.js:114
#: website/static/js/components/publicNodes.js:192
#: website/static/js/components/quickFiles.js:123
#: website/static/js/osfHelpers.js:311
msgid " if the problem persists."
msgstr ""

#: website/static/js/citationWidget.js:46
#: website/static/js/pages/project-dashboard-page.js:170
#, python-format
msgid "Please enter %s or more characters"
msgstr ""

#: website/static/js/citationWidget.js:47 website/static/js/pointers.js:30
msgid "Searching..."
msgstr ""

#: website/static/js/citationWidget.js:48
msgid "No matches found."
msgstr ""

#: website/static/js/citationWidget.js:77
msgid "Citation render failed"
msgstr ""

#: website/static/js/citationWidget.js:78
msgid "The requested citation format generated an error."
msgstr ""

#: website/static/js/citationWidget.js:81
msgid "Unexpected error when fetching citation"
msgstr ""

#: website/static/js/citationsNodeConfig.js:38
#: website/static/js/citationsNodeConfig.js:42
msgid "Successfully linked \"%1$s\"."
msgstr ""

#: website/static/js/citationsNodeConfig.js:38
msgid " Go to the <a href=\"%1$s\">Overview page</a> to view your citations."
msgstr ""

#: website/static/js/citationsNodeConfig.js:42
msgid " Next, choose which folder to link above."
msgstr ""

#: website/static/js/citationsNodeConfig.js:81
#: website/static/js/oauthAddonNodeConfig.js:209
msgid "Could not GET %1$s accounts for user"
msgstr ""

#: website/static/js/citationsNodeConfig.js:147
msgid "Choose %1$s Access Token to Import"
msgstr ""

#: website/static/js/citationsNodeConfig.js:166
#: website/static/js/citationsNodeConfig.js:184
#: website/static/js/folderPickerNodeConfig.js:507
#: website/static/js/oauthAddonNodeConfig.js:153
#: website/static/js/oauthAddonNodeConfig.js:171
msgid "Import"
msgstr ""

#: website/static/js/citationsNodeConfig.js:175
msgid "Import %1$s access token"
msgstr ""

#: website/static/js/clipboard.js:27 website/static/js/fangorn.js:1480
msgid "Copied!"
msgstr ""

#: website/static/js/clipboard.js:32
msgid "Copy failed!"
msgstr ""

#: website/static/js/comment.js:55
msgid "Error getting contributors and group members"
msgstr ""

#: website/static/js/comment.js:73
msgid "Spam or advertising"
msgstr ""

#: website/static/js/comment.js:74
msgid "Hate speech"
msgstr ""

#: website/static/js/comment.js:75
msgid "Violence or harmful behavior"
msgstr ""

#: website/static/js/comment.js:212
msgid "Commenting"
msgstr ""

#: website/static/js/comment.js:212
msgid "Comment"
msgstr ""

#: website/static/js/comment.js:232
msgid "Exceeds character limit. Please reduce to %1$s characters or less."
msgstr ""

#: website/static/js/comment.js:347 website/static/js/comment.js:555
msgid "Please enter a comment"
msgstr ""

#: website/static/js/comment.js:393 website/static/js/comment.js:588
msgid "Could not submit comment"
msgstr ""

#: website/static/js/comment.js:394
msgid "Error creating comment"
msgstr ""

#: website/static/js/comment.js:589
msgid "Error editing comment"
msgstr ""

#: website/static/js/comment.js:634
msgid "Could not report abuse."
msgstr ""

#: website/static/js/comment.js:635
msgid "Error reporting abuse"
msgstr ""

#: website/static/js/comment.js:664
msgid "Error deleting comment"
msgstr ""

#: website/static/js/comment.js:702
msgid "Error undeleting comment"
msgstr ""

#: website/static/js/comment.js:727
msgid "Error unreporting comment"
msgstr ""

#: website/static/js/comment.js:807
msgid "Your comments have unsaved changes. Are you sure "
msgstr ""

#: website/static/js/comment.js:808
msgid "you want to leave this page?"
msgstr ""

#: website/static/js/comment.js:826
msgid "Could not update comment timestamp"
msgstr ""

#: website/static/js/commentpane.js:31
msgid "Option `toggleWidth` must be greater than or equal to "
msgstr ""

#: website/static/js/commentpane.js:32
msgid "option `maxWidthProp`."
msgstr ""

#: website/static/js/conference.js:25
msgid "Author"
msgstr ""

#: website/static/js/conference.js:37
msgid "Date Created"
msgstr ""

#: website/static/js/conference.js:43 website/static/js/fangorn.js:1702
msgid "Downloads"
msgstr ""

#: website/static/js/contribAdder.js:26
msgid " project in common"
msgstr ""

#: website/static/js/contribAdder.js:28
msgid "Yourself"
msgstr ""

#: website/static/js/contribAdder.js:30
msgid " projects in common"
msgstr ""

#: website/static/js/contribAdder.js:82
msgid "Add Contributors"
msgstr ""

#: website/static/js/contribAdder.js:83
msgid "Select Components"
msgstr ""

#: website/static/js/contribAdder.js:85
msgid "Invite new contributor by e-mail"
msgstr ""

#: website/static/js/contribAdder.js:86
msgid "Add Unregistered Contributor"
msgstr ""

#: website/static/js/contribAdder.js:331
msgid "Full Name is required."
msgstr ""

#: website/static/js/contribAdder.js:334
msgid "Not a valid email address."
msgstr ""

#: website/static/js/contribAdder.js:341
msgid "%1$s is already in queue."
msgstr ""

#: website/static/js/contribAdder.js:460
msgid "There was a problem trying to add contributors%1$s."
msgstr ""

#: website/static/js/contribAdder.js:461
msgid "Could not add contributors"
msgstr ""

#: website/static/js/contribAdder.js:462
#: website/static/js/contribManager.js:139
msgid "Error adding contributors"
msgstr ""

#: website/static/js/contribAdder.js:532
#: website/static/js/institutionProjectSettings.js:254
#: website/static/js/nodesDelete.js:194 website/static/js/nodesPrivacy.js:207
msgid "Unable to retrieve project settings"
msgstr ""

#: website/static/js/contribAdder.js:533
#: website/static/js/institutionProjectSettings.js:255
#: website/static/js/nodesDelete.js:195 website/static/js/nodesPrivacy.js:208
msgid "Could not GET project settings."
msgstr ""

#: website/static/js/contribManager.js:137
msgid "There was a problem trying to add the contributor. "
msgstr ""

#: website/static/js/contribManager.js:138
msgid "Could not add contributor"
msgstr ""

#: website/static/js/contribManager.js:300
msgid "Must have at least one registered admin contributor"
msgstr ""

#: website/static/js/contribManager.js:308
msgid "Must have at least one bibliographic contributor"
msgstr ""

#: website/static/js/contribManager.js:364
msgid "Your contributor list has unsaved changes. Please "
msgstr ""

#: website/static/js/contribManager.js:365
msgid "save or cancel your changes before adding "
msgstr ""

#: website/static/js/contribManager.js:366
msgid "contributors."
msgstr ""

#: website/static/js/contribManager.js:375
msgid "There are unsaved changes to your contributor settings"
msgstr ""

#: website/static/js/contribManager.js:404
msgid "Save changes?"
msgstr ""

#: website/static/js/contribManager.js:405
msgid "Are you sure you want to save these changes?"
msgstr ""

#: website/static/js/contribManager.js:421
msgid "Submission failed: "
msgstr ""

#: website/static/js/contribManager.js:429
#: website/static/js/filepage/editor.js:180
msgid "Save"
msgstr ""

#: website/static/js/contribRemover.js:56
#: website/static/js/contribRemover.js:57
#: website/static/js/contribRemover.js:58
msgid "Remove Contributor"
msgstr ""

#: website/static/js/contribRemover.js:208
#: website/static/js/contribRemover.js:209
msgid "Unable to retrieve projects and components"
msgstr ""

#: website/static/js/contribRemover.js:232
msgid "Unable to delete Contributor"
msgstr ""

#: website/static/js/contribRemover.js:233
msgid "Could not DELETE Contributor."
msgstr ""

#: website/static/js/fangorn.js:38
msgid "Upload pending..."
msgstr ""

#: website/static/js/fangorn.js:41
msgid "Copying "
msgstr ""

#: website/static/js/fangorn.js:44
msgid "Deleting "
msgstr ""

#: website/static/js/fangorn.js:47
msgid "Moving "
msgstr ""

#: website/static/js/fangorn.js:50
msgid "Renaming "
msgstr ""

#: website/static/js/fangorn.js:448
msgid "Not allowed: Private folder"
msgstr ""

#: website/static/js/fangorn.js:492 website/static/js/fangorn.js:522
msgid "You cannot replace the Wiki images folder"
msgstr ""

#: website/static/js/fangorn.js:497 website/static/js/fangorn.js:530
msgid "An item named \"%1$s\" already exists in this location."
msgstr ""

#: website/static/js/fangorn.js:499 website/static/js/fangorn.js:508
#: website/static/js/fangorn.js:532
msgid "Keep Both"
msgstr ""

#: website/static/js/fangorn.js:499 website/static/js/fangorn.js:532
msgid " will retain both files (and their version histories) in this location."
msgstr ""

#: website/static/js/fangorn.js:501 website/static/js/fangorn.js:509
#: website/static/js/fangorn.js:534
msgid "Replace"
msgstr ""

#: website/static/js/fangorn.js:501 website/static/js/fangorn.js:534
msgid " will overwrite the existing file in this location. "
msgstr ""

#: website/static/js/fangorn.js:502 website/static/js/fangorn.js:535
msgid "You will lose previous versions of the overwritten file. "
msgstr ""

#: website/static/js/fangorn.js:503 website/static/js/fangorn.js:536
msgid "You will keep previous versions of the moved file."
msgstr ""

#: website/static/js/fangorn.js:504
msgid "\"Skip\" will skip the current file."
msgstr ""

#: website/static/js/fangorn.js:505
msgid "\"Stop\" will only move files with no conflicts."
msgstr ""

#: website/static/js/fangorn.js:510
msgid "Skip"
msgstr ""

#: website/static/js/fangorn.js:511
msgid "Stop"
msgstr ""

#: website/static/js/fangorn.js:513
#, python-format
msgid "Replace \"%s\"?"
msgstr ""

#: website/static/js/fangorn.js:537
msgid " will cancel the move."
msgstr ""

#: website/static/js/fangorn.js:546
msgid "Replace \"%1$s\"?"
msgstr ""

#: website/static/js/fangorn.js:576
msgid "%1$s conflicts left to resolve."
msgid_plural "%1$s conflict left to resolve."
msgstr[0] ""

#: website/static/js/fangorn.js:655
msgid "%1$s \"%2$s\" to \"%3$s\" is taking a bit longer than expected."
msgstr ""

#: website/static/js/fangorn.js:656
msgid "We'll send you an email when it has finished."
msgstr ""

#: website/static/js/fangorn.js:657
msgid ""
"In the mean time you can leave this page; your %1$s will still be "
"completed."
msgstr ""

#: website/static/js/fangorn.js:662
msgid "Operation Information"
msgstr ""

#: website/static/js/fangorn.js:668
msgid "Successfully %1$s."
msgstr ""

#: website/static/js/fangorn.js:715
msgid "Please refresh the page or contact %1$s if the problem persists."
msgstr ""

#: website/static/js/fangorn.js:720
msgid "Failed to move or copy file"
msgstr ""

#: website/static/js/fangorn.js:998
msgid "Could not upload file. The file may be invalid "
msgstr ""

#: website/static/js/fangorn.js:999
msgid "or the file folder has been deleted."
msgstr ""

#: website/static/js/fangorn.js:1007 website/static/js/fangorn.js:1012
msgid "Cannot upload folders."
msgstr ""

#: website/static/js/fangorn.js:1014
msgid "Cannot upload file due to insufficient storage."
msgstr ""

#: website/static/js/fangorn.js:1019
msgid "Could not upload file. Possible reasons: <br>"
msgstr ""

#: website/static/js/fangorn.js:1020
msgid "1. Cannot upload folders. <br>2. "
msgstr ""

#: website/static/js/fangorn.js:1022
msgid "Unable to reach the provider, please try again later. "
msgstr ""

#: website/static/js/fangorn.js:1023
msgid "If the problem persists, please contact %1$s."
msgstr ""

#: website/static/js/fangorn.js:1111
msgid "Please enter a folder name."
msgstr ""

#: website/static/js/fangorn.js:1115
msgid "Folder name contains illegal characters."
msgstr ""

#: website/static/js/fangorn.js:1138
msgid "New folder created!"
msgstr ""

#: website/static/js/fangorn.js:1147
msgid "Folder creation failed."
msgstr ""

#: website/static/js/fangorn.js:1165
msgid "<i> Deleting...</i>"
msgstr ""

#: website/static/js/fangorn.js:1187
msgid "Delete failed."
msgstr ""

#: website/static/js/fangorn.js:1202
msgid ""
"This folder and all of its contents will be deleted. This folder is "
"linked to "
msgstr ""

#: website/static/js/fangorn.js:1203
msgid "your wiki(s). Deleting it will remove images embedded in your wiki(s). "
msgstr ""

#: website/static/js/fangorn.js:1204 website/static/js/fangorn.js:1232
#: website/static/js/fangorn.js:1255 website/static/js/pages/base-page.js:132
msgid "This action is irreversible."
msgstr ""

#: website/static/js/fangorn.js:1207
msgid ""
"This folder and ALL its contents will be deleted. This action is "
"irreversible."
msgstr ""

#: website/static/js/fangorn.js:1213 website/static/js/fangorn.js:1236
#: website/static/js/fangorn.js:2015 website/static/js/fangorn.js:2051
#: website/static/js/filepage/index.js:209
#: website/static/js/filepage/index.js:522 website/static/js/myProjects.js:1637
msgid "Delete"
msgstr ""

#: website/static/js/fangorn.js:1215 website/static/js/fangorn.js:1240
msgid "Delete \"%1$s\"?"
msgstr ""

#: website/static/js/fangorn.js:1217
msgid "You don't have permission to delete this file."
msgstr ""

#: website/static/js/fangorn.js:1225
msgid "This file may be linked to your wiki(s). Deleting it will remove the"
msgstr ""

#: website/static/js/fangorn.js:1226
msgid " image embedded in your wiki(s). "
msgstr ""

#: website/static/js/fangorn.js:1266
msgid ""
"Some of the selected items are folders. This will delete the folder(s) "
"and ALL of their content."
msgstr ""

#: website/static/js/fangorn.js:1280
msgid " may be linked to"
msgstr ""

#: website/static/js/fangorn.js:1281
msgid " your wiki(s). Deleting them will remove images embedded in your wiki(s). "
msgstr ""

#: website/static/js/fangorn.js:1289
msgid "Delete All"
msgstr ""

#: website/static/js/fangorn.js:1293
msgid ""
"Some of these files can't be deleted but you can delete the ones "
"highlighted with green. This action is irreversible."
msgstr ""

#: website/static/js/fangorn.js:1308
msgid "Delete Some"
msgstr ""

#: website/static/js/fangorn.js:1311
msgid "Delete multiple files?"
msgstr ""

#: website/static/js/fangorn.js:1337
msgid ""
"Unable to check out file. This is most likely due to the file being "
"already checked-out"
msgstr ""

#: website/static/js/fangorn.js:1338
msgid " by another user."
msgstr ""

#: website/static/js/fangorn.js:1689 website/static/js/fileViewTreebeard.js:63
#: website/static/js/filesWidget.js:34 website/static/js/meetings.js:18
#: website/static/js/pages/project-dashboard-page.js:549
#: website/static/js/project-organizer.js:192
#: website/static/js/project-organizer.js:208 website/static/js/wikiMenu.js:58
msgid "Name"
msgstr ""

#: website/static/js/fangorn.js:1694
msgid "Size"
msgstr ""

#: website/static/js/fangorn.js:1698
msgid "Version"
msgstr ""

#: website/static/js/fangorn.js:1706
#: website/static/js/pages/project-dashboard-page.js:555
#: website/static/js/project-organizer.js:201
msgid "Modified"
msgstr ""

#: website/static/js/fangorn.js:1780
msgid "Unable to retrieve components."
msgstr ""

#: website/static/js/fangorn.js:1782
msgid "Unable to retrieve components for node %1$s"
msgstr ""

#: website/static/js/fangorn.js:1864
msgid "You cannot rename your Wiki images folder."
msgstr ""

#: website/static/js/fangorn.js:1972
msgid "Upload"
msgstr ""

#: website/static/js/fangorn.js:1979
msgid "Create Folder"
msgstr ""

#: website/static/js/fangorn.js:1986
msgid "Delete Folder"
msgstr ""

#: website/static/js/fangorn.js:1995 website/static/js/filepage/index.js:525
#: website/static/js/filepage/revisions.js:111
msgid "Download"
msgstr ""

#: website/static/js/fangorn.js:2005 website/static/js/filepage/index.js:547
msgid "View"
msgstr ""

#: website/static/js/fangorn.js:2021 website/static/js/filepage/index.js:221
msgid "This would mean "
msgstr ""

#: website/static/js/fangorn.js:2022 website/static/js/filepage/index.js:222
msgid ""
"other contributors cannot edit, delete or upload new versions of this "
"file "
msgstr ""

#: website/static/js/fangorn.js:2023
msgid "as long as it is checked-out. You can check it back in at anytime."
msgstr ""

#: website/static/js/fangorn.js:2028 website/static/js/fangorn.js:2033
#: website/static/js/filepage/index.js:248
msgid "Check out file"
msgstr ""

#: website/static/js/fangorn.js:2029
msgid "Confirm file check-out?"
msgstr ""

#: website/static/js/fangorn.js:2042
msgid "Check in file"
msgstr ""

#: website/static/js/fangorn.js:2070
msgid "Download as zip"
msgstr ""

#: website/static/js/fangorn.js:2081 website/static/js/myProjects.js:1613
msgid "Rename"
msgstr ""

#: website/static/js/fangorn.js:2090
msgid "copy link"
msgstr ""

#: website/static/js/fangorn.js:2172
msgid "New folder name"
msgstr ""

#: website/static/js/fangorn.js:2200
msgid "Enter name"
msgstr ""

#: website/static/js/fangorn.js:2237
msgid "Cancel Pending Uploads"
msgstr ""

#: website/static/js/fangorn.js:2261
msgid "Delete Multiple"
msgstr ""

#: website/static/js/fangorn.js:2272 website/static/js/fangorn.js:2983
msgid "Filter"
msgstr ""

#: website/static/js/fangorn.js:2277
msgid "Select rows:"
msgstr ""

#: website/static/js/fangorn.js:2277
msgid ""
" Click on a row (outside the add-on, file, or folder name) to show "
"further actions in the toolbar. Use Command or Shift keys to select "
"multiple files."
msgstr ""

#: website/static/js/fangorn.js:2278
msgid "Open files:"
msgstr ""

#: website/static/js/fangorn.js:2278
msgid " Click a file name to go to view the file in the GakuNin RDM."
msgstr ""

#: website/static/js/fangorn.js:2279
msgid "Open files in new tab:"
msgstr ""

#: website/static/js/fangorn.js:2279
msgid ""
" Press Command (Ctrl in Windows) and click a file name to open it in a "
"new tab."
msgstr ""

#: website/static/js/fangorn.js:2280
msgid "Download as zip:"
msgstr ""

#: website/static/js/fangorn.js:2280
msgid ""
" Click on the row of an add-on or folder and click the Download as Zip "
"button in the toolbar."
msgstr ""

#: website/static/js/fangorn.js:2280
msgid " Not available for all storage add-ons."
msgstr ""

#: website/static/js/fangorn.js:2281
msgid "Copy files:"
msgstr ""

#: website/static/js/fangorn.js:2281
msgid ""
" Press Option (Alt in Windows) while dragging a file to a new folder or "
"component."
msgstr ""

#: website/static/js/fangorn.js:2281
msgid " Only for contributors with write access."
msgstr ""

#: website/static/js/fangorn.js:2287
msgid "How to Use the File Browser"
msgstr ""

#: website/static/js/fangorn.js:2351
msgid "Please wait for current action to complete"
msgstr ""

#: website/static/js/fangorn.js:2532
msgid "Upload Status"
msgstr ""

#: website/static/js/fangorn.js:2532
msgid " files succeeded."
msgstr ""

#: website/static/js/fangorn.js:2633
msgid "Done"
msgstr ""

#: website/static/js/fangorn.js:2635
msgid "Move Status"
msgstr ""

#: website/static/js/fangorn.js:2637
msgid " files successfully moved."
msgstr ""

#: website/static/js/fangorn.js:2638
msgid " Skipped %1$s/%2$s files."
msgstr ""

#: website/static/js/fangorn.js:2908
msgid "You have pending uploads, if you leave this page they may not complete."
msgstr ""

#: website/static/js/fangorn.js:2911
msgid ""
"You have pending file operations, if you leave this page they may not "
"complete."
msgstr ""

#: website/static/js/fangorn.js:2945
msgid "This file is too large (%1$s). Max file size is %2$s."
msgstr ""

#: website/static/js/fangorn.js:2961
msgid "Not enough quota to upload the file."
msgstr ""

#: website/static/js/fangorn.js:2968
msgid "Quota usage alert"
msgstr ""

#: website/static/js/fangorn.js:2969
#, python-format
msgid "You have used more than %1$s% of your quota."
msgstr ""

#: website/static/js/fileViewTreebeard.js:120
msgid "Uploading %1$s..."
msgstr ""

#: website/static/js/filesWidget.js:77
msgid "Could not GET files"
msgstr ""

#: website/static/js/filesWidget.js:92
msgid "Sorry, we could not load files right now. "
msgstr ""

#: website/static/js/firebase-messaging-sw.js:11
msgid "RDM Announcements"
msgstr ""

#: website/static/js/firebase-messaging-sw.js:13
msgid "Background Message body."
msgstr ""

#: website/static/js/folderPickerNodeConfig.js:108
msgid ""
"Could not retrieve %1$s settings at this time. The credentials associated"
" with this %1$s account may no longer be valid."
msgstr ""

#: website/static/js/folderPickerNodeConfig.js:109
msgid ""
" Try disconnecting and reconnecting the %1$s account on your <a "
"href=\"%2$s\">account settings page</a>."
msgstr ""

#: website/static/js/folderPickerNodeConfig.js:112
msgid ""
"Could not retrieve %1$s settings at this time. The %1$s addon credentials"
" may no longer be valid."
msgstr ""

#: website/static/js/folderPickerNodeConfig.js:113
msgid " Contact %1$s to verify."
msgstr ""

#: website/static/js/folderPickerNodeConfig.js:116
msgid ""
"Could not retrieve %1$s settings at this time. Please refresh the page. "
"If the problem persists, email %2$s."
msgstr ""

#: website/static/js/folderPickerNodeConfig.js:119
msgid ""
"Could not retrieve %1$s account list at this time. Please refresh the "
"page. If the problem persists, email %2$s."
msgstr ""

#: website/static/js/folderPickerNodeConfig.js:122
msgid "Disconnected %1$s."
msgstr ""

#: website/static/js/folderPickerNodeConfig.js:125
msgid ""
"Could not disconnect %1$s account because of an error. Please try again "
"later."
msgstr ""

#: website/static/js/folderPickerNodeConfig.js:128
msgid "Successfully connected a %1$s account"
msgstr ""

#: website/static/js/folderPickerNodeConfig.js:131
msgid ""
"Error while authorizing addon. Please log in to your %1$s account and "
"grant access to the GakuNin RDM to enable this addon."
msgstr ""

#: website/static/js/folderPickerNodeConfig.js:139
msgid "Could not change %1$s settings. Please try again later."
msgstr ""

#: website/static/js/folderPickerNodeConfig.js:142
msgid "Are you sure you want to remove this %1$s account?"
msgstr ""

#: website/static/js/folderPickerNodeConfig.js:145
msgid "Are you sure you want to link your %1$s account with this project?"
msgstr ""

#: website/static/js/folderPickerNodeConfig.js:148
msgid "Successfully imported %1$s account from profile."
msgstr ""

#: website/static/js/folderPickerNodeConfig.js:151
msgid "Error occurred while importing %1$s account."
msgstr ""

#: website/static/js/folderPickerNodeConfig.js:154
msgid "Error occurred while importing %1$s group libraries."
msgstr ""

#: website/static/js/folderPickerNodeConfig.js:157
msgid "Could not connect to %1$s at this time. Please try again later."
msgstr ""

#: website/static/js/folderPickerNodeConfig.js:321
msgid "Could not GET %1$s settings"
msgstr ""

#: website/static/js/folderPickerNodeConfig.js:349
#: website/static/js/folderPickerNodeConfig.js:382
msgid "Failed to update %1$s settings."
msgstr ""

#: website/static/js/folderPickerNodeConfig.js:431
msgid "Failed to import %1$s access token."
msgstr ""

#: website/static/js/folderPickerNodeConfig.js:443
msgid "Failed to import %1$s group libraries."
msgstr ""

#: website/static/js/folderPickerNodeConfig.js:497
#: website/static/js/oauthAddonNodeConfig.js:162
msgid "Import %1$s Account?"
msgstr ""

#: website/static/js/folderPickerNodeConfig.js:536
msgid "Could not deauthorize %1$s account from node"
msgstr ""

#: website/static/js/folderPickerNodeConfig.js:552
msgid "Disconnect %1$s Account?"
msgstr ""

#: website/static/js/folderPickerNodeConfig.js:645
#: website/static/js/folderPickerNodeConfig.js:656
msgid "Could not GET get %1$s contents."
msgstr ""

#: website/static/js/folderpicker.js:101
msgid "Folders"
msgstr ""

#: website/static/js/folderpicker.js:105
msgid "Select"
msgstr ""

#: website/static/js/institutionNodes.js:26
msgid "Failed to load Institution's nodes"
msgstr ""

#: website/static/js/institutionProjectSettings.js:47
#: website/static/js/institutionProjectSettings.js:127
msgid "Add institution"
msgstr ""

#: website/static/js/institutionProjectSettings.js:47
#: website/static/js/institutionProjectSettings.js:127
msgid "Remove institution"
msgstr ""

#: website/static/js/institutionProjectSettings.js:59
msgid ""
"Add <b>%1$s</b> to <b>%2$s</b> or to <b>%3$s</b> and every component in "
"it?<br><br>"
msgstr ""

#: website/static/js/institutionProjectSettings.js:60
msgid "Add to <b>%1$s</b>."
msgstr ""

#: website/static/js/institutionProjectSettings.js:61
msgid "Add to <b>%1$s</b> and every component for which you have permission."
msgstr ""

#: website/static/js/institutionProjectSettings.js:64
msgid ""
"Remove <b>%1$s</b> from <b>%2$s</b> or from <b>%3$s</b> and every "
"component in it?<br><br>"
msgstr ""

#: website/static/js/institutionProjectSettings.js:65
msgid "Remove from <b>%1$s</b>."
msgstr ""

#: website/static/js/institutionProjectSettings.js:66
msgid "Remove from <b>%1$s</b> and every component for which you have permission."
msgstr ""

#: website/static/js/institutionProjectSettings.js:69
#: website/static/js/institutionProjectSettings.js:86
msgid "Warning, you are not affiliated with <b>%1$s</b>."
msgstr ""

#: website/static/js/institutionProjectSettings.js:70
#: website/static/js/institutionProjectSettings.js:87
msgid " If you remove it from your project, you cannot add it back.</div></br>"
msgstr ""

#: website/static/js/institutionProjectSettings.js:85
msgid "Remove <b>%1$s</b> from <b>%2$s</b>."
msgstr ""

#: website/static/js/institutionProjectSettings.js:157
msgid "Updating affiliation... this may take a minute."
msgstr ""

#: website/static/js/institutionProjectSettings.js:202
msgid ""
"Unable to modify the institution on this node. Please try again. If the "
"problem persists, email %1$s"
msgstr ""

#: website/static/js/institutionProjectSettings.js:203
msgid "Unable to modify this institution!"
msgstr ""

#: website/static/js/js_messages.js:3
msgid "Bookmarks"
msgstr ""

#: website/static/js/js_messages.js:5
msgid "Edit"
msgstr ""

#: website/static/js/js_messages.js:7
msgid "Analysis"
msgstr ""

#: website/static/js/js_messages.js:7
msgid "Communication"
msgstr ""

#: website/static/js/js_messages.js:7
msgid "Data"
msgstr ""

#: website/static/js/js_messages.js:7
msgid "Hypothesis"
msgstr ""

#: website/static/js/js_messages.js:7
msgid "Instrumentation"
msgstr ""

#: website/static/js/js_messages.js:7
msgid "Methods and Measures"
msgstr ""

#: website/static/js/js_messages.js:7
msgid "Procedure"
msgstr ""

#: website/static/js/js_messages.js:7
#: website/static/js/projectSettingsTreebeardBase.js:90
msgid "Project"
msgstr ""

#: website/static/js/js_messages.js:7
msgid "Software"
msgstr ""

#: website/static/js/js_messages.js:7
msgid "Other"
msgstr ""

#: website/static/js/js_messages.js:9
msgid "analysis"
msgstr ""

#: website/static/js/js_messages.js:9
msgid "communication"
msgstr ""

#: website/static/js/js_messages.js:9
msgid "data"
msgstr ""

#: website/static/js/js_messages.js:9
msgid "hypothesis"
msgstr ""

#: website/static/js/js_messages.js:9
msgid "instrumentation"
msgstr ""

#: website/static/js/js_messages.js:9
msgid "methods and measures"
msgstr ""

#: website/static/js/js_messages.js:9
msgid "procedure"
msgstr ""

#: website/static/js/js_messages.js:9 website/static/js/nodeControl.js:114
#: website/static/js/nodeSelectTreebeard.js:87
#: website/static/js/nodesDeleteTreebeard.js:62
#: website/static/js/nodesPrivacySettingsTreebeard.js:62
msgid "project"
msgstr ""

#: website/static/js/js_messages.js:9
msgid "software"
msgstr ""

#: website/static/js/js_messages.js:9
msgid "other"
msgstr ""

#: website/static/js/js_messages.js:11 website/static/js/js_messages.js:13
msgid "Comments added"
msgstr ""

#: website/static/js/js_messages.js:11 website/static/js/js_messages.js:13
msgid "Files updated"
msgstr ""

#: website/static/js/js_messages.js:13
msgid "Replies to your comments"
msgstr ""

#: website/static/js/js_messages.js:13
msgid "Mentions added"
msgstr ""

#: website/static/js/js_messages.js:13
msgid "Preprint submissions updated"
msgstr ""

#: website/static/js/js_messages.js:15
msgid "No license"
msgstr ""

#: website/static/js/js_messages.js:17 website/static/js/passwordForms.js:178
#: website/static/js/passwordForms.js:241
msgid "This field is required."
msgstr ""

#: website/static/js/js_messages.js:17
msgid "Please enter a value greater than or equal to {0}."
msgstr ""

#: website/static/js/js_messages.js:17
msgid "Please enter a value less than or equal to {0}."
msgstr ""

#: website/static/js/js_messages.js:17
msgid "Please enter at least {0} characters."
msgstr ""

#: website/static/js/js_messages.js:17
msgid "Please enter no more than {0} characters."
msgstr ""

#: website/static/js/js_messages.js:17
msgid "Please check this value."
msgstr ""

#: website/static/js/js_messages.js:17
msgid "The value must increment by {0}."
msgstr ""

#: website/static/js/js_messages.js:17
msgid "Please enter a proper email address."
msgstr ""

#: website/static/js/js_messages.js:17
msgid "Please enter a proper date."
msgstr ""

#: website/static/js/js_messages.js:17
msgid "Please enter a number."
msgstr ""

#: website/static/js/js_messages.js:17
msgid "Please enter a digit."
msgstr ""

#: website/static/js/js_messages.js:17
msgid "Please specify a valid phone number."
msgstr ""

#: website/static/js/js_messages.js:17
msgid "Values must equal."
msgstr ""

#: website/static/js/js_messages.js:17
msgid "Please choose another value."
msgstr ""

#: website/static/js/js_messages.js:17
msgid "Please make sure the value is unique."
msgstr ""

#: website/static/js/js_messages.js:19
msgid "Project Wiki Pages"
msgstr ""

#: website/static/js/js_messages.js:19
msgid "Component Wiki Pages"
msgstr ""

#: website/static/js/js_messages.js:19
msgid "Home"
msgstr ""

#: website/static/js/js_messages.js:21
msgid "Projects"
msgstr ""

#: website/static/js/js_messages.js:21
msgid "Components"
msgstr ""

#: website/static/js/js_messages.js:21
msgid "Registrations"
msgstr ""

#: website/static/js/js_messages.js:21
msgid "Users"
msgstr ""

#: website/static/js/js_messages.js:21
msgid "All Results"
msgstr ""

#: website/static/js/js_messages.js:21
msgid "Files"
msgstr ""

#: website/static/js/js_messages.js:21
msgid "Institutions"
msgstr ""

#: website/static/js/js_messages.js:21
msgid "Preprints"
msgstr ""

#: website/static/js/js_messages.js:21
msgid "Groups"
msgstr ""

#: website/static/js/js_messages.js:21
msgid "Wiki"
msgstr ""

#: website/static/js/js_messages.js:21
msgid "Comments"
msgstr ""

#: website/static/js/js_messages.js:23
msgid "Default Notification Settings"
msgstr ""

#: website/static/js/js_messages.js:23
msgid ""
"These are default settings for new projects you create or are added to. "
"Modifying these settings will not modify settings on existing projects."
msgstr ""

#: website/static/js/js_messages.js:23
msgid "Project Notifications"
msgstr ""

#: website/static/js/js_messages.js:23
msgid ""
"These are settings for each of your projects. Modifying these settings "
"will only modify the settings for the selected project."
msgstr ""

#: website/static/js/js_messages.js:25
msgid "moved"
msgstr ""

#: website/static/js/js_messages.js:25
msgid "renamed"
msgstr ""

#: website/static/js/js_messages.js:27
msgid "Skipped"
msgstr ""

#: website/static/js/js_messages.js:27
msgid "Moved or replaced old version"
msgstr ""

#: website/static/js/js_messages.js:27
msgid "Kept both versions"
msgstr ""

#: website/static/js/js_messages.js:29
msgid "admin"
msgstr ""

#: website/static/js/js_messages.js:29
msgid "write"
msgstr ""

#: website/static/js/js_messages.js:29
msgid "read"
msgstr ""

#: website/static/js/js_messages.js:31
msgid "home"
msgstr ""

#: website/static/js/js_messages.js:33
msgid "No tokens."
msgstr ""

#: website/static/js/js_messages.js:33
msgid "Invalid tokens."
msgstr ""

#: website/static/js/js_messages.js:35
msgid "Invalid folder."
msgstr ""

#: website/static/js/js_messages.js:35
msgid "Credentials are valid"
msgstr ""

#: website/static/js/keen.js:114
msgid "Error sending Keen data to %1$s:<%2$s>"
msgstr ""

#: website/static/js/keen.js:132
msgid "Error sending Keen data for multiple events: <%1$s>"
msgstr ""

#: website/static/js/keen.js:141
msgid "Error sending Keen data to %1$s."
msgstr ""

#: website/static/js/keen.js:153
msgid "Cannot instantiate another KeenTracker instance."
msgstr ""

#: website/static/js/koHelpers.js:129
msgid "End date must be greater than or equal to the start date."
msgstr ""

#: website/static/js/koHelpers.js:147
msgid "Date must be greater than or equal to 1900."
msgstr ""

#: website/static/js/koHelpers.js:169
msgid "Please enter a date prior to the current date."
msgstr ""

#: website/static/js/koHelpers.js:175
msgid "Please enter a valid year."
msgstr ""

#: website/static/js/koHelpers.js:190
msgid "Please enter a valid URL."
msgstr ""

#: website/static/js/koHelpers.js:197
msgid "The field does not match the required input."
msgstr ""

#: website/static/js/licensePicker.js:20 website/static/js/profile.js:128
#: website/static/js/profile.js:132
msgid "Year"
msgstr ""

#: website/static/js/licensePicker.js:21
msgid "Copyright Holders"
msgstr ""

#: website/static/js/licensePicker.js:26
msgid "License:"
msgstr ""

#: website/static/js/licensePicker.js:27
msgid "Choose a license:"
msgstr ""

#: website/static/js/licensePicker.js:28
msgid ">Save<"
msgstr ""

#: website/static/js/licensePicker.js:68
msgid "Add a license"
msgstr ""

#: website/static/js/licensePicker.js:104
msgid "Please specify a valid year."
msgstr ""

#: website/static/js/licensePicker.js:108
msgid "Future years are not allowed."
msgstr ""

#: website/static/js/licensePicker.js:190
msgid "License updated successfully."
msgstr ""

#: website/static/js/licensePicker.js:195
msgid "There was a problem updating your license. Please try again."
msgstr ""

#: website/static/js/licensePicker.js:239
msgid "Your Own License"
msgstr ""

#: website/static/js/licensePicker.js:240
msgid ""
"You have opted to use your own license. Please upload a license file "
"named \"license.txt\" into the GakuNin RDM Storage of this project."
msgstr ""

#: website/static/js/licensePicker.js:247
msgid "Add license"
msgstr ""

#: website/static/js/licenses.js:27
msgid "Content:"
msgstr ""

#: website/static/js/licenses.js:31
msgid "Code - Permissive:"
msgstr ""

#: website/static/js/licenses.js:35
msgid "Code - Copyleft:"
msgstr ""

#: website/static/js/licenses.js:39
msgid "Code - Other:"
msgstr ""

#: website/static/js/logActionsList_extract.js:3
#: website/static/js/logActionsList_extract.js:70
msgid "${user} created ${node}"
msgstr ""

#: website/static/js/logActionsList_extract.js:4
msgid "${user} registered ${node}"
msgstr ""

#: website/static/js/logActionsList_extract.js:5
msgid "${node} registered"
msgstr ""

#: website/static/js/logActionsList_extract.js:6
msgid ""
"${user} submitted for review to the Preregistration Challenge a "
"registration of ${node}"
msgstr ""

#: website/static/js/logActionsList_extract.js:7
msgid "${user} deleted ${node}"
msgstr ""

#: website/static/js/logActionsList_extract.js:8
msgid "${user} created ${node} based on ${template}"
msgstr ""

#: website/static/js/logActionsList_extract.js:9
msgid "${user} created a link to ${pointer_category} ${pointer}"
msgstr ""

#: website/static/js/logActionsList_extract.js:10
msgid "${user} forked a link to ${pointer_category} ${pointer}"
msgstr ""

#: website/static/js/logActionsList_extract.js:11
msgid "${user} removed a link to ${pointer_category} ${pointer}"
msgstr ""

#: website/static/js/logActionsList_extract.js:12
msgid "${user} added ${group} to ${node}"
msgstr ""

#: website/static/js/logActionsList_extract.js:13
msgid "${user} removed ${group} from ${node}"
msgstr ""

#: website/static/js/logActionsList_extract.js:14
msgid "${user} changed ${group} permissions to ${node}"
msgstr ""

#: website/static/js/logActionsList_extract.js:15
msgid "${user} made ${node} public"
msgstr ""

#: website/static/js/logActionsList_extract.js:16
msgid "${node} made public"
msgstr ""

#: website/static/js/logActionsList_extract.js:17
msgid "${user} made ${node} private"
msgstr ""

#: website/static/js/logActionsList_extract.js:18
msgid "${user} added tag ${tag} to ${node}"
msgstr ""

#: website/static/js/logActionsList_extract.js:19
msgid "${user} removed tag ${tag} from ${node}"
msgstr ""

#: website/static/js/logActionsList_extract.js:20
msgid "${user} changed the title from ${title_original} to ${title_new}"
msgstr ""

#: website/static/js/logActionsList_extract.js:21
msgid "${user} edited description of ${node}"
msgstr ""

#: website/static/js/logActionsList_extract.js:22
msgid "${user} changed the ${updated_fields} for ${node}"
msgstr ""

#: website/static/js/logActionsList_extract.js:23
msgid "${user} created external identifier(s) ${identifiers} on ${node}"
msgstr ""

#: website/static/js/logActionsList_extract.js:24
msgid "${user} created a custom citation for ${node}"
msgstr ""

#: website/static/js/logActionsList_extract.js:25
msgid "${user} edited a custom citation for ${node}"
msgstr ""

#: website/static/js/logActionsList_extract.js:26
msgid "${user} removed a custom citation for ${node}"
msgstr ""

#: website/static/js/logActionsList_extract.js:27
msgid "${user} added ${contributors} as contributor(s) to ${node}"
msgstr ""

#: website/static/js/logActionsList_extract.js:28
msgid "${user} removed ${contributors} as contributor(s) from ${node}"
msgstr ""

#: website/static/js/logActionsList_extract.js:29
msgid "${user} reordered contributors for ${node}"
msgstr ""

#: website/static/js/logActionsList_extract.js:30
msgid "${user} changed permissions for ${node}"
msgstr ""

#: website/static/js/logActionsList_extract.js:31
msgid ""
"${user} made non-bibliographic contributor ${contributors} a "
"bibliographic contributor on ${node}"
msgstr ""

#: website/static/js/logActionsList_extract.js:32
msgid ""
"${user} made bibliographic contributor ${contributors} a non-"
"bibliographic contributor on ${node}"
msgstr ""

#: website/static/js/logActionsList_extract.js:33
msgid "${user} updated wiki page ${page} to version ${version} of ${node}"
msgstr ""

#: website/static/js/logActionsList_extract.js:34
msgid "${user} deleted wiki page ${page} of ${node}"
msgstr ""

#: website/static/js/logActionsList_extract.js:35
msgid "${user} renamed wiki page ${old_page} to ${page} of ${node}"
msgstr ""

#: website/static/js/logActionsList_extract.js:36
msgid "${user} made the wiki of ${node} publicly editable"
msgstr ""

#: website/static/js/logActionsList_extract.js:37
msgid "${user} made the wiki of ${node} privately editable"
msgstr ""

#: website/static/js/logActionsList_extract.js:38
msgid "${user} added addon ${addon} to ${node}"
msgstr ""

#: website/static/js/logActionsList_extract.js:39
msgid "${user} removed addon ${addon} from ${node}"
msgstr ""

#: website/static/js/logActionsList_extract.js:40
msgid "${user} moved ${source} to ${destination} in ${node}"
msgstr ""

#: website/static/js/logActionsList_extract.js:41
msgid "${user} copied ${source} to ${destination} in ${node}"
msgstr ""

#: website/static/js/logActionsList_extract.js:42
msgid "${user} renamed ${source} to ${destination} in ${node}"
msgstr ""

#: website/static/js/logActionsList_extract.js:43
msgid "${user} created a folder in ${node}"
msgstr ""

#: website/static/js/logActionsList_extract.js:44
msgid "${user} added file ${path} to ${node}"
msgstr ""

#: website/static/js/logActionsList_extract.js:45
msgid "${user} updated file in ${node}"
msgstr ""

#: website/static/js/logActionsList_extract.js:46
msgid "${user} removed ${path_type} ${path} from ${node}"
msgstr ""

#: website/static/js/logActionsList_extract.js:47
msgid "${user} restored file ${path} from ${node}"
msgstr ""

#: website/static/js/logActionsList_extract.js:48
msgid "${user} updated the file metadata for ${path}"
msgstr ""

#: website/static/js/logActionsList_extract.js:49
msgid "${user} checked out ${kind} ${path} from ${node}"
msgstr ""

#: website/static/js/logActionsList_extract.js:50
msgid "${user} checked in ${kind} ${path} to ${node}"
msgstr ""

#: website/static/js/logActionsList_extract.js:51
msgid "${user} added a comment ${comment_location} in ${node}"
msgstr ""

#: website/static/js/logActionsList_extract.js:52
msgid "${user} deleted a comment ${comment_location} in ${node}"
msgstr ""

#: website/static/js/logActionsList_extract.js:53
msgid "${user} restored a comment ${comment_location}  in ${node}"
msgstr ""

#: website/static/js/logActionsList_extract.js:54
msgid "${user} updated a comment ${comment_location} in ${node}"
msgstr ""

#: website/static/js/logActionsList_extract.js:55
msgid "${user} initiated an embargoed registration of ${node}"
msgstr ""

#: website/static/js/logActionsList_extract.js:56
msgid "${user} approved embargoed registration of ${node}"
msgstr ""

#: website/static/js/logActionsList_extract.js:57
msgid "Embargo of registration of ${node} approved"
msgstr ""

#: website/static/js/logActionsList_extract.js:58
msgid "${user} cancelled embargoed registration of ${node}"
msgstr ""

#: website/static/js/logActionsList_extract.js:59
msgid "${user} completed embargo of ${node}"
msgstr ""

#: website/static/js/logActionsList_extract.js:60
msgid "Embargo for ${node} completed"
msgstr ""

#: website/static/js/logActionsList_extract.js:61
msgid "Embargo for ${node} ended"
msgstr ""

#: website/static/js/logActionsList_extract.js:62
msgid "${user} initiated withdrawal of registration of ${node}"
msgstr ""

#: website/static/js/logActionsList_extract.js:63
msgid "A withdrawal of registration of ${node} is proposed"
msgstr ""

#: website/static/js/logActionsList_extract.js:64
msgid "${user} approved withdrawal of registration of ${node}"
msgstr ""

#: website/static/js/logActionsList_extract.js:65
msgid "${user} cancelled withdrawal of registration of ${node}"
msgstr ""

#: website/static/js/logActionsList_extract.js:66
msgid "${user} initiated registration of ${node}"
msgstr ""

#: website/static/js/logActionsList_extract.js:67
msgid "${user} approved registration of ${node}"
msgstr ""

#: website/static/js/logActionsList_extract.js:68
msgid "Registration of ${node} approved"
msgstr ""

#: website/static/js/logActionsList_extract.js:69
msgid "${user} cancelled registration of ${node}"
msgstr ""

#: website/static/js/logActionsList_extract.js:71
msgid "${user} created fork from ${forked_from}"
msgstr ""

#: website/static/js/logActionsList_extract.js:72
msgid "${user} removed ${node}"
msgstr ""

#: website/static/js/logActionsList_extract.js:73
msgid "${user} enabled access requests for ${node}"
msgstr ""

#: website/static/js/logActionsList_extract.js:74
msgid "${user} disabled access requests for ${node}"
msgstr ""

#: website/static/js/logActionsList_extract.js:75
msgid "${user} updated the license of ${node} ${license}"
msgstr ""

#: website/static/js/logActionsList_extract.js:76
msgid "${user} added tag ${tag} to ${path} in ${storage_name} in ${node}"
msgstr ""

#: website/static/js/logActionsList_extract.js:77
msgid "${user} removed tag ${tag} from ${path} in ${storage_name} in ${node}"
msgstr ""

#: website/static/js/logActionsList_extract.js:78
msgid "${user} added file ${path} to ${storage_name} in ${node}"
msgstr ""

#: website/static/js/logActionsList_extract.js:79
msgid "${user} created folder ${path} in ${storage_name} in ${node}"
msgstr ""

#: website/static/js/logActionsList_extract.js:80
msgid "${user} updated file ${path} in ${storage_name} in ${node}"
msgstr ""

#: website/static/js/logActionsList_extract.js:81
msgid "${user} removed ${path_type} ${path} from ${storage_name} in ${node}"
msgstr ""

#: website/static/js/logActionsList_extract.js:82
msgid "${user} added ${institution} affiliation to ${node}"
msgstr ""

#: website/static/js/logActionsList_extract.js:83
msgid "${user} removed ${institution} affiliation from ${node}"
msgstr ""

#: website/static/js/logActionsList_extract.js:84
msgid "${user} made ${node} a ${preprint} on ${preprint_provider} Preprints"
msgstr ""

#: website/static/js/logActionsList_extract.js:85
msgid ""
"${user} updated the primary file of this ${preprint} on "
"${preprint_provider} Preprints"
msgstr ""

#: website/static/js/logActionsList_extract.js:86
msgid ""
"${user} updated the license of this ${preprint} on ${preprint_provider} "
"Preprints ${license}"
msgstr ""

#: website/static/js/logActionsList_extract.js:87
msgid "${user} updated the subjects on ${node} to ${subjects}"
msgstr ""

#: website/static/js/logActionsList_extract.js:88
msgid "${user} created ${anonymous_link} view-only link to ${node}"
msgstr ""

#: website/static/js/logActionsList_extract.js:89
msgid "${user} removed ${anonymous_link} view-only link to ${node}"
msgstr ""

#: website/static/js/logActionsList_extract.js:90
msgid "${user} verified timestamp"
msgstr ""

#: website/static/js/logActionsList_extract.js:91
msgid "${user} requested trusted timestamp"
msgstr ""

#: website/static/js/logActionsList_extract.js:92
msgid "${user} requested trusted timestamp file ${path}"
msgstr ""

#: website/static/js/logActionsList_extract.js:93
msgid ""
"${user} downloaded a file of timestamp errors as a "
"${timestamp_errors_file_format}"
msgstr ""

#: website/static/js/logActionsList_extract.js:94
msgid ""
"[MAPCORE_SYNC:ERROR] ${user} cannot create a new mAP group for GRDM "
"project <${node}> (See logs for details)"
msgstr ""

#: website/static/js/logActionsList_extract.js:95
msgid ""
"[MAPCORE_SYNC:ERROR] mAP group for GRDM project <${node}> cannot be "
"updated (See logs for details)"
msgstr ""

#: website/static/js/logActionsList_extract.js:96
msgid ""
"[MAPCORE_SYNC:ERROR] GRDM project <${node}> cannot be updated with mAP "
"group (See logs for details)"
msgstr ""

#: website/static/js/logActionsList_extract.js:97
msgid ""
"[MAPCORE_SYNC:NOTICE] Unknown (unregistered in GRDM) users belong to mAP "
"group <${node}> (ignored) (See logs for details)"
msgstr ""

#: website/static/js/logActionsList_extract.js:98
msgid "${user} linked the Azure Blob Storage container ${bucket} to ${node}"
msgstr ""

#: website/static/js/logActionsList_extract.js:99
msgid "${user} unselected the Azure Blob Storage container ${bucket} in ${node}"
msgstr ""

#: website/static/js/logActionsList_extract.js:100
msgid ""
"${user} added file ${path} to Azure Blob Storage container ${bucket} in "
"${node}"
msgstr ""

#: website/static/js/logActionsList_extract.js:101
msgid ""
"${user} removed ${path} in Azure Blob Storage container ${bucket} in "
"${node}"
msgstr ""

#: website/static/js/logActionsList_extract.js:102
msgid ""
"${user} updated file ${path} in Azure Blob Storage container ${bucket} in"
" ${node}"
msgstr ""

#: website/static/js/logActionsList_extract.js:103
msgid ""
"${user} created folder ${path} in Azure Blob Storage container ${bucket} "
"in ${node}"
msgstr ""

#: website/static/js/logActionsList_extract.js:104
msgid "${user} authorized the Azure Blob Storage addon for ${node}"
msgstr ""

#: website/static/js/logActionsList_extract.js:105
msgid "${user} deauthorized the Azure Blob Storage addon for ${node}"
msgstr ""

#: website/static/js/logActionsList_extract.js:106
msgid "Azure Blob Storage addon for ${node} deauthorized"
msgstr ""

#: website/static/js/logActionsList_extract.js:107
msgid "${user} added file ${path} to Bitbucket repo ${bitbucket_repo} in ${node}"
msgstr ""

#: website/static/js/logActionsList_extract.js:108
msgid ""
"${user} removed ${path_type} ${path} in Bitbucket repo ${bitbucket_repo} "
"in ${node}"
msgstr ""

#: website/static/js/logActionsList_extract.js:109
msgid ""
"${user} updated file ${path} in Bitbucket repo ${bitbucket_repo} in "
"${node}"
msgstr ""

#: website/static/js/logActionsList_extract.js:110
msgid ""
"${user} created folder ${path} in Bitbucket repo ${bitbucket_repo} in "
"${node}"
msgstr ""

#: website/static/js/logActionsList_extract.js:111
msgid "${user} authorized the Bitbucket addon for ${node}"
msgstr ""

#: website/static/js/logActionsList_extract.js:112
msgid "${user} deauthorized the Bitbucket addon for ${node}"
msgstr ""

#: website/static/js/logActionsList_extract.js:113
msgid "Bitbucket addon for ${node} deauthorized"
msgstr ""

#: website/static/js/logActionsList_extract.js:114
msgid "${user} linked Bitbucket repo ${bitbucket_repo} to ${node}"
msgstr ""

#: website/static/js/logActionsList_extract.js:115
msgid "${user} added file ${path} to Box in ${node}"
msgstr ""

#: website/static/js/logActionsList_extract.js:116
msgid "${user} removed ${path_type} ${path} from Box in ${node}"
msgstr ""

#: website/static/js/logActionsList_extract.js:117
msgid "${user} updated file ${path} in Box in ${node}"
msgstr ""

#: website/static/js/logActionsList_extract.js:118
msgid "${user} created folder ${path} in Box in ${node}"
msgstr ""

#: website/static/js/logActionsList_extract.js:119
msgid "${user} linked Box folder ${box_folder} to ${node}"
msgstr ""

#: website/static/js/logActionsList_extract.js:120
msgid "${user} authorized the Box addon in ${node}"
msgstr ""

#: website/static/js/logActionsList_extract.js:121
msgid "${user} deauthorized the Box addon for ${node}"
msgstr ""

#: website/static/js/logActionsList_extract.js:122
msgid "Box addon for ${node} deauthorized"
msgstr ""

#: website/static/js/logActionsList_extract.js:123
msgid "${user} added a citation ${citation} to ${node}"
msgstr ""

#: website/static/js/logActionsList_extract.js:124
msgid "${user} updated a citation ${citation} in ${node}"
msgstr ""

#: website/static/js/logActionsList_extract.js:125
msgid "${user} removed a citation ${citation} in ${node}"
msgstr ""

#: website/static/js/logActionsList_extract.js:126
msgid "${user} added file ${filename} to Dataverse dataset ${dataset} in ${node}"
msgstr ""

#: website/static/js/logActionsList_extract.js:127
msgid ""
"${user} removed file ${filename} from Dataverse dataset ${dataset} in "
"${node}"
msgstr ""

#: website/static/js/logActionsList_extract.js:128
msgid "${user} linked Dataverse dataset ${dataset} to ${node}"
msgstr ""

#: website/static/js/logActionsList_extract.js:129
msgid "${user} linked Dataverse dataset ${study} to ${node}"
msgstr ""

#: website/static/js/logActionsList_extract.js:130
msgid "${user} published a new version of Dataverse dataset ${dataset} on ${node}"
msgstr ""

#: website/static/js/logActionsList_extract.js:131
msgid "${user} published a new version of Dataverse dataset ${study} to ${node}"
msgstr ""

#: website/static/js/logActionsList_extract.js:132
msgid "${user} authorized the Dataverse addon for ${node}"
msgstr ""

#: website/static/js/logActionsList_extract.js:133
msgid "${user} deauthorized the Dataverse addon for ${node}"
msgstr ""

#: website/static/js/logActionsList_extract.js:134
msgid "Dataverse addon for ${node} deauthorized"
msgstr ""

#: website/static/js/logActionsList_extract.js:135
msgid "${user} added file ${path} to Dropbox in ${node}"
msgstr ""

#: website/static/js/logActionsList_extract.js:136
msgid "${user} removed ${path_type} ${path} from Dropbox in ${node}"
msgstr ""

#: website/static/js/logActionsList_extract.js:137
msgid "${user} updated file ${path} in Dropbox in ${node}"
msgstr ""

#: website/static/js/logActionsList_extract.js:138
msgid "${user} created folder ${path} in Dropbox in ${node}"
msgstr ""

#: website/static/js/logActionsList_extract.js:139
msgid "${user} linked Dropbox folder ${dropbox_folder} to ${node}"
msgstr ""

#: website/static/js/logActionsList_extract.js:140
msgid "${user} authorized the Dropbox addon for ${node}"
msgstr ""

#: website/static/js/logActionsList_extract.js:141
msgid "${user} deauthorized the Dropbox addon for ${node}"
msgstr ""

#: website/static/js/logActionsList_extract.js:142
msgid "Dropbox addon for ${node} deauthorized"
msgstr ""

#: website/static/js/logActionsList_extract.js:143
msgid "${user} added file ${path} to Dropbox Business in ${node}"
msgstr ""

#: website/static/js/logActionsList_extract.js:144
msgid "${user} removed ${path_type} ${path} from Dropbox Business in ${node}"
msgstr ""

#: website/static/js/logActionsList_extract.js:145
msgid "${user} updated file ${path} in Dropbox Business in ${node}"
msgstr ""

#: website/static/js/logActionsList_extract.js:146
msgid "${user} created folder ${path} in Dropbox Business in ${node}"
msgstr ""

#: website/static/js/logActionsList_extract.js:147
msgid ""
"${user} linked Dropbox Business folder ${dropboxbusiness_folder} to "
"${node}"
msgstr ""

#: website/static/js/logActionsList_extract.js:148
msgid "${user} authorized the Dropbox Business addon for ${node}"
msgstr ""

#: website/static/js/logActionsList_extract.js:149
msgid "${user} deauthorized the Dropbox Business addon for ${node}"
msgstr ""

#: website/static/js/logActionsList_extract.js:150
msgid "Dropbox Business addon for ${node} deauthorized"
msgstr ""

#: website/static/js/logActionsList_extract.js:151
msgid "${user} linked figshare ${folder} ${folder_name} to ${node}"
msgstr ""

#: website/static/js/logActionsList_extract.js:152
msgid "${user} unlinked content from figshare in ${node}"
msgstr ""

#: website/static/js/logActionsList_extract.js:153
msgid "${user} added file ${path} to figshare in ${node}"
msgstr ""

#: website/static/js/logActionsList_extract.js:154
msgid "${user} removed ${path_type} ${path} from figshare in ${node}"
msgstr ""

#: website/static/js/logActionsList_extract.js:155
msgid "${user} created folder ${path} in figshare in ${node}"
msgstr ""

#: website/static/js/logActionsList_extract.js:156
msgid "${user} authorized the figshare addon for ${node}"
msgstr ""

#: website/static/js/logActionsList_extract.js:157
msgid "${user} deauthorized the figshare addon for ${node}"
msgstr ""

#: website/static/js/logActionsList_extract.js:158
msgid "figshare addon for ${node} deauthorized"
msgstr ""

#: website/static/js/logActionsList_extract.js:159
msgid "${user} changed external link to ${forward_url} in ${node}"
msgstr ""

#: website/static/js/logActionsList_extract.js:160
msgid "${user} added file ${path} to GitHub repo ${repo} in ${node}"
msgstr ""

#: website/static/js/logActionsList_extract.js:161
msgid "${user} removed ${path_type} ${path} in GitHub repo ${repo} in ${node}"
msgstr ""

#: website/static/js/logActionsList_extract.js:162
msgid "${user} updated file ${path} in GitHub repo ${repo} in ${node}"
msgstr ""

#: website/static/js/logActionsList_extract.js:163
msgid "${user} created folder ${path} in GitHub repo ${repo} in ${node}"
msgstr ""

#: website/static/js/logActionsList_extract.js:164
msgid "${user} authorized the GitHub addon for ${node}"
msgstr ""

#: website/static/js/logActionsList_extract.js:165
msgid "${user} deauthorized the GitHub addon for ${node}"
msgstr ""

#: website/static/js/logActionsList_extract.js:166
msgid "GitHub addon for ${node} deauthorized"
msgstr ""

#: website/static/js/logActionsList_extract.js:167
msgid "${user} linked GitHub repo ${repo} to ${node}"
msgstr ""

#: website/static/js/logActionsList_extract.js:168
msgid "${user} added file ${path} to GitLab repo ${gitlab_repo} in ${node}"
msgstr ""

#: website/static/js/logActionsList_extract.js:169
msgid "${user} removed file ${path} in GitLab repo ${gitlab_repo} in ${node}"
msgstr ""

#: website/static/js/logActionsList_extract.js:170
msgid "${user} updated file ${path} in GitLab repo ${gitlab_repo} in ${node}"
msgstr ""

#: website/static/js/logActionsList_extract.js:171
msgid "${user} created folder ${path} in GitLab repo ${gitlab_repo} in ${node}"
msgstr ""

#: website/static/js/logActionsList_extract.js:172
msgid "${user} authorized the GitLab addon for ${node}"
msgstr ""

#: website/static/js/logActionsList_extract.js:173
msgid "${user} deauthorized the GitLab addon for ${node}"
msgstr ""

#: website/static/js/logActionsList_extract.js:174
msgid "GitLab addon for ${node} deauthorized"
msgstr ""

#: website/static/js/logActionsList_extract.js:175
msgid "${user} linked GitLab repo ${gitlab_repo} to ${node}"
msgstr ""

#: website/static/js/logActionsList_extract.js:176
msgid "${user} added file ${googledrive_path} to Google Drive in ${node}"
msgstr ""

#: website/static/js/logActionsList_extract.js:177
msgid ""
"${user} removed ${path_type} ${googledrive_path} from Google Drive in "
"${node}"
msgstr ""

#: website/static/js/logActionsList_extract.js:178
msgid "${user} updated file ${googledrive_path} in Google Drive in ${node}"
msgstr ""

#: website/static/js/logActionsList_extract.js:179
msgid "${user} created folder ${googledrive_path} in Google Drive in ${node}"
msgstr ""

#: website/static/js/logActionsList_extract.js:180
msgid "${user} linked Google Drive folder ${googledrive_folder} to ${node}"
msgstr ""

#: website/static/js/logActionsList_extract.js:181
msgid "${user} authorized the Google Drive addon for ${node}"
msgstr ""

#: website/static/js/logActionsList_extract.js:182
msgid "${user} deauthorized the Google Drive addon for ${node}"
msgstr ""

#: website/static/js/logActionsList_extract.js:183
msgid "Google Drive addon for ${node} deauthorized"
msgstr ""

#: website/static/js/logActionsList_extract.js:184
msgid "${user} added file ${iqbrims_path} to IQB-RIMS in ${node}"
msgstr ""

#: website/static/js/logActionsList_extract.js:185
msgid "${user} removed ${path_type} ${iqbrims_path} from IQB-RIMS in ${node}"
msgstr ""

#: website/static/js/logActionsList_extract.js:186
msgid "${user} updated file ${iqbrims_path} in IQB-RIMS in ${node}"
msgstr ""

#: website/static/js/logActionsList_extract.js:187
msgid "${user} created folder ${iqbrims_path} in IQB-RIMS in ${node}"
msgstr ""

#: website/static/js/logActionsList_extract.js:188
msgid "${user} linked IQB-RIMS folder ${iqbrims_folder} to ${node}"
msgstr ""

#: website/static/js/logActionsList_extract.js:189
msgid "${user} authorized the IQB-RIMS addon for ${node}"
msgstr ""

#: website/static/js/logActionsList_extract.js:190
msgid "${user} deauthorized the IQB-RIMS addon for ${node}"
msgstr ""

#: website/static/js/logActionsList_extract.js:191
msgid "IQB-RIMS addon for ${node} deauthorized"
msgstr ""

#: website/static/js/logActionsList_extract.js:192
#: website/static/js/logActionsList_extract.js:194
msgid "${user} started IQB-RIMS workflow for ${node}"
msgstr ""

#: website/static/js/logActionsList_extract.js:193
#: website/static/js/logActionsList_extract.js:195
msgid "Finished workflow of ${user} for ${node}"
msgstr ""

#: website/static/js/logActionsList_extract.js:196
msgid "${user} linked Mendeley folder ${folder_name} to ${node}"
msgstr ""

#: website/static/js/logActionsList_extract.js:197
msgid "${user} authorized the Mendeley addon for ${node}"
msgstr ""

#: website/static/js/logActionsList_extract.js:198
msgid "${user} deauthorized the Mendeley addon for ${node}"
msgstr ""

#: website/static/js/logActionsList_extract.js:199
msgid "${user} added file ${path} to Nextcloud in ${node}"
msgstr ""

#: website/static/js/logActionsList_extract.js:200
msgid "${user} removed ${path_type} ${path} from Nextcloud in ${node}"
msgstr ""

#: website/static/js/logActionsList_extract.js:201
msgid "${user} updated file ${path} in Nextcloud in ${node}"
msgstr ""

#: website/static/js/logActionsList_extract.js:202
msgid "${user} created folder ${path} in Nextcloud in ${node}"
msgstr ""

#: website/static/js/logActionsList_extract.js:203
msgid "${user} linked Nextcloud folder ${folder} to ${node}"
msgstr ""

#: website/static/js/logActionsList_extract.js:204
msgid "${user} authorized the Nextcloud addon for ${node}"
msgstr ""

#: website/static/js/logActionsList_extract.js:205
msgid "${user} deauthorized the Nextcloud addon for ${node}"
msgstr ""

#: website/static/js/logActionsList_extract.js:206
msgid "Nextcloud addon for ${node} deauthorized"
msgstr ""

#: website/static/js/logActionsList_extract.js:207
msgid "${user} added file ${path} to Microsoft OneDrive in ${node}"
msgstr ""

#: website/static/js/logActionsList_extract.js:208
msgid "${user} removed ${path_type} ${path} from Microsoft OneDrive in ${node}"
msgstr ""

#: website/static/js/logActionsList_extract.js:209
msgid "${user} updated file ${path} in Microsoft OneDrive in ${node}"
msgstr ""

#: website/static/js/logActionsList_extract.js:210
msgid "${user} created folder ${path} in Microsoft OneDrive in ${node}"
msgstr ""

#: website/static/js/logActionsList_extract.js:211
msgid "${user} linked Microsoft OneDrive folder ${onedrive_folder} to ${node}"
msgstr ""

#: website/static/js/logActionsList_extract.js:212
msgid "${user} authorized the Microsoft OneDrive addon for ${node}"
msgstr ""

#: website/static/js/logActionsList_extract.js:213
msgid "${user} deauthorized the Microsoft OneDrive addon for ${node}"
msgstr ""

#: website/static/js/logActionsList_extract.js:214
msgid "Microsoft OneDrive addon for ${node} deauthorized"
msgstr ""

#: website/static/js/logActionsList_extract.js:215
msgid "${user} added file ${path} to ownCloud in ${node}"
msgstr ""

#: website/static/js/logActionsList_extract.js:216
msgid "${user} removed ${path_type} ${path} from ownCloud in ${node}"
msgstr ""

#: website/static/js/logActionsList_extract.js:217
msgid "${user} updated file ${path} in ownCloud in ${node}"
msgstr ""

#: website/static/js/logActionsList_extract.js:218
msgid "${user} created folder ${path} in ownCloud in ${node}"
msgstr ""

#: website/static/js/logActionsList_extract.js:219
msgid "${user} linked ownCloud folder ${folder} to ${node}"
msgstr ""

#: website/static/js/logActionsList_extract.js:220
msgid "${user} authorized the ownCloud addon for ${node}"
msgstr ""

#: website/static/js/logActionsList_extract.js:221
msgid "${user} deauthorized the ownCloud addon for ${node}"
msgstr ""

#: website/static/js/logActionsList_extract.js:222
msgid "ownCloud addon for ${node} deauthorized"
msgstr ""

#: website/static/js/logActionsList_extract.js:223
msgid "${user} linked the Amazon S3 bucket ${bucket} to ${node}"
msgstr ""

#: website/static/js/logActionsList_extract.js:224
msgid "${user} unselected the Amazon S3 bucket ${bucket} in ${node}"
msgstr ""

#: website/static/js/logActionsList_extract.js:225
msgid "${user} added file ${path} to Amazon S3 bucket ${bucket} in ${node}"
msgstr ""

#: website/static/js/logActionsList_extract.js:226
msgid "${user} removed ${path} in Amazon S3 bucket ${bucket} in ${node}"
msgstr ""

#: website/static/js/logActionsList_extract.js:227
msgid "${user} updated file ${path} in Amazon S3 bucket ${bucket} in ${node}"
msgstr ""

#: website/static/js/logActionsList_extract.js:228
msgid "${user} created folder ${path} in Amazon S3 bucket ${bucket} in ${node}"
msgstr ""

#: website/static/js/logActionsList_extract.js:229
msgid "${user} authorized the Amazon S3 addon for ${node}"
msgstr ""

#: website/static/js/logActionsList_extract.js:230
msgid "${user} deauthorized the Amazon S3 addon for ${node}"
msgstr ""

#: website/static/js/logActionsList_extract.js:231
msgid "Amazon S3 addon for ${node} deauthorized"
msgstr ""

#: website/static/js/logActionsList_extract.js:232
msgid "${user} linked the S3 Compatible Storage bucket ${bucket} to ${node}"
msgstr ""

#: website/static/js/logActionsList_extract.js:233
msgid "${user} unselected the S3 Compatible Storage bucket ${bucket} in ${node}"
msgstr ""

#: website/static/js/logActionsList_extract.js:234
msgid ""
"${user} added file ${path} to S3 Compatible Storage bucket ${bucket} in "
"${node}"
msgstr ""

#: website/static/js/logActionsList_extract.js:235
msgid ""
"${user} removed ${path} in S3 Compatible Storage bucket ${bucket} in "
"${node}"
msgstr ""

#: website/static/js/logActionsList_extract.js:236
msgid ""
"${user} updated file ${path} in S3 Compatible Storage bucket ${bucket} in"
" ${node}"
msgstr ""

#: website/static/js/logActionsList_extract.js:237
msgid ""
"${user} created folder ${path} in S3 Compatible Storage bucket ${bucket} "
"in ${node}"
msgstr ""

#: website/static/js/logActionsList_extract.js:238
msgid "${user} authorized the S3 Compatible Storage addon for ${node}"
msgstr ""

#: website/static/js/logActionsList_extract.js:239
msgid "${user} deauthorized the S3 Compatible Storage addon for ${node}"
msgstr ""

#: website/static/js/logActionsList_extract.js:240
msgid "S3 Compatible Storage addon for ${node} deauthorized"
msgstr ""

#: website/static/js/logActionsList_extract.js:241
msgid "${user} linked the Swift container ${bucket} to ${node}"
msgstr ""

#: website/static/js/logActionsList_extract.js:242
msgid "${user} unselected the Swift container ${bucket} in ${node}"
msgstr ""

#: website/static/js/logActionsList_extract.js:243
msgid "${user} added file ${path} to Swift container ${bucket} in ${node}"
msgstr ""

#: website/static/js/logActionsList_extract.js:244
msgid "${user} removed ${path} in Swift container ${bucket} in ${node}"
msgstr ""

#: website/static/js/logActionsList_extract.js:245
msgid "${user} updated file ${path} in Swift container ${bucket} in ${node}"
msgstr ""

#: website/static/js/logActionsList_extract.js:246
msgid "${user} created folder ${path} in Swift container ${bucket} in ${node}"
msgstr ""

#: website/static/js/logActionsList_extract.js:247
msgid "${user} authorized the Swift addon for ${node}"
msgstr ""

#: website/static/js/logActionsList_extract.js:248
msgid "${user} deauthorized the Swift addon for ${node}"
msgstr ""

#: website/static/js/logActionsList_extract.js:249
msgid "Swift addon for ${node} deauthorized"
msgstr ""

#: website/static/js/logActionsList_extract.js:250
msgid "${user} added file ${filename} to WEKO index ${dataset} in ${node}"
msgstr ""

#: website/static/js/logActionsList_extract.js:251
msgid "${user} removed file ${filename} from WEKO index ${dataset} in ${node}"
msgstr ""

#: website/static/js/logActionsList_extract.js:252
msgid "${user} linked WEKO index ${dataset} to ${node}"
msgstr ""

#: website/static/js/logActionsList_extract.js:253
msgid "${user} created an index ${filename} on ${node}"
msgstr ""

#: website/static/js/logActionsList_extract.js:254
msgid "${user} created an item ${filename} on ${node}"
msgstr ""

#: website/static/js/logActionsList_extract.js:255
msgid "${user} created folder ${filename} in WEKO index ${dataset} in ${node}"
msgstr ""

#: website/static/js/logActionsList_extract.js:256
msgid "${user} authorized the WEKO addon for ${node}"
msgstr ""

#: website/static/js/logActionsList_extract.js:257
msgid "${user} deauthorized the WEKO addon for ${node}"
msgstr ""

#: website/static/js/logActionsList_extract.js:258
msgid "WEKO addon for ${node} deauthorized"
msgstr ""

#: website/static/js/logActionsList_extract.js:259
msgid "${user} linked Zotero folder ${folder_name} to ${node}"
msgstr ""

#: website/static/js/logActionsList_extract.js:260
msgid "${user} linked Zotero library ${library_name} to ${node}"
msgstr ""

#: website/static/js/logActionsList_extract.js:261
msgid "${user} authorized the Zotero addon for ${node}"
msgstr ""

#: website/static/js/logActionsList_extract.js:262
msgid "${user} deauthorized the Zotero addon for ${node}"
msgstr ""

#: website/static/js/logActionsList_extract.js:263
msgid "${user} added file ${path} to Nextcloud (for Institutions) in ${node}"
msgstr ""

#: website/static/js/logActionsList_extract.js:264
msgid ""
"${user} removed ${path_type} ${path} from Nextcloud (for Institutions) in"
" ${node}"
msgstr ""

#: website/static/js/logActionsList_extract.js:265
msgid "${user} updated file ${path} in Nextcloud (for Institutions) in ${node}"
msgstr ""

#: website/static/js/logActionsList_extract.js:266
msgid "${user} created folder ${path} in Nextcloud (for Institutions) in ${node}"
msgstr ""

#: website/static/js/logActionsList_extract.js:267
msgid "${user} linked Nextcloud (for Institutions) folder ${folder} to ${node}"
msgstr ""

#: website/static/js/logActionsList_extract.js:268
msgid "${user} authorized the Nextcloud (for Institutions) addon for ${node}"
msgstr ""

#: website/static/js/logActionsList_extract.js:269
msgid "${user} deauthorized the Nextcloud (for Institutions) addon for ${node}"
msgstr ""

#: website/static/js/logActionsList_extract.js:270
msgid "Nextcloud (for Institutions) addon for ${node} deauthorized"
msgstr ""

#: website/static/js/logActionsList_extract.js:271
msgid ""
"${user} added file ${path} to S3 Compatible Storage for Institutions in "
"${node}"
msgstr ""

#: website/static/js/logActionsList_extract.js:272
msgid ""
"${user} removed ${path_type} ${path} from S3 Compatible Storage for "
"Institutions in ${node}"
msgstr ""

#: website/static/js/logActionsList_extract.js:273
msgid ""
"${user} updated file ${path} in S3 Compatible Storage for Institutions in"
" ${node}"
msgstr ""

#: website/static/js/logActionsList_extract.js:274
msgid ""
"${user} created folder ${path} in S3 Compatible Storage for Institutions "
"in ${node}"
msgstr ""

#: website/static/js/logActionsList_extract.js:275
msgid ""
"${user} linked S3 Compatible Storage for Institutions folder ${folder} to"
" ${node}"
msgstr ""

#: website/static/js/logActionsList_extract.js:276
msgid ""
"${user} authorized the S3 Compatible Storage for Institutions addon for "
"${node}"
msgstr ""

#: website/static/js/logActionsList_extract.js:277
msgid ""
"${user} deauthorized the S3 Compatible Storage for Institutions addon for"
" ${node}"
msgstr ""

#: website/static/js/logActionsList_extract.js:278
msgid "S3 Compatible Storage for Institutions addon for ${node} deauthorized"
msgstr ""

#: website/static/js/logTextParser.js:828
msgid "unknown format"
msgstr ""

#: website/static/js/meetings.js:24
msgid "Submissions"
msgstr ""

#: website/static/js/meetings.js:30
msgid "Location"
msgstr ""

#: website/static/js/filepage/revisions.js:109 website/static/js/meetings.js:36
msgid "Date"
msgstr ""

#: website/static/js/myProjects.js:308
msgid "We're having some trouble contacting our servers. Try reloading the page."
msgstr ""

#: website/static/js/myProjects.js:308
msgid "Something went wrong!"
msgstr ""

#: website/static/js/myProjects.js:433
msgid "All my projects"
msgstr ""

#: website/static/js/myProjects.js:461
msgid "Error loading project category names."
msgstr ""

#: website/static/js/myProjects.js:665
msgid "Some projects"
msgstr ""

#: website/static/js/myProjects.js:669
msgid " could not be removed from the collection"
msgstr ""

#: website/static/js/myProjects.js:671
msgid "Please try again."
msgstr ""

#: website/static/js/myProjects.js:764
msgid "You have not created any projects yet."
msgstr ""

#: website/static/js/myProjects.js:768
msgid ""
"There have been no completed registrations for this institution, but you "
"can view the "
msgstr ""

#: website/static/js/myProjects.js:769
msgid "newest public registrations"
msgstr ""

#: website/static/js/myProjects.js:770 website/static/js/myProjects.js:778
msgid " or "
msgstr ""

#: website/static/js/myProjects.js:771
msgid "popular public registrations."
msgstr ""

#: website/static/js/myProjects.js:774
msgid "You have not made any registrations yet. Go to "
msgstr ""

#: website/static/js/myProjects.js:775
msgid "Guides"
msgstr ""

#: website/static/js/myProjects.js:775
msgid " to learn how registrations work."
msgstr ""

#: website/static/js/myProjects.js:778
msgid "You have not made any preprints yet. Learn more about preprints in the "
msgstr ""

#: website/static/js/myProjects.js:778
msgid "OSF Guides"
msgstr ""

#: website/static/js/myProjects.js:778
msgid "make one now."
msgstr ""

#: website/static/js/myProjects.js:780
msgid ""
"You have no bookmarks. You can add projects or registrations by dragging "
"them into your bookmarks or by clicking the Add to Bookmark button on the"
" project or registration."
msgstr ""

#: website/static/js/myProjects.js:782
msgid "This collection is empty."
msgstr ""

#: website/static/js/myProjects.js:784
msgid ""
" You can add projects, registrations, or preprints by dragging them into "
"the collection."
msgstr ""

#: website/static/js/myProjects.js:795
msgid ""
"No components to display. Either there are no components, or there are "
"private components in which you are not a contributor."
msgstr ""

#: website/static/js/myProjects.js:966
msgid "Collections could not be loaded."
msgstr ""

#: website/static/js/myProjects.js:967
msgid "Please reload the page."
msgstr ""

#: website/static/js/myProjects.js:1109
msgid "My Projects "
msgstr ""

#: website/static/js/myProjects.js:1110
msgid "Browse and organize all your projects"
msgstr ""

#: website/static/js/myProjects.js:1115
msgid "Create Project"
msgstr ""

#: website/static/js/myProjects.js:1172
msgid "Fetching more projects"
msgstr ""

#: website/static/js/myProjects.js:1278
msgid "\" collection could not be created."
msgstr ""

#: website/static/js/myProjects.js:1279 website/static/js/myProjects.js:1311
#: website/static/js/myProjects.js:1336
msgid "Please try again"
msgstr ""

#: website/static/js/myProjects.js:1310
msgid "\" could not be deleted."
msgstr ""

#: website/static/js/myProjects.js:1335
msgid "\" could not be renamed."
msgstr ""

#: website/static/js/myProjects.js:1383
msgid "\" is already in \"%1$s\""
msgstr ""

#: website/static/js/myProjects.js:1469
msgid "Collections "
msgstr ""

#: website/static/js/myProjects.js:1472
msgid ""
"Collections are groups of projects. You can create custom collections. "
"Drag and drop your projects or bookmarked projects to add them."
msgstr ""

#: website/static/js/myProjects.js:1501
msgid " Rename"
msgstr ""

#: website/static/js/myProjects.js:1510
msgid " Delete"
msgstr ""

#: website/static/js/myProjects.js:1528
msgid "Add new collection"
msgstr ""

#: website/static/js/myProjects.js:1531
msgid ""
"Collections are groups of projects that help you organize your work. "
"After you create your collection, you can add projects by dragging them "
"into the collection."
msgstr ""

#: website/static/js/myProjects.js:1533
msgid "Collection name"
msgstr ""

#: website/static/js/myProjects.js:1548
msgid "e.g.  My Replications"
msgstr ""

#: website/static/js/myProjects.js:1565
msgid "Add"
msgstr ""

#: website/static/js/myProjects.js:1576
msgid "Rename collection"
msgstr ""

#: website/static/js/myProjects.js:1581
msgid "Rename to: "
msgstr ""

#: website/static/js/myProjects.js:1624
msgid "Delete collection \"%1$s\"?"
msgstr ""

#: website/static/js/myProjects.js:1627
msgid "This will delete your collection, but your projects will not be deleted."
msgstr ""

#: website/static/js/myProjects.js:1737
msgid "Parent projects"
msgstr ""

#: website/static/js/myProjects.js:1786
msgid "Create component"
msgstr ""

#: website/static/js/myProjects.js:1875
msgid ""
"No contributors to display in this collection. Project administrators can"
" add contributors."
msgstr ""

#: website/static/js/myProjects.js:1898
msgid ""
"No tags to display in this collection. Project administrators and write "
"contributors can add tags."
msgstr ""

#: website/static/js/myProjects.js:1924
msgid "Contributors "
msgstr ""

#: website/static/js/myProjects.js:1927
msgid "Click a contributor's name to see projects that you have in common."
msgstr ""

#: website/static/js/myProjects.js:1938 website/static/js/myProjects.js:2019
msgid "Tags"
msgstr ""

#: website/static/js/myProjects.js:1963
msgid "Select a row to view project details."
msgstr ""

#: website/static/js/myProjects.js:1994
msgid "Information"
msgstr ""

#: website/static/js/myProjects.js:1998
msgid "Activity"
msgstr ""

#: website/static/js/myProjects.js:2005
msgid "Visibility: "
msgstr ""

#: website/static/js/myProjects.js:2005
msgid "Public"
msgstr ""

#: website/static/js/myProjects.js:2005
msgid "Private"
msgstr ""

#: website/static/js/myProjects.js:2007
msgid "Category: "
msgstr ""

#: website/static/js/myProjects.js:2011
msgid "Permission: "
msgstr ""

#: website/static/js/myProjects.js:2012
msgid "Last Modified on: "
msgstr ""

#: website/static/js/myProjects.js:2040
msgid "Remove selected from collection"
msgstr ""

#: website/static/js/nodeControl.js:61
msgid "A request to make this registration public is pending"
msgstr ""

#: website/static/js/nodeControl.js:102
msgid "Edit Title"
msgstr ""

#: website/static/js/nodeControl.js:106
msgid "Title cannot be blank."
msgstr ""

#: website/static/js/nodeControl.js:109
msgid "Title cannot exceed 512 characters."
msgstr ""

#: website/static/js/nodeControl.js:114
msgid "component"
msgstr ""

#: website/static/js/nodeControl.js:117
msgid "Edit Description"
msgstr ""

#: website/static/js/nodeControl.js:118
msgid "Add a brief description to your %1$s"
msgstr ""

#: website/static/js/nodeControl.js:135
msgid "Select a category"
msgstr ""

#: website/static/js/nodeControl.js:175
msgid "The project could not be removed"
msgstr ""

#: website/static/js/nodeControl.js:212
msgid "Create DOI"
msgstr ""

#: website/static/js/nodeControl.js:214
msgid "Are you sure you want to create a DOI for this %1$s"
msgstr ""

#: website/static/js/nodeControl.js:215
msgid "? A DOI"
msgstr ""

#: website/static/js/nodeControl.js:216
msgid " is persistent and will always resolve to this page."
msgstr ""

#: website/static/js/nodeControl.js:245
msgid "We could not create the identifier at this time. "
msgstr ""

#: website/static/js/nodeControl.js:246
msgid "The DOI acquisition service may be down right now. "
msgstr ""

#: website/static/js/nodeControl.js:247
msgid "Please try again soon and/or contact %1$s"
msgstr ""

#: website/static/js/nodeControl.js:249
msgid "Could not create doi"
msgstr ""

#: website/static/js/nodeSelectTreebeard.js:62
#: website/static/js/notificationsTreebeard.js:62
#: website/static/js/profile.js:320
#: website/static/js/wikiSettingsTreebeard.js:57
msgid "Could not update settings"
msgstr ""

#: website/static/js/nodeSelectTreebeard.js:81
#: website/static/js/nodesDeleteTreebeard.js:56
#: website/static/js/nodesPrivacySettingsTreebeard.js:56
msgid "checkBox"
msgstr ""

#: website/static/js/nodesDelete.js:38
msgid ""
"This %1$s also contains supplemental materials for a "
"<strong>preprint</strong>.  It will"
msgstr ""

#: website/static/js/nodesDelete.js:39
msgid " no longer be available to contributors or connected to the preprint."
msgstr ""

#: website/static/js/nodesDelete.js:43
msgid "It will no longer be available to other contributors on the project."
msgstr ""

#: website/static/js/nodesDelete.js:49
msgid "Are you sure you want to delete this %1$s?"
msgstr ""

#: website/static/js/nodesDelete.js:80 website/static/js/nodesDelete.js:340
msgid "Unable to delete %1$s"
msgstr ""

#: website/static/js/nodesDelete.js:84 website/static/js/nodesDelete.js:344
msgid "Problem deleting %1$s"
msgstr ""

#: website/static/js/nodesDelete.js:85
msgid "Could not delete %$1s"
msgstr ""

#: website/static/js/nodesDelete.js:116
msgid ""
"<br><br>This %1$s also contains supplemental materials for a "
"<strong>preprint</strong>, and one or more of its %2$s contains "
"supplemental materials for a <strong>preprint</strong>."
msgstr ""

#: website/static/js/nodesDelete.js:119
msgid ""
"<br><br>This %1$s also contains supplemental materials for a "
"<strong>preprint</strong>."
msgstr ""

#: website/static/js/nodesDelete.js:122
msgid ""
"<br><br>This %1$s also has one or more %2$s that contain supplemental "
"materials for a <strong>preprint</strong>."
msgstr ""

#: website/static/js/nodesDelete.js:150
msgid "Delete %1$s"
msgstr ""

#: website/static/js/nodesDelete.js:151
msgid "Delete %1$s and %2$s"
msgstr ""

#: website/static/js/nodesDelete.js:156
msgid "This %1$s contains %2$s."
msgstr ""

#: website/static/js/nodesDelete.js:156
msgid " To delete this %1$s, you must also delete all %2$s."
msgstr ""

#: website/static/js/nodesDelete.js:158
msgid " The following %1$s and %2$s will be deleted."
msgstr ""

#: website/static/js/nodesDelete.js:161
msgid " This action is irreversible."
msgstr ""

#: website/static/js/nodesDelete.js:167
msgid ""
"Please note that deleting your %1$s will erase all your %2$s data and "
"this process is IRREVERSIBLE. Deleted %3$s and %4$s will no longer be "
"available to other contributors on the %5$s"
msgstr ""

#: website/static/js/nodesDelete.js:168
msgid " and will be disconnected from your preprints."
msgstr ""

#: website/static/js/nodesDelete.js:168
msgid "."
msgstr ""

#: website/static/js/nodesDelete.js:331
msgid "Your %1$s has been successfully deleted."
msgstr ""

#: website/static/js/nodesDelete.js:345
msgid "Could not batch delete project and its components."
msgstr ""

#: website/static/js/nodesDeleteTreebeard.js:84
msgid "You must have admin permissions on this component to be able to delete it."
msgstr ""

#: website/static/js/nodesPrivacy.js:19
msgid ""
"Please review your projects, components, and add-ons for sensitive or "
"restricted information before making them public."
msgstr ""

#: website/static/js/nodesPrivacy.js:20
msgid ""
"<br><br>Once they are made public, you should assume they will always be "
"public. You can "
msgstr ""

#: website/static/js/nodesPrivacy.js:21
msgid ""
"return them to private later, but search engines (including Google’s "
"cache) or others may access files, wiki pages, or analytics before you "
"do."
msgstr ""

#: website/static/js/nodesPrivacy.js:23
msgid ""
"<ul><li>Public forks and registrations of this project will remain "
"public.</li>"
msgstr ""

#: website/static/js/nodesPrivacy.js:24 website/static/js/nodesPrivacy.js:27
msgid ""
"<li>Search engines (including Google's cache) or others may have accessed"
" files, wiki pages, or analytics while this project was public.</li></ul>"
msgstr ""

#: website/static/js/nodesPrivacy.js:26
msgid ""
"<ul><li>Preprints will remain public.</li><li>Public forks and "
"registrations of this project will remain public.</li>"
msgstr ""

#: website/static/js/nodesPrivacy.js:28
msgid ""
"By clicking confirm, an email will be sent to project administrator(s) to"
" approve ending the embargo. If approved, this registration, including "
"any components, will be made public immediately. This action is "
"irreversible."
msgstr ""

#: website/static/js/nodesPrivacy.js:29
msgid "End embargo early"
msgstr ""

#: website/static/js/nodesPrivacy.js:30
msgid "Adjust your privacy settings by checking the boxes below. "
msgstr ""

#: website/static/js/nodesPrivacy.js:31
msgid ""
"<br><br><b>Checked</b> projects and components will be <b>public</b>.  "
"<br><b>Unchecked</b> components will be <b>private</b>."
msgstr ""

#: website/static/js/nodesPrivacy.js:33
msgid "The following projects and components will be made <b>public</b>."
msgstr ""

#: website/static/js/nodesPrivacy.js:34
msgid "The following projects and components will be made <b>private</b>."
msgstr ""

#: website/static/js/nodesPrivacy.js:35
msgid "No privacy settings were changed. Go back to make a change."
msgstr ""

#: website/static/js/nodesPrivacy.js:36
msgid ""
"You can only change the privacy of 100 projects and components at a time."
"  Please go back and limit your selection."
msgstr ""

#: website/static/js/nodesPrivacy.js:38
msgid "This project/component contains supplemental materials for a preprint."
msgstr ""

#: website/static/js/nodesPrivacy.js:39
msgid ""
"<p><strong>Making this project/component private will prevent others from"
" accessing it.</strong></p>"
msgstr ""

#: website/static/js/nodesPrivacy.js:155
msgid "Make %1$s private"
msgstr ""

#: website/static/js/nodesPrivacy.js:156
msgid "Warning"
msgstr ""

#: website/static/js/nodesPrivacy.js:157
msgid "Change privacy settings"
msgstr ""

#: website/static/js/nodesPrivacy.js:158
msgid "Projects and components affected"
msgstr ""

#: website/static/js/nodesPrivacy.js:247
msgid "Updating Privacy"
msgstr ""

#: website/static/js/nodesPrivacy.js:257
msgid "Unable to update project privacy"
msgstr ""

#: website/static/js/nodesPrivacy.js:261
msgid "Problem changing privacy"
msgstr ""

#: website/static/js/nodesPrivacy.js:262
msgid "Could not PATCH project settings."
msgstr ""

#: website/static/js/nodesPrivacy.js:318
msgid "Submitting request to end embargo early ..."
msgstr ""

#: website/static/js/nodesPrivacy.js:324
msgid "Email sent"
msgstr ""

#: website/static/js/nodesPrivacy.js:325
msgid ""
"The administrator(s) can approve or cancel the action within 48 hours. If"
" 48 hours pass without any action taken, then the registration will "
"become public."
msgstr ""

#: website/static/js/notificationsConfig.js:31
msgid "Could not retrieve settings information."
msgstr ""

#: website/static/js/notificationsConfig.js:63
msgid "Could not update email preferences at this time. If this issue persists, "
msgstr ""

#: website/static/js/notificationsConfig.js:64
#: website/static/js/osfHelpers.js:316
msgid "please report it to %1$s."
msgstr ""

#: website/static/js/notificationsTreebeard.js:68
#: website/static/js/notificationsTreebeard.js:182
#: website/static/js/notificationsTreebeard.js:187
#: website/static/js/notificationsTreebeard.js:230
msgid "Instantly"
msgstr ""

#: website/static/js/notificationsTreebeard.js:69
#: website/static/js/notificationsTreebeard.js:188
#: website/static/js/notificationsTreebeard.js:231
msgid "Daily"
msgstr ""

#: website/static/js/notificationsTreebeard.js:70
msgid "Adopt setting from parent project"
msgstr ""

#: website/static/js/notificationsTreebeard.js:71
#: website/static/js/notificationsTreebeard.js:186
#: website/static/js/notificationsTreebeard.js:229
msgid "Never"
msgstr ""

#: website/static/js/notificationsTreebeard.js:118
msgid " No configured projects."
msgstr ""

#: website/static/js/notificationsTreebeard.js:228
msgid "Adopt setting from parent project %1$s"
msgstr ""

#: website/static/js/oauthAddonNodeConfig.js:143
msgid "Choose %1$s Account to Import"
msgstr ""

#: website/static/js/osfHelpers.js:311
msgid "Please refresh the page and try again or contact %1$s"
msgstr ""

#: website/static/js/osfHelpers.js:315
msgid "GakuNin RDM was unable to resolve your request. If this issue persists, "
msgstr ""

#: website/static/js/osfHelpers.js:339
msgid "Unexpected error occurred in JSON request"
msgstr ""

#: website/static/js/osfHelpers.js:344
msgid "Unexpected error occurred in an editable input"
msgstr ""

#: website/static/js/osfHelpers.js:361
#: website/static/js/privateLinkManager.js:105
msgid "Please wait"
msgstr ""

#: website/static/js/osfHelpers.js:800
#: website/static/js/pages/profile-settings-addons-page.js:32
#: website/static/js/pages/project-addons-page.js:63
msgid "Confirm"
msgstr ""

#: website/static/js/osfHelpers.js:811
msgid "<p>Type the following to continue: <strong>"
msgstr ""

#: website/static/js/passwordForms.js:23
msgid "Please enter a more complex password."
msgstr ""

#: website/static/js/passwordForms.js:117
#: website/static/js/passwordForms.js:192
#: website/static/js/passwordForms.js:258
msgid "Your password cannot be the same as your email address."
msgstr ""

#: website/static/js/passwordForms.js:132
msgid "Your new password cannot be the same as your old password."
msgstr ""

#: website/static/js/passwordForms.js:143
#: website/static/js/passwordForms.js:203
msgid "Passwords must match."
msgstr ""

#: website/static/js/passwordForms.js:230
msgid "Email addresses must match."
msgstr ""

#: website/static/js/passwordForms.js:301
msgid "You have already submitted. You cannot sign up more than once."
msgstr ""

#: website/static/js/passwordForms.js:322
msgid "Please complete reCAPTCHA"
msgstr ""

#: website/static/js/pointers.js:28
msgid "Search all projects"
msgstr ""

#: website/static/js/pointers.js:29
msgid "Search my projects"
msgstr ""

#: website/static/js/pointers.js:133
msgid "No results found."
msgstr ""

#: website/static/js/pointers.js:183
msgid "Error retrieving nodes"
msgstr ""

#: website/static/js/pointers.js:328
msgid "Registered: "
msgstr ""

#: website/static/js/pointers.js:330
msgid "Created: "
msgstr ""

#: website/static/js/pointers.js:330
msgid ""
"\n"
"Modified: "
msgstr ""

#: website/static/js/pointers.js:362
msgid "Could not get links"
msgstr ""

#: website/static/js/privateLinkManager.js:63
msgid "Could not retrieve projects."
msgstr ""

#: website/static/js/privateLinkManager.js:63
#: website/static/js/privateLinkTable.js:72
msgid "Please refresh the page or "
msgstr ""

#: website/static/js/privateLinkManager.js:64
#: website/static/js/privateLinkTable.js:73
msgid "contact %1$s"
msgstr ""

#: website/static/js/privateLinkManager.js:64
#: website/static/js/privateLinkTable.js:73
msgid " if the "
msgstr ""

#: website/static/js/privateLinkManager.js:65
#: website/static/js/privateLinkTable.js:74
msgid "problem persists."
msgstr ""

#: website/static/js/privateLinkTable.js:37
msgid "Yes"
msgstr ""

#: website/static/js/privateLinkTable.js:37
msgid "No"
msgstr ""

#: website/static/js/privateLinkTable.js:72
msgid "Could not retrieve view-only links."
msgstr ""

#: website/static/js/privateLinkTable.js:96
msgid "Remove view-only link?"
msgstr ""

#: website/static/js/privateLinkTable.js:97
msgid "Are you sure you want to remove this view-only link?"
msgstr ""

#: website/static/js/privateLinkTable.js:109
msgid "Failed to delete the private link."
msgstr ""

#: website/static/js/privateLinkTable.js:138
msgid "Edit Link Name"
msgstr ""

#: website/static/js/profile.js:106
msgid "January"
msgstr ""

#: website/static/js/profile.js:106
msgid "February"
msgstr ""

#: website/static/js/profile.js:106
msgid "March"
msgstr ""

#: website/static/js/profile.js:106
msgid "April"
msgstr ""

#: website/static/js/profile.js:106
msgid "May"
msgstr ""

#: website/static/js/profile.js:106
msgid "June"
msgstr ""

#: website/static/js/profile.js:107
msgid "July"
msgstr ""

#: website/static/js/profile.js:107
msgid "August"
msgstr ""

#: website/static/js/profile.js:107
msgid "September"
msgstr ""

#: website/static/js/profile.js:107
msgid "October"
msgstr ""

#: website/static/js/profile.js:107
msgid "November"
msgstr ""

#: website/static/js/profile.js:107
msgid "December"
msgstr ""

#: website/static/js/profile.js:112
msgid "ongoing"
msgstr ""

#: website/static/js/profile.js:152
msgid "Please enter a year for the start date."
msgstr ""

#: website/static/js/profile.js:165
msgid "Please enter an end date or mark as ongoing."
msgstr ""

#: website/static/js/profile.js:168
msgid "Please enter a year for the end date."
msgstr ""

#: website/static/js/profile.js:265 website/static/js/profile.js:274
msgid "There are unsaved changes to your settings."
msgstr ""

#: website/static/js/profile.js:275
msgid "Please save or discard your changes before switching "
msgstr ""

#: website/static/js/profile.js:276
msgid "tabs."
msgstr ""

#: website/static/js/profile.js:341
msgid "Could not fetch data"
msgstr ""

#: website/static/js/profile.js:358
msgid "Are you sure you want to discard your unsaved changes?"
msgstr ""

#: website/static/js/profile.js:720
msgid "Remove website?"
msgstr ""

#: website/static/js/profile.js:721
msgid "Are you sure you want to remove this website from your profile?"
msgstr ""

#: website/static/js/profile.js:728
msgid "Website removed"
msgstr ""

#: website/static/js/profile.js:815
msgid "Please update your website"
msgstr ""

#: website/static/js/profile.js:953
msgid "Remove Institution?"
msgstr ""

#: website/static/js/profile.js:954
msgid "Are you sure you want to remove this institution?"
msgstr ""

#: website/static/js/profile.js:963
msgid "Institution Removed"
msgstr ""

#: website/static/js/profile.js:1078
msgid "Institution/Employer required"
msgstr ""

#: website/static/js/profile.js:1132
msgid "Institution required"
msgstr ""

#: website/static/js/components/publicNodes.js:103
#: website/static/js/project-organizer.js:100
msgid "A contributor"
msgstr ""

#: website/static/js/project-organizer.js:197
msgid "Contributors"
msgstr ""

#: website/static/js/project-organizer.js:416
msgid ""
"input.form-control[placeholder=\"Filter displayed "
"projects\"][type=\"text\"]"
msgstr ""

#: website/static/js/project.js:28
msgid "<h4>Are you sure you want to fork this project?</h4>"
msgstr ""

#: website/static/js/project.js:36 website/static/js/project.js:115
msgid "Fork"
msgstr ""

#: website/static/js/project.js:50
msgid "Fork created successfully!"
msgstr ""

#: website/static/js/project.js:58
msgid "Go to new fork"
msgstr ""

#: website/static/js/project.js:87
msgid "Your fork is being created. You'll receive an email when it is complete."
msgstr ""

#: website/static/js/project.js:93
msgid "Fork this project?"
msgstr ""

#: website/static/js/project.js:94
msgid "Are you sure you want to fork this project?"
msgstr ""

#: website/static/js/project.js:109
msgid "Could not fork link."
msgstr ""

#: website/static/js/project.js:126
msgid ""
"<h4>Are you sure you want to create a new project using this project as a"
" template?</h4>"
msgstr ""

#: website/static/js/project.js:127
msgid ""
"<p>Any add-ons configured for this project will not be authenticated in "
"the new project.</p>"
msgstr ""

#: website/static/js/project.js:129
msgid ""
"<h4>Are you sure you want to create a new project using this registration"
" as a template?</h4>"
msgstr ""

#: website/static/js/project.js:205
msgid "<dt>Read</dt>"
msgstr ""

#: website/static/js/project.js:206
msgid "<dd><ul><li>View project content and comment</li></ul></dd>"
msgstr ""

#: website/static/js/project.js:207
msgid "<dt>Read + Write</dt>"
msgstr ""

#: website/static/js/project.js:208
msgid "<dd><ul><li>Read privileges</li> "
msgstr ""

#: website/static/js/project.js:209
msgid "<li>Add and configure components</li> "
msgstr ""

#: website/static/js/project.js:210
msgid "<li>Add and edit content</li></ul></dd>"
msgstr ""

#: website/static/js/project.js:211
msgid "<dt>Administrator</dt><dd><ul>"
msgstr ""

#: website/static/js/project.js:212
msgid "<li>Read and write privileges</li>"
msgstr ""

#: website/static/js/project.js:213
msgid "<li>Manage contributor</li>"
msgstr ""

#: website/static/js/project.js:214
msgid ""
"<li>Delete and register project</li><li>Public-private "
"settings</li></ul></dd>"
msgstr ""

#: website/static/js/project.js:223
msgid ""
"Only bibliographic contributors will be displayed in the Contributors "
"list and in project citations. Non-bibliographic contributors can read "
"and modify the project as normal."
msgstr ""

#: website/static/js/project.js:238
msgid "Remove this link?"
msgstr ""

#: website/static/js/project.js:239
msgid ""
"Are you sure you want to remove this link? This will not remove the "
"project this link refers to."
msgstr ""

#: website/static/js/projectSettingsTreebeardBase.js:96
msgid "Editing Toggle"
msgstr ""

#: website/static/js/requestAccess.js:17
msgid "Request access"
msgstr ""

#: website/static/js/requestAccess.js:27 website/static/js/requestAccess.js:62
msgid "Access requested"
msgstr ""

#: website/static/js/requestAccess.js:30
msgid "Request declined"
msgstr ""

#: website/static/js/requestAccess.js:67
msgid "Access request failed. Please contact %1$s if the problem persists."
msgstr ""

#: website/static/js/requestAccess.js:70
msgid "Error requesting project access"
msgstr ""

#: website/static/js/requestAccess.js:83
msgid "If this should not have occurred, please contact %1$s."
msgstr ""

#: website/static/js/saveManager.js:24
msgid "You have unsaved changes."
msgstr ""

#: website/static/js/search-grdm.js:150
msgid "Date Modified (Desc)"
msgstr ""

#: website/static/js/search-grdm.js:151
msgid "Date Modified (Asc)"
msgstr ""

#: website/static/js/search-grdm.js:152
msgid "Date Created (Desc)"
msgstr ""

#: website/static/js/search-grdm.js:153
msgid "Date Created (Asc)"
msgstr ""

#: website/static/js/search-grdm.js:154
msgid "Project name (Asc)"
msgstr ""

#: website/static/js/search-grdm.js:155
msgid "Project name (Desc)"
msgstr ""

#: website/static/js/search-grdm.js:156
msgid "File name (Asc)"
msgstr ""

#: website/static/js/search-grdm.js:157
msgid "File name (Desc)"
msgstr ""

#: website/static/js/search-grdm.js:158
msgid "User name (Asc)"
msgstr ""

#: website/static/js/search-grdm.js:159
msgid "User name (Desc)"
msgstr ""

#: website/static/js/search-grdm.js:160
msgid "Institution name (Asc)"
msgstr ""

#: website/static/js/search-grdm.js:161
msgid "Institution name (Desc)"
msgstr ""

#: website/static/js/search-grdm.js:162
msgid "Wiki title (Asc)"
msgstr ""

#: website/static/js/search-grdm.js:163
msgid "Wiki title (Desc)"
msgstr ""

#: website/static/js/search-grdm.js:313 website/static/js/search.js:190
msgid "Page %1$s of %2$s"
msgstr ""

#: website/static/js/search-grdm.js:393 website/static/js/search.js:270
msgid "Search help"
msgstr ""

#: website/static/js/search-grdm.js:394 website/static/js/search.js:271
msgid "<h4>Queries</h4>"
msgstr ""

#: website/static/js/search-grdm.js:395 website/static/js/search.js:272
msgid ""
"<p>Search uses the <a "
"href=\"http://extensions.xwiki.org/xwiki/bin/view/Extension/Search+Application+Query+Syntax\">Lucene"
" search syntax</a>. "
msgstr ""

#: website/static/js/search-grdm.js:396 website/static/js/search.js:273
msgid "This gives you many options, but can be very simple as well. "
msgstr ""

#: website/static/js/search-grdm.js:397 website/static/js/search.js:274
msgid "Examples of valid searches include:"
msgstr ""

#: website/static/js/search-grdm.js:769 website/static/js/search-grdm.js:1067
#: website/static/js/search.js:578 website/static/js/search.js:605
msgid "GakuNin RDM | Search"
msgstr ""

#: website/static/js/wikiSettingsTreebeard.js:26
msgid "Make publicly editable"
msgstr ""

#: website/static/js/wikiSettingsTreebeard.js:27
msgid ""
"Are you sure you want to make the wiki of <b>%1$s</b> publicly editable? "
"This will allow any logged in user to edit the content of this wiki. "
msgstr ""

#: website/static/js/wikiSettingsTreebeard.js:28
msgid ""
"<b>Note</b>: Users without write access will not be able to add, delete, "
"or rename pages."
msgstr ""

#: website/static/js/wikiSettingsTreebeard.js:36
msgid "Apply"
msgstr ""

#: website/static/js/wikiSettingsTreebeard.js:114
msgid "Only admins may change permissions of this wiki."
msgstr ""

#: website/static/js/wikiSettingsTreebeard.js:116
msgid "Select who can edit"
msgstr ""

#: website/static/js/wikiSettingsTreebeard.js:116
msgid "This feature is disabled for wikis of private %1$ss"
msgstr ""

#: website/static/js/wikiSettingsTreebeard.js:133
msgid "Contributors (with write access)"
msgstr ""

#: website/static/js/wikiSettingsTreebeard.js:134
msgid "All GakuNin RDM users"
msgstr ""

#: website/static/js/components/autocomplete.js:84
msgid "Could not GET autocomplete data"
msgstr ""

#: website/static/js/components/autocomplete.js:150
msgid "Initiated by: "
msgstr ""

#: website/static/js/components/autocomplete.js:156
msgid "Initiated: "
msgstr ""

#: website/static/js/components/autocomplete.js:162
msgid "Last updated: "
msgstr ""

#: website/static/js/components/publicNodes.js:68
msgid "Error retrieving projects"
msgstr ""

#: website/static/js/components/publicNodes.js:120
msgid " more"
msgstr ""

#: website/static/js/components/publicNodes.js:152
msgid "-- private project -- / "
msgstr ""

#: website/static/js/components/publicNodes.js:190
msgid "Unable to retrieve public %1$s"
msgstr ""

#: website/static/js/components/publicNodes.js:190
msgid " at this time. Please refresh the page or contact "
msgstr ""

#: website/static/js/components/publicNodes.js:204
msgid "You have no public %1$s."
msgstr ""

#: website/static/js/components/publicNodes.js:206
msgid "Find out how to make your %1$s"
msgstr ""

#: website/static/js/components/publicNodes.js:207
msgid "public"
msgstr ""

#: website/static/js/components/publicNodes.js:211
msgid "This user has no public %1$s."
msgstr ""

#: website/static/js/components/quickFiles.js:54
msgid "Error retrieving quickfiles"
msgstr ""

#: website/static/js/components/quickFiles.js:121
msgid ""
"Unable to retrieve quickfiles at this time. Please refresh the page or "
"contact "
msgstr ""

#: website/static/js/components/quickFiles.js:134
msgid "You have no public quickfiles"
msgstr ""

#: website/static/js/components/quickFiles.js:135
msgid "This user has no public quickfiles."
msgstr ""

#: website/static/js/components/utils.js:15
msgid "Missing required option: "
msgstr ""

#: website/static/js/filepage/editor.js:82
msgid "The file content could not be loaded."
msgstr ""

#: website/static/js/filepage/editor.js:83
msgid "Could not GET file contents."
msgstr ""

#: website/static/js/filepage/editor.js:113
msgid "Could not update file. Insufficient storage space in your Dropbox."
msgstr ""

#: website/static/js/filepage/editor.js:115
msgid "The file could not be updated."
msgstr ""

#: website/static/js/filepage/editor.js:122
msgid "Could not PUT file content."
msgstr ""

#: website/static/js/filepage/editor.js:178
msgid "Revert"
msgstr ""

#: website/static/js/filepage/index.js:89
msgid "Direct iframe with fixed height and width"
msgstr ""

#: website/static/js/filepage/index.js:131
#: website/static/js/filepage/index.js:136
msgid "File is checked out."
msgstr ""

#: website/static/js/filepage/index.js:132
msgid ""
" This file has been checked out by a COS Preregistration Challenge "
"Reviewer and will become available when review is complete."
msgstr ""

#: website/static/js/filepage/index.js:137
msgid " This file has been checked out by a "
msgstr ""

#: website/static/js/filepage/index.js:138
msgid "collaborator"
msgstr ""

#: website/static/js/filepage/index.js:139
msgid ". It needs to be checked in before any changes can be made."
msgstr ""

#: website/static/js/filepage/index.js:184
msgid "Delete file?"
msgstr ""

#: website/static/js/filepage/index.js:186
msgid "Are you sure you want to delete <strong>%1$s</strong>?"
msgstr ""

#: website/static/js/filepage/index.js:204
msgid "Could not delete file."
msgstr ""

#: website/static/js/filepage/index.js:220
msgid "Confirm file check out?"
msgstr ""

#: website/static/js/filepage/index.js:223
msgid "as long as it is checked out. You can check it back in at anytime."
msgstr ""

#: website/static/js/filepage/index.js:243
msgid "Unable to check out file"
msgstr ""

#: website/static/js/filepage/index.js:270
msgid "Unable to check in file"
msgstr ""

#: website/static/js/filepage/index.js:275
msgid "Force check in file?"
msgstr ""

#: website/static/js/filepage/index.js:276
msgid ""
"This will check in the file for all users, allowing it to be edited. Are "
"you sure?"
msgstr ""

#: website/static/js/filepage/index.js:279
#: website/static/js/filepage/index.js:502
msgid "Force check in"
msgstr ""

#: website/static/js/filepage/index.js:302
msgid "Unable to force check in file. Make sure you have admin privileges."
msgstr ""

#: website/static/js/filepage/index.js:343
msgid "Live editing mode "
msgstr ""

#: website/static/js/filepage/index.js:344
msgid "Attempting to connect "
msgstr ""

#: website/static/js/filepage/index.js:345
msgid "Unsupported browser "
msgstr ""

#: website/static/js/filepage/index.js:346
msgid "Saving... "
msgstr ""

#: website/static/js/filepage/index.js:347
msgid "Unavailable: Live editing "
msgstr ""

#: website/static/js/filepage/index.js:470
msgid "View this file on "
msgstr ""

#: website/static/js/filepage/index.js:505
msgid "Check out"
msgstr ""

#: website/static/js/filepage/index.js:508
msgid "Check in"
msgstr ""

#: website/static/js/filepage/index.js:514
msgid "Request Trusted Timestamp"
msgstr ""

#: website/static/js/filepage/index.js:531
msgid "Toggle view: "
msgstr ""

#: website/static/js/filepage/index.js:570
#: website/static/js/filepage/revisions.js:173
msgid "Revisions"
msgstr ""

#: website/static/js/filepage/revisions.js:72
#: website/static/js/filepage/revisions.js:73
msgid "Unable to fetch versions"
msgstr ""

#: website/static/js/filepage/revisions.js:108
msgid "Version ID"
msgstr ""

#: website/static/js/filepage/revisions.js:110
msgid "User"
msgstr ""

#: website/static/js/filepage/revisions.js:113
msgid ""
".fa.fa-question-circle[data-content=\"MD5 is an algorithm used to verify "
"data integrity.\"][rel=\"popover\"]"
msgstr ""

#: website/static/js/filepage/revisions.js:116
msgid ""
".fa.fa-question-circle[data-content=\"SHA-2 is a cryptographic hash "
"function designed by the NSA used to verify data "
"integrity.\"][rel=\"popover\"]"
msgstr ""

#: website/static/js/filepage/revisions.js:133
msgid "Anonymous Contributor"
msgstr ""

#: website/static/js/filepage/util.js:36
msgid " Loading... "
msgstr ""

#: website/static/js/home-page/scheduledBannerPlugin.js:25
msgid "Error in request to %1$s"
msgstr ""

#: website/static/js/pages/base-page.js:130
msgid "Merge account"
msgstr ""

#: website/static/js/pages/base-page.js:131
msgid "Would you like to merge <b>%1$s</b> into your account?  "
msgstr ""

#: website/static/js/pages/base-page.js:133
msgid "<b>%1$s</b> has been merged into your account."
msgstr ""

#: website/static/js/pages/base-page.js:134
msgid "You have chosen to not merge <b>%1$s</b>  into your account. "
msgstr ""

#: website/static/js/pages/base-page.js:135
#: website/static/js/pages/base-page.js:142
msgid ""
"If you change your mind, visit the <a href=\"/settings/account/\">user "
"settings page</a>."
msgstr ""

#: website/static/js/pages/base-page.js:138
#: website/static/js/pages/base-page.js:188
msgid "Add email"
msgstr ""

#: website/static/js/pages/base-page.js:139
msgid "Would you like to add <b>%1$s</b> to your account?"
msgstr ""

#: website/static/js/pages/base-page.js:140
msgid "<b>%1$s</b> has been added into your account."
msgstr ""

#: website/static/js/pages/base-page.js:141
msgid "You have chosen not to add <b>%1$s</b> to your account. "
msgstr ""

#: website/static/js/pages/base-page.js:145
msgid "There was a problem adding <b>"
msgstr ""

#: website/static/js/pages/base-page.js:146
#: website/static/js/pages/base-page.js:149
msgid "</b>. Please contact %1$s if the problem persists."
msgstr ""

#: website/static/js/pages/base-page.js:148
msgid "There was a problem removing <b>"
msgstr ""

#: website/static/js/pages/base-page.js:160
msgid "Do not add email"
msgstr ""

#: website/static/js/pages/base-page.js:173
msgid "Could not remove email"
msgstr ""

#: website/static/js/pages/base-page.js:198
msgid "Could not add email"
msgstr ""

#: website/static/js/pages/base-page.js:291
msgid " and "
msgstr ""

#: website/static/js/pages/dashboard-page.js:35
msgid "Could not set user timezone or locale"
msgstr ""

#: website/static/js/pages/dashboard-page.js:53
msgid ""
"This is taking longer than normal. <br>  Try reloading the page. If the "
"problem persist, please contact us at %1$s"
msgstr ""

#: website/static/js/pages/file-page.js:21
msgid "Add a file tag to enhance discoverability"
msgstr ""

#: website/static/js/pages/file-page.js:23
#: website/static/js/pages/file-page.js:58
#: website/static/js/pages/file-page.js:60
#: website/static/js/pages/project-dashboard-page.js:632
#: website/static/js/pages/project-dashboard-page.js:716
#: website/static/js/pages/project-dashboard-page.js:749
msgid "Removing tag"
msgstr ""

#: website/static/js/pages/file-page.js:24
#: website/static/js/pages/project-dashboard-page.js:633
msgid "Add a tag"
msgstr ""

#: website/static/js/pages/file-page.js:28
msgid "Could not add tag."
msgstr ""

#: website/static/js/pages/file-page.js:29
#: website/static/js/pages/project-dashboard-page.js:656
msgid "Failed to add tag"
msgstr ""

#: website/static/js/pages/file-page.js:43
msgid "Could not remove tag."
msgstr ""

#: website/static/js/pages/file-page.js:44
#: website/static/js/pages/project-dashboard-page.js:692
msgid "Failed to remove tag"
msgstr ""

#: website/static/js/pages/file-page.js:90
msgid "The file title cannot be empty."
msgstr ""

#: website/static/js/pages/file-page.js:92
msgid "The file title cannot be more than 100 characters."
msgstr ""

#: website/static/js/pages/file-page.js:103
msgid ""
"Your file was successfully renamed. To view the new filename in the file "
"tree below, refresh the page."
msgstr ""

#: website/static/js/pages/file-page.js:124
#: website/static/js/pages/file-page.js:127
msgid "Timestamp verification:"
msgstr ""

#: website/static/js/pages/file-page.js:127
msgid "Fail: not responded"
msgstr ""

#: website/static/js/pages/files-page.js:57
#: website/static/js/pages/files-page.js:104
msgid "Could not open the path"
msgstr ""

#: website/static/js/pages/institution-page.js:30
msgid "All Projects"
msgstr ""

#: website/static/js/pages/institution-page.js:43
msgid ""
"This is taking longer than normal. <br>  Try reloading the page. If the "
"problem persist, please contact us at %1$s."
msgstr ""

#: website/static/js/pages/notifications-config-page.js:21
#: website/static/js/pages/project-settings-page.js:33
msgid "Could not retrieve notification settings."
msgstr ""

#: website/static/js/pages/profile-settings-addons-page.js:66
#: website/static/js/pages/project-addons-page.js:15
msgid ""
"Sorry, we had trouble saving your settings. If this persists please "
"contact "
msgstr ""

#: website/static/js/pages/profile-settings-addons-page.js:68
msgid "Request failed"
msgstr ""

#: website/static/js/pages/profile-settings-addons-page.js:86
msgid "Are you sure you want to remove the add-ons you have deselected? "
msgstr ""

#: website/static/js/pages/profile-settings-addons-page.js:129
msgid "The changes on addon setting are not submitted!"
msgstr ""

#: website/static/js/pages/project-addons-page.js:10
msgid "Your add-on settings have been successfully changed."
msgstr ""

#: website/static/js/pages/project-addons-page.js:26
msgid "Disable Add-on?"
msgstr ""

#: website/static/js/pages/project-addons-page.js:27
msgid "Are you sure you want to disable this add-on?"
msgstr ""

#: website/static/js/pages/project-addons-page.js:37
msgid "Disable"
msgstr ""

#: website/static/js/pages/project-dashboard-page.js:117
msgid "Filter by users"
msgstr ""

#: website/static/js/pages/project-dashboard-page.js:118
msgid "Select from current contributors"
msgstr ""

#: website/static/js/pages/project-dashboard-page.js:119
msgid "Select including past contributors"
msgstr ""

#: website/static/js/pages/project-dashboard-page.js:120
msgid "Include past project contributors in your search"
msgstr ""

#: website/static/js/pages/project-dashboard-page.js:121
msgid "Use dropdown menu"
msgstr ""

#: website/static/js/pages/project-dashboard-page.js:417
msgid "Add Component"
msgstr ""

#: website/static/js/pages/project-dashboard-page.js:419
msgid "Create new component"
msgstr ""

#: website/static/js/pages/project-dashboard-page.js:613
msgid "Error retrieving filebrowser"
msgstr ""

#: website/static/js/pages/project-dashboard-page.js:630
msgid "Add a project tag to enhance discoverability"
msgstr ""

#: website/static/js/pages/project-dashboard-page.js:691
msgid "Could not remove tag"
msgstr ""

#: website/static/js/pages/project-settings-page.js:34
msgid "Could not GET notification settings."
msgstr ""

#: website/static/js/pages/project-settings-page.js:54
msgid "Could not retrieve wiki settings."
msgstr ""

#: website/static/js/pages/project-settings-page.js:55
msgid "Could not GET wiki settings."
msgstr ""

#: website/static/js/pages/project-settings-page.js:104
msgid "Successfully updated settings."
msgstr ""

#: website/static/js/pages/project-settings-page.js:115
msgid "Could not set commenting configuration. Please try again."
msgstr ""

#: website/static/js/pages/project-settings-page.js:151
msgid "Unable to update settings"
msgstr ""

#: website/static/js/pages/project-settings-page.js:152
msgid "Could not update settings."
msgstr ""

#: website/static/js/pages/rdm-profile-settings-addons-page.js:31
msgid "Import Account from Admin"
msgstr ""

#: website/static/js/pages/rdm-profile-settings-addons-page.js:52
#: website/static/js/pages/rdm-profile-settings-addons-page.js:54
msgid "Successfully imported the account."
msgstr ""

#: website/static/js/pages/rdm-profile-settings-addons-page.js:59
#: website/static/js/pages/rdm-profile-settings-addons-page.js:61
msgid "Failed to import the account."
msgstr ""

#: website/static/js/pages/timestamp-common.js:172
msgid "A verify request is being processed!"
msgstr ""

#: website/static/js/pages/timestamp-common.js:175
msgid "Something went wrong with the Verify request."
msgstr ""

#: website/static/js/pages/timestamp-common.js:191
msgid "Using the checkbox, please select the files to request timestamp."
msgstr ""

#: website/static/js/pages/timestamp-common.js:214
msgid "Timestamp is being added to the selected files!"
msgstr ""

#: website/static/js/pages/timestamp-common.js:217
msgid "Something went wrong with the Request Trusted Timestamp request."
msgstr ""

#: website/static/js/pages/timestamp-common.js:222
msgid "The task has been cancelled."
msgstr ""

#: website/static/js/pages/timestamp-common.js:231
msgid "The task already finished."
msgstr ""

#: website/static/js/pages/timestamp-common.js:234
msgid "Something went wrong in the cancel request."
msgstr ""

#: website/static/js/pages/timestamp-common.js:288
msgid "Using the checkbox, please select the files to download."
msgstr ""

#: website/static/js/pages/timestamp-common.js:323
msgid "Failed to log \"downloaded errors\" into Recent Activity"
msgstr ""

#: website/static/js/pages/wiki-edit-page.js:64
msgid "The wiki page name cannot be empty."
msgstr ""

#: website/static/js/pages/wiki-edit-page.js:66
msgid "The wiki page name cannot be more than 100 characters."
msgstr ""

#: website/static/js/pages/wiki-edit-page.js:81
msgid "Error in renaming wiki"
msgstr ""

#: website/static/js/pages/wiki-edit-page.js:88
msgid "An unexpected error occurred. Please try again."
msgstr ""

#: website/static/js/pages/wiki-edit-page.js:108
msgid "<p>Could not retrieve wiki pages. If this issue persists, "
msgstr ""

#: website/static/js/pages/wiki-edit-page.js:109
msgid "please report it to %1$s"
msgstr ""

#: website/static/js/pages/wiki-edit-page.js:110
msgid "Could not GET wiki menu pages"
msgstr ""

#~ msgid "${user}updated file ${path} in Dropbox in ${node}"
#~ msgstr ""

#~ msgid "${user}updated file ${path} in Dropbox Business in ${node}"
<<<<<<< HEAD
#~ msgstr ""

#~ msgid "Timestamp verification is in progress"
#~ msgstr ""
=======
#~ msgstr ""
>>>>>>> 90bd357a
<|MERGE_RESOLUTION|>--- conflicted
+++ resolved
@@ -6764,11 +6764,4 @@
 #~ msgstr ""
 
 #~ msgid "${user}updated file ${path} in Dropbox Business in ${node}"
-<<<<<<< HEAD
-#~ msgstr ""
-
-#~ msgid "Timestamp verification is in progress"
-#~ msgstr ""
-=======
-#~ msgstr ""
->>>>>>> 90bd357a
+#~ msgstr ""