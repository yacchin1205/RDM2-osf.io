--- conflicted
+++ resolved
@@ -232,17 +232,11 @@
         for addon in sorted(settings.ADDONS_AVAILABLE)
         if 'user' in addon.owners and addon.short_name not in settings.SYSTEM_ADDED_ADDONS['user']
     ]
-<<<<<<< HEAD
-    out['addons_available'].sort(key=operator.attrgetter("full_name"), reverse=False)
-    out['addons_enabled'] = addons_enabled
-    out['addon_enabled_settings'] = addon_enabled_settings
-    out['addon_capabilities'] = settings.ADDON_CAPABILITIES
-    return out
-=======
     ret['addons_available'].sort(key=operator.attrgetter("full_name"), reverse=False)
     ret['addons_enabled'] = addons_enabled
     ret['addon_enabled_settings'] = addon_enabled_settings
     ret['addon_js'] = collect_user_config_js(user.get_addons())
+    ret['addon_capabilities'] = settings.ADDON_CAPABILITIES
     return ret
 
 @must_be_logged_in
@@ -256,7 +250,6 @@
 def collect_user_config_js(addons):
     """Collect webpack bundles for each of the addons' user-cfg.js modules. Return
     the URLs for each of the JS modules to be included on the user addons config page.
->>>>>>> 05dc93e6
 
     :param list addons: List of user's addon config records.
     """
