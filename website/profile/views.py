# -*- coding: utf-8 -*-
import logging
import httplib
import httplib as http  # TODO: Inconsistent usage of aliased import
from dateutil.parser import parse as parse_date

from django.utils import timezone
from django.core.exceptions import ValidationError
from flask import request
import mailchimp

from framework import sentry
from framework.auth import utils as auth_utils
from framework.auth.decorators import collect_auth
from framework.auth.decorators import must_be_logged_in
from framework.auth.decorators import must_be_confirmed
from framework.auth.exceptions import ChangePasswordError
from framework.auth.views import send_confirm_email
from framework.auth.signals import user_merged
from framework.exceptions import HTTPError, PermissionsError
from framework.flask import redirect  # VOL-aware redirect
from framework.status import push_status_message
from framework.utils import throttle_period_expired

from osf.models import ApiOAuth2Application, ApiOAuth2PersonalToken, OSFUser, QuickFilesNode
from website import mails
from website import mailchimp_utils
from website import settings
from website.ember_osf_web.decorators import ember_flag_is_active
from website.oauth.utils import get_available_scopes
from website.profile import utils as profile_utils
from website.util import api_v2_url, web_url_for, paths
from website.util.sanitize import escape_html
from addons.base import utils as addon_utils

logger = logging.getLogger(__name__)


def date_or_none(date):
    try:
        return parse_date(date)
    except Exception as error:
        logger.exception(error)
        return None


def validate_user(data, user):
    """Check if the user in request is the user who log in """
    if 'id' in data:
        if data['id'] != user._id:
            raise HTTPError(httplib.FORBIDDEN)
    else:
        # raise an error if request doesn't have user id
        raise HTTPError(httplib.BAD_REQUEST, data={'message_long': '"id" is required'})

@must_be_logged_in
def resend_confirmation(auth):
    user = auth.user
    data = request.get_json()

    validate_user(data, user)
    if not throttle_period_expired(user.email_last_sent, settings.SEND_EMAIL_THROTTLE):
        raise HTTPError(httplib.BAD_REQUEST,
                        data={'message_long': 'Too many requests. Please wait a while before sending another confirmation email.'})

    try:
        primary = data['email']['primary']
        confirmed = data['email']['confirmed']
        address = data['email']['address'].strip().lower()
    except KeyError:
        raise HTTPError(httplib.BAD_REQUEST)

    if primary or confirmed:
        raise HTTPError(httplib.BAD_REQUEST, data={'message_long': 'Cannnot resend confirmation for confirmed emails'})

    user.add_unconfirmed_email(address)

    # TODO: This setting is now named incorrectly.
    if settings.CONFIRM_REGISTRATIONS_BY_EMAIL:
        send_confirm_email(user, email=address)
        user.email_last_sent = timezone.now()

    user.save()

    return _profile_view(user, is_profile=True)

@must_be_logged_in
def update_user(auth):
    """Update the logged-in user's profile."""

    # trust the decorator to handle auth
    user = auth.user
    data = request.get_json()

    validate_user(data, user)

    # TODO: Expand this to support other user attributes

    ##########
    # Emails #
    ##########

    if 'emails' in data:

        emails_list = [x['address'].strip().lower() for x in data['emails']]

        if user.username.strip().lower() not in emails_list:
            raise HTTPError(httplib.FORBIDDEN)

        available_emails = [
            each.strip().lower() for each in
            list(user.emails.values_list('address', flat=True)) + user.unconfirmed_emails
        ]
        # removals
        removed_emails = [
            each.strip().lower()
            for each in available_emails
            if each not in emails_list
        ]

        if user.username.strip().lower() in removed_emails:
            raise HTTPError(httplib.FORBIDDEN)

        for address in removed_emails:
            if user.emails.filter(address=address):
                try:
                    user.remove_email(address)
                except PermissionsError as e:
                    raise HTTPError(httplib.FORBIDDEN, e.message)
            user.remove_unconfirmed_email(address)

        # additions
        added_emails = [
            each['address'].strip().lower()
            for each in data['emails']
            if each['address'].strip().lower() not in available_emails
        ]

        for address in added_emails:
            try:
                user.add_unconfirmed_email(address)
            except (ValidationError, ValueError):
                raise HTTPError(http.BAD_REQUEST, data=dict(
                    message_long='Invalid Email')
                )

            # TODO: This setting is now named incorrectly.
            if settings.CONFIRM_REGISTRATIONS_BY_EMAIL:
                send_confirm_email(user, email=address)

        ############
        # Username #
        ############

        # get the first email that is set to primary and has an address
        primary_email = next(
            (
                each for each in data['emails']
                # email is primary
                if each.get('primary') and each.get('confirmed')
                # an address is specified (can't trust those sneaky users!)
                and each.get('address')
            )
        )

        if primary_email:
            primary_email_address = primary_email['address'].strip().lower()
            if primary_email_address not in [each.strip().lower() for each in user.emails.values_list('address', flat=True)]:
                raise HTTPError(httplib.FORBIDDEN)
            username = primary_email_address

        # make sure the new username has already been confirmed
        if username and username != user.username and user.emails.filter(address=username).exists():
<<<<<<< HEAD
            mails.send_mail(
                user.username,
                mails.PRIMARY_EMAIL_CHANGED,
                user=user,
                new_address=username,
                can_change_preferences=False
            )
=======
            mails.send_mail(user.username,
                            mails.PRIMARY_EMAIL_CHANGED,
                            user=user,
                            new_address=username,
                            osf_contact_email=settings.OSF_CONTACT_EMAIL)
>>>>>>> c3fafa21

            # Remove old primary email from subscribed mailing lists
            for list_name, subscription in user.mailchimp_mailing_lists.iteritems():
                if subscription:
                    mailchimp_utils.unsubscribe_mailchimp_async(list_name, user._id, username=user.username)
            user.username = username

    ###################
    # Timezone/Locale #
    ###################

    if 'locale' in data:
        if data['locale']:
            locale = data['locale'].replace('-', '_')
            user.locale = locale
    # TODO: Refactor to something like:
    #   user.timezone = data.get('timezone', user.timezone)
    if 'timezone' in data:
        if data['timezone']:
            user.timezone = data['timezone']

    user.save()

    # Update subscribed mailing lists with new primary email
    # TODO: move to user.save()
    for list_name, subscription in user.mailchimp_mailing_lists.iteritems():
        if subscription:
            mailchimp_utils.subscribe_mailchimp(list_name, user._id)

    return _profile_view(user, is_profile=True)


def _profile_view(profile, is_profile=False, include_node_counts=False):
    if profile and profile.is_disabled:
        raise HTTPError(http.GONE)

    if profile:
        profile_quickfilesnode = QuickFilesNode.objects.get_for_user(profile)
        profile_user_data = profile_utils.serialize_user(profile, full=True, is_profile=is_profile, include_node_counts=include_node_counts)
        ret = {
            'profile': profile_user_data,
            'user': {
                '_id': profile._id,
                'is_profile': is_profile,
                'can_edit': None,  # necessary for rendering nodes
                'permissions': [],  # necessary for rendering nodes
                'has_quickfiles': profile_quickfilesnode.files.filter(type='osf.osfstoragefile').exists()
            },
        }
        return ret
    raise HTTPError(http.NOT_FOUND)

@must_be_logged_in
def profile_view_json(auth):
    return _profile_view(auth.user, True)


@collect_auth
@must_be_confirmed
def profile_view_id_json(uid, auth):
    user = OSFUser.load(uid)
    is_profile = auth and auth.user == user
    # Do NOT embed nodes, they aren't necessary
    return _profile_view(user, is_profile)

@must_be_logged_in
@ember_flag_is_active('ember_user_profile_page')
def profile_view(auth):
    # Embed node data, so profile node lists can be rendered
    return _profile_view(auth.user, True, include_node_counts=True)

@collect_auth
@must_be_confirmed
def profile_view_id(uid, auth):
    user = OSFUser.load(uid)
    is_profile = auth and auth.user == user
    # Embed node data, so profile node lists can be rendered
    return _profile_view(user, is_profile, include_node_counts=True)


@must_be_logged_in
@ember_flag_is_active('ember_user_settings_page')
def user_profile(auth, **kwargs):
    user = auth.user
    return {
        'user_id': user._id,
        'user_api_url': user.api_url,
    }


@must_be_logged_in
def user_account(auth, **kwargs):
    user = auth.user
    user_addons = addon_utils.get_addons_by_config_type('user', user)

    return {
        'user_id': user._id,
        'addons': user_addons,
        'addons_js': collect_user_config_js([addon for addon in settings.ADDONS_AVAILABLE if 'user' in addon.configs]),
        'addons_css': [],
        'requested_deactivation': user.requested_deactivation,
        'external_identity': user.external_identity
    }


@must_be_logged_in
def user_account_password(auth, **kwargs):
    user = auth.user
    old_password = request.form.get('old_password', None)
    new_password = request.form.get('new_password', None)
    confirm_password = request.form.get('confirm_password', None)

    try:
        user.change_password(old_password, new_password, confirm_password)
        user.save()
    except ChangePasswordError as error:
        for m in error.messages:
            push_status_message(m, kind='warning', trust=False)
    else:
        push_status_message('Password updated successfully.', kind='success', trust=False)

    return redirect(web_url_for('user_account'))


@must_be_logged_in
def user_addons(auth, **kwargs):

    user = auth.user

    ret = {
        'addon_settings': addon_utils.get_addons_by_config_type('accounts', user),
    }
    accounts_addons = [addon for addon in settings.ADDONS_AVAILABLE if 'accounts' in addon.configs]
    ret.update({
        'addon_enabled_settings': [addon.short_name for addon in accounts_addons],
        'addons_js': collect_user_config_js(accounts_addons),
        'addon_capabilities': settings.ADDON_CAPABILITIES,
        'addons_css': []
    })
    return ret

@must_be_logged_in
def user_notifications(auth, **kwargs):
    """Get subscribe data from user"""
    return {
        'mailing_lists': dict(auth.user.mailchimp_mailing_lists.items() + auth.user.osf_mailing_lists.items())
    }

@must_be_logged_in
def oauth_application_list(auth, **kwargs):
    """Return app creation page with list of known apps. API is responsible for tying list to current user."""
    app_list_url = api_v2_url('applications/')
    return {
        'app_list_url': app_list_url
    }

@must_be_logged_in
def oauth_application_register(auth, **kwargs):
    """Register an API application: blank form view"""
    app_list_url = api_v2_url('applications/')  # POST request to this url
    return {'app_list_url': app_list_url,
            'app_detail_url': ''}

@must_be_logged_in
def oauth_application_detail(auth, **kwargs):
    """Show detail for a single OAuth application"""
    client_id = kwargs.get('client_id')

    # The client ID must be an active and existing record, and the logged-in user must have permission to view it.
    try:
        record = ApiOAuth2Application.objects.get(client_id=client_id)
    except ApiOAuth2Application.DoesNotExist:
        raise HTTPError(http.NOT_FOUND)
    except ValueError:  # Invalid client ID -- ApiOAuth2Application will not exist
        raise HTTPError(http.NOT_FOUND)
    if record.owner != auth.user:
        raise HTTPError(http.FORBIDDEN)
    if record.is_active is False:
        raise HTTPError(http.GONE)

    app_detail_url = api_v2_url('applications/{}/'.format(client_id))  # Send request to this URL
    return {'app_list_url': '',
            'app_detail_url': app_detail_url}

@must_be_logged_in
def personal_access_token_list(auth, **kwargs):
    """Return token creation page with list of known tokens. API is responsible for tying list to current user."""
    token_list_url = api_v2_url('tokens/')
    return {
        'token_list_url': token_list_url
    }

@must_be_logged_in
def personal_access_token_register(auth, **kwargs):
    """Register a personal access token: blank form view"""
    token_list_url = api_v2_url('tokens/')  # POST request to this url
    return {'token_list_url': token_list_url,
            'token_detail_url': '',
            'scope_options': get_available_scopes()}

@must_be_logged_in
def personal_access_token_detail(auth, **kwargs):
    """Show detail for a single personal access token"""
    _id = kwargs.get('_id')

    # The ID must be an active and existing record, and the logged-in user must have permission to view it.
    try:
        record = ApiOAuth2PersonalToken.objects.get(_id=_id)
    except ApiOAuth2PersonalToken.DoesNotExist:
        raise HTTPError(http.NOT_FOUND)
    if record.owner != auth.user:
        raise HTTPError(http.FORBIDDEN)
    if record.is_active is False:
        raise HTTPError(http.GONE)

    token_detail_url = api_v2_url('tokens/{}/'.format(_id))  # Send request to this URL
    return {'token_list_url': '',
            'token_detail_url': token_detail_url,
            'scope_options': get_available_scopes()}

@must_be_logged_in
def delete_external_identity(auth, **kwargs):
    """Removes single external identity from user"""
    data = request.get_json()
    identity = data.get('identity')
    if not identity:
        raise HTTPError(http.BAD_REQUEST)

    for service in auth.user.external_identity:
        if identity in auth.user.external_identity[service]:
            auth.user.external_identity[service].pop(identity)
            if len(auth.user.external_identity[service]) == 0:
                auth.user.external_identity.pop(service)
            auth.user.save()
            return

    raise HTTPError(http.NOT_FOUND, 'Unable to find requested identity')

def collect_user_config_js(addon_configs):
    """Collect webpack bundles for each of the addons' user-cfg.js modules. Return
    the URLs for each of the JS modules to be included on the user addons config page.

    :param list addons: List of user's addon config records.
    """
    js_modules = []
    for addon_config in addon_configs:
        js_path = paths.resolve_addon_path(addon_config, 'user-cfg.js')
        if js_path:
            js_modules.append(js_path)
    return js_modules


@must_be_logged_in
def user_choose_addons(**kwargs):
    auth = kwargs['auth']
    json_data = escape_html(request.get_json())
    auth.user.config_addons(json_data, auth)

@must_be_logged_in
def user_choose_mailing_lists(auth, **kwargs):
    """ Update mailing list subscription on user model and in mailchimp

        Example input:
        {
            "Open Science Framework General": true,
            ...
        }

    """
    user = auth.user
    json_data = escape_html(request.get_json())
    if json_data:
        for list_name, subscribe in json_data.items():
            # TO DO: change this to take in any potential non-mailchimp, something like try: update_subscription(), except IndexNotFound: update_mailchimp_subscription()
            if list_name == settings.OSF_HELP_LIST:
                update_osf_help_mails_subscription(user=user, subscribe=subscribe)
            else:
                update_mailchimp_subscription(user, list_name, subscribe)
    else:
        raise HTTPError(http.BAD_REQUEST, data=dict(
            message_long="Must provide a dictionary of the format {'mailing list name': Boolean}")
        )

    user.save()
    all_mailing_lists = {}
    all_mailing_lists.update(user.mailchimp_mailing_lists)
    all_mailing_lists.update(user.osf_mailing_lists)
    return {'message': 'Successfully updated mailing lists', 'result': all_mailing_lists}, 200


@user_merged.connect
def update_mailchimp_subscription(user, list_name, subscription, send_goodbye=True):
    """ Update mailing list subscription in mailchimp.

    :param obj user: current user
    :param str list_name: mailing list
    :param boolean subscription: true if user is subscribed
    """
    if subscription:
        try:
            mailchimp_utils.subscribe_mailchimp(list_name, user._id)
        except mailchimp.Error:
            pass
    else:
        try:
            mailchimp_utils.unsubscribe_mailchimp_async(list_name, user._id, username=user.username, send_goodbye=send_goodbye)
        except mailchimp.Error:
            # User has already unsubscribed, so nothing to do
            pass


def mailchimp_get_endpoint(**kwargs):
    """Endpoint that the mailchimp webhook hits to check that the OSF is responding"""
    return {}, http.OK


def sync_data_from_mailchimp(**kwargs):
    """Endpoint that the mailchimp webhook sends its data to"""
    key = request.args.get('key')

    if key == settings.MAILCHIMP_WEBHOOK_SECRET_KEY:
        r = request
        action = r.values['type']
        list_name = mailchimp_utils.get_list_name_from_id(list_id=r.values['data[list_id]'])
        username = r.values['data[email]']

        try:
            user = OSFUser.objects.get(username=username)
        except OSFUser.DoesNotExist:
            sentry.log_exception()
            sentry.log_message('A user with this username does not exist.')
            raise HTTPError(404, data=dict(message_short='User not found',
                                        message_long='A user with this username does not exist'))
        if action == 'unsubscribe':
            user.mailchimp_mailing_lists[list_name] = False
            user.save()

        elif action == 'subscribe':
            user.mailchimp_mailing_lists[list_name] = True
            user.save()

    else:
        # TODO: get tests to pass with sentry logging
        # sentry.log_exception()
        # sentry.log_message("Unauthorized request to the OSF.")
        raise HTTPError(http.UNAUTHORIZED)


@must_be_logged_in
def impute_names(**kwargs):
    name = request.args.get('name', '')
    return auth_utils.impute_names(name)


def update_osf_help_mails_subscription(user, subscribe):
    user.osf_mailing_lists[settings.OSF_HELP_LIST] = subscribe
    user.save()

@must_be_logged_in
def serialize_names(**kwargs):
    user = kwargs['auth'].user
    return {
        'full': user.fullname,
        'given': user.given_name,
        'middle': user.middle_names,
        'family': user.family_name,
        'suffix': user.suffix,
    }


def get_target_user(auth, uid=None):
    target = OSFUser.load(uid) if uid else auth.user
    if target is None:
        raise HTTPError(http.NOT_FOUND)
    return target


def fmt_date_or_none(date, fmt='%Y-%m-%d'):
    if date:
        try:
            return date.strftime(fmt)
        except ValueError:
            raise HTTPError(
                http.BAD_REQUEST,
                data=dict(message_long='Year entered must be after 1900')
            )
    return None


def append_editable(data, auth, uid=None):
    target = get_target_user(auth, uid)
    data['editable'] = auth.user == target


def serialize_social_addons(user):
    ret = {}
    for user_settings in user.get_addons():
        config = user_settings.config
        if user_settings.public_id:
            ret[config.short_name] = user_settings.public_id
    return ret


@collect_auth
def serialize_social(auth, uid=None, **kwargs):
    target = get_target_user(auth, uid)
    ret = target.social
    append_editable(ret, auth, uid)
    if ret['editable']:
        ret['addons'] = serialize_social_addons(target)
    return ret


def serialize_job(job):
    return {
        'institution': job.get('institution'),
        'department': job.get('department'),
        'title': job.get('title'),
        'startMonth': job.get('startMonth'),
        'startYear': job.get('startYear'),
        'endMonth': job.get('endMonth'),
        'endYear': job.get('endYear'),
        'ongoing': job.get('ongoing', False),
    }


def serialize_school(school):
    return {
        'institution': school.get('institution'),
        'department': school.get('department'),
        'degree': school.get('degree'),
        'startMonth': school.get('startMonth'),
        'startYear': school.get('startYear'),
        'endMonth': school.get('endMonth'),
        'endYear': school.get('endYear'),
        'ongoing': school.get('ongoing', False),
    }


def serialize_contents(field, func, auth, uid=None):
    target = get_target_user(auth, uid)
    ret = {
        'contents': [
            func(content)
            for content in getattr(target, field)
        ]
    }
    append_editable(ret, auth, uid)
    return ret


@collect_auth
def serialize_jobs(auth, uid=None, **kwargs):
    ret = serialize_contents('jobs', serialize_job, auth, uid)
    append_editable(ret, auth, uid)
    return ret


@collect_auth
def serialize_schools(auth, uid=None, **kwargs):
    ret = serialize_contents('schools', serialize_school, auth, uid)
    append_editable(ret, auth, uid)
    return ret


@must_be_logged_in
def unserialize_names(**kwargs):
    user = kwargs['auth'].user
    json_data = escape_html(request.get_json())
    # json get can return None, use `or` here to ensure we always strip a string
    user.fullname = (json_data.get('full') or '').strip()
    user.given_name = (json_data.get('given') or '').strip()
    user.middle_names = (json_data.get('middle') or '').strip()
    user.family_name = (json_data.get('family') or '').strip()
    user.suffix = (json_data.get('suffix') or '').strip()
    user.save()


def verify_user_match(auth, **kwargs):
    uid = kwargs.get('uid')
    if uid and uid != auth.user._id:
        raise HTTPError(http.FORBIDDEN)


@must_be_logged_in
def unserialize_social(auth, **kwargs):

    verify_user_match(auth, **kwargs)

    user = auth.user
    json_data = escape_html(request.get_json())

    for soc in user.SOCIAL_FIELDS.keys():
        user.social[soc] = json_data.get(soc)

    try:
        user.save()
    except ValidationError as exc:
        raise HTTPError(http.BAD_REQUEST, data=dict(
            message_long=exc.messages[0]
        ))


def unserialize_job(job):
    return {
        'institution': job.get('institution'),
        'department': job.get('department'),
        'title': job.get('title'),
        'startMonth': job.get('startMonth'),
        'startYear': job.get('startYear'),
        'endMonth': job.get('endMonth'),
        'endYear': job.get('endYear'),
        'ongoing': job.get('ongoing'),
    }


def unserialize_school(school):
    return {
        'institution': school.get('institution'),
        'department': school.get('department'),
        'degree': school.get('degree'),
        'startMonth': school.get('startMonth'),
        'startYear': school.get('startYear'),
        'endMonth': school.get('endMonth'),
        'endYear': school.get('endYear'),
        'ongoing': school.get('ongoing'),
    }


def unserialize_contents(field, func, auth):
    user = auth.user
    json_data = escape_html(request.get_json())
    setattr(
        user,
        field,
        [
            func(content)
            for content in json_data.get('contents', [])
        ]
    )
    user.save()


@must_be_logged_in
def unserialize_jobs(auth, **kwargs):
    verify_user_match(auth, **kwargs)
    unserialize_contents('jobs', unserialize_job, auth)
    # TODO: Add return value


@must_be_logged_in
def unserialize_schools(auth, **kwargs):
    verify_user_match(auth, **kwargs)
    unserialize_contents('schools', unserialize_school, auth)
    # TODO: Add return value


@must_be_logged_in
def request_export(auth):
    user = auth.user
    if not throttle_period_expired(user.email_last_sent, settings.SEND_EMAIL_THROTTLE):
        raise HTTPError(httplib.BAD_REQUEST,
                        data={'message_long': 'Too many requests. Please wait a while before sending another account export request.',
                              'error_type': 'throttle_error'})

    mails.send_mail(
        to_addr=settings.OSF_SUPPORT_EMAIL,
        mail=mails.REQUEST_EXPORT,
        user=auth.user,
        can_change_preferences=False,
    )
    user.email_last_sent = timezone.now()
    user.save()
    return {'message': 'Sent account export request'}


@must_be_logged_in
def request_deactivation(auth):
    user = auth.user
    if not throttle_period_expired(user.email_last_sent, settings.SEND_EMAIL_THROTTLE):
        raise HTTPError(http.BAD_REQUEST,
                        data={
                            'message_long': 'Too many requests. Please wait a while before sending another account deactivation request.',
                            'error_type': 'throttle_error'
                        })

    mails.send_mail(
        to_addr=settings.OSF_SUPPORT_EMAIL,
        mail=mails.REQUEST_DEACTIVATION,
        user=auth.user,
        can_change_preferences=False,
    )
    user.email_last_sent = timezone.now()
    user.requested_deactivation = True
    user.save()
    return {'message': 'Sent account deactivation request'}

@must_be_logged_in
def cancel_request_deactivation(auth):
    user = auth.user
    user.requested_deactivation = False
    user.save()
    return {'message': 'You have canceled your deactivation request'}<|MERGE_RESOLUTION|>--- conflicted
+++ resolved
@@ -171,21 +171,15 @@
 
         # make sure the new username has already been confirmed
         if username and username != user.username and user.emails.filter(address=username).exists():
-<<<<<<< HEAD
+
             mails.send_mail(
                 user.username,
                 mails.PRIMARY_EMAIL_CHANGED,
                 user=user,
                 new_address=username,
-                can_change_preferences=False
+                can_change_preferences=False,
+                osf_contact_email=settings.OSF_CONTACT_EMAIL
             )
-=======
-            mails.send_mail(user.username,
-                            mails.PRIMARY_EMAIL_CHANGED,
-                            user=user,
-                            new_address=username,
-                            osf_contact_email=settings.OSF_CONTACT_EMAIL)
->>>>>>> c3fafa21
 
             # Remove old primary email from subscribed mailing lists
             for list_name, subscription in user.mailchimp_mailing_lists.iteritems():
