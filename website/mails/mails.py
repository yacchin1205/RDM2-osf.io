# -*- coding: utf-8 -*-
"""OSF mailing utilities.

Email templates go in website/templates/emails
Templates must end in ``.txt.mako`` for plaintext emails or``.html.mako`` for html emails.

You can then create a `Mail` object given the basename of the template and
the email subject. ::

    CONFIRM_EMAIL = Mail(tpl_prefix='confirm', subject="Confirm your email address")

You can then use ``send_mail`` to send the email.

Usage: ::

    from website import mails
    ...
    mails.send_mail('foo@bar.com', mails.CONFIRM_EMAIL, user=user)

"""
import os
import logging
import waffle

from mako.lookup import TemplateLookup, Template

from framework.email import tasks
from osf import features
from website import settings

logger = logging.getLogger(__name__)

EMAIL_TEMPLATES_DIR = os.path.join(settings.TEMPLATES_PATH, 'emails')

_tpl_lookup = TemplateLookup(
    directories=[EMAIL_TEMPLATES_DIR],
)

HTML_EXT = '.html.mako'

DISABLED_MAILS = [
    'welcome',
    'welcome_osf4i'
]

class Mail(object):
    """An email object.

    :param str tpl_prefix: The template name prefix.
    :param str subject: The subject of the email.
    :param iterable categories: Categories to add to the email using SendGrid's
        SMTPAPI. Used for email analytics.
        See https://sendgrid.com/docs/User_Guide/Statistics/categories.html
    :param: bool engagement: Whether this is an engagement email that can be disabled with
        the disable_engagement_emails waffle flag
    """

    def __init__(self, tpl_prefix, subject, categories=None, engagement=False):
        self.tpl_prefix = tpl_prefix
        self._subject = subject
        self.categories = categories
        self.engagement = engagement

    def html(self, **context):
        """Render the HTML email message."""
        tpl_name = self.tpl_prefix + HTML_EXT
        return render_message(tpl_name, **context)

    def subject(self, **context):
        return Template(self._subject).render(**context)


def render_message(tpl_name, **context):
    """Render an email message."""
    tpl = _tpl_lookup.get_template(tpl_name)
    return tpl.render(**context)


def send_mail(
        to_addr, mail, mimetype='html', from_addr=None, mailer=None, celery=True,
        username=None, password=None, callback=None, attachment_name=None,
        attachment_content=None, **context):
    """Send an email from the OSF.
    Example: ::

        from website import mails

        mails.send_email('foo@bar.com', mails.TEST, name="Foo")

    :param str to_addr: The recipient's email address
    :param Mail mail: The mail object
    :param str mimetype: Either 'plain' or 'html'
    :param function callback: celery task to execute after send_mail completes
    :param **context: Context vars for the message template

    .. note:
         Uses celery if available
    """
    if waffle.switch_is_active(features.DISABLE_ENGAGEMENT_EMAILS) and mail.engagement:
        return False

    from_addr = from_addr or settings.FROM_EMAIL
    mailer = mailer or tasks.send_email
    subject = mail.subject(**context)
    message = mail.html(**context)
    # Don't use ttls and login in DEBUG_MODE
    ttls = login = not settings.DEBUG_MODE
    logger.debug('Sending email...')
    logger.debug(u'To: {to_addr}\nFrom: {from_addr}\nSubject: {subject}\nMessage: {message}'.format(**locals()))

    kwargs = dict(
        from_addr=from_addr,
        to_addr=to_addr,
        subject=subject,
        message=message,
        mimetype=mimetype,
        ttls=ttls,
        login=login,
        username=username,
        password=password,
        categories=mail.categories,
        attachment_name=attachment_name,
        attachment_content=attachment_content,
    )

    logger.debug('Preparing to send...')
    if settings.USE_EMAIL:
        if settings.USE_CELERY and celery:
            logger.debug('Sending via celery...')
            return mailer.apply_async(kwargs=kwargs, link=callback)
        else:
            logger.debug('Sending without celery')
            ret = mailer(**kwargs)
            if callback:
                callback()

            return ret


def get_english_article(word):
    """
    Decide whether to use 'a' or 'an' for a given English word.

    :param word: the word immediately after the article
    :return: 'a' or 'an'
    """
    return 'a' + ('n' if word[0].lower() in 'aeiou' else '')


# Predefined Emails

TEST = Mail('test', subject='A test email to ${name}', categories=['test'])

# Emails for first-time login through external identity providers.
EXTERNAL_LOGIN_CONFIRM_EMAIL_CREATE = Mail(
    'external_confirm_create',
    subject='OSF Account Verification'
)

FORK_COMPLETED = Mail(
    'fork_completed',
    subject='Your fork has completed'
)

FORK_FAILED = Mail(
    'fork_failed',
    subject='Your fork has failed'
)

EXTERNAL_LOGIN_CONFIRM_EMAIL_LINK = Mail(
    'external_confirm_link',
    subject='OSF Account Verification'
)
EXTERNAL_LOGIN_LINK_SUCCESS = Mail(
    'external_confirm_success',
    subject='OSF Account Verification Success'
)

# Sign up confirmation emails for OSF, native campaigns and branded campaigns
INITIAL_CONFIRM_EMAIL = Mail(
    'initial_confirm',
    subject='OSF Account Verification'
)
CONFIRM_EMAIL = Mail(
    'confirm',
    subject='Add a new email to your OSF account'
)
CONFIRM_EMAIL_PREREG = Mail(
    'confirm_prereg',
    subject='OSF Account Verification, Preregistration Challenge'
)
CONFIRM_EMAIL_ERPC = Mail(
    'confirm_erpc',
    subject='OSF Account Verification, Election Research Preacceptance Competition'
)
CONFIRM_EMAIL_PREPRINTS = lambda name, provider: Mail(
    'confirm_preprints_{}'.format(name),
    subject='OSF Account Verification, {}'.format(provider)
)
CONFIRM_EMAIL_REGISTRIES_OSF = Mail(
    'confirm_registries_osf',
    subject='OSF Account Verification, OSF Registries'
)
CONFIRM_EMAIL_MODERATION = lambda provider: Mail(
    'confirm_moderation',
    subject='OSF Account Verification, {}'.format(provider.name)
)

# Merge account, add or remove email confirmation emails.
CONFIRM_MERGE = Mail('confirm_merge', subject='Confirm account merge')
PRIMARY_EMAIL_CHANGED = Mail('primary_email_changed', subject='Primary email changed')


# Contributor added confirmation emails
INVITE_DEFAULT = Mail(
    'invite_default',
    subject='You have been added as a contributor to an OSF project.'
)
INVITE_PREPRINT = lambda template, provider: Mail(
    'invite_preprints_{}'.format(template),
    subject='You have been added as a contributor to {} {} {}.'.format(get_english_article(provider.name), provider.name, provider.preprint_word)
)
CONTRIBUTOR_ADDED_DEFAULT = Mail(
    'contributor_added_default',
    subject='You have been added as a contributor to an OSF project.'
)
CONTRIBUTOR_ADDED_PREPRINT = lambda template, provider: Mail(
    'contributor_added_preprints_{}'.format(template),
    subject='You have been added as a contributor to {} {} {}.'.format(get_english_article(provider.name), provider.name, provider.preprint_word)
)
CONTRIBUTOR_ADDED_PREPRINT_NODE_FROM_OSF = Mail(
    'contributor_added_preprint_node_from_osf',
    subject='You have been added as a contributor to an OSF project.'
)
MODERATOR_ADDED = lambda provider: Mail(
    'moderator_added',
    subject='You have been added as a moderator for {}'.format(provider.name)
)
CONTRIBUTOR_ADDED_ACCESS_REQUEST = Mail(
    'contributor_added_access_request',
    subject='Your access request to an OSF project has been approved'
)
FORWARD_INVITE = Mail('forward_invite', subject='Please forward to ${fullname}')
FORWARD_INVITE_REGISTERED = Mail('forward_invite_registered', subject='Please forward to ${fullname}')

FORGOT_PASSWORD = Mail('forgot_password', subject='Reset Password')
PASSWORD_RESET = Mail('password_reset', subject='Your OSF password has been reset')
PENDING_VERIFICATION = Mail('pending_invite', subject='Your account is almost ready!')
PENDING_VERIFICATION_REGISTERED = Mail('pending_registered', subject='Received request to be a contributor')

REQUEST_EXPORT = Mail('support_request', subject='[via OSF] Export Request')
REQUEST_DEACTIVATION = Mail('support_request', subject='[via OSF] Deactivation Request')

SPAM_USER_BANNED = Mail('spam_user_banned', subject='[OSF] Account flagged as spam')

CONFERENCE_SUBMITTED = Mail(
    'conference_submitted',
    subject='Project created on OSF',
)
CONFERENCE_INACTIVE = Mail(
    'conference_inactive',
    subject='OSF Error: Conference inactive',
)
CONFERENCE_FAILED = Mail(
    'conference_failed',
    subject='OSF Error: No files attached',
)

DIGEST = Mail(
    'digest', subject='OSF Notifications',
    categories=['notifications', 'notifications-digest']
)

DIGEST_REVIEWS_MODERATORS = Mail(
    'digest_reviews_moderators',
    subject='Recent submissions to ${provider_name}',
)

TRANSACTIONAL = Mail(
    'transactional', subject='OSF: ${subject}',
    categories=['notifications', 'notifications-transactional']
)

# Retraction related Mail objects
PENDING_RETRACTION_ADMIN = Mail(
    'pending_retraction_admin',
    subject='Withdrawal pending for one of your projects.'
)
PENDING_RETRACTION_NON_ADMIN = Mail(
    'pending_retraction_non_admin',
    subject='Withdrawal pending for one of your projects.'
)
# Embargo related Mail objects
PENDING_EMBARGO_ADMIN = Mail(
    'pending_embargo_admin',
    subject='Registration pending for one of your projects.'
)
PENDING_EMBARGO_NON_ADMIN = Mail(
    'pending_embargo_non_admin',
    subject='Registration pending for one of your projects.'
)
# Registration related Mail Objects
PENDING_REGISTRATION_ADMIN = Mail(
    'pending_registration_admin',
    subject='Registration pending for one of your projects.'
)
PENDING_REGISTRATION_NON_ADMIN = Mail(
    'pending_registration_non_admin',
    subject='Registration pending for one of your projects.'
)
PENDING_EMBARGO_TERMINATION_ADMIN = Mail(
    'pending_embargo_termination_admin',
    subject='Request to end an embargo early for one of your projects.'
)
PENDING_EMBARGO_TERMINATION_NON_ADMIN = Mail(
    'pending_embargo_termination_non_admin',
    subject='Request to end an embargo early for one of your projects.'
)

FILE_OPERATION_SUCCESS = Mail(
    'file_operation_success',
    subject='Your ${action} has finished',
)
FILE_OPERATION_FAILED = Mail(
    'file_operation_failed',
    subject='Your ${action} has failed',
)

UNESCAPE = '<% from osf.utils.sanitize import unescape_entities %> ${unescape_entities(src.title)}'
PROBLEM_REGISTERING = 'Problem registering ' + UNESCAPE

ARCHIVE_SIZE_EXCEEDED_DESK = Mail(
    'archive_size_exceeded_desk',
    subject=PROBLEM_REGISTERING
)
ARCHIVE_SIZE_EXCEEDED_USER = Mail(
    'archive_size_exceeded_user',
    subject=PROBLEM_REGISTERING
)

ARCHIVE_COPY_ERROR_DESK = Mail(
    'archive_copy_error_desk',
    subject=PROBLEM_REGISTERING
)
ARCHIVE_COPY_ERROR_USER = Mail(
    'archive_copy_error_user',
    subject=PROBLEM_REGISTERING

)
ARCHIVE_FILE_NOT_FOUND_DESK = Mail(
    'archive_file_not_found_desk',
    subject=PROBLEM_REGISTERING
)
ARCHIVE_FILE_NOT_FOUND_USER = Mail(
    'archive_file_not_found_user',
    subject='Registration failed because of altered files'
)

ARCHIVE_UNCAUGHT_ERROR_DESK = Mail(
    'archive_uncaught_error_desk',
    subject=PROBLEM_REGISTERING
)

ARCHIVE_REGISTRATION_STUCK_DESK = Mail(
    'archive_registration_stuck_desk',
    subject='[auto] Stuck registrations audit'
)

ARCHIVE_UNCAUGHT_ERROR_USER = Mail(
    'archive_uncaught_error_user',
    subject=PROBLEM_REGISTERING
)

ARCHIVE_SUCCESS = Mail(
    'archive_success',
    subject='Registration of ' + UNESCAPE + ' complete'
)

WELCOME = Mail(
    'welcome',
    subject='Welcome to OSF',
    engagement=True
)

WELCOME_OSF4I = Mail(
    'welcome_osf4i',
    subject='Welcome to OSF',
    engagement=True
)

PREREG_CHALLENGE_REJECTED = Mail(
    'prereg_challenge_rejected',
    subject='Revisions required, your submission for the Preregistration Challenge is not yet registered'
)

PREREG_CHALLENGE_ACCEPTED = Mail(
    'prereg_challenge_accepted',
    subject='Your research plan has been registered and accepted for the Preregistration Challenge'
)

PREREG_CSV = Mail(
    'prereg_csv',
    subject='[auto] Updated Prereg CSV'
)

EMPTY = Mail('empty', subject='${subject}')

SHARE_ERROR_DESK = Mail(
    'send_data_share_error_desk',
    subject='Share Error'
)

SHARE_PREPRINT_ERROR_DESK = Mail(
    'send_data_share_preprint_error_desk',
    subject='Share Error'
)

REVIEWS_SUBMISSION_CONFIRMATION = Mail(
    'reviews_submission_confirmation',
    subject='Confirmation of your submission to ${provider_name}'
)

ACCESS_REQUEST_SUBMITTED = Mail(
    'access_request_submitted',
    subject='An OSF user has requested access to your ${node.project_or_component}'
)

ACCESS_REQUEST_DENIED = Mail(
    'access_request_rejected',
    subject='Your access request to an OSF project has been declined'
)

CROSSREF_ERROR = Mail(
    'crossref_doi_error',
    subject='There was an error creating a DOI for preprint(s). batch_id: ${batch_id}'
)

PREPRINT_WITHDRAWAL_REQUEST_GRANTED = Mail(
    'preprint_withdrawal_request_granted',
    subject='Your ${reviewable.provider.preprint_word} has been withdrawn',
)

<<<<<<< HEAD
GROUP_MEMBER_ADDED = Mail(
    'group_member_added',
    subject='You have been added as a ${permission} of the group ${group_name}',
)

GROUP_MEMBER_UNREGISTERED_ADDED = Mail(
    'group_member_unregistered_added',
    subject='You have been added as a ${permission} of the group ${group_name}',
)

GROUP_ADDED_TO_NODE = Mail(
    'group_added_to_node',
    subject='Your group, ${group_name}, has been added to an OSF Project'
=======
PREPRINT_WITHDRAWAL_REQUEST_DECLINED = Mail(
    'preprint_withdrawal_request_declined',
    subject='Your withdrawal request has been declined',
>>>>>>> 42ec1ba7
)<|MERGE_RESOLUTION|>--- conflicted
+++ resolved
@@ -440,7 +440,6 @@
     subject='Your ${reviewable.provider.preprint_word} has been withdrawn',
 )
 
-<<<<<<< HEAD
 GROUP_MEMBER_ADDED = Mail(
     'group_member_added',
     subject='You have been added as a ${permission} of the group ${group_name}',
@@ -454,9 +453,9 @@
 GROUP_ADDED_TO_NODE = Mail(
     'group_added_to_node',
     subject='Your group, ${group_name}, has been added to an OSF Project'
-=======
+)
+
 PREPRINT_WITHDRAWAL_REQUEST_DECLINED = Mail(
     'preprint_withdrawal_request_declined',
     subject='Your withdrawal request has been declined',
->>>>>>> 42ec1ba7
 )