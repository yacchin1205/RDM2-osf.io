# -*- coding: utf-8 -*-

from django.contrib.auth.mixins import UserPassesTestMixin
from django.http import HttpResponse, Http404, JsonResponse
from django.views.generic import TemplateView, View
import json
import hashlib
<<<<<<< HEAD
from rest_framework import status as http_status
from mimetypes import MimeTypes
import os
import csv
from io import StringIO
=======
import httplib
from mimetypes import MimeTypes
import os
import csv
import StringIO
>>>>>>> 4733a825
import logging

from addons.osfstorage.models import Region
from admin.rdm.utils import RdmPermissionMixin
from admin.rdm_custom_storage_location import utils
from osf.models import Institution, OSFUser
from osf.models.external import ExternalAccountTemporary
from scripts import refresh_addon_tokens
<<<<<<< HEAD
=======
from website import settings as osf_settings
>>>>>>> 4733a825

logger = logging.getLogger(__name__)

SITE_KEY = 'rdm_custom_storage_location'

class InstitutionalStorageBaseView(RdmPermissionMixin, UserPassesTestMixin):
    """ Base class for all the Institutional Storage Views """
    def test_func(self):
        """ Check user permissions """
        return not self.is_super_admin and self.is_admin and \
            self.request.user.affiliated_institutions.exists()


class InstitutionalStorageView(InstitutionalStorageBaseView, TemplateView):
    """ View that shows the Institutional Storage's template """
    model = Institution
    template_name = 'rdm_custom_storage_location/institutional_storage.html'

    def get_context_data(self, *args, **kwargs):
        institution = self.request.user.affiliated_institutions.first()

        region = None
        if Region.objects.filter(_id=institution._id).exists():
            region = Region.objects.get(_id=institution._id)
        else:
            region = Region.objects.first()
            region.name = ''

        provider_name = region.waterbutler_settings['storage']['provider']
        provider_name = provider_name if provider_name != 'filesystem' else 'osfstorage'

        kwargs['institution'] = institution
        kwargs['region'] = region
        kwargs['providers'] = utils.get_providers()
        kwargs['selected_provider_short_name'] = provider_name
        kwargs['have_storage_name'] = utils.have_storage_name(provider_name)
<<<<<<< HEAD
=======
        kwargs['osf_domain'] = osf_settings.DOMAIN
>>>>>>> 4733a825
        return kwargs


class IconView(InstitutionalStorageBaseView, View):
    """ View for each addon's icon """
    raise_exception = True

    def get(self, request, *args, **kwargs):
        addon_name = kwargs['addon_name']
        addon = utils.get_addon_by_name(addon_name)
        if addon:
            # get addon's icon
            image_path = os.path.join('addons', addon_name, 'static', addon.icon)
            if os.path.exists(image_path):
                with open(image_path, 'rb') as f:
                    image_data = f.read()
                    content_type = MimeTypes().guess_type(addon.icon)[0]
                    return HttpResponse(image_data, content_type=content_type)
        raise Http404


class TestConnectionView(InstitutionalStorageBaseView, View):
    """ View for testing the credentials to connect to a provider.
    Called when clicking the 'Connect' Button.
    """
    def post(self, request):
        data = json.loads(request.body)

        provider_short_name = data.get('provider_short_name')
        if not provider_short_name:
            response = {
                'message': 'Provider is missing.'
            }
<<<<<<< HEAD
            return JsonResponse(response, status=http_status.HTTP_400_BAD_REQUEST)
=======
            return JsonResponse(response, status=httplib.BAD_REQUEST)
>>>>>>> 4733a825

        result = None

        if provider_short_name == 's3':
            result = utils.test_s3_connection(
                data.get('s3_access_key'),
                data.get('s3_secret_key'),
                data.get('s3_bucket'),
            )
        elif provider_short_name == 's3compat':
            result = utils.test_s3compat_connection(
                data.get('s3compat_endpoint_url'),
                data.get('s3compat_access_key'),
                data.get('s3compat_secret_key'),
                data.get('s3compat_bucket'),
            )
<<<<<<< HEAD
=======
        elif provider_short_name == 's3compatb3':
            result = utils.test_s3compatb3_connection(
                data.get('s3compatb3_endpoint_url'),
                data.get('s3compatb3_access_key'),
                data.get('s3compatb3_secret_key'),
                data.get('s3compatb3_bucket'),
            )
        elif provider_short_name == 's3compatinstitutions':
            result = utils.test_s3compat_connection(
                data.get('s3compatinstitutions_endpoint_url'),
                data.get('s3compatinstitutions_access_key'),
                data.get('s3compatinstitutions_secret_key'),
                data.get('s3compatinstitutions_bucket'),
            )
        elif provider_short_name == 'ociinstitutions':
            result = utils.test_s3compatb3_connection(
                data.get('ociinstitutions_endpoint_url'),
                data.get('ociinstitutions_access_key'),
                data.get('ociinstitutions_secret_key'),
                data.get('ociinstitutions_bucket'),
            )
>>>>>>> 4733a825
        elif provider_short_name == 'owncloud':
            result = utils.test_owncloud_connection(
                data.get('owncloud_host'),
                data.get('owncloud_username'),
                data.get('owncloud_password'),
                data.get('owncloud_folder'),
                provider_short_name,
            )
        elif provider_short_name == 'nextcloud':
            result = utils.test_owncloud_connection(
                data.get('nextcloud_host'),
                data.get('nextcloud_username'),
                data.get('nextcloud_password'),
                data.get('nextcloud_folder'),
                provider_short_name,
            )
        elif provider_short_name == 'nextcloudinstitutions':
            result = utils.test_owncloud_connection(
                data.get('nextcloudinstitutions_host'),
                data.get('nextcloudinstitutions_username'),
                data.get('nextcloudinstitutions_password'),
                data.get('nextcloudinstitutions_folder'),
                provider_short_name,
            )
        elif provider_short_name == 'swift':
            result = utils.test_swift_connection(
                data.get('swift_auth_version'),
                data.get('swift_auth_url'),
                data.get('swift_access_key'),
                data.get('swift_secret_key'),
                data.get('swift_tenant_name'),
                data.get('swift_user_domain_name'),
                data.get('swift_project_domain_name'),
                data.get('swift_container'),
            )
        elif provider_short_name == 'dropboxbusiness':
            institution = request.user.affiliated_institutions.first()
            result = utils.test_dropboxbusiness_connection(institution)

        else:
<<<<<<< HEAD
            result = ({'message': 'Invalid provider.'}, http_status.HTTP_400_BAD_REQUEST)
=======
            result = ({'message': 'Invalid provider.'}, httplib.BAD_REQUEST)
>>>>>>> 4733a825

        return JsonResponse(result[0], status=result[1])


class SaveCredentialsView(InstitutionalStorageBaseView, View):
    """ View for saving the credentials to the provider into the database.
    Called when clicking the 'Save' Button.
    """
    def post(self, request):
        institution = request.user.affiliated_institutions.first()
        institution_id = institution._id
        data = json.loads(request.body)

        provider_short_name = data.get('provider_short_name')
        if not provider_short_name:
            response = {
                'message': 'Provider is missing.'
            }
<<<<<<< HEAD
            return JsonResponse(response, status=http_status.HTTP_400_BAD_REQUEST)
=======
            return JsonResponse(response, status=httplib.BAD_REQUEST)
>>>>>>> 4733a825

        storage_name = data.get('storage_name')
        if not storage_name and utils.have_storage_name(provider_short_name):
            return JsonResponse({
                'message': 'Storage name is missing.'
<<<<<<< HEAD
            }, status=http_status.HTTP_400_BAD_REQUEST)
=======
            }, status=httplib.BAD_REQUEST)
>>>>>>> 4733a825

        result = None

        if provider_short_name == 's3':
            result = utils.save_s3_credentials(
                institution_id,
                storage_name,
                data.get('s3_access_key'),
                data.get('s3_secret_key'),
                data.get('s3_bucket'),
            )
        elif provider_short_name == 's3compat':
            result = utils.save_s3compat_credentials(
                institution_id,
                storage_name,
                data.get('s3compat_endpoint_url'),
                data.get('s3compat_access_key'),
                data.get('s3compat_secret_key'),
                data.get('s3compat_bucket'),
            )
<<<<<<< HEAD
=======
        elif provider_short_name == 's3compatb3':
            result = utils.save_s3compatb3_credentials(
                institution_id,
                storage_name,
                data.get('s3compatb3_endpoint_url'),
                data.get('s3compatb3_access_key'),
                data.get('s3compatb3_secret_key'),
                data.get('s3compatb3_bucket'),
            )
        elif provider_short_name == 's3compatinstitutions':
            result = utils.save_s3compatinstitutions_credentials(
                institution,
                storage_name,
                data.get('s3compatinstitutions_endpoint_url'),
                data.get('s3compatinstitutions_access_key'),
                data.get('s3compatinstitutions_secret_key'),
                data.get('s3compatinstitutions_bucket'),
                provider_short_name,
            )
        elif provider_short_name == 'ociinstitutions':
            result = utils.save_ociinstitutions_credentials(
                institution,
                storage_name,
                data.get('ociinstitutions_endpoint_url'),
                data.get('ociinstitutions_access_key'),
                data.get('ociinstitutions_secret_key'),
                data.get('ociinstitutions_bucket'),
                provider_short_name,
            )
>>>>>>> 4733a825
        elif provider_short_name == 'swift':
            result = utils.save_swift_credentials(
                institution_id,
                storage_name,
                data.get('swift_auth_version'),
                data.get('swift_access_key'),
                data.get('swift_secret_key'),
                data.get('swift_tenant_name'),
                data.get('swift_user_domain_name'),
                data.get('swift_project_domain_name'),
                data.get('swift_auth_url'),
                data.get('swift_container'),
            )
        elif provider_short_name == 'osfstorage':
            result = utils.save_osfstorage_credentials(
                institution_id,
            )
        elif provider_short_name == 'googledrive':
            result = utils.save_googledrive_credentials(
                request.user,
                storage_name,
                data.get('googledrive_folder'),
            )
        elif provider_short_name == 'owncloud':
            result = utils.save_owncloud_credentials(
                institution_id,
                storage_name,
                data.get('owncloud_host'),
                data.get('owncloud_username'),
                data.get('owncloud_password'),
                data.get('owncloud_folder'),
                'owncloud'
            )
        elif provider_short_name == 'nextcloud':
            result = utils.save_nextcloud_credentials(
                institution_id,
                storage_name,
                data.get('nextcloud_host'),
                data.get('nextcloud_username'),
                data.get('nextcloud_password'),
                data.get('nextcloud_folder'),
                'nextcloud',
            )
        elif provider_short_name == 'nextcloudinstitutions':
            result = utils.save_nextcloudinstitutions_credentials(
                institution,
                storage_name,
                data.get('nextcloudinstitutions_host'),
                data.get('nextcloudinstitutions_username'),
                data.get('nextcloudinstitutions_password'),
                data.get('nextcloudinstitutions_folder'),  # base folder
<<<<<<< HEAD
=======
                data.get('nextcloudinstitutions_notification_secret'),
>>>>>>> 4733a825
                provider_short_name,
            )
        elif provider_short_name == 'box':
            result = utils.save_box_credentials(
                request.user,
                storage_name,
                data.get('box_folder'),
            )
        elif provider_short_name == 'dropboxbusiness':
            result = utils.save_dropboxbusiness_credentials(
                institution,
                storage_name,
                provider_short_name)
        else:
<<<<<<< HEAD
            result = ({'message': 'Invalid provider.'}, http_status.HTTP_400_BAD_REQUEST)
        status = result[1]
        if status == http_status.HTTP_200_OK:
=======
            result = ({'message': 'Invalid provider.'}, httplib.BAD_REQUEST)
        status = result[1]
        if status == httplib.OK:
>>>>>>> 4733a825
            utils.change_allowed_for_institutions(
                institution, provider_short_name)
        return JsonResponse(result[0], status=status)


class FetchCredentialsView(InstitutionalStorageBaseView, View):
    def _common(self, request, data):
        institution = request.user.affiliated_institutions.first()
        provider_short_name = data.get('provider_short_name')
        if not provider_short_name:
            response = {
                'message': 'Provider is missing.'
            }
<<<<<<< HEAD
            return JsonResponse(response, status=http_status.HTTP_400_BAD_REQUEST)

        result = None
        if provider_short_name == 'nextcloudinstitutions':
            data = utils.get_nextcloudinstitutions_credentials(institution)
            if data:
                result = (data, http_status.HTTP_200_OK)
            else:
                result = ({'message': 'no credentials'}, http_status.HTTP_400_BAD_REQUEST)
=======
            return JsonResponse(response, status=httplib.BAD_REQUEST)

        result = None
        data = None
        if provider_short_name == 'nextcloudinstitutions':
            data = utils.get_nextcloudinstitutions_credentials(institution)
        elif provider_short_name == 's3compatinstitutions':
            data = utils.get_s3compatinstitutions_credentials(institution)
        elif provider_short_name == 'ociinstitutions':
            data = utils.get_ociinstitutions_credentials(institution)
        else:
            result = ({'message': 'unsupported'}, httplib.BAD_REQUEST)

        if data:
            result = (data, httplib.OK)
        elif not result:
            result = ({'message': 'no credentials'}, httplib.BAD_REQUEST)
>>>>>>> 4733a825

        return JsonResponse(result[0], status=result[1])

    def post(self, request):
        data = json.loads(request.body)
        return self._common(request, data)

    def get(self, request):
        return self._common(request, request.GET)


class FetchTemporaryTokenView(InstitutionalStorageBaseView, View):
    def post(self, request):
        data = json.loads(request.body)
        provider_short_name = data.get('provider_short_name')

        if not provider_short_name:
            return JsonResponse({
                'message': 'Provider is missing.'
<<<<<<< HEAD
            }, status=http_status.HTTP_400_BAD_REQUEST)
=======
            }, status=httplib.BAD_REQUEST)
>>>>>>> 4733a825

        institution_id = request.user.affiliated_institutions.first()._id
        data = utils.get_oauth_info_notification(institution_id, provider_short_name)
        if data:
            data['fullname'] = request.user.fullname
            return JsonResponse({
                'response_data': data
<<<<<<< HEAD
            }, status=http_status.HTTP_200_OK)

        return JsonResponse({
            'message': 'Oauth permission procedure was canceled'
        }, status=http_status.HTTP_400_BAD_REQUEST)
=======
            }, status=httplib.OK)

        return JsonResponse({
            'message': 'Oauth permission procedure was canceled'
        }, status=httplib.BAD_REQUEST)
>>>>>>> 4733a825


class RemoveTemporaryAuthData(InstitutionalStorageBaseView, View):
    def post(self, request):
        institution_id = request.user.affiliated_institutions.first()._id
        ExternalAccountTemporary.objects.filter(_id=institution_id).delete()
        return JsonResponse({
            'message': 'Garbage data removed!!'
<<<<<<< HEAD
        }, status=http_status.HTTP_200_OK)

def external_acc_update(request, access_token):
    if hashlib.sha512(SITE_KEY.encode('utf-8')).hexdigest() != access_token.lower():
=======
        }, status=httplib.OK)

def external_acc_update(request, access_token):
    if hashlib.sha512(SITE_KEY).hexdigest() != access_token.lower():
>>>>>>> 4733a825
        return HttpResponse(
            json.dumps({'state': 'fail', 'error': 'access forbidden'}),
            content_type='application/json',
        )

    refresh_addon_tokens.run_main(
        addons={'googledrive': -14, 'box': -14},
        dry_run=False
    )
    return HttpResponse('Done')


def to_bool(val):
    return val.lower() in ['true']

class UserMapView(InstitutionalStorageBaseView, View):
    def post(self, request, *args, **kwargs):
        provider_name = request.POST.get('provider', None)
        institution = request.user.affiliated_institutions.first()

        OK = 'OK'
        NG = 'NG'
        clear = to_bool(request.POST.get('clear', 'false'))
        if clear:
            utils.clear_usermap_tmp(provider_name, institution)
            return JsonResponse({
                OK: 0,
                NG: 0,
                'provider_name': provider_name,
                'report': [],
                'user_to_extuser': {},
<<<<<<< HEAD
            }, status=http_status.HTTP_200_OK)
=======
            }, status=httplib.OK)
>>>>>>> 4733a825

        check_extuser = to_bool(request.POST.get('check_extuser', 'false'))
        usermap = request.FILES['usermap']
        csv_reader = csv.reader(usermap, delimiter=',', quotechar='"')

        result = {OK: 0, NG: 0}
        user_to_extuser = dict()  # This is UserMap.  (guid -> extuser)
        extuser_set = set()
        report = []
        INVALID_FORMAT = 'INVALID_FORMAT'
        EMPTY_USER = 'EMPTY_USER'
        EMPTY_EXTUSER = 'EMPTY_EXTUSER'
        UNKNOWN_USER = 'UNKNOWN_USER'
        UNKNOWN_EXTUSER = 'UNKNOWN_EXTUSER'
        DUPLICATED_USER = 'DUPLICATED_USER'
        DUPLICATED_EXTUSER = 'DUPLICATED_EXTUSER'

        MAX_NG = 20

        def add_report(status, reason, line, detail=None):
            result[status] += 1
            if status == NG and result[NG] >= MAX_NG:
                return
            try:
                joined = ','.join(line).decode('utf-8')
            except Exception:
                joined = ''
            if status == OK:
                # OK is not reported.
                # report.append(u'{}: {}'.format(status, joined))
                pass
            elif detail:
                report.append(u'{}, {} ({}): {}'.format(status, reason, detail, joined))
            else:
                report.append(u'{}, {}: {}'.format(status, reason, joined))

        try:
            for line in csv_reader:
                if len(line) == 0:
                    continue
                user = line[0].strip()
                if user.startswith('#'):
                    continue
                if len(line) != 3:
                    add_report(NG, INVALID_FORMAT, line)
                    continue
                extuser = line[1].strip()
                # optional_info = line[2].strip()

                if not user:
                    add_report(NG, EMPTY_USER, line)
                    continue
                if not extuser:
                    add_report(NG, EMPTY_EXTUSER, line)
                    continue

                # ePPN or GUID ?
                if '@' in user:  # ePPN
                    try:
                        u = OSFUser.objects.get(eppn=user)
                    except Exception:
                        u = None
                elif user:  # GUID
                    u = OSFUser.load(user.lower())
                if not u:
                    add_report(NG, UNKNOWN_USER, line)
                    continue
                if check_extuser:
                    detail = utils.extuser_exists(provider_name, request.POST,
                                                  extuser)
                    if detail:
                        add_report(NG, UNKNOWN_EXTUSER, line, detail)
                        continue

                if u._id in user_to_extuser:
                    add_report(NG, DUPLICATED_USER, line)
                    continue
                if extuser in extuser_set:
                    add_report(NG, DUPLICATED_EXTUSER, line)
                    continue
                user_to_extuser[u._id] = extuser   # guid.lower() -> extuser
                extuser_set.add(extuser)
                add_report(OK, None, line)
        except Exception as e:
            add_report(NG, INVALID_FORMAT, [str(e)])

        if result[NG] > 0:
<<<<<<< HEAD
            status = http_status.HTTP_400_BAD_REQUEST
            utils.clear_usermap_tmp(provider_name, institution)
        else:
            status = http_status.HTTP_200_OK
=======
            status = httplib.BAD_REQUEST
            utils.clear_usermap_tmp(provider_name, institution)
        else:
            status = httplib.OK
>>>>>>> 4733a825
            utils.save_usermap_to_tmp(provider_name, institution,
                                      user_to_extuser)

        return JsonResponse({
            OK: result[OK],
            NG: result[NG],
            'provider_name': provider_name,
            'report': report,
            'user_to_extuser': user_to_extuser,
        }, status=status)

    def get(self, request, *args, **kwargs):
        # download CSV (or Templates when User mapping file is not set)
        provider_name = request.GET['provider']
        institution = request.user.affiliated_institutions.first()
        ext = 'csv'
        name = 'usermap-' + provider_name

        s = StringIO.StringIO()
        csv_writer = csv.writer(s, delimiter=',')

        def fullname(osfuser):
            fullname = osfuser.fullname
            if fullname:
                return fullname.encode('utf-8')
            return None

        header = ['#' + 'User_GUID(or ePPN)', 'External_UserID', 'Fullname(ignored)']

        # GUID -> extuser
        usermap = utils.get_usermap(provider_name, institution)

        csv_writer.writerow(header)
        if usermap:
            for guid, extuser in usermap.items():
                guid = guid.lower()
                u = OSFUser.load(guid)
                if u:
                    csv_writer.writerow([guid.upper(), extuser, fullname(u)])

        nomap_count = 0
        # find osfusers in usermap who has no mapping.
        for u in institution.osfuser_set.filter(is_active=True):
            guid = u._id
            if usermap is None or guid not in usermap:
                nomap_count += 1
                if nomap_count == 1:
                    if usermap:
                        csv_writer.writerow([])
                    csv_writer.writerow(['#' + 'Please input External users into the second column.'])
                csv_writer.writerow([guid.upper(), None, fullname(u)])

        resp = HttpResponse(s.getvalue(), content_type='text/%s' % ext)
        resp['Content-Disposition'] = 'attachment; filename=%s.%s' % (name, ext)
        return resp<|MERGE_RESOLUTION|>--- conflicted
+++ resolved
@@ -5,19 +5,11 @@
 from django.views.generic import TemplateView, View
 import json
 import hashlib
-<<<<<<< HEAD
 from rest_framework import status as http_status
 from mimetypes import MimeTypes
 import os
 import csv
 from io import StringIO
-=======
-import httplib
-from mimetypes import MimeTypes
-import os
-import csv
-import StringIO
->>>>>>> 4733a825
 import logging
 
 from addons.osfstorage.models import Region
@@ -26,10 +18,7 @@
 from osf.models import Institution, OSFUser
 from osf.models.external import ExternalAccountTemporary
 from scripts import refresh_addon_tokens
-<<<<<<< HEAD
-=======
 from website import settings as osf_settings
->>>>>>> 4733a825
 
 logger = logging.getLogger(__name__)
 
@@ -66,10 +55,7 @@
         kwargs['providers'] = utils.get_providers()
         kwargs['selected_provider_short_name'] = provider_name
         kwargs['have_storage_name'] = utils.have_storage_name(provider_name)
-<<<<<<< HEAD
-=======
         kwargs['osf_domain'] = osf_settings.DOMAIN
->>>>>>> 4733a825
         return kwargs
 
 
@@ -103,11 +89,7 @@
             response = {
                 'message': 'Provider is missing.'
             }
-<<<<<<< HEAD
             return JsonResponse(response, status=http_status.HTTP_400_BAD_REQUEST)
-=======
-            return JsonResponse(response, status=httplib.BAD_REQUEST)
->>>>>>> 4733a825
 
         result = None
 
@@ -124,8 +106,6 @@
                 data.get('s3compat_secret_key'),
                 data.get('s3compat_bucket'),
             )
-<<<<<<< HEAD
-=======
         elif provider_short_name == 's3compatb3':
             result = utils.test_s3compatb3_connection(
                 data.get('s3compatb3_endpoint_url'),
@@ -147,7 +127,6 @@
                 data.get('ociinstitutions_secret_key'),
                 data.get('ociinstitutions_bucket'),
             )
->>>>>>> 4733a825
         elif provider_short_name == 'owncloud':
             result = utils.test_owncloud_connection(
                 data.get('owncloud_host'),
@@ -188,11 +167,7 @@
             result = utils.test_dropboxbusiness_connection(institution)
 
         else:
-<<<<<<< HEAD
             result = ({'message': 'Invalid provider.'}, http_status.HTTP_400_BAD_REQUEST)
-=======
-            result = ({'message': 'Invalid provider.'}, httplib.BAD_REQUEST)
->>>>>>> 4733a825
 
         return JsonResponse(result[0], status=result[1])
 
@@ -211,21 +186,13 @@
             response = {
                 'message': 'Provider is missing.'
             }
-<<<<<<< HEAD
             return JsonResponse(response, status=http_status.HTTP_400_BAD_REQUEST)
-=======
-            return JsonResponse(response, status=httplib.BAD_REQUEST)
->>>>>>> 4733a825
 
         storage_name = data.get('storage_name')
         if not storage_name and utils.have_storage_name(provider_short_name):
             return JsonResponse({
                 'message': 'Storage name is missing.'
-<<<<<<< HEAD
             }, status=http_status.HTTP_400_BAD_REQUEST)
-=======
-            }, status=httplib.BAD_REQUEST)
->>>>>>> 4733a825
 
         result = None
 
@@ -246,8 +213,6 @@
                 data.get('s3compat_secret_key'),
                 data.get('s3compat_bucket'),
             )
-<<<<<<< HEAD
-=======
         elif provider_short_name == 's3compatb3':
             result = utils.save_s3compatb3_credentials(
                 institution_id,
@@ -277,7 +242,6 @@
                 data.get('ociinstitutions_bucket'),
                 provider_short_name,
             )
->>>>>>> 4733a825
         elif provider_short_name == 'swift':
             result = utils.save_swift_credentials(
                 institution_id,
@@ -329,10 +293,7 @@
                 data.get('nextcloudinstitutions_username'),
                 data.get('nextcloudinstitutions_password'),
                 data.get('nextcloudinstitutions_folder'),  # base folder
-<<<<<<< HEAD
-=======
                 data.get('nextcloudinstitutions_notification_secret'),
->>>>>>> 4733a825
                 provider_short_name,
             )
         elif provider_short_name == 'box':
@@ -347,15 +308,9 @@
                 storage_name,
                 provider_short_name)
         else:
-<<<<<<< HEAD
             result = ({'message': 'Invalid provider.'}, http_status.HTTP_400_BAD_REQUEST)
         status = result[1]
         if status == http_status.HTTP_200_OK:
-=======
-            result = ({'message': 'Invalid provider.'}, httplib.BAD_REQUEST)
-        status = result[1]
-        if status == httplib.OK:
->>>>>>> 4733a825
             utils.change_allowed_for_institutions(
                 institution, provider_short_name)
         return JsonResponse(result[0], status=status)
@@ -369,18 +324,7 @@
             response = {
                 'message': 'Provider is missing.'
             }
-<<<<<<< HEAD
             return JsonResponse(response, status=http_status.HTTP_400_BAD_REQUEST)
-
-        result = None
-        if provider_short_name == 'nextcloudinstitutions':
-            data = utils.get_nextcloudinstitutions_credentials(institution)
-            if data:
-                result = (data, http_status.HTTP_200_OK)
-            else:
-                result = ({'message': 'no credentials'}, http_status.HTTP_400_BAD_REQUEST)
-=======
-            return JsonResponse(response, status=httplib.BAD_REQUEST)
 
         result = None
         data = None
@@ -391,13 +335,12 @@
         elif provider_short_name == 'ociinstitutions':
             data = utils.get_ociinstitutions_credentials(institution)
         else:
-            result = ({'message': 'unsupported'}, httplib.BAD_REQUEST)
+            result = ({'message': 'unsupported'}, http_status.HTTP_400_BAD_REQUEST)
 
         if data:
-            result = (data, httplib.OK)
+            result = (data, http_status.HTTP_200_OK)
         elif not result:
-            result = ({'message': 'no credentials'}, httplib.BAD_REQUEST)
->>>>>>> 4733a825
+            result = ({'message': 'no credentials'}, http_status.HTTP_400_BAD_REQUEST)
 
         return JsonResponse(result[0], status=result[1])
 
@@ -417,11 +360,7 @@
         if not provider_short_name:
             return JsonResponse({
                 'message': 'Provider is missing.'
-<<<<<<< HEAD
             }, status=http_status.HTTP_400_BAD_REQUEST)
-=======
-            }, status=httplib.BAD_REQUEST)
->>>>>>> 4733a825
 
         institution_id = request.user.affiliated_institutions.first()._id
         data = utils.get_oauth_info_notification(institution_id, provider_short_name)
@@ -429,19 +368,11 @@
             data['fullname'] = request.user.fullname
             return JsonResponse({
                 'response_data': data
-<<<<<<< HEAD
             }, status=http_status.HTTP_200_OK)
 
         return JsonResponse({
             'message': 'Oauth permission procedure was canceled'
         }, status=http_status.HTTP_400_BAD_REQUEST)
-=======
-            }, status=httplib.OK)
-
-        return JsonResponse({
-            'message': 'Oauth permission procedure was canceled'
-        }, status=httplib.BAD_REQUEST)
->>>>>>> 4733a825
 
 
 class RemoveTemporaryAuthData(InstitutionalStorageBaseView, View):
@@ -450,17 +381,10 @@
         ExternalAccountTemporary.objects.filter(_id=institution_id).delete()
         return JsonResponse({
             'message': 'Garbage data removed!!'
-<<<<<<< HEAD
         }, status=http_status.HTTP_200_OK)
 
 def external_acc_update(request, access_token):
     if hashlib.sha512(SITE_KEY.encode('utf-8')).hexdigest() != access_token.lower():
-=======
-        }, status=httplib.OK)
-
-def external_acc_update(request, access_token):
-    if hashlib.sha512(SITE_KEY).hexdigest() != access_token.lower():
->>>>>>> 4733a825
         return HttpResponse(
             json.dumps({'state': 'fail', 'error': 'access forbidden'}),
             content_type='application/json',
@@ -492,11 +416,7 @@
                 'provider_name': provider_name,
                 'report': [],
                 'user_to_extuser': {},
-<<<<<<< HEAD
             }, status=http_status.HTTP_200_OK)
-=======
-            }, status=httplib.OK)
->>>>>>> 4733a825
 
         check_extuser = to_bool(request.POST.get('check_extuser', 'false'))
         usermap = request.FILES['usermap']
@@ -584,17 +504,10 @@
             add_report(NG, INVALID_FORMAT, [str(e)])
 
         if result[NG] > 0:
-<<<<<<< HEAD
             status = http_status.HTTP_400_BAD_REQUEST
             utils.clear_usermap_tmp(provider_name, institution)
         else:
             status = http_status.HTTP_200_OK
-=======
-            status = httplib.BAD_REQUEST
-            utils.clear_usermap_tmp(provider_name, institution)
-        else:
-            status = httplib.OK
->>>>>>> 4733a825
             utils.save_usermap_to_tmp(provider_name, institution,
                                       user_to_extuser)
 
