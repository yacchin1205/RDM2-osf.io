# -*- coding: utf-8 -*-

import json
import os
from website import settings as osf_settings

addons = None
enabled_addons_list = [
    's3', 'box', 'googledrive', 'osfstorage',
    'nextcloud', 'swift', 'owncloud', 's3compat'
]


<<<<<<< HEAD
def get_provider_short_name(settings):
    if 'storage' in settings and 'provider' in settings['storage']:
        return settings['storage']['provider']
    return 'osfstorage'

def load_addons_info():
    data = None
    with open(osf_settings.APP_PATH + '/addons.json') as f:
        data = json.load(f)
    return data

def get_providers():
    provider_list = []
    for provider in osf_settings.ADDONS_AVAILABLE:
        if 'storage' in provider.categories and provider.short_name in enabled_addons_list:
            provider.icon_url_admin = \
                '/addons/icon_ignore_config/{}/comicon.png'.format(provider.short_name)
            provider.modal_path = get_modal_path(provider.short_name)
            provider_list.append(provider)
    return provider_list

def get_modal_path(short_name):
    base_path = os.path.join('rdm_custom_storage_location', 'providers')
    return os.path.join(base_path, '{}_modal.html'.format(short_name))
=======
def get_addons():
    addon_list = []
    for addon in osf_settings.ADDONS_AVAILABLE:
        if 'storage' in addon.categories and addon.short_name in enabled_addons_list:
            addon.icon_url_admin = \
                '/addons/icon_ignore_config/{}/comicon.png'.format(addon.short_name)
            addon_list.append(addon)
    return addon_list
>>>>>>> a089b517
<|MERGE_RESOLUTION|>--- conflicted
+++ resolved
@@ -1,32 +1,18 @@
 # -*- coding: utf-8 -*-
 
-import json
 import os
 from website import settings as osf_settings
 
-addons = None
-enabled_addons_list = [
+providers = None
+enabled_providers_list = [
     's3', 'box', 'googledrive', 'osfstorage',
     'nextcloud', 'swift', 'owncloud', 's3compat'
 ]
 
-
-<<<<<<< HEAD
-def get_provider_short_name(settings):
-    if 'storage' in settings and 'provider' in settings['storage']:
-        return settings['storage']['provider']
-    return 'osfstorage'
-
-def load_addons_info():
-    data = None
-    with open(osf_settings.APP_PATH + '/addons.json') as f:
-        data = json.load(f)
-    return data
-
 def get_providers():
     provider_list = []
     for provider in osf_settings.ADDONS_AVAILABLE:
-        if 'storage' in provider.categories and provider.short_name in enabled_addons_list:
+        if 'storage' in provider.categories and provider.short_name in enabled_providers_list:
             provider.icon_url_admin = \
                 '/addons/icon_ignore_config/{}/comicon.png'.format(provider.short_name)
             provider.modal_path = get_modal_path(provider.short_name)
@@ -35,14 +21,4 @@
 
 def get_modal_path(short_name):
     base_path = os.path.join('rdm_custom_storage_location', 'providers')
-    return os.path.join(base_path, '{}_modal.html'.format(short_name))
-=======
-def get_addons():
-    addon_list = []
-    for addon in osf_settings.ADDONS_AVAILABLE:
-        if 'storage' in addon.categories and addon.short_name in enabled_addons_list:
-            addon.icon_url_admin = \
-                '/addons/icon_ignore_config/{}/comicon.png'.format(addon.short_name)
-            addon_list.append(addon)
-    return addon_list
->>>>>>> a089b517
+    return os.path.join(base_path, '{}_modal.html'.format(short_name))