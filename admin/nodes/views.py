<<<<<<< HEAD
from django.views.generic import ListView
from datetime import datetime
from django.shortcuts import redirect

from website.project.model import Node
from modularodm import Q

=======
from django.shortcuts import redirect

from website.project.model import Node, User

>>>>>>> c40185fb
from admin.base.views import GuidFormView, GuidView
from admin.nodes.templatetags.node_extras import reverse_node
from .serializers import serialize_node


<<<<<<< HEAD
def remove_node(request, guid):
    node = Node.load(guid)
    node.is_deleted = True  # Auth required for
    node.deleted_date = datetime.utcnow()
    node.save()
    return redirect(reverse_node(guid))


def restore_node(request, guid):
    node = Node.load(guid)
    node.is_deleted = False
    node.deleted_date = None
    node.save()
    return redirect(reverse_node(guid))
=======
def remove_contributor(request, node_id, user_id):
    user = User.load(user_id)
    node = Node.load(node_id)
    node.remove_contributor(user, None, log=False)  # TODO: log on OSF as admin
    return redirect(reverse_node(node_id))
>>>>>>> c40185fb


class NodeFormView(GuidFormView):
    template_name = 'nodes/search.html'
    object_type = 'node'

    @property
    def success_url(self):
        return reverse_node(self.guid)


class NodeView(GuidView):
    template_name = 'nodes/node.html'
    context_object_name = 'node'

    def get_object(self, queryset=None):
        self.guid = self.kwargs.get('guid', None)
<<<<<<< HEAD
        return serialize_node(Node.load(self.guid))


class RegistrationListView(ListView):
    template_name = 'nodes/registration_list.html'
    paginate_by = 10
    paginate_orphans = 1
    ordering = 'date_created'
    context_object_name = '-node'

    def get_queryset(self):
        query = (
            Q('is_registration', 'eq', True)
        )
        return Node.find(query).sort(self.ordering)

    def get_context_data(self, **kwargs):
        query_set = kwargs.pop('object_list', self.object_list)
        page_size = self.get_paginate_by(query_set)
        paginator, page, query_set, is_paginated = self.paginate_queryset(
            query_set, page_size)
        return {
            'nodes': map(serialize_node, query_set),
            'page': page,
        }
=======
        return serialize_node(Node.load(self.guid))
>>>>>>> c40185fb
<|MERGE_RESOLUTION|>--- conflicted
+++ resolved
@@ -1,23 +1,15 @@
-<<<<<<< HEAD
+from datetime import datetime
+
 from django.views.generic import ListView
-from datetime import datetime
 from django.shortcuts import redirect
-
-from website.project.model import Node
 from modularodm import Q
 
-=======
-from django.shortcuts import redirect
-
-from website.project.model import Node, User
-
->>>>>>> c40185fb
+from website.models import Node, User
 from admin.base.views import GuidFormView, GuidView
 from admin.nodes.templatetags.node_extras import reverse_node
 from .serializers import serialize_node
 
 
-<<<<<<< HEAD
 def remove_node(request, guid):
     node = Node.load(guid)
     node.is_deleted = True  # Auth required for
@@ -32,13 +24,13 @@
     node.deleted_date = None
     node.save()
     return redirect(reverse_node(guid))
-=======
+
+
 def remove_contributor(request, node_id, user_id):
     user = User.load(user_id)
     node = Node.load(node_id)
     node.remove_contributor(user, None, log=False)  # TODO: log on OSF as admin
     return redirect(reverse_node(node_id))
->>>>>>> c40185fb
 
 
 class NodeFormView(GuidFormView):
@@ -56,7 +48,6 @@
 
     def get_object(self, queryset=None):
         self.guid = self.kwargs.get('guid', None)
-<<<<<<< HEAD
         return serialize_node(Node.load(self.guid))
 
 
@@ -81,7 +72,4 @@
         return {
             'nodes': map(serialize_node, query_set),
             'page': page,
-        }
-=======
-        return serialize_node(Node.load(self.guid))
->>>>>>> c40185fb
+        }