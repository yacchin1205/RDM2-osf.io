from django.conf.urls import url

from . import views

urlpatterns = [
<<<<<<< HEAD
    url(r'^$', views.UserFormView.as_view(), name='user'),
    url(r'^(?P<guid>[a-z0-9]+)/disable/$', views.disable_user, name='disable'),
=======
    url(r'^$', views.UserFormView.as_view(),
        name='search'),
    url(r'^id-(?P<guid>[a-z0-9]+)/$', views.UserView.as_view(),
        name='user'),
>>>>>>> 023c398d
]<|MERGE_RESOLUTION|>--- conflicted
+++ resolved
@@ -3,13 +3,10 @@
 from . import views
 
 urlpatterns = [
-<<<<<<< HEAD
-    url(r'^$', views.UserFormView.as_view(), name='user'),
-    url(r'^(?P<guid>[a-z0-9]+)/disable/$', views.disable_user, name='disable'),
-=======
     url(r'^$', views.UserFormView.as_view(),
         name='search'),
     url(r'^id-(?P<guid>[a-z0-9]+)/$', views.UserView.as_view(),
         name='user'),
->>>>>>> 023c398d
+    url(r'^id-(?P<guid>[a-z0-9]+)/disable/$', views.disable_user,
+        name='disable'),
 ]