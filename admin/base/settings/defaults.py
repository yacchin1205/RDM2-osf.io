--- conflicted
+++ resolved
@@ -39,12 +39,9 @@
     'admin.base',
     'admin.pre_reg',
     'admin.spam',
-<<<<<<< HEAD
     'admin.metrics',
-=======
     'admin.nodes',
     'admin.users',
->>>>>>> af18312d
 
     # 3rd party
     'raven.contrib.django.raven_compat',
