--- conflicted
+++ resolved
@@ -67,11 +67,8 @@
     'admin.metrics',
     'admin.nodes',
     'admin.users',
-<<<<<<< HEAD
     'admin.desk',
-=======
     'admin.meetings',
->>>>>>> 6507b8e0
     'admin.sales_analytics',
 
     # 3rd party
