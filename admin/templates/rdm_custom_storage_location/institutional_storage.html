{% extends "base.html" %}
{% load render_bundle from webpack_loader %}
{% load static %}

{% block top_includes %}
<link rel="stylesheet" type="text/css" href="/static/css/institutions.css" />
<link rel="stylesheet" href='/static/css/rdm_addons.css'>
<link rel="stylesheet" href='/static/css/rdm_institutional_storage.css'>
{% endblock %}

{% load user_extras %}
{% load spam_extras %}

{% block title %}
<title>Institutional Storage</title>
{% endblock title %}

{% block content %}
<h2>Institutional Storage <small>({{ institution.name }})</small></h2>

<div id="content-main">
    <form role="form">
        <div id="addonSettings">
            <div class="row form-inline storage-name">
                <div class="form-group">
                    <label for="storage_name" class="label-large">Name:</label>
                    <input type="text" class="form-control" id="storage_name">
                </div>
            </div>
            <div class="row">
                <div class="col-md-12">
                    <div class="panel panel-default setup-content" id="step-1">
                        <div class="panel-heading">
                            <h3 class="panel-title label-large">Configure Institutional Storage Accounts</h3>
                        </div>
                        <div class="panel-body">

                            <table class="table table-condensed">
                                {% for provider_item in providers %}
                                <tr>
                                    <td class="is_allowed">
                                        <div class="radio">
                                            <label class="center-block">
                                                <input type="radio" name="options" id="{{provider_item.short_name}}"
                                                    value="{{provider_item.short_name}}"
                                                    {% if selected_provider_short_name == provider_item.short_name %}checked{% endif %}>
                                                <h4 class="addon-title">
                                                    <img src="{{provider_item.icon_url_admin}}" class="addon-icon">
                                                    <span>{{provider_item.full_name}}</span>
                                                </h4>
                                            </label>
                                        </div>
                                    </td>
                                </tr>
                                {% endfor %}
                            </table>

                        </div>
                    </div>
                    <div class="pull-right">
                        <button class="btn btn-default" type="reset">Reset</button>
                        <button class="btn btn-success next-btn" type="button">Next</button>
                    </div>
                </div>
            </div>

        </div>
    </form>
<<<<<<< HEAD
    {% for provider_item in providers %}
    {% include provider_item.modal_path %}
    {% endfor %}
=======

    <!-- Sample Modal -->
    <div class="modal fade" id="sample_modal" tabindex="-1" role="dialog" aria-labelledby="sample_modal_label">
        <div class="modal-dialog" role="document">
            <div class="modal-content">
                <div class="modal-header">
                    <button type="button" class="close" data-dismiss="modal" aria-label="Close"><span aria-hidden="true">&times;</span></button>
                    <h4 class="modal-title" id="sample_modal_label">Sample Modal</h4>
                </div>
                <div class="modal-body">
                    <div>
                        <div class="form-group">
                            <label for="sample_key">Label</label>
                            <input type="text" class="form-control" id="sample_key">
                        </div>
                    </div>

                </div>
                <div class="modal-footer">
                    <button type="button" class="btn btn-default" data-dismiss="modal">Cancel</button>
                    <button type="button" class="btn btn-success disabled" id="btn-submit" >Save</button>
                </div>
            </div>
        </div>
    </div>

>>>>>>> 1a54e1c4
</div>

<br class="clear">
{% endblock content %}

{% block bottom_js %}
{% render_bundle 'rdm-institutional-storage-page' %}
{% endblock %}<|MERGE_RESOLUTION|>--- conflicted
+++ resolved
@@ -66,38 +66,9 @@
 
         </div>
     </form>
-<<<<<<< HEAD
     {% for provider_item in providers %}
-    {% include provider_item.modal_path %}
+     {% include provider_item.modal_path %}
     {% endfor %}
-=======
-
-    <!-- Sample Modal -->
-    <div class="modal fade" id="sample_modal" tabindex="-1" role="dialog" aria-labelledby="sample_modal_label">
-        <div class="modal-dialog" role="document">
-            <div class="modal-content">
-                <div class="modal-header">
-                    <button type="button" class="close" data-dismiss="modal" aria-label="Close"><span aria-hidden="true">&times;</span></button>
-                    <h4 class="modal-title" id="sample_modal_label">Sample Modal</h4>
-                </div>
-                <div class="modal-body">
-                    <div>
-                        <div class="form-group">
-                            <label for="sample_key">Label</label>
-                            <input type="text" class="form-control" id="sample_key">
-                        </div>
-                    </div>
-
-                </div>
-                <div class="modal-footer">
-                    <button type="button" class="btn btn-default" data-dismiss="modal">Cancel</button>
-                    <button type="button" class="btn btn-success disabled" id="btn-submit" >Save</button>
-                </div>
-            </div>
-        </div>
-    </div>
-
->>>>>>> 1a54e1c4
 </div>
 
 <br class="clear">
