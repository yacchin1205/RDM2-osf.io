--- conflicted
+++ resolved
@@ -24,10 +24,6 @@
 from website.files.models import FileNode
 from website.project.model import DraftRegistration, Node
 from website.prereg.utils import get_prereg_schema
-<<<<<<< HEAD
-from website.files.models import OsfStorageFileNode
-=======
->>>>>>> db474283
 from website.project.metadata.schemas import from_json
 
 from admin.base.utils import PreregAdmin
@@ -232,18 +228,6 @@
 
 
 def get_metadata_files(draft):
-<<<<<<< HEAD
-    for q in get_file_questions('prereg-prize.json'):
-        for file_info in draft.registration_metadata[q]['value']['uploader']['extra']:
-            if file_info['data']['provider'] != 'osfstorage':
-                raise Http404('File does not exist in OSFStorage: {} {}'.format(
-                    q, file_info
-                ))
-            file_guid = file_info['data'].get('fileId')
-            if file_guid is None:
-                raise Http404('File in {} does not have a guid.'.format(q))
-            item = OsfStorageFileNode.load(file_guid)
-=======
     data = draft.registration_metadata
     for q in get_file_questions('prereg-prize.json'):
         if not isinstance(data[q]['value'], dict):
@@ -292,7 +276,6 @@
                 draft.update_metadata(data)
             else:
                 item = FileNode.load(file_guid)
->>>>>>> db474283
             if item is None:
                 raise Http404('File with guid "{}" in {} does not exist'.format(
                     file_guid, q
