import pytest
from urlparse import urlparse
from django.utils import timezone

from api.base.settings.defaults import API_BASE
from osf_tests.factories import (
    RegistrationFactory,
    AuthUserFactory,
    IdentifierFactory,
    NodeFactory,
    PreprintFactory
)
from osf.utils.workflows import DefaultStates


@pytest.mark.django_db
class TestIdentifierDetail:

    @pytest.fixture()
    def user(self):
        return AuthUserFactory()

    @pytest.fixture()
    def registration(self, user):
        return RegistrationFactory(creator=user, is_public=True)

    @pytest.fixture()
    def identifier_registration(self, registration):
        return IdentifierFactory(referent=registration)

    @pytest.fixture()
    def res_registration(self, app, identifier_registration):
        registration_url = '/{}identifiers/{}/'.format(
            API_BASE, identifier_registration._id)
        return app.get(registration_url)

    @pytest.fixture()
    def data_registration(self, res_registration):
        return res_registration.json['data']

    @pytest.fixture()
    def node(self, user):
        return NodeFactory(creator=user, is_public=True)

    @pytest.fixture()
    def noncontrib(self, user):
        return AuthUserFactory()

    @pytest.fixture()
    def identifier_node(self, node):
        return IdentifierFactory(referent=node)

    @pytest.fixture()
    def res_node(self, app, identifier_node):
        url_node = '/{}identifiers/{}/'.format(API_BASE, identifier_node._id)
        return app.get(url_node)

    @pytest.fixture()
    def data_node(self, res_node):
        return res_node.json['data']

    @pytest.fixture()
    def preprint(self, user):
        preprint = PreprintFactory(creator=user)
        return preprint

    @pytest.fixture()
    def identifier_preprint(self, user, preprint):
        return IdentifierFactory(referent=preprint)

    def test_identifier_registration_detail(
            self, registration, identifier_registration,
            res_registration, data_registration
    ):

        # test_identifier_detail_success_registration
        assert res_registration.status_code == 200
        assert res_registration.content_type == 'application/vnd.api+json'

        # test_identifier_detail_returns_correct_referent_registration
        path = urlparse(
            data_registration['relationships']['referent']['links']['related']['href']
        ).path
        assert '/{}registrations/{}/'.format(
            API_BASE, registration._id) == path

        # test_identifier_detail_returns_correct_category_registration
        assert data_registration['attributes']['category'] == identifier_registration.category

        # test_identifier_detail_returns_correct_value_registration
        assert data_registration['attributes']['value'] == identifier_registration.value

    def test_identifier_node_detail(
            self, node, identifier_node,
            res_node, data_node
    ):

        # test_identifier_detail_success_node
        assert res_node.status_code == 200
        assert res_node.content_type == 'application/vnd.api+json'

        # test_identifier_detail_returns_correct_referent_node
        path = urlparse(
            data_node['relationships']['referent']['links']['related']['href']
        ).path
        assert '/{}nodes/{}/'.format(API_BASE, node._id) == path

        # test_identifier_detail_returns_correct_category_node
        assert data_node['attributes']['category'] == identifier_node.category

        # test_identifier_detail_returns_correct_value_node
        assert data_node['attributes']['value'] == identifier_node.value

<<<<<<< HEAD
    def test_identifier_preprint_detail(
            self, app, preprint, identifier_preprint,
            user
    ):
        url = '/{}identifiers/{}/'.format(API_BASE, identifier_preprint._id)

        res = app.get(url, expect_errors=True)

        # test_identifier_detail_success_preprint
        assert res.status_code == 200
        assert res.content_type == 'application/vnd.api+json'
        data = res.json['data']

        # test_identifier_detail_returns_correct_referent_preprint
        path = urlparse(
            data['relationships']['referent']['links']['related']['href']
        ).path
        assert '/{}preprints/{}/'.format(API_BASE, preprint._id) == path

        # test_identifier_detail_returns_correct_category_preprint
        assert data['attributes']['category'] == identifier_preprint.category

        # test_identifier_detail_returns_correct_value_preprint
        assert data['attributes']['value'] == identifier_preprint.value

    def test_identifier_preprint_detail_unpublished(
            self, app, preprint, user, identifier_preprint, noncontrib
    ):
        url = '/{}identifiers/{}/'.format(API_BASE, identifier_preprint._id)
        preprint.is_published = False
        preprint.save()

        # test_unpublished_preprint_identifier_unauthenticated
        res = app.get(url, expect_errors=True)
        assert res.status_code == 401

        # test_unpublished_preprint_identifier_noncontrib_authenticated
        read_user = AuthUserFactory()
        res = app.get(url, auth=noncontrib.auth, expect_errors=True)
        assert res.status_code == 403

        # test_unpublished_preprint_identifier_readcontrib_authenticated
        read_user = AuthUserFactory()
        preprint.add_contributor(read_user, 'read', save=True)
        res = app.get(url, auth=read_user.auth, expect_errors=True)
        assert res.status_code == 200

        # test_unpublished_preprint_identifier_admin_authenticated
        res = app.get(url, auth=user.auth)
        assert res.status_code == 200

    def test_identifier_preprint_detail_deleted(
            self, app, preprint, user, identifier_preprint, noncontrib
    ):
        url = '/{}identifiers/{}/'.format(API_BASE, identifier_preprint._id)
        preprint.deleted = timezone.now()
        preprint.save()

        # test_deleted_preprint_identifier_unauthenticated
        res = app.get(url, expect_errors=True)
        assert res.status_code == 404

        # test_deleted_preprint_identifier_noncontrib_authenticated
        read_user = AuthUserFactory()
        res = app.get(url, auth=noncontrib.auth, expect_errors=True)
        assert res.status_code == 404

        # test_deleted_preprint_identifier_readcontrib_authenticated
        read_user = AuthUserFactory()
        preprint.add_contributor(read_user, 'read', save=True)
        res = app.get(url, auth=read_user.auth, expect_errors=True)
        assert res.status_code == 404

        # test_deleted_preprint_identifier_admin_authenticated
        res = app.get(url, auth=user.auth, expect_errors=True)
        assert res.status_code == 404

    def test_identifier_preprint_detail_private(
            self, app, preprint, user, identifier_preprint, noncontrib
    ):
        url = '/{}identifiers/{}/'.format(API_BASE, identifier_preprint._id)
        preprint.is_public = False
        preprint.save()

        # test_private_preprint_identifier_unauthenticated
        res = app.get(url, expect_errors=True)
        assert res.status_code == 401

        # test_private_preprint_identifier_noncontrib_authenticated
        read_user = AuthUserFactory()
        res = app.get(url, auth=noncontrib.auth, expect_errors=True)
        assert res.status_code == 403

        # test_private_preprint_identifier_readcontrib_authenticated
        read_user = AuthUserFactory()
        preprint.add_contributor(read_user, 'read', save=True)
        res = app.get(url, auth=read_user.auth, expect_errors=True)
        assert res.status_code == 200

        # test_private_preprint_identifier_admin_authenticated
        res = app.get(url, auth=user.auth, expect_errors=True)
        assert res.status_code == 200

    def test_identifier_preprint_detail_abandoned(
            self, app, preprint, user, identifier_preprint, noncontrib
    ):
        url = '/{}identifiers/{}/'.format(API_BASE, identifier_preprint._id)
        preprint.machine_state = DefaultStates.INITIAL.value
        preprint.save()

        # test_abandoned_preprint_identifier_unauthenticated
        res = app.get(url, expect_errors=True)
        assert res.status_code == 401

        # test_abandoned_preprint_identifier_noncontrib_authenticated
        read_user = AuthUserFactory()
        res = app.get(url, auth=noncontrib.auth, expect_errors=True)
        assert res.status_code == 403

        # test_abandoned_preprint_identifier_readcontrib_authenticated
        read_user = AuthUserFactory()
        preprint.add_contributor(read_user, 'read', save=True)
        res = app.get(url, auth=read_user.auth, expect_errors=True)
        assert res.status_code == 403

        # test_abandoned_preprint_identifier_admin_authenticated
        res = app.get(url, auth=user.auth, expect_errors=True)
        assert res.status_code == 200

    def test_identifier_preprint_detail_orphaned(
            self, app, preprint, user, identifier_preprint, noncontrib
    ):
        url = '/{}identifiers/{}/'.format(API_BASE, identifier_preprint._id)
        preprint.primary_file = None
        preprint.save()

        # test_orphaned_preprint_identifier_unauthenticated
        res = app.get(url, expect_errors=True)
        assert res.status_code == 401

        # test_orphaned_preprint_identifier_noncontrib_authenticated
        read_user = AuthUserFactory()
        res = app.get(url, auth=noncontrib.auth, expect_errors=True)
        assert res.status_code == 403

        # test_orphaned_preprint_identifier_readcontrib_authenticated
        read_user = AuthUserFactory()
        preprint.add_contributor(read_user, 'read', save=True)
        res = app.get(url, auth=read_user.auth, expect_errors=True)
        assert res.status_code == 200

        # test_orphaned_preprint_identifier_admin_authenticated
        res = app.get(url, auth=user.auth, expect_errors=True)
        assert res.status_code == 200

    def test_invalid_identifier(
            self, app, user
    ):
        url = '/{}identifiers/{}/'.format(API_BASE, 'invalid_id')

        # test_unpublished_preprint_identifier_unauthenticated
        res = app.get(url, auth=user.auth, expect_errors=True)
        assert res.status_code == 404
=======
    def test_identifier_preprint_detail_datacite_doi(self, app, user):
        """ Make sure dois with the temporary category legacy_doi show up
        with the category doi for now, until the proper migration happens
        """
        preprint = PreprintFactory(set_doi=False)
        doi_value = '10.123/datacitedoi/woo'
        preprint.set_identifier_value(category='legacy_doi', value=doi_value)
        identifier = preprint.identifiers.filter(category='legacy_doi').first()
        url = '/{}identifiers/{}/'.format(API_BASE, identifier._id)

        res = app.get(url, auth=user.auth)
        attributes = res.json['data']['attributes']

        assert attributes['category'] == 'doi'
        assert attributes['value'] == doi_value
>>>>>>> 26ba2cf7
<|MERGE_RESOLUTION|>--- conflicted
+++ resolved
@@ -111,7 +111,6 @@
         # test_identifier_detail_returns_correct_value_node
         assert data_node['attributes']['value'] == identifier_node.value
 
-<<<<<<< HEAD
     def test_identifier_preprint_detail(
             self, app, preprint, identifier_preprint,
             user
@@ -275,7 +274,7 @@
         # test_unpublished_preprint_identifier_unauthenticated
         res = app.get(url, auth=user.auth, expect_errors=True)
         assert res.status_code == 404
-=======
+
     def test_identifier_preprint_detail_datacite_doi(self, app, user):
         """ Make sure dois with the temporary category legacy_doi show up
         with the category doi for now, until the proper migration happens
@@ -290,5 +289,4 @@
         attributes = res.json['data']['attributes']
 
         assert attributes['category'] == 'doi'
-        assert attributes['value'] == doi_value
->>>>>>> 26ba2cf7
+        assert attributes['value'] == doi_value