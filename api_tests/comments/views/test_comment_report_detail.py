--- conflicted
+++ resolved
@@ -1,14 +1,9 @@
 import pytest
-
 import mock
 from django.utils import timezone
 from datetime import datetime
 
 from osf.models import Guid
-<<<<<<< HEAD
-=======
-
->>>>>>> 7ae267bb
 from api.base.settings.defaults import API_BASE
 from api_tests import utils as test_utils
 from tests.base import ApiTestCase
