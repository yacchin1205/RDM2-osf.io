--- conflicted
+++ resolved
@@ -2,7 +2,7 @@
 import pytest
 from urlparse import urlparse
 
-from addons.wiki.tests.factories import WikiFactory, WikiVersionFactory
+from addons.wiki.tests.factories import WikiFactory
 from api.base.settings.defaults import API_BASE
 from api.base.settings import osf_settings
 from api_tests import utils as test_utils
@@ -991,20 +991,15 @@
     def test_public_node_non_contrib_commenter_can_update_wiki_comment(
             self, app, user, non_contrib, set_up_payload):
         project = ProjectFactory(is_public=True)
-<<<<<<< HEAD
         wiki_page = WikiFactory(
             user=user,
             node=project,
         )
-        comment = CommentFactory(node=project, target=Guid.load(wiki_page._id), user=non_contrib)
-=======
-        test_wiki = NodeWikiFactory(node=project, user=user)
         comment = CommentFactory(
             node=project,
-            target=Guid.load(test_wiki._id),
+            target=Guid.load(wiki_page._id),
             user=non_contrib
         )
->>>>>>> 4168de55
         url = '/{}comments/{}/'.format(API_BASE, comment._id)
         payload = set_up_payload(comment._id)
         res = app.put_json_api(url, payload, auth=non_contrib.auth)
@@ -1014,20 +1009,15 @@
     def test_public_node_non_contrib_commenter_cannot_update_own_wiki_comment_if_comment_level_private(
             self, app, user, non_contrib, set_up_payload):
         project = ProjectFactory(is_public=True)
-<<<<<<< HEAD
         wiki_page = WikiFactory(
             user=user,
             node=project,
         )
-        comment = CommentFactory(node=project, target=Guid.load(wiki_page._id), user=non_contrib)
-=======
-        test_wiki = NodeWikiFactory(node=project, user=user)
         comment = CommentFactory(
             node=project,
-            target=Guid.load(test_wiki._id),
+            target=Guid.load(wiki_page._id),
             user=non_contrib
         )
->>>>>>> 4168de55
         project.comment_level = 'private'
         project.save()
         url = '/{}comments/{}/'.format(API_BASE, comment._id)
@@ -1042,20 +1032,15 @@
     def test_public_node_non_contrib_commenter_can_delete_wiki_comment(
             self, app, user, non_contrib):
         project = ProjectFactory(is_public=True, comment_level='public')
-<<<<<<< HEAD
         wiki_page = WikiFactory(
             user=user,
             node=project,
         )
-        comment = CommentFactory(node=project, target=Guid.load(wiki_page._id), user=non_contrib)
-=======
-        test_wiki = NodeWikiFactory(node=project, user=user)
         comment = CommentFactory(
             node=project,
-            target=Guid.load(test_wiki._id),
+            target=Guid.load(wiki_page._id),
             user=non_contrib
         )
->>>>>>> 4168de55
         url = '/{}comments/{}/'.format(API_BASE, comment._id)
         res = app.delete_json_api(url, auth=non_contrib.auth)
         assert res.status_code == 204
