--- conflicted
+++ resolved
@@ -3,11 +3,8 @@
 import datetime
 
 from django.utils import timezone
-<<<<<<< HEAD
 from rest_framework import exceptions
-=======
 from waffle.testutils import override_switch
->>>>>>> 6de37677
 
 from osf import features
 from api.base.settings.defaults import API_BASE
