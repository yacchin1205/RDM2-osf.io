--- conflicted
+++ resolved
@@ -1,13 +1,7 @@
 # -*- coding: utf-8 -*-
-<<<<<<< HEAD
+from api.base.settings.defaults import API_BASE
+from api.citations.utils import render_citation
 from django.utils import timezone
-
-from api.base.settings.defaults import API_BASE
-=======
-from api.base.settings.defaults import API_BASE
-from api.citations.utils import display_absolute_url, render_citation
-from django.utils import timezone
->>>>>>> 577051fd
 from nose.tools import *  # flake8: noqa
 from osf_tests.factories import AuthUserFactory, PreprintFactory
 from tests.base import ApiTestCase
@@ -348,14 +342,8 @@
         self.admin_contributor = AuthUserFactory()
         self.published_preprint = PreprintFactory(
             creator=self.admin_contributor)
-<<<<<<< HEAD
-        self.published_preprint.title = "My Preprint"
-        self.published_preprint.save()
-=======
-        self.node = self.published_preprint.node
-        self.node.title = 'My Preprint'
-        self.node.save()
->>>>>>> 577051fd
+        self.published_preprint.title = 'My Preprint'
+        self.published_preprint.save()
 
         self.admin_contributor.given_name = 'Grapes'
         self.admin_contributor.middle_names = ' Coffee Beans '
@@ -393,16 +381,7 @@
         res = self.app.get(self.published_preprint_url)
         assert_equal(res.status_code, 200)
         citation = res.json['data']['attributes']['citation']
-<<<<<<< HEAD
-        date = self.published_preprint.date_published.strftime('%-d %B %Y')
-        assert_equal(citation, u'McGee, Grapes C. B. “{}.” {}, {}. Web.'.format(
-            self.published_preprint.title,
-            self.published_preprint.provider.name,
-            date)
-        )
-=======
         assert_equal(citation, render_citation(self.published_preprint, 'modern-language-association'))
->>>>>>> 577051fd
 
         # test_suffix
         self.admin_contributor.suffix = 'Junior'
@@ -410,16 +389,7 @@
         res = self.app.get(self.published_preprint_url)
         assert_equal(res.status_code, 200)
         citation = res.json['data']['attributes']['citation']
-<<<<<<< HEAD
-        date = self.published_preprint.date_published.strftime('%-d %B %Y')
-        assert_equal(citation, u'McGee, Grapes C. B., Junior. “{}.” {}, {}. Web.'.format(
-            self.published_preprint.title,
-            self.published_preprint.provider.name,
-            date)
-        )
-=======
         assert_equal(citation, render_citation(self.published_preprint, 'modern-language-association'))
->>>>>>> 577051fd
 
         # test_no_middle_names
         self.admin_contributor.suffix = ''
@@ -428,16 +398,7 @@
         res = self.app.get(self.published_preprint_url)
         assert_equal(res.status_code, 200)
         citation = res.json['data']['attributes']['citation']
-<<<<<<< HEAD
-        date = self.published_preprint.date_published.strftime('%-d %B %Y')
-        assert_equal(citation, u'McGee, Grapes. “{}.” {}, {}. Web.'.format(
-            self.published_preprint.title,
-            self.published_preprint.provider.name,
-            date)
-        )
-=======
         assert_equal(citation, render_citation(self.published_preprint, 'modern-language-association'))
->>>>>>> 577051fd
 
     def test_citation_no_repeated_periods(self):
         self.published_preprint.title = 'A Study of Coffee.'
@@ -445,16 +406,7 @@
         res = self.app.get(self.published_preprint_url)
         assert_equal(res.status_code, 200)
         citation = res.json['data']['attributes']['citation']
-<<<<<<< HEAD
-        date = self.published_preprint.date_published.strftime('%-d %B %Y')
-        assert_equal(citation, u'McGee, Grapes C. B. “{}” {}, {}. Web.'.format(
-                self.published_preprint.title,
-                self.published_preprint.provider.name,
-                date)
-        )
-=======
         assert_equal(citation, render_citation(self.published_preprint, 'modern-language-association'))
->>>>>>> 577051fd
 
     def test_citation_osf_provider(self):
         self.published_preprint.title = 'A Study of Coffee.'
@@ -464,16 +416,7 @@
         res = self.app.get(self.published_preprint_url)
         assert_equal(res.status_code, 200)
         citation = res.json['data']['attributes']['citation']
-<<<<<<< HEAD
-        date = self.published_preprint.date_published.strftime('%-d %B %Y')
-        assert_equal(citation, u'McGee, Grapes C. B. “{}” {}, {}. Web.'.format(
-                self.published_preprint.title,
-                self.published_preprint.provider.name,
-                date)
-        )
-=======
         assert_equal(citation, render_citation(self.published_preprint, 'modern-language-association'))
->>>>>>> 577051fd
 
     def test_two_authors(self):
         self.published_preprint.add_contributor(self.second_contrib)
@@ -481,16 +424,7 @@
         res = self.app.get(self.published_preprint_url)
         assert_equal(res.status_code, 200)
         citation = res.json['data']['attributes']['citation']
-<<<<<<< HEAD
-        date = self.published_preprint.date_published.strftime('%-d %B %Y')
-        assert_equal(citation, u'McGee, Grapes C. B., and Darla T. T. Jenkins, Junior. “{}.” {}, {}. Web.'.format(
-                self.published_preprint.title,
-                self.published_preprint.provider.name,
-                date)
-        )
-=======
         assert_equal(citation, render_citation(self.published_preprint, 'modern-language-association'))
->>>>>>> 577051fd
 
     def test_three_authors(self):
         self.published_preprint.add_contributor(self.second_contrib)
@@ -499,16 +433,7 @@
         res = self.app.get(self.published_preprint_url)
         assert_equal(res.status_code, 200)
         citation = res.json['data']['attributes']['citation']
-<<<<<<< HEAD
-        date = self.published_preprint.date_published.strftime('%-d %B %Y')
-        assert_equal(citation, u'McGee, Grapes C. B., et al. “{}.” {}, {}. Web.'.format(
-                self.published_preprint.title,
-                self.published_preprint.provider.name,
-                date)
-        )
-=======
         assert_equal(citation, render_citation(self.published_preprint, 'modern-language-association'))
->>>>>>> 577051fd
 
         # first name suffix
         self.admin_contributor.suffix = 'Jr.'
@@ -516,16 +441,7 @@
         res = self.app.get(self.published_preprint_url)
         assert_equal(res.status_code, 200)
         citation = res.json['data']['attributes']['citation']
-<<<<<<< HEAD
-        date = self.published_preprint.date_published.strftime('%-d %B %Y')
-        assert_equal(citation, u'McGee, Grapes C. B., Jr., et al. “{}.” {}, {}. Web.'.format(
-                self.published_preprint.title,
-                self.published_preprint.provider.name,
-                date)
-        )
-=======
         assert_equal(citation, render_citation(self.published_preprint, 'modern-language-association'))
->>>>>>> 577051fd
 
 
 class TestPreprintCitationContentAPA(ApiTestCase):
@@ -534,9 +450,9 @@
         super(TestPreprintCitationContentAPA, self).setUp()
         self.admin_contributor = AuthUserFactory()
         self.published_preprint = PreprintFactory(
-            creator=self.admin_contributor)
-        self.node = self.published_preprint.node
-        self.published_preprint.title = 'A Study of Coffee'
+            title = 'A Study of Coffee',
+            creator=self.admin_contributor
+        )
         self.published_preprint.save()
 
         self.admin_contributor.given_name = 'Grapes'
@@ -697,9 +613,8 @@
         super(TestPreprintCitationContentChicago, self).setUp()
         self.admin_contributor = AuthUserFactory()
         self.published_preprint = PreprintFactory(
+            title = 'A Study of Coffee',
             creator=self.admin_contributor)
-        self.node = self.published_preprint.node
-        self.published_preprint.title = 'A Study of Coffee'
         self.published_preprint.save()
 
         self.admin_contributor.given_name = 'Grapes'
