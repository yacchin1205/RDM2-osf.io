--- conflicted
+++ resolved
@@ -407,15 +407,9 @@
         assert_equal(citation, render_citation(self.published_preprint, 'modern-language-association'))
 
     def test_citation_osf_provider(self):
-<<<<<<< HEAD
-        self.node.title = 'A Study of Coffee.'
-        self.node.save()
+        self.published_preprint.title = 'A Study of Coffee.'
+        self.published_preprint.save()
         self.published_preprint.provider.name = 'GakuNin RDM'
-=======
-        self.published_preprint.title = 'A Study of Coffee.'
-        self.published_preprint.save()
-        self.published_preprint.provider.name = 'Open Science Framework'
->>>>>>> 9746676e
         self.published_preprint.provider.save()
         res = self.app.get(self.published_preprint_url)
         assert_equal(res.status_code, 200)
