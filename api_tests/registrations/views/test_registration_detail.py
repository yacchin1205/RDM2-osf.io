--- conflicted
+++ resolved
@@ -381,13 +381,9 @@
             'draft_registration',
             'registration_choice',
             'lift_embargo',
-<<<<<<< HEAD
             'children',
-            'tags']
-=======
             'tags',
             'custom_citation']
->>>>>>> ffc0b2cb
         for field in RegistrationSerializer._declared_fields:
             reg_field = RegistrationSerializer._declared_fields[field]
             if field not in writeable_fields:
@@ -400,14 +396,10 @@
             'draft_registration',
             'registration_choice',
             'lift_embargo',
-<<<<<<< HEAD
             'children',
-            'tags']
-
-=======
             'tags',
             'custom_citation']
->>>>>>> ffc0b2cb
+
         for field in RegistrationDetailSerializer._declared_fields:
             reg_field = RegistrationSerializer._declared_fields[field]
             if field not in writeable_fields:
