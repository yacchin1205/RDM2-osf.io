<<<<<<< HEAD
from nose.tools import *  # flake8: noqa
=======
import pytest
>>>>>>> 2afdfab9

from api.search.serializers import SearchSerializer
from api_tests import utils
from osf.models import MetaSchema
from osf_tests.factories import (
    AuthUserFactory,
    NodeFactory,
    ProjectFactory,
)
from tests.utils import make_drf_request_with_version, mock_archive
from website.project.metadata.schemas import LATEST_SCHEMA_VERSION
from website.search import search

@pytest.mark.django_db
class TestSearchSerializer:

<<<<<<< HEAD
class TestSearchSerializer(DbTestCase):

    def setUp(self):
        super(TestSearchSerializer, self).setUp()

        self.user = AuthUserFactory()
        self.project = ProjectFactory(creator=self.user, is_public=True)
        self.component = NodeFactory(parent=self.project, creator=self.user, is_public=True)
        self.file = utils.create_test_file(self.component, self.user)

        self.schema = MetaSchema.objects.get(name='Replication Recipe (Brandt et al., 2013): Post-Completion', schema_version=LATEST_SCHEMA_VERSION)

        with mock_archive(self.project, autocomplete=True, autoapprove=True, schema=self.schema) as registration:
            self.registration = registration
=======
    def test_search_serializer_mixed_model(self):
>>>>>>> 2afdfab9

        user = AuthUserFactory()
        project = ProjectFactory(creator=user, is_public=True)
        component = NodeFactory(parent=project, creator=user, is_public=True)
        file_component = utils.create_test_file(component, user)
        context = {'request': make_drf_request_with_version(version='2.0')}
        schema = MetaSchema.objects.filter(
            name='Replication Recipe (Brandt et al., 2013): Post-Completion',
            schema_version=LATEST_SCHEMA_VERSION).first()

        #test_search_serializer_mixed_model_project
        result = SearchSerializer(project, context=context).data
        assert result['data']['type'] == 'nodes'

        #test_search_serializer_mixed_model_component
        result = SearchSerializer(component, context=context).data
        assert result['data']['type'] == 'nodes'

        #test_search_serializer_mixed_model_registration
        with mock_archive(project, autocomplete=True, autoapprove=True, schema=schema) as registration:
            result = SearchSerializer(registration, context=context).data
            assert result['data']['type'] == 'registrations'

        #test_search_serializer_mixed_model_file
        result = SearchSerializer(file_component, context=context).data
        assert result['data']['type'] == 'files'

        #test_search_serializer_mixed_model_user
        result = SearchSerializer(user, context=context).data
        assert result['data']['type'] == 'users'<|MERGE_RESOLUTION|>--- conflicted
+++ resolved
@@ -1,8 +1,4 @@
-<<<<<<< HEAD
-from nose.tools import *  # flake8: noqa
-=======
 import pytest
->>>>>>> 2afdfab9
 
 from api.search.serializers import SearchSerializer
 from api_tests import utils
@@ -19,24 +15,7 @@
 @pytest.mark.django_db
 class TestSearchSerializer:
 
-<<<<<<< HEAD
-class TestSearchSerializer(DbTestCase):
-
-    def setUp(self):
-        super(TestSearchSerializer, self).setUp()
-
-        self.user = AuthUserFactory()
-        self.project = ProjectFactory(creator=self.user, is_public=True)
-        self.component = NodeFactory(parent=self.project, creator=self.user, is_public=True)
-        self.file = utils.create_test_file(self.component, self.user)
-
-        self.schema = MetaSchema.objects.get(name='Replication Recipe (Brandt et al., 2013): Post-Completion', schema_version=LATEST_SCHEMA_VERSION)
-
-        with mock_archive(self.project, autocomplete=True, autoapprove=True, schema=self.schema) as registration:
-            self.registration = registration
-=======
     def test_search_serializer_mixed_model(self):
->>>>>>> 2afdfab9
 
         user = AuthUserFactory()
         project = ProjectFactory(creator=user, is_public=True)
