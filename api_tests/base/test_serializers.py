--- conflicted
+++ resolved
@@ -134,11 +134,7 @@
             'preprint',
             'subjects']
         # fields that do not appear on registrations
-<<<<<<< HEAD
-        non_registration_fields = ['registrations', 'draft_registrations', 'children']
-=======
-        non_registration_fields = ['registrations', 'draft_registrations', 'templated_by_count', 'settings']
->>>>>>> 76ef0d90
+        non_registration_fields = ['registrations', 'draft_registrations', 'templated_by_count', 'settings', 'children']
 
         for field in NodeSerializer._declared_fields:
             assert_in(field, RegistrationSerializer._declared_fields)
