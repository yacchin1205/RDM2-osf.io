# -*- coding: utf-8 -*-
import httplib as http
import contextlib
import mock

import pytest
from nose.tools import *  # flake8: noqa
import re

from tests.base import ApiTestCase, DbTestCase
<<<<<<< HEAD
from osf_tests import factories
from tests.utils import make_drf_request
=======
from tests import factories
from tests.utils import make_drf_request_with_version
>>>>>>> 72046aa3

from api.base.settings.defaults import API_BASE
from api.base.serializers import JSONAPISerializer
from api.base import serializers as base_serializers
from api.nodes.serializers import NodeSerializer, RelationshipField
from api.registrations.serializers import RegistrationSerializer


class FakeModel(object):

    def null_field(self):
        return None

    def valued_field(self):
        return 'Some'

    null = None
    foo = 'bar'

    pk = '1234'

class FakeSerializer(base_serializers.JSONAPISerializer):

    class Meta:
        type_ = 'foos'

    links = base_serializers.LinksField({
        'null_field': 'null_field',
        'valued_field': 'valued_field',
    })
    null_link_field = base_serializers.RelationshipField(
        related_view='nodes:node-detail',
        related_view_kwargs={'node_id': '<null>'},
    )
    valued_link_field = base_serializers.RelationshipField(
        related_view='nodes:node-detail',
        related_view_kwargs={'node_id': '<foo>'},
    )
    def null_field(*args, **kwargs):
        return None

    def valued_field(*args, **kwargs):
        return 'http://foo.com'


class TestNodeSerializerAndRegistrationSerializerDifferences(ApiTestCase):
    """
    All fields on the Node Serializer other than the few we can serialize for withdrawals must be redeclared on the
    Registration Serializer and wrapped in HideIfWithdrawal

    HideIfRegistration fields should not be serialized on registrations.
    """

    def setUp(self):
        super(TestNodeSerializerAndRegistrationSerializerDifferences, self).setUp()

        self.node = factories.ProjectFactory(is_public=True)
        self.registration = factories.RegistrationFactory(project = self.node, is_public=True)

        self.url = '/{}nodes/{}/'.format(API_BASE, self.node._id)
        self.reg_url = '/{}registrations/{}/'.format(API_BASE, self.registration._id)

    def test_registration_serializer(self):

        # fields that are visible for withdrawals
        visible_on_withdrawals = ['contributors', 'date_created', 'date_modified', 'description', 'id', 'links', 'registration', 'title', 'type', 'current_user_can_comment', 'preprint']
        # fields that do not appear on registrations
        non_registration_fields = ['registrations', 'draft_registrations']

        for field in NodeSerializer._declared_fields:
            assert_in(field, RegistrationSerializer._declared_fields)
            reg_field = RegistrationSerializer._declared_fields[field]

            if field not in visible_on_withdrawals and field not in non_registration_fields:
                assert_true(isinstance(reg_field, base_serializers.HideIfWithdrawal)
                            or isinstance(reg_field, base_serializers.ShowIfVersion))

    def test_hide_if_registration_fields(self):

        node_res = self.app.get(self.url)
        node_relationships = node_res.json['data']['relationships']

        registration_res = self.app.get(self.reg_url)
        registration_relationships = registration_res.json['data']['relationships']

        hide_if_registration_fields = [field for field in NodeSerializer._declared_fields if isinstance(NodeSerializer._declared_fields[field], base_serializers.HideIfRegistration)]

        for field in hide_if_registration_fields:
            assert_in(field, node_relationships)
            assert_not_in(field, registration_relationships)


class TestNullLinks(ApiTestCase):

    def test_null_links_are_omitted(self):
        req = make_drf_request_with_version(version='2.0')
        rep = FakeSerializer(FakeModel, context={'request': req}).data['data']

        assert_not_in('null_field', rep['links'])
        assert_in('valued_field', rep['links'])
        assert_not_in('null_link_field', rep['relationships'])
        assert_in('valued_link_field', rep['relationships'])


class TestApiBaseSerializers(ApiTestCase):

    def setUp(self):
        super(TestApiBaseSerializers, self).setUp()
        self.user = factories.AuthUserFactory()
        self.auth = factories.Auth(self.user)
        self.node = factories.ProjectFactory(is_public=True)

        for i in range(5):
            factories.ProjectFactory(is_public=True, parent=self.node)
        self.linked_node = factories.NodeFactory(creator=self.user, is_public=True)
        self.node.add_pointer(self.linked_node, auth=self.auth)

        self.url = '/{}nodes/{}/'.format(API_BASE, self.node._id)

    def test_serializers_have_get_absolute_url_method(self):
        serializers = JSONAPISerializer.__subclasses__()
        base_get_absolute_url = JSONAPISerializer.get_absolute_url

        for serializer in serializers:
            if not re.match('^(api_test|test).*', serializer.__module__):
                assert hasattr(serializer, 'get_absolute_url'), 'No get_absolute_url method'
                assert_not_equal(serializer.get_absolute_url, base_get_absolute_url)

    def test_counts_not_included_in_link_fields_by_default(self):

        res = self.app.get(self.url)
        relationships = res.json['data']['relationships']
        for relation in relationships.values():
            if relation == {}:
                continue
            link = relation['links'].values()[0]
            assert_not_in('count', link['meta'])

    def test_counts_included_in_link_fields_with_related_counts_query_param(self):

        res = self.app.get(self.url, params={'related_counts': True})
        relationships = res.json['data']['relationships']
        for key, relation in relationships.iteritems():
            if relation == {}:
                continue
            field = NodeSerializer._declared_fields[key]
            if getattr(field, 'field', None):
                field = field.field
            if (field.related_meta or {}).get('count'):
                link = relation['links'].values()[0]
                assert_in('count', link['meta'], field)

    def test_related_counts_excluded_query_param_false(self):

        res = self.app.get(self.url, params={'related_counts': False})
        relationships = res.json['data']['relationships']
        for relation in relationships.values():
            if relation == {}:
                continue
            link = relation['links'].values()[0]
            assert_not_in('count', link['meta'])

    def test_invalid_related_counts_value_raises_bad_request(self):

        res = self.app.get(self.url, params={'related_counts': 'fish'}, expect_errors=True)
        assert_equal(res.status_code, http.BAD_REQUEST)

    def test_invalid_embed_value_raise_bad_request(self):
        res = self.app.get(self.url, params={'embed': 'foo'}, expect_errors=True)
        assert_equal(res.status_code, http.BAD_REQUEST)
        assert_equal(res.json['errors'][0]['detail'], "The following fields are not embeddable: foo")

    def test_embed_does_not_remove_relationship(self):
        res = self.app.get(self.url, params={'embed': 'root'})
        assert_equal(res.status_code, 200)
        assert_in(self.url, res.json['data']['relationships']['root']['links']['related']['href'])

    def test_counts_included_in_children_field_with_children_related_counts_query_param(self):

        res = self.app.get(self.url, params={'related_counts': 'children'})
        relationships = res.json['data']['relationships']
        for key, relation in relationships.iteritems():
            if relation == {}:
                continue
            field = NodeSerializer._declared_fields[key]
            if getattr(field, 'field', None):
                field = field.field
            link = relation['links'].values()[0]
            if (field.related_meta or {}).get('count') and key == 'children':
                assert_in('count', link['meta'])
            else:
                assert_not_in('count', link['meta'])

    def test_counts_included_in_children_and_contributors_fields_with_field_csv_related_counts_query_param(self):

        res = self.app.get(self.url, params={'related_counts': 'children,contributors'})
        relationships = res.json['data']['relationships']
        for key, relation in relationships.iteritems():
            if relation == {}:
                continue
            field = NodeSerializer._declared_fields[key]
            if getattr(field, 'field', None):
                field = field.field
            link = relation['links'].values()[0]
            if (field.related_meta or {}).get('count') and key == 'children' or key == 'contributors':
                assert_in('count', link['meta'])
            else:
                assert_not_in('count', link['meta'])

    def test_error_when_requesting_related_counts_for_attribute_field(self):

        res = self.app.get(self.url, params={'related_counts': 'title'}, expect_errors=True)
        assert_equal(res.status_code, http.BAD_REQUEST)
        assert_equal(res.json['errors'][0]['detail'], "Acceptable values for the related_counts query param are 'true', 'false', or any of the relationship fields; got 'title'")


<<<<<<< HEAD

@pytest.mark.django_db
class TestRelationshipField:
=======
class TestRelationshipField(DbTestCase):
>>>>>>> 72046aa3

    # We need a Serializer to test the Relationship field (needs context)
    class BasicNodeSerializer(JSONAPISerializer):

        parent = RelationshipField(
            related_view='nodes:node-detail',
            related_view_kwargs={'node_id': '<_id>'}
        )

        parent_with_meta = RelationshipField(
            related_view='nodes:node-detail',
            related_view_kwargs={'node_id': '<_id>'},
            related_meta={'count': 'get_count', 'extra': 'get_extra'},
        )

        self_and_related_field = RelationshipField(
            related_view='nodes:node-detail',
            related_view_kwargs={'node_id': '<_id>'},
            self_view='nodes:node-contributors',
            self_view_kwargs={'node_id': '<_id>'},
        )

        two_url_kwargs = RelationshipField(
            # fake url, for testing purposes
            related_view='nodes:node-pointer-detail',
            related_view_kwargs={'node_id': '<_id>', 'node_link_id': '<_id>'},
        )

        not_attribute_on_target = RelationshipField(
            # fake url, for testing purposes
            related_view='nodes:node-children',
            related_view_kwargs={'node_id': '12345'}
        )

        # If related_view_kwargs is a callable, this field _must_ match the property name on
        # the target record
        registered_from = RelationshipField(
            related_view=lambda n: 'registrations:registration-detail' if n and n.is_registration else 'nodes:node-detail',
            related_view_kwargs=lambda n: {
                'node_id': '<registered_from._id>'
            }
        )

        class Meta:
            type_ = 'nodes'

        def get_count(self, obj):
            return 1

        def get_extra(self, obj):
            return 'foo'

    # TODO: Expand tests

    # Regression test for https://openscience.atlassian.net/browse/OSF-4832
    def test_serializing_meta(self):
        req = make_drf_request_with_version(version='2.0')
        project = factories.ProjectFactory()
        node = factories.NodeFactory(parent=project)
        data = self.BasicNodeSerializer(node, context={'request': req}).data['data']

        meta = data['relationships']['parent_with_meta']['links']['related']['meta']
        assert_not_in('count', meta)
        assert_in('extra', meta)
        assert_equal(meta['extra'], 'foo')

    def test_self_and_related_fields(self):
        req = make_drf_request_with_version(version='2.0')
        project = factories.ProjectFactory()
        node = factories.NodeFactory(parent=project)
        data = self.BasicNodeSerializer(node, context={'request': req}).data['data']

        relationship_field = data['relationships']['self_and_related_field']['links']
        assert_in('/v2/nodes/{}/contributors/'.format(node._id), relationship_field['self']['href'])
        assert_in('/v2/nodes/{}/'.format(node._id), relationship_field['related']['href'])

    def test_field_with_two_kwargs(self):
        req = make_drf_request_with_version(version='2.0')
        project = factories.ProjectFactory()
        node = factories.NodeFactory(parent=project)
        data = self.BasicNodeSerializer(node, context={'request': req}).data['data']
        field = data['relationships']['two_url_kwargs']['links']
        assert_in('/v2/nodes/{}/node_links/{}/'.format(node._id, node._id), field['related']['href'])

    def test_field_with_non_attribute(self):
        req = make_drf_request_with_version(version='2.0')
        project = factories.ProjectFactory()
        node = factories.NodeFactory(parent=project)
        data = self.BasicNodeSerializer(node, context={'request': req}).data['data']
        field = data['relationships']['not_attribute_on_target']['links']
        assert_in('/v2/nodes/{}/children/'.format('12345'), field['related']['href'])

    def test_field_with_callable_related_attrs(self):
        req = make_drf_request_with_version(version='2.0')
        project = factories.ProjectFactory()
        node = factories.NodeFactory(parent=project)
        data = self.BasicNodeSerializer(node, context={'request': req}).data['data']
        assert_not_in('registered_from', data['relationships'])

        registration = factories.RegistrationFactory(project=node)
        data = self.BasicNodeSerializer(registration, context={'request': req}).data['data']
        field = data['relationships']['registered_from']['links']
<<<<<<< HEAD
        assert_in('/v2/nodes/{}/'.format(node._id), field['related']['href'])
=======
        assert_in('/v2/nodes/{}/'.format(node._id), field['related']['href'])

        registration_registration = factories.RegistrationFactory(project=registration)
        data = self.BasicNodeSerializer(registration_registration, context={'request': req}).data['data']
        field = data['relationships']['registered_from']['links']
        assert_in('/v2/registrations/{}/'.format(registration._id), field['related']['href'])


class TestShowIfVersion(DbTestCase):

    def setUp(self):
        super(TestShowIfVersion, self).setUp()
        self.node = factories.NodeFactory()
        self.registration = factories.RegistrationFactory()

    def test_node_links_allowed_version_node_serializer(self):
        req = make_drf_request_with_version(version='2.0')
        data = NodeSerializer(self.node, context={'request': req}).data['data']
        assert_in('node_links', data['relationships'])

    def test_node_links_bad_version_node_serializer(self):
        req = make_drf_request_with_version(version='2.1')
        data = NodeSerializer(self.node, context={'request': req}).data['data']
        assert_not_in('node_links', data['relationships'])

    def test_node_links_allowed_version_registration_serializer(self):
        req = make_drf_request_with_version(version='2.0')
        data = RegistrationSerializer(self.registration, context={'request': req}).data['data']
        assert_in('node_links', data['attributes'])

    def test_node_links_bad_version_registration_serializer(self):
        req = make_drf_request_with_version(version='2.1')
        data = RegistrationSerializer(self.registration, context={'request': req}).data['data']
        assert_not_in('node_links', data['attributes'])
>>>>>>> 72046aa3
<|MERGE_RESOLUTION|>--- conflicted
+++ resolved
@@ -8,13 +8,8 @@
 import re
 
 from tests.base import ApiTestCase, DbTestCase
-<<<<<<< HEAD
 from osf_tests import factories
-from tests.utils import make_drf_request
-=======
-from tests import factories
 from tests.utils import make_drf_request_with_version
->>>>>>> 72046aa3
 
 from api.base.settings.defaults import API_BASE
 from api.base.serializers import JSONAPISerializer
@@ -231,13 +226,9 @@
         assert_equal(res.json['errors'][0]['detail'], "Acceptable values for the related_counts query param are 'true', 'false', or any of the relationship fields; got 'title'")
 
 
-<<<<<<< HEAD
 
 @pytest.mark.django_db
 class TestRelationshipField:
-=======
-class TestRelationshipField(DbTestCase):
->>>>>>> 72046aa3
 
     # We need a Serializer to test the Relationship field (needs context)
     class BasicNodeSerializer(JSONAPISerializer):
@@ -340,9 +331,6 @@
         registration = factories.RegistrationFactory(project=node)
         data = self.BasicNodeSerializer(registration, context={'request': req}).data['data']
         field = data['relationships']['registered_from']['links']
-<<<<<<< HEAD
-        assert_in('/v2/nodes/{}/'.format(node._id), field['related']['href'])
-=======
         assert_in('/v2/nodes/{}/'.format(node._id), field['related']['href'])
 
         registration_registration = factories.RegistrationFactory(project=registration)
@@ -351,7 +339,8 @@
         assert_in('/v2/registrations/{}/'.format(registration._id), field['related']['href'])
 
 
-class TestShowIfVersion(DbTestCase):
+@pytest.mark.django_db
+class TestShowIfVersion:
 
     def setUp(self):
         super(TestShowIfVersion, self).setUp()
@@ -376,5 +365,4 @@
     def test_node_links_bad_version_registration_serializer(self):
         req = make_drf_request_with_version(version='2.1')
         data = RegistrationSerializer(self.registration, context={'request': req}).data['data']
-        assert_not_in('node_links', data['attributes'])
->>>>>>> 72046aa3
+        assert_not_in('node_links', data['attributes'])