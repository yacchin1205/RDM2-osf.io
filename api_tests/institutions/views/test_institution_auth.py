--- conflicted
+++ resolved
@@ -12,15 +12,7 @@
 from framework.auth.views import send_confirm_email
 
 from osf.models import OSFUser
-<<<<<<< HEAD
-from osf_tests.factories import (
-    InstitutionFactory,
-    UserFactory,
-)
-from flask import Flask
-=======
 from osf_tests.factories import InstitutionFactory, ProjectFactory, UserFactory
->>>>>>> 8cd8f127
 
 from tests.base import capture_signals
 
