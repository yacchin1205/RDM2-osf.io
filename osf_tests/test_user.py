--- conflicted
+++ resolved
@@ -26,11 +26,7 @@
 from website.project.views.contributor import notify_added_contributor
 from website.views import find_bookmark_collection
 
-<<<<<<< HEAD
-from osf.models import AbstractNode, OSFUser, OSFGroup, Tag, Contributor, Session, BlacklistedEmailDomain, QuickFilesNode
-=======
-from osf.models import AbstractNode, OSFUser, Tag, Contributor, Session, BlacklistedEmailDomain, PreprintContributor
->>>>>>> 61a0204b
+from osf.models import AbstractNode, OSFUser, OSFGroup, Tag, Contributor, Session, BlacklistedEmailDomain, QuickFilesNode, PreprintContributor
 from addons.github.tests.factories import GitHubAccountFactory
 from addons.osfstorage.models import Region
 from addons.osfstorage.settings import DEFAULT_REGION_ID
@@ -226,7 +222,6 @@
         assert project.get_visible(user) is True
         assert project.is_contributor(user2) is False
 
-<<<<<<< HEAD
     def test_merged_user_group_member_permissions_are_ignored(self, user):
         user2 = UserFactory.build()
         user2.save()
@@ -321,7 +316,7 @@
         assert project_five.creator != user
         assert not project_five.has_permission(user2, 'read')
         assert not project_five.is_contributor(user2)
-=======
+
     def test_merge_preprints(self, user):
         user2 = AuthUserFactory()
 
@@ -391,7 +386,6 @@
         assert preprint_five.creator != user
         assert not preprint_five.has_permission(user2, 'read')
         assert not preprint_five.is_contributor(user2)
->>>>>>> 61a0204b
 
     def test_cant_create_user_without_username(self):
         u = OSFUser()  # No username given
