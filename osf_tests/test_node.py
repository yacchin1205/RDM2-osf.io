import datetime

from django.utils import timezone
import mock
import pytest
import pytz
import random
import string
from framework.celery_tasks import handlers
from framework.exceptions import PermissionsError
from framework.sessions import set_session
from website.project.model import has_anonymous_link
from website.project.signals import contributor_added, contributor_removed, after_create_registration
from osf.exceptions import NodeStateError
from osf.utils import permissions
from website.util import api_url_for, web_url_for
from api_tests.utils import disconnected_from_listeners
from website.citations.utils import datetime_to_csl
from website import language, settings
from website.project.tasks import on_node_updated, format_registration
from website.project.views.node import serialize_collections
from website.views import find_bookmark_collection

from osf.utils.permissions import READ, WRITE, ADMIN, expand_permissions, DEFAULT_CONTRIBUTOR_PERMISSIONS

from osf.models import (
    AbstractNode,
    Email,
    Node,
    Tag,
    NodeLog,
    Contributor,
    RegistrationSchema,
    Sanction,
    NodeRelation,
    Registration,
    DraftRegistration,
    DraftRegistrationApproval,
)

from addons.wiki.models import WikiPage, WikiVersion
from osf.models.node import AbstractNodeQuerySet
from osf.models.spam import SpamStatus
from osf.exceptions import ValidationError, ValidationValueError, UserStateError
from osf.utils.workflows import DefaultStates
from framework.auth.core import Auth

from osf_tests.factories import (
    AuthUserFactory,
    ProjectFactory,
    ProjectWithAddonFactory,
    NodeFactory,
    NodeLogFactory,
    UserFactory,
    UnregUserFactory,
    PreprintFactory,
    RegistrationFactory,
    DraftRegistrationFactory,
    NodeLicenseRecordFactory,
    PrivateLinkFactory,
    NodeRelationFactory,
    InstitutionFactory,
    SessionFactory,
    SubjectFactory,
    TagFactory,
    CollectionFactory,
    CollectionProviderFactory,
)
from .factories import get_default_metaschema
from addons.wiki.tests.factories import WikiVersionFactory, WikiFactory
from .utils import capture_signals, assert_datetime_equal, mock_archive, MockShareResponse

pytestmark = pytest.mark.django_db

@pytest.fixture()
def user():
    return UserFactory()

@pytest.fixture()
def node(user):
    return NodeFactory(creator=user)

@pytest.fixture()
def project(user):
    return ProjectFactory(creator=user)

@pytest.fixture()
def auth(user):
    return Auth(user)

@pytest.fixture()
def subject():
    return SubjectFactory()

@pytest.fixture()
def preprint(user):
    return PreprintFactory(creator=user)


class TestParentNode:

    @pytest.fixture()
    def project(self, user):
        return ProjectFactory(creator=user)

    @pytest.fixture()
    def child(self, project):
        return NodeFactory(parent=project, creator=project.creator)

    @pytest.fixture()
    def deleted_child(self, project):
        return NodeFactory(parent=project, creator=project.creator, is_deleted=True)

    @pytest.fixture()
    def registration(self, project):
        return RegistrationFactory(project=project)

    @pytest.fixture()
    def template(self, project, auth):
        return project.use_as_template(auth=auth)

    def test_top_level_node_has_parent_node_none(self):
        project = ProjectFactory()
        assert project.parent_node is None

    def test_component_has_parent_node(self):
        project = ProjectFactory()
        node = NodeFactory(parent=project)
        assert node.parent_node == project

    @pytest.mark.django_assert_num_queries
    def test_parent_node_is_cached_for_top_level_nodes(self, django_assert_num_queries):
        root = ProjectFactory()
        # Expect 0 queries because parent_node was already
        # accessed when creating the project_created log
        with django_assert_num_queries(0):
            root.parent_node
            root.parent_node

    def test_components_have_root(self):
        root = ProjectFactory()
        child = NodeFactory(parent=root)
        child1 = NodeFactory(parent=root)
        child2 = NodeFactory(parent=root)
        grandchild = NodeFactory(parent=child)
        grandchild1 = NodeFactory(parent=child)
        grandchild2 = NodeFactory(parent=child)
        grandchild3 = NodeFactory(parent=child)
        grandchild_1 = NodeFactory(parent=child1)
        grandchild1_1 = NodeFactory(parent=child1)
        grandchild2_1 = NodeFactory(parent=child1)
        grandchild3_1 = NodeFactory(parent=child1)
        grandchild_2 = NodeFactory(parent=child2)
        grandchild1_2 = NodeFactory(parent=child2)
        grandchild2_2 = NodeFactory(parent=child2)
        grandchild3_2 = NodeFactory(parent=child2)
        greatgrandchild = NodeFactory(parent=grandchild)
        greatgrandchild1 = NodeFactory(parent=grandchild1)
        greatgrandchild2 = NodeFactory(parent=grandchild2)
        greatgrandchild3 = NodeFactory(parent=grandchild3)
        greatgrandchild_1 = NodeFactory(parent=grandchild_1)

        assert child.root == root
        assert child1.root == root
        assert child2.root == root
        assert grandchild.root == root
        assert grandchild1.root == root
        assert grandchild2.root == root
        assert grandchild3.root == root
        assert grandchild_1.root == root
        assert grandchild1_1.root == root
        assert grandchild2_1.root == root
        assert grandchild3_1.root == root
        assert grandchild_2.root == root
        assert grandchild1_2.root == root
        assert grandchild2_2.root == root
        assert grandchild3_2.root == root
        assert greatgrandchild.root == root
        assert greatgrandchild1.root == root
        assert greatgrandchild2.root == root
        assert greatgrandchild3.root == root
        assert greatgrandchild_1.root == root

    # https://openscience.atlassian.net/browse/OSF-7378
    def test_root_for_linked_node_does_not_return_linking_parent(self):
        project = ProjectFactory(title='Project')
        root = ProjectFactory(title='Root')
        child = NodeFactory(title='Child', parent=root)

        project.add_node_link(root, auth=Auth(project.creator), save=True)
        assert root.root == root
        assert child.root == root

    def test_get_children(self):
        root = ProjectFactory()
        child = NodeFactory(parent=root)
        child1 = NodeFactory(parent=root)
        child2 = NodeFactory(parent=root)
        grandchild = NodeFactory(parent=child)
        grandchild1 = NodeFactory(parent=child)
        grandchild2 = NodeFactory(parent=child)
        grandchild3 = NodeFactory(parent=child)
        grandchild_1 = NodeFactory(parent=child1)
        for _ in range(0, 3):
            NodeFactory(parent=child1)
        for _ in range(0, 4):
            NodeFactory(parent=child2)

        NodeFactory(parent=grandchild)
        NodeFactory(parent=grandchild1)
        NodeFactory(parent=grandchild2)
        NodeFactory(parent=grandchild3)
        greatgrandchild_1 = NodeFactory(parent=grandchild_1, is_deleted=True)

        assert 20 == Node.objects.get_children(root).count()
        pks = Node.objects.get_children(root).values_list('id', flat=True)
        assert 20 == len(pks)
        assert set(pks) == set(Node.objects.exclude(id=root.id).values_list('id', flat=True))

        assert greatgrandchild_1 in Node.objects.get_children(root).all()
        assert greatgrandchild_1 not in Node.objects.get_children(root, active=True).all()

        assert 21 == Node.objects.get_children(root, include_root=True).count()
        assert root in Node.objects.get_children(root, include_root=True)

    def test_get_children_root_with_no_children(self):
        root = ProjectFactory()

        assert 0 == len(Node.objects.get_children(root))
        assert isinstance(Node.objects.get_children(root), AbstractNodeQuerySet)

        assert 1 == Node.objects.get_children(root, include_root=True).count()
        assert root in Node.objects.get_children(root, include_root=True)

    def test_get_children_child_with_no_children(self):
        root = ProjectFactory()
        child = ProjectFactory(parent=root)

        assert 0 == Node.objects.get_children(child).count()
        assert isinstance(Node.objects.get_children(child), AbstractNodeQuerySet)

        assert 1 == Node.objects.get_children(child, include_root=True).count()
        assert child in Node.objects.get_children(child, include_root=True)

    def test_get_children_with_nested_projects(self):
        root = ProjectFactory()
        child = NodeFactory(parent=root)
        grandchild = NodeFactory(parent=child)
        result = Node.objects.get_children(child)
        assert result.count() == 1
        assert grandchild in result

        assert 2 == Node.objects.get_children(child, include_root=True).count()
        assert child in Node.objects.get_children(child, include_root=True)

    def test_get_children_with_links(self):
        root = ProjectFactory()
        child = NodeFactory(parent=root)
        child1 = NodeFactory(parent=root)
        child2 = NodeFactory(parent=root)
        grandchild = NodeFactory(parent=child)
        grandchild1 = NodeFactory(parent=child)
        grandchild2 = NodeFactory(parent=child)
        grandchild3 = NodeFactory(parent=child)
        grandchild_1 = NodeFactory(parent=child1)
        for _ in range(0, 3):
            NodeFactory(parent=child1)
        for _ in range(0, 4):
            NodeFactory(parent=child2)

        NodeFactory(parent=grandchild)
        NodeFactory(parent=grandchild1)
        NodeFactory(parent=grandchild2)
        NodeFactory(parent=grandchild3)
        greatgrandchild_1 = NodeFactory(parent=grandchild_1)

        child.add_node_link(root, auth=Auth(root.creator))
        child.add_node_link(greatgrandchild_1, auth=Auth(greatgrandchild_1.creator))
        greatgrandchild_1.add_node_link(child, auth=Auth(child.creator))

        assert 20 == len(Node.objects.get_children(root))
        assert 21 == len(Node.objects.get_children(root, include_root=True))

    def test_get_roots(self):
        top_level1 = ProjectFactory(is_public=True)
        top_level2 = ProjectFactory(is_public=True)
        top_level_private = ProjectFactory(is_public=False)
        child1 = NodeFactory(parent=top_level1)
        child2 = NodeFactory(parent=top_level2)

        # top_level2 is linked to by another node
        node = NodeFactory(is_public=True)
        node.add_node_link(top_level2, auth=Auth(node.creator))

        results = AbstractNode.objects.get_roots()
        assert top_level1 in results
        assert top_level2 in results
        assert top_level_private in results
        assert child1 not in results
        assert child2 not in results

        public_results = AbstractNode.objects.filter(is_public=True).get_roots()
        assert top_level1 in public_results
        assert top_level2 in public_results
        assert top_level_private not in public_results
        assert child1 not in public_results
        assert child2 not in public_results

        public_results2 = AbstractNode.objects.get_roots().filter(is_public=True)
        assert top_level1 in public_results2
        assert top_level2 in public_results2
        assert top_level_private not in public_results2
        assert child1 not in public_results2
        assert child2 not in public_results2

    def test_get_roots_distinct(self):
        top_level = ProjectFactory()
        ProjectFactory(parent=top_level)
        ProjectFactory(parent=top_level)
        ProjectFactory(parent=top_level)

        assert AbstractNode.objects.get_roots().count() == 1
        assert top_level in AbstractNode.objects.get_roots()

    def test_license_searches_parent_nodes(self):
        license_record = NodeLicenseRecordFactory()
        project = ProjectFactory(node_license=license_record)
        node = NodeFactory(parent=project)
        assert project.license == license_record
        assert node.license == license_record

    def test_top_level_project_has_no_parent(self, project):
        assert project.parent_node is None

    def test_child_project_has_correct_parent(self, child, project):
        assert child.parent_node._id == project._id

    def test_grandchild_has_parent_of_child(self, child):
        grandchild = NodeFactory(parent=child, description='Spike')
        assert grandchild.parent_node._id == child._id

    def test_registration_has_no_parent(self, registration):
        assert registration.parent_node is None

    def test_registration_child_has_correct_parent(self, registration):
        registration_child = NodeFactory(parent=registration)
        assert registration._id == registration_child.parent_node._id

    def test_registration_grandchild_has_correct_parent(self, registration):
        registration_child = NodeFactory(parent=registration)
        registration_grandchild = NodeFactory(parent=registration_child)
        assert registration_grandchild.parent_node._id == registration_child._id

    def test_recursive_registrations_have_correct_root(self, project, auth):
        child = NodeFactory(parent=project)
        NodeFactory(parent=child)

        with disconnected_from_listeners(after_create_registration):
            reg_root = project.register_node(get_default_metaschema(), auth, '', None)
        reg_child = reg_root._nodes.first()
        reg_grandchild = reg_child._nodes.first()

        assert reg_root.root == reg_root
        assert reg_child.root == reg_root
        assert reg_grandchild.root == reg_root

    def test_fork_has_no_parent(self, project, auth):
        fork = project.fork_node(auth=auth)
        assert fork.parent_node is None

    def test_fork_child_has_parent(self, project, auth):
        fork = project.fork_node(auth=auth)
        fork_child = NodeFactory(parent=fork)
        assert fork_child.parent_node._id == fork._id

    def test_fork_grandchild_has_child_id(self, project, auth):
        fork = project.fork_node(auth=auth)
        fork_child = NodeFactory(parent=fork)
        fork_grandchild = NodeFactory(parent=fork_child)
        assert fork_grandchild.parent_node._id == fork_child._id

    def test_recursive_forks_have_correct_root(self, project, auth):
        child = NodeFactory(parent=project)
        NodeFactory(parent=child)

        fork_root = project.fork_node(auth=auth)
        fork_child = fork_root._nodes.first()
        fork_grandchild = fork_child._nodes.first()

        assert fork_root.root == fork_root
        assert fork_child.root == fork_root
        assert fork_grandchild.root == fork_root

    def test_template_has_no_parent(self, template):
        assert template.parent_node is None

    def test_teplate_project_child_has_correct_parent(self, template):
        template_child = NodeFactory(parent=template)
        assert template_child.parent_node._id == template._id

    def test_template_project_grandchild_has_correct_root(self, template):
        template_child = NodeFactory(parent=template)
        new_project_grandchild = NodeFactory(parent=template_child)
        assert new_project_grandchild.parent_node._id == template_child._id

    def test_recursive_templates_have_correct_root(self, project, auth):
        child = NodeFactory(parent=project)
        NodeFactory(parent=child)

        template_root = project.use_as_template(auth=auth)
        template_child = template_root._nodes.first()
        template_grandchild = template_child._nodes.first()

        assert template_root.root == template_root
        assert template_child.root == template_root
        assert template_grandchild.root == template_root

    def test_template_project_does_not_copy_deleted_components(self, project, child, deleted_child, template):
        """Regression test for https://openscience.atlassian.net/browse/OSF-5942. """
        new_nodes = [node.title for node in template.nodes]
        assert len(template.nodes) == 1
        assert deleted_child.title not in new_nodes

    def test_parent_node_doesnt_return_link_parent(self, project):
        linker = ProjectFactory(title='Linker')
        linker.add_node_link(project, auth=Auth(linker.creator), save=True)
        # Prevent cached parent_node property from being used
        project = Node.objects.get(id=project.id)
        assert project.parent_node is None


class TestRoot:
    @pytest.fixture()
    def project(self, user):
        return ProjectFactory(creator=user)

    @pytest.fixture()
    def registration(self, project):
        return RegistrationFactory(project=project)

    def test_top_level_project_has_own_root(self, project):
        assert project.root._id == project._id

    def test_child_project_has_root_of_parent(self, project):
        child = NodeFactory(parent=project)
        assert child.root._id == project._id
        assert child.root._id == project.root._id

    def test_grandchild_root_relationships(self, project):
        child_node_one = NodeFactory(parent=project)
        child_node_two = NodeFactory(parent=project)
        grandchild_from_one = NodeFactory(parent=child_node_one)
        grandchild_from_two = NodeFactory(parent=child_node_two)

        assert child_node_one.root._id == child_node_two.root._id
        assert grandchild_from_one.root._id == grandchild_from_two.root._id
        assert grandchild_from_two.root._id == project.root._id

    def test_grandchild_has_root_of_immediate_parent(self, project):
        child_node = NodeFactory(parent=project)
        grandchild_node = NodeFactory(parent=child_node)
        assert child_node.root._id == grandchild_node.root._id

    def test_registration_has_own_root(self, registration):
        assert registration.root._id == registration._id

    def test_registration_children_have_correct_root(self, registration):
        registration_child = NodeFactory(parent=registration)
        assert registration_child.root._id == registration._id

    def test_registration_grandchildren_have_correct_root(self, registration):
        registration_child = NodeFactory(parent=registration)
        registration_grandchild = NodeFactory(parent=registration_child)

        assert registration_grandchild.root._id == registration._id

    def test_fork_has_own_root(self, project, auth):
        fork = project.fork_node(auth=auth)
        fork.save()
        assert fork.root._id == fork._id

    def test_fork_children_have_correct_root(self, project, auth):
        fork = project.fork_node(auth=auth)
        fork_child = NodeFactory(parent=fork)
        assert fork_child.root._id == fork._id

    def test_fork_grandchildren_have_correct_root(self, project, auth):
        fork = project.fork_node(auth=auth)
        fork_child = NodeFactory(parent=fork)
        fork_grandchild = NodeFactory(parent=fork_child)
        assert fork_grandchild.root._id == fork._id

    def test_template_project_has_own_root(self, project, auth):
        new_project = project.use_as_template(auth=auth)
        assert new_project.root._id == new_project._id

    def test_template_project_child_has_correct_root(self, project, auth):
        new_project = project.use_as_template(auth=auth)
        new_project_child = NodeFactory(parent=new_project)
        assert new_project_child.root._id == new_project._id

    def test_template_project_grandchild_has_correct_root(self, project, auth):
        new_project = project.use_as_template(auth=auth)
        new_project_child = NodeFactory(parent=new_project)
        new_project_grandchild = NodeFactory(parent=new_project_child)
        assert new_project_grandchild.root._id == new_project._id

    def test_node_find_returns_correct_nodes(self, project):
        # Build up a family of nodes
        child_node_one = NodeFactory(parent=project)
        child_node_two = NodeFactory(parent=project)
        NodeFactory(parent=child_node_one)
        NodeFactory(parent=child_node_two)
        # Create a rogue node that's not related at all
        NodeFactory()

        family_ids = [project._id] + [r._id for r in project.get_descendants_recursive()]
        family_nodes = Node.objects.filter(root=project)
        number_of_nodes = family_nodes.count()

        assert number_of_nodes == 5
        found_ids = []
        for node in family_nodes:
            assert node._id in family_ids
            found_ids.append(node._id)
        for node_id in family_ids:
            assert node_id in found_ids

    def test_get_descendants_recursive_returns_in_depth_order(self, project):
        """Test the get_descendants_recursive function to make sure its
        not returning any new nodes that we're not expecting
        """
        child_node_one = NodeFactory(parent=project)
        child_node_two = NodeFactory(parent=project)
        NodeFactory(parent=child_node_one)
        NodeFactory(parent=child_node_two)

        parent_list = [project._id]
        # Verifies, for every node in the list, that parent, we've seen before, in order.
        for p in project.get_descendants_recursive():
            parent_list.append(p._id)
            if p.parent_node:
                assert p.parent_node._id in parent_list


@pytest.mark.enable_implicit_clean
class TestNodeMODMCompat:

    def test_basic_querying(self):
        node_1 = ProjectFactory(is_public=False)
        node_2 = ProjectFactory(is_public=True)

        assert Node.objects.all().count() == 2

        private = Node.objects.filter(is_public=False)
        assert node_1 in private
        assert node_2 not in private

    def test_compound_query(self):
        node = NodeFactory(is_public=True, title='foo')

        assert node in Node.objects.filter(is_public=True, title='foo')
        assert node not in Node.objects.filter(is_public=False, title='foo')

    def test_title_validation(self):
        node = NodeFactory.build(title='')
        with pytest.raises(ValidationError) as excinfo:
            node.save()
        assert excinfo.value.message_dict == {'title': ['This field cannot be blank.']}

        too_long = 'a' * 513
        node = NodeFactory.build(title=too_long)
        with pytest.raises(ValidationError) as excinfo:
            node.save()
        assert excinfo.value.message_dict == {'title': ['Title cannot exceed 512 characters.']}

    def test_querying_on_guid_id(self):
        node = NodeFactory()
        assert len(node._id) == 5
        assert node in Node.objects.filter(guids___id=node._id, guids___id__isnull=False)


# copied from tests/test_models.py
class TestProject:

    @pytest.fixture()
    def project(self, user):
        return ProjectFactory(creator=user, description='foobar')

    @pytest.fixture()
    def child(self, user, project):
        return ProjectFactory(creator=user, description='barbaz', parent=project)

    def test_repr(self, project):
        assert project.title in repr(project)
        assert project._id in repr(project)

    def test_url(self, project):
        assert (
            project.url ==
            '/{0}/'.format(project._primary_key)
        )

    def test_api_url(self, project):
        api_url = project.api_url
        assert api_url == '/api/v1/project/{0}/'.format(project._primary_key)

    def test_web_url_for(self, node, request_context):
        result = node.web_url_for('view_project')
        assert result == web_url_for(
            'view_project',
            pid=node._id,
        )

    def test_web_url_for_absolute(self, node, request_context):
        result = node.web_url_for('view_project', _absolute=True)
        assert settings.DOMAIN in result

    def test_api_url_for(self, node, request_context):
        result = node.api_url_for('view_project')
        assert result == api_url_for(
            'view_project',
            pid=node._id
        )

    def test_api_url_for_absolute(self, node, request_context):
        result = node.api_url_for('view_project', _absolute=True)
        assert settings.DOMAIN in result

    def test_get_absolute_url(self, node):
        assert node.get_absolute_url() == '{}v2/nodes/{}/'.format(settings.API_DOMAIN, node._id)

    def test_parents(self):
        node = ProjectFactory()
        child1 = ProjectFactory(parent=node)
        child2 = ProjectFactory(parent=child1)
        assert node.parents == []
        assert child1.parents == [node]
        assert child2.parents == [child1, node]

    def test_no_parent(self):
        node = ProjectFactory()
        assert node.parent_node is None

    def test_node_factory(self):
        node = NodeFactory()
        assert node.category == 'hypothesis'
        assert bool(node.parents)
        assert node.logs.first().action == 'project_created'
        assert set(node.get_addon_names()) == set([
            addon_config.short_name
            for addon_config in settings.ADDONS_AVAILABLE
            if 'node' in addon_config.added_default
        ])
        for addon_config in settings.ADDONS_AVAILABLE:
            if 'node' in addon_config.added_default:
                assert addon_config.short_name in node.get_addon_names()
                assert len([
                    addon
                    for addon in node.addons
                    if addon.config.short_name == addon_config.short_name
                ])

    def test_project_factory(self):
        node = ProjectFactory()
        assert node.category == 'project'
        assert bool(node._id)
        # assert_almost_equal(
        #     node.created, timezone.now(),
        #     delta=datetime.timedelta(seconds=5),
        # )
        assert node.is_public is False
        assert node.is_deleted is False
        assert hasattr(node, 'deleted_date')
        assert node.is_registration is False
        assert hasattr(node, 'registered_date')
        assert node.is_fork is False
        assert hasattr(node, 'forked_date')
        assert bool(node.title)
        assert hasattr(node, 'description')
        assert hasattr(node, 'registered_meta')
        assert hasattr(node, 'registered_user')
        assert hasattr(node, 'registered_schema')
        assert bool(node.creator)
        assert bool(node.contributors)
        assert node.logs.count() == 1
        assert hasattr(node, 'tags')
        assert hasattr(node, 'nodes')
        assert hasattr(node, 'forked_from')
        assert hasattr(node, 'registered_from')
        assert node.logs.latest().action == 'project_created'

    def test_parent_id(self, project, child):
        assert child.parent_id == project._id

    def test_parent(self, project, child):
        assert child.parent_node == project

    def test_in_parent_nodes(self, project, child):
        assert child in project.nodes

    def test_root_id_is_same_as_own_id_for_top_level_nodes(self, project):
        project.reload()
        assert project.root_id == project.id

    def test_nodes_active(self, project, auth):
        node = NodeFactory(parent=project)
        deleted_node = NodeFactory(parent=project, is_deleted=True)

        linked_node = NodeFactory()
        project.add_node_link(linked_node, auth=auth)
        deleted_linked_node = NodeFactory(is_deleted=True)
        project.add_node_link(deleted_linked_node, auth=auth)

        assert node in project.nodes_active
        assert deleted_node not in project.nodes_active

        assert linked_node in project.nodes_active
        assert deleted_linked_node not in project.nodes_active

class TestLogging:

    def test_add_log(self, node, auth):
        node.add_log(NodeLog.PROJECT_CREATED, params={'node': node._id}, auth=auth)
        node.add_log(NodeLog.EMBARGO_INITIATED, params={'node': node._id}, auth=auth)
        node.save()

        last_log = node.logs.latest()
        assert last_log.action == NodeLog.EMBARGO_INITIATED
        # date is tzaware
        assert last_log.date.tzinfo == pytz.utc

        # updates node.modified
        assert_datetime_equal(node.modified, last_log.date)


class TestTagging:

    def test_add_tag(self, node, auth):
        node.add_tag('FoO', auth=auth)
        node.save()

        tag = Tag.objects.get(name='FoO')
        assert node.tags.count() == 1
        assert tag in node.tags.all()

        last_log = node.logs.all().order_by('-date')[0]
        assert last_log.action == NodeLog.TAG_ADDED
        assert last_log.params['tag'] == 'FoO'
        assert last_log.params['node'] == node._id

    def test_add_system_tag(self, node):
        original_log_count = node.logs.count()
        node.add_system_tag('FoO')
        node.save()

        tag = Tag.all_tags.get(name='FoO', system=True)
        assert node.all_tags.count() == 1
        assert tag in node.all_tags.all()

        assert tag.system is True

        # No log added
        new_log_count = node.logs.count()
        assert original_log_count == new_log_count

    def test_add_system_tag_instance(self, node):
        tag = TagFactory(system=True)
        node.add_system_tag(tag)

        assert tag in node.all_tags.all()

    def test_add_system_tag_non_system_instance(self, node):
        tag = TagFactory(system=False)
        with pytest.raises(ValueError):
            node.add_system_tag(tag)

        assert tag not in node.all_tags.all()

    def test_system_tags_property(self, node, auth):
        other_node = ProjectFactory()
        other_node.add_system_tag('bAr')

        node.add_system_tag('FoO')
        node.add_tag('bAr', auth=auth)

        assert 'FoO' in node.system_tags
        assert 'bAr' not in node.system_tags

    def test_system_tags_property_on_registration(self):
        project = ProjectFactory()
        project.add_system_tag('from-project')
        registration = RegistrationFactory(project=project)

        registration.add_system_tag('registration-only')

        # Registration gets project's system tags
        assert 'from-project' in registration.system_tags
        assert 'registration-only' not in project.system_tags
        assert 'registration-only' in registration.system_tags

    def test_tags_does_not_return_system_tags(self, node):
        node.add_system_tag('systag')
        assert 'systag' not in node.tags.values_list('name', flat=True)

class TestSearch:

    @mock.patch('website.search.search.update_node')
    def test_update_search(self, mock_update_node, node):
        node.update_search()
        assert mock_update_node.called

class TestNodeCreation:

    def test_creator_is_added_as_contributor(self, fake):
        user = UserFactory()
        node = Node(
            title=fake.bs(),
            creator=user
        )
        node.save()
        assert node.is_contributor(user) is True
        contributor = Contributor.objects.get(user=user, node=node)
        assert contributor.visible is True
        assert contributor.read is True
        assert contributor.write is True
        assert contributor.admin is True

    def test_project_created_log_is_added(self, fake):
        user = UserFactory()
        node = Node(
            title=fake.bs(),
            creator=user
        )
        node.save()
        assert node.logs.count() == 1
        first_log = node.logs.first()
        assert first_log.action == NodeLog.PROJECT_CREATED
        params = first_log.params
        assert params['node'] == node._id
        assert_datetime_equal(first_log.date, node.created)

# Copied from tests/test_models.py
class TestContributorMethods:
    def test_add_contributor(self, node, user, auth):
        # A user is added as a contributor
        user2 = UserFactory()
        node.add_contributor(contributor=user2, auth=auth)
        node.save()
        assert node.is_contributor(user2) is True
        last_log = node.logs.all().order_by('-date')[0]
        assert last_log.action == 'contributor_added'
        assert last_log.params['contributors'] == [user2._id]

        assert user2 in user.recently_added.all()

    def test_add_contributors(self, node, auth):
        user1 = UserFactory()
        user2 = UserFactory()
        node.add_contributors(
            [
                {'user': user1, 'permissions': ['read', 'write', 'admin'], 'visible': True},
                {'user': user2, 'permissions': ['read', 'write'], 'visible': False}
            ],
            auth=auth
        )
        last_log = node.logs.all().order_by('-date')[0]
        assert (
            last_log.params['contributors'] ==
            [user1._id, user2._id]
        )
        assert node.is_contributor(user1)
        assert node.is_contributor(user2)
        assert user1._id in node.visible_contributor_ids
        assert user2._id not in node.visible_contributor_ids
        assert node.get_permissions(user1) == [permissions.READ, permissions.WRITE, permissions.ADMIN]
        assert node.get_permissions(user2) == [permissions.READ, permissions.WRITE]
        last_log = node.logs.all().order_by('-date')[0]
        assert (
            last_log.params['contributors'] ==
            [user1._id, user2._id]
        )

    def test_add_contributor_unreg_user_without_unclaimed_records(self, user, node):
        unregistered_user = UnregUserFactory()

        assert unregistered_user.is_registered is False
        assert unregistered_user.unclaimed_records == {}

        with pytest.raises(UserStateError) as excinfo:
            node.add_contributor(unregistered_user, auth=Auth(user))
        assert excinfo.value.message == 'This contributor cannot be added. ' \
                                        'If the problem persists please report it to please report it to' \
                                        ' <a href="mailto:support@osf.io">support@osf.io</a>.'

    def test_cant_add_creator_as_contributor_twice(self, node, user):
        node.add_contributor(contributor=user)
        node.save()
        assert len(node.contributors) == 1

    def test_cant_add_same_contributor_twice(self, node):
        contrib = UserFactory()
        node.add_contributor(contributor=contrib)
        node.save()
        node.add_contributor(contributor=contrib)
        node.save()
        assert len(node.contributors) == 2

    def test_remove_unregistered_conributor_removes_unclaimed_record(self, node, auth):
        new_user = node.add_unregistered_contributor(fullname='David Davidson',
            email='david@davidson.com', auth=auth)
        node.save()
        assert node.is_contributor(new_user)  # sanity check
        assert node._primary_key in new_user.unclaimed_records
        node.remove_contributor(
            auth=auth,
            contributor=new_user
        )
        node.save()
        new_user.refresh_from_db()
        assert node._primary_key not in new_user.unclaimed_records

    def test_is_contributor(self, node):
        contrib, noncontrib = UserFactory(), UserFactory()
        Contributor.objects.create(user=contrib, node=node)

        assert node.is_contributor(contrib) is True
        assert node.is_contributor(noncontrib) is False
        assert node.is_contributor(None) is False

    def test_visible_contributor_ids(self, node, user):
        visible_contrib = UserFactory()
        invisible_contrib = UserFactory()
        Contributor.objects.create(user=visible_contrib, node=node, visible=True)
        Contributor.objects.create(user=invisible_contrib, node=node, visible=False)
        assert visible_contrib._id in node.visible_contributor_ids
        assert invisible_contrib._id not in node.visible_contributor_ids

    def test_visible_contributors(self, node, user):
        visible_contrib = UserFactory()
        invisible_contrib = UserFactory()
        Contributor.objects.create(user=visible_contrib, node=node, visible=True)
        Contributor.objects.create(user=invisible_contrib, node=node, visible=False)
        assert visible_contrib in node.visible_contributors
        assert invisible_contrib not in node.visible_contributors

    def test_set_visible_false(self, node, auth):
        contrib = UserFactory()
        Contributor.objects.create(user=contrib, node=node, visible=True)
        node.set_visible(contrib, visible=False, auth=auth)
        node.save()
        assert Contributor.objects.filter(user=contrib, node=node, visible=False).exists() is True

        last_log = node.logs.all().order_by('-date')[0]
        assert last_log.user == auth.user
        assert last_log.action == NodeLog.MADE_CONTRIBUTOR_INVISIBLE

    def test_set_visible_true(self, node, auth):
        contrib = UserFactory()
        Contributor.objects.create(user=contrib, node=node, visible=False)
        node.set_visible(contrib, visible=True, auth=auth)
        node.save()
        assert Contributor.objects.filter(user=contrib, node=node, visible=True).exists() is True

        last_log = node.logs.all().order_by('-date')[0]
        assert last_log.user == auth.user
        assert last_log.action == NodeLog.MADE_CONTRIBUTOR_VISIBLE

    def test_set_visible_is_noop_if_visibility_is_unchanged(self, node, auth):
        visible, invisible = UserFactory(), UserFactory()
        Contributor.objects.create(user=visible, node=node, visible=True)
        Contributor.objects.create(user=invisible, node=node, visible=False)
        original_log_count = node.logs.count()
        node.set_visible(invisible, visible=False, auth=auth)
        node.set_visible(visible, visible=True, auth=auth)
        node.save()
        assert node.logs.count() == original_log_count

    def test_set_visible_contributor_with_only_one_contributor(self, node, user):
        with pytest.raises(ValueError) as excinfo:
            node.set_visible(user=user, visible=False, auth=None)
        assert excinfo.value.message == 'Must have at least one visible contributor'

    def test_set_visible_missing(self, node):
        with pytest.raises(ValueError):
            node.set_visible(UserFactory(), True)

    def test_copy_contributors_from_adds_contributors(self, node):
        contrib, contrib2 = UserFactory(), UserFactory()
        Contributor.objects.create(user=contrib, node=node, visible=True)
        Contributor.objects.create(user=contrib2, node=node, visible=False)

        node2 = NodeFactory()
        node2.copy_contributors_from(node)

        assert node2.is_contributor(contrib)
        assert node2.is_contributor(contrib2)

        assert node.is_contributor(contrib)
        assert node.is_contributor(contrib2)

    def test_copy_contributors_from_preserves_visibility(self, node):
        visible, invisible = UserFactory(), UserFactory()
        Contributor.objects.create(user=visible, node=node, visible=True)
        Contributor.objects.create(user=invisible, node=node, visible=False)

        node2 = NodeFactory()
        node2.copy_contributors_from(node)

        assert Contributor.objects.get(node=node, user=visible).visible is True
        assert Contributor.objects.get(node=node, user=invisible).visible is False

    def test_copy_contributors_from_preserves_permissions(self, node):
        read, admin = UserFactory(), UserFactory()
        Contributor.objects.create(user=read, node=node, read=True, write=False, admin=False)
        Contributor.objects.create(user=admin, node=node, read=True, write=True, admin=True)

        node2 = NodeFactory()
        node2.copy_contributors_from(node)

        assert node2.has_permission(read, 'read') is True
        assert node2.has_permission(read, 'write') is False
        assert node2.has_permission(admin, 'admin') is True

    def test_remove_contributor(self, node, auth):
        # A user is added as a contributor
        user2 = UserFactory()
        node.add_contributor(contributor=user2, auth=auth, save=True)
        assert user2 in node.contributors
        # The user is removed
        with disconnected_from_listeners(contributor_removed):
            node.remove_contributor(auth=auth, contributor=user2)
        node.reload()

        assert user2 not in node.contributors
        assert node.get_permissions(user2) == []
        assert node.logs.latest().action == 'contributor_removed'
        assert node.logs.latest().params['contributors'] == [user2._id]

    def test_remove_contributors(self, node, auth):
        user1 = UserFactory()
        user2 = UserFactory()
        node.add_contributors(
            [
                {'user': user1, 'permissions': ['read', 'write'], 'visible': True},
                {'user': user2, 'permissions': ['read', 'write'], 'visible': True}
            ],
            auth=auth
        )
        assert user1 in node.contributors
        assert user2 in node.contributors

        with disconnected_from_listeners(contributor_removed):
            node.remove_contributors(auth=auth, contributors=[user1, user2], save=True)
        node.reload()

        assert user1 not in node.contributors
        assert user2 not in node.contributors
        assert node.get_permissions(user1) == []
        assert node.get_permissions(user2) == []
        assert node.logs.latest().action == 'contributor_removed'

    def test_replace_contributor(self, node):
        contrib = UserFactory()
        node.add_contributor(contrib, auth=Auth(node.creator))
        node.save()
        assert contrib in node.contributors.all()  # sanity check
        replacer = UserFactory()
        old_length = node.contributors.count()
        node.replace_contributor(contrib, replacer)
        node.save()
        new_length = node.contributors.count()
        assert contrib not in node.contributors.all()
        assert replacer in node.contributors.all()
        assert old_length == new_length

        # test unclaimed_records is removed
        assert (
            node._id not in
            contrib.unclaimed_records.keys()
        )

    def test_permission_override_on_readded_contributor(self, node, user):

        # A child node created
        child_node = NodeFactory(parent=node, creator=user)

        # A user is added as with read permission
        user2 = UserFactory()
        child_node.add_contributor(user2, permissions=['read'])

        # user is readded with permission admin
        child_node.add_contributor(user2, permissions=['read', 'write', 'admin'])
        child_node.save()

        assert child_node.has_permission(user2, 'admin') is True

    def test_permission_override_fails_if_no_admins(self, node, user):
        # User has admin permissions because they are the creator
        # Cannot lower permissions
        with pytest.raises(NodeStateError):
            node.add_contributor(user, permissions=['read', 'write'])

    def test_update_contributor(self, node, auth):
        new_contrib = AuthUserFactory()
        node.add_contributor(new_contrib, permissions=DEFAULT_CONTRIBUTOR_PERMISSIONS, auth=auth)

        assert node.get_permissions(new_contrib) == DEFAULT_CONTRIBUTOR_PERMISSIONS
        assert node.get_visible(new_contrib) is True

        node.update_contributor(
            new_contrib,
            READ,
            False,
            auth=auth
        )
        assert node.get_permissions(new_contrib) == [READ]
        assert node.get_visible(new_contrib) is False

    def test_update_contributor_non_admin_raises_error(self, node, auth):
        non_admin = AuthUserFactory()
        node.add_contributor(
            non_admin,
            permissions=DEFAULT_CONTRIBUTOR_PERMISSIONS,
            auth=auth
        )
        with pytest.raises(PermissionsError):
            node.update_contributor(
                non_admin,
                None,
                False,
                auth=Auth(non_admin)
            )

    def test_update_contributor_only_admin_raises_error(self, node, auth):
        with pytest.raises(NodeStateError):
            node.update_contributor(
                auth.user,
                WRITE,
                True,
                auth=auth
            )

    def test_update_contributor_non_contrib_raises_error(self, node, auth):
        non_contrib = AuthUserFactory()
        with pytest.raises(ValueError):
            node.update_contributor(
                non_contrib,
                ADMIN,
                True,
                auth=auth
            )


# Copied from tests/test_models.py
@pytest.mark.enable_implicit_clean
class TestNodeAddContributorRegisteredOrNot:

    def test_add_contributor_user_id(self, user, node):
        registered_user = UserFactory()
        contributor_obj = node.add_contributor_registered_or_not(auth=Auth(user), user_id=registered_user._id, save=True)
        contributor = contributor_obj.user
        assert contributor in node.contributors
        assert contributor.is_registered is True

    def test_add_contributor_registered_or_not_unreg_user_without_unclaimed_records(self, user, node):
        unregistered_user = UnregUserFactory()
        unregistered_user.save()
        contributor_obj = node.add_contributor_registered_or_not(auth=Auth(user), email=unregistered_user.email, full_name=unregistered_user.fullname)

        contributor = contributor_obj.user
        assert contributor in node.contributors
        assert contributor.is_registered is False
        assert contributor.unclaimed_records != {}

    def test_add_contributor_user_id_already_contributor(self, user, node):
        with pytest.raises(ValidationError) as excinfo:
            node.add_contributor_registered_or_not(auth=Auth(user), user_id=user._id, save=True)
        assert 'is already a contributor' in excinfo.value.message

    def test_add_contributor_invalid_user_id(self, user, node):
        with pytest.raises(ValueError) as excinfo:
            node.add_contributor_registered_or_not(auth=Auth(user), user_id='abcde', save=True)
        assert 'was not found' in excinfo.value.message

    def test_add_contributor_fullname_email(self, user, node):
        contributor_obj = node.add_contributor_registered_or_not(auth=Auth(user), full_name='Jane Doe', email='jane@doe.com')
        contributor = contributor_obj.user
        assert contributor in node.contributors
        assert contributor.is_registered is False

    def test_add_contributor_fullname(self, user, node):
        contributor_obj = node.add_contributor_registered_or_not(auth=Auth(user), full_name='Jane Doe')
        contributor = contributor_obj.user
        assert contributor in node.contributors
        assert contributor.is_registered is False

    def test_add_contributor_fullname_email_already_exists(self, user, node):
        registered_user = UserFactory()
        contributor_obj = node.add_contributor_registered_or_not(auth=Auth(user), full_name='F Mercury', email=registered_user.username)
        contributor = contributor_obj.user
        assert contributor in node.contributors
        assert contributor.is_registered is True

    def test_add_contributor_fullname_email_exists_as_secondary(self, user, node):
        registered_user = UserFactory()
        secondary_email = 'secondary@test.test'
        Email.objects.create(address=secondary_email, user=registered_user)
        contributor_obj = node.add_contributor_registered_or_not(auth=Auth(user), full_name='F Mercury', email=secondary_email)
        contributor = contributor_obj.user
        assert contributor == registered_user
        assert contributor in node.contributors
        assert contributor.is_registered is True

    def test_add_contributor_unregistered(self, user, node):
        unregistered_user = UnregUserFactory()
        unregistered_user.save()
        contributor_obj = node.add_contributor_registered_or_not(auth=Auth(user), full_name=unregistered_user.fullname, email=unregistered_user.email)
        contributor = contributor_obj.user
        assert contributor == unregistered_user
        assert contributor in node.contributors
        assert contributor.is_registered is False
        assert contributor.unclaimed_records[node._id]['name'] == contributor.fullname

class TestContributorProperties:

    def test_admin_contributors(self, user):
        project = ProjectFactory(creator=user)
        assert list(project.admin_contributors) == [user]
        child1 = ProjectFactory(parent=project)
        child2 = ProjectFactory(parent=child1)
        assert list(child1.admin_contributors) == sorted([project.creator, child1.creator], key=lambda user: user.family_name)
        assert (
            list(child2.admin_contributors) ==
            sorted([project.creator, child1.creator, child2.creator], key=lambda user: user.family_name)
        )
        admin = UserFactory()
        project.add_contributor(admin, auth=Auth(project.creator), permissions=['read', 'write', 'admin'])
        project.set_permissions(project.creator, ['read', 'write'])
        project.save()
        assert list(child1.admin_contributors) == sorted([child1.creator, admin], key=lambda user: user.family_name)
        assert list(child2.admin_contributors) == sorted([child2.creator, child1.creator, admin], key=lambda user: user.family_name)

    def test_admin_contributor_ids(self, user):
        project = ProjectFactory(creator=user)
        assert project.admin_contributor_ids == {user._id}
        child1 = ProjectFactory(parent=project)
        child2 = ProjectFactory(parent=child1)
        assert child1.admin_contributor_ids == {project.creator._id, child1.creator._id}
        assert child2.admin_contributor_ids == {project.creator._id, child1.creator._id, child2.creator._id}
        admin = UserFactory()
        project.add_contributor(admin, auth=Auth(project.creator), permissions=['read', 'write', 'admin'])
        project.set_permissions(project.creator, ['read', 'write'])
        project.save()
        assert child1.admin_contributor_ids == {child1.creator._id, admin._id}
        assert child2.admin_contributor_ids == {child2.creator._id, child1.creator._id, admin._id}


class TestContributorAddedSignal:

    # Override disconnected signals from conftest
    @pytest.fixture(autouse=True)
    def disconnected_signals(self):
        return None

    @mock.patch('website.project.views.contributor.mails.send_mail')
    def test_add_contributors_sends_contributor_added_signal(self, mock_send_mail, node, auth):
        user = UserFactory()
        contributors = [{
            'user': user,
            'visible': True,
            'permissions': ['read', 'write']
        }]
        with capture_signals() as mock_signals:
            node.add_contributors(contributors=contributors, auth=auth)
            node.save()
            assert node.is_contributor(user)
            assert mock_signals.signals_sent() == set([contributor_added])


class TestContributorVisibility:

    @pytest.fixture()
    def user2(self):
        return UserFactory()

    @pytest.fixture()
    def project(self, user, user2):
        p = ProjectFactory(creator=user)
        p.add_contributor(user2)
        #p.save()
        return p

    def test_get_visible_true(self, project):
        assert project.get_visible(project.creator) is True

    def test_get_visible_false(self, project):
        project.set_visible(project.creator, False)
        assert project.get_visible(project.creator) is False

    def test_make_invisible(self, project):
        project.set_visible(project.creator, False, save=True)
        project.reload()
        assert project.creator._id not in project.visible_contributor_ids
        assert project.creator not in project.visible_contributors
        assert project.logs.latest().action == NodeLog.MADE_CONTRIBUTOR_INVISIBLE

    def test_make_visible(self, project, user2):
        project.set_visible(project.creator, False, save=True)
        project.set_visible(project.creator, True, save=True)
        project.reload()
        assert project.creator._id in project.visible_contributor_ids
        assert project.creator in project.visible_contributors
        assert project.logs.latest().action == NodeLog.MADE_CONTRIBUTOR_VISIBLE
        # Regression test: Ensure that hiding and showing the first contributor
        # does not change the visible contributor order
        assert list(project.visible_contributors) == [project.creator, user2]

    def test_set_visible_missing(self, project):
        with pytest.raises(ValueError):
            project.set_visible(UserFactory(), True)


@pytest.mark.enable_implicit_clean
class TestPermissionMethods:

    @pytest.fixture()
    def project(self, user):
        return ProjectFactory(creator=user)

    def test_has_permission(self, node):
        user = UserFactory()
        contributor = Contributor.objects.create(
            node=node, user=user,
            read=True, write=False, admin=False
        )

        assert node.has_permission(user, permissions.READ) is True
        assert node.has_permission(user, permissions.WRITE) is False
        assert node.has_permission(user, permissions.ADMIN) is False

        contributor.write = True
        contributor.save()
        assert node.has_permission(user, permissions.WRITE) is True

    def test_has_permission_passed_non_contributor_returns_false(self, node):
        noncontrib = UserFactory()
        assert node.has_permission(noncontrib, permissions.READ) is False

    def test_get_permissions(self, node):
        user = UserFactory()
        contributor = Contributor.objects.create(
            node=node, user=user,
            read=True, write=False, admin=False
        )
        assert node.get_permissions(user) == [permissions.READ]

        contributor.write = True
        contributor.save()
        assert node.get_permissions(user) == [permissions.READ, permissions.WRITE]

    def test_add_permission(self, node):
        user = UserFactory()
        Contributor.objects.create(
            node=node, user=user,
            read=True, write=False, admin=False
        )
        node.add_permission(user, permissions.WRITE)
        node.save()
        assert node.has_permission(user, permissions.WRITE) is True

    def test_remove_permission(self, node):
        assert node.has_permission(node.creator, permissions.ADMIN) is True
        assert node.has_permission(node.creator, permissions.WRITE) is True
        assert node.has_permission(node.creator, permissions.WRITE) is True
        node.remove_permission(node.creator, permissions.ADMIN)
        assert node.has_permission(node.creator, permissions.ADMIN) is False
        assert node.has_permission(node.creator, permissions.WRITE) is False
        assert node.has_permission(node.creator, permissions.WRITE) is False

    def test_remove_permission_not_granted(self, node, auth):
        contrib = UserFactory()
        node.add_contributor(contrib, permissions=[permissions.READ, permissions.WRITE], auth=auth)
        with pytest.raises(ValueError):
            node.remove_permission(contrib, permissions.ADMIN)

    def test_set_permissions(self, node):
        low, high = UserFactory(), UserFactory()
        Contributor.objects.create(
            node=node, user=low,
            read=True, write=False, admin=False
        )
        Contributor.objects.create(
            node=node, user=high,
            read=True, write=True, admin=True
        )
        node.set_permissions(low, [permissions.READ, permissions.WRITE])
        assert node.has_permission(low, permissions.READ) is True
        assert node.has_permission(low, permissions.WRITE) is True
        assert node.has_permission(low, permissions.ADMIN) is False

        node.set_permissions(high, [permissions.READ, permissions.WRITE])
        assert node.has_permission(high, permissions.READ) is True
        assert node.has_permission(high, permissions.WRITE) is True
        assert node.has_permission(high, permissions.ADMIN) is False

    def test_set_permissions_raises_error_if_only_admins_permissions_are_reduced(self, node):
        # creator is the only admin
        with pytest.raises(NodeStateError) as excinfo:
            node.set_permissions(node.creator, permissions=[permissions.READ, permissions.WRITE])
        assert excinfo.value.args[0] == 'Must have at least one registered admin contributor'

    def test_add_permission_with_admin_also_grants_read_and_write(self, node):
        user = UserFactory()
        Contributor.objects.create(
            node=node, user=user,
            read=True, write=False, admin=False
        )
        node.add_permission(user, permissions.ADMIN)
        node.save()
        assert node.has_permission(user, permissions.ADMIN)
        assert node.has_permission(user, permissions.WRITE)

    def test_add_permission_already_granted(self, node):
        user = UserFactory()
        Contributor.objects.create(
            node=node, user=user,
            read=True, write=True, admin=True
        )
        with pytest.raises(ValueError):
            node.add_permission(user, permissions.ADMIN)

    def test_contributor_can_edit(self, node, auth):
        contributor = UserFactory()
        contributor_auth = Auth(user=contributor)
        other_guy = UserFactory()
        other_guy_auth = Auth(user=other_guy)
        node.add_contributor(
            contributor=contributor, auth=auth)
        node.save()
        assert bool(node.can_edit(contributor_auth)) is True
        assert bool(node.can_edit(other_guy_auth)) is False

    def test_can_edit_can_be_passed_a_user(self, user, node):
        assert bool(node.can_edit(user=user)) is True

    def test_creator_can_edit(self, auth, node):
        assert bool(node.can_edit(auth)) is True

    def test_noncontributor_cant_edit_public(self):
        user1 = UserFactory()
        user1_auth = Auth(user=user1)
        node = NodeFactory(is_public=True)
        # Noncontributor can't edit
        assert bool(node.can_edit(user1_auth)) is False

    def test_can_view_private(self, project, auth):
        # Create contributor and noncontributor
        link = PrivateLinkFactory()
        link.nodes.add(project)
        link.save()
        contributor = UserFactory()
        contributor_auth = Auth(user=contributor)
        other_guy = UserFactory()
        other_guy_auth = Auth(user=other_guy)
        project.add_contributor(
            contributor=contributor, auth=auth)
        project.save()
        # Only creator and contributor can view
        assert project.can_view(auth)
        assert project.can_view(contributor_auth)
        assert project.can_view(other_guy_auth) is False
        other_guy_auth.private_key = link.key
        assert project.can_view(other_guy_auth)

    def test_is_admin_parent_target_admin(self, project):
        assert project.is_admin_parent(project.creator)

    def test_is_admin_parent_parent_admin(self, project):
        user = UserFactory()
        node = NodeFactory(parent=project, creator=user)
        assert node.is_admin_parent(project.creator)

    def test_is_admin_parent_grandparent_admin(self, project):
        user = UserFactory()
        parent_node = NodeFactory(
            parent=project,
            category='project',
            creator=user
        )
        child_node = NodeFactory(parent=parent_node, creator=user)
        assert child_node.is_admin_parent(project.creator)
        assert parent_node.is_admin_parent(project.creator)

    def test_is_admin_parent_parent_write(self, project):
        user = UserFactory()
        node = NodeFactory(parent=project, creator=user)
        contrib = UserFactory()
        project.add_contributor(contrib, auth=Auth(project.creator), permissions=[READ, WRITE])
        assert node.is_admin_parent(contrib) is False

    def test_has_permission_read_parent_admin(self, project):
        user = UserFactory()
        node = NodeFactory(parent=project, creator=user)
        assert node.has_permission(project.creator, READ)
        assert node.has_permission(project.creator, ADMIN) is False

    def test_has_permission_read_grandparent_admin(self, project):
        user = UserFactory()
        parent_node = NodeFactory(
            parent=project,
            category='project',
            creator=user
        )
        child_node = NodeFactory(
            parent=parent_node,
            creator=user
        )
        assert child_node.has_permission(project.creator, READ)
        assert child_node.has_permission(project.creator, ADMIN) is False
        assert parent_node.has_permission(project.creator, READ)
        assert parent_node.has_permission(project.creator, ADMIN) is False

    def test_can_view_parent_admin(self, project):
        user = UserFactory()
        node = NodeFactory(parent=project, creator=user)
        assert node.can_view(Auth(user=project.creator))
        assert node.can_edit(Auth(user=project.creator)) is False

    def test_can_view_grandparent_admin(self, project):
        user = UserFactory()
        parent_node = NodeFactory(
            parent=project,
            creator=user,
            category='project'
        )
        child_node = NodeFactory(
            parent=parent_node,
            creator=user
        )
        assert parent_node.can_view(Auth(user=project.creator))
        assert parent_node.can_edit(Auth(user=project.creator)) is False
        assert child_node.can_view(Auth(user=project.creator)) is True
        assert child_node.can_edit(Auth(user=project.creator)) is False

    def test_can_view_parent_write(self, project):
        user = UserFactory()
        node = NodeFactory(parent=project, creator=user)
        contrib = UserFactory()
        project.add_contributor(contrib, auth=Auth(project.creator), permissions=['read', 'write'])
        assert node.can_view(Auth(user=contrib)) is False
        assert node.can_edit(Auth(user=contrib)) is False

    def test_creator_cannot_edit_project_if_they_are_removed(self):
        creator = UserFactory()
        project = ProjectFactory(creator=creator)
        contrib = UserFactory()
        project.add_contributor(contrib, permissions=['read', 'write', 'admin'], auth=Auth(user=creator))
        project.save()
        assert creator in project.contributors.all()
        # Creator is removed from project
        project.remove_contributor(creator, auth=Auth(user=contrib))
        assert project.can_view(Auth(user=creator)) is False
        assert project.can_edit(Auth(user=creator)) is False
        assert project.is_contributor(creator) is False

    def test_can_view_public(self, project, auth):
        # Create contributor and noncontributor
        contributor = UserFactory()
        contributor_auth = Auth(user=contributor)
        other_guy = UserFactory()
        other_guy_auth = Auth(user=other_guy)
        project.add_contributor(
            contributor=contributor, auth=auth)
        # Change project to public
        project.set_privacy('public')
        project.save()
        # Creator, contributor, and noncontributor can view
        assert project.can_view(auth)
        assert project.can_view(contributor_auth)
        assert project.can_view(other_guy_auth)

    def test_is_fork_of(self, project):
        fork1 = project.fork_node(auth=Auth(user=project.creator))
        fork2 = fork1.fork_node(auth=Auth(user=project.creator))
        assert fork1.is_fork_of(project) is True
        assert fork2.is_fork_of(project) is True

    def test_is_fork_of_false(self, project):
        to_fork = ProjectFactory()
        fork = to_fork.fork_node(auth=Auth(user=to_fork.creator))
        assert fork.is_fork_of(project) is False

    def test_is_fork_of_no_forked_from(self, project):
        project2 = ProjectFactory()
        assert project2.is_fork_of(project) is False

    def test_is_registration_of(self, project):
        with mock_archive(project) as reg1:
            assert reg1.is_registration_of(project) is True

    def test_is_registration_of_false(self, project):
        to_reg = ProjectFactory()
        with mock_archive(to_reg) as reg:
            assert reg.is_registration_of(project) is False

    def test_raises_permissions_error_if_not_a_contributor(self, project):
        user = UserFactory()
        with pytest.raises(PermissionsError):
            project.register_node(None, Auth(user=user), '', None)

    def test_admin_can_register_private_children(self, project, user, auth):
        project.set_permissions(user, ['admin', 'write', 'read'])
        child = NodeFactory(parent=project, is_public=False)
        assert child.can_edit(auth=auth) is False  # sanity check
        with mock_archive(project, None, auth, '', None) as registration:
            # child was registered
            child_registration = registration.nodes[0]
            assert child_registration.registered_from == child

    def test_is_registration_of_no_registered_from(self, project):
        project2 = ProjectFactory()
        assert project2.is_registration_of(project) is False

    def test_registration_preserves_license(self, project):
        license = NodeLicenseRecordFactory()
        project.node_license = license
        project.save()
        with mock_archive(project, autocomplete=True) as registration:
            assert registration.node_license.license_id == license.license_id

    def test_is_contributor_unregistered(self, project, auth):
        unreg = UnregUserFactory()
        project.add_unregistered_contributor(
            fullname='David Davidson',
            email=unreg.username,
            auth=auth
        )
        project.save()
        assert project.is_contributor(unreg) is True

# Copied from tests/test_models
# Permissions are now on the Contributor model, and are well-defined (i.e. not 'dance')
# Consider removing this class
@pytest.mark.skip
class TestPermissions:

    @pytest.fixture()
    def project(self):
        return ProjectFactory()

    def test_default_creator_permissions(self, project):
        assert set(permissions.CREATOR_PERMISSIONS) == set(project.permissions[project.creator._id])

    def test_default_contributor_permissions(self, project):
        user = UserFactory()
        project.add_contributor(user, permissions=['read'], auth=Auth(user=project.creator))
        project.save()
        assert set(['read']) == set(self.project.get_permissions(user))

    def test_adjust_permissions(self, project):
        project.permissions[42] = ['dance']
        project.save()
        assert 42 not in self.project.permissions

    def test_add_permission(self, project):
        project.add_permission(project.creator, 'dance')
        assert project.creator._id in project.permissions
        assert 'dance' in project.permissions[project.creator._id]

    def test_add_permission_already_granted(self, project):
        project.add_permission(project.creator, 'dance')
        with pytest.raises(ValueError):
            project.add_permission(project.creator, 'dance')

    def test_remove_permission(self, project):
        project.add_permission(project.creator, 'dance')
        project.remove_permission(project.creator, 'dance')
        assert 'dance' not in project.permissions[project.creator._id]

    def test_remove_permission_not_granted(self, project):
        with pytest.raises(ValueError):
            project.remove_permission(project.creator, 'dance')

    def test_has_permission_true(self, project):
        project.add_permission(project.creator, 'dance')
        assert project.has_permission(project.creator, 'dance') is True

    def test_has_permission_false(self, project):
        project.add_permission(project.creator, 'dance')
        assert project.has_permission(self.project.creator, 'sing') is False

    def test_has_permission_not_in_dict(self, project):
        assert project.has_permission(project.creator, 'dance') is False


class TestNodeSubjects:

    @pytest.fixture()
    def write_contrib(self, project):
        write_contrib = AuthUserFactory()
        project.add_contributor(write_contrib, auth=Auth(project.creator), permissions=(READ, WRITE))
        project.save()
        return write_contrib

    def test_nonadmin_cannot_set_subjects(self, project, subject, write_contrib):
        initial_subjects = list(project.subjects.all())
        with pytest.raises(PermissionsError):
            project.set_subjects([[subject._id]], auth=Auth(write_contrib))

        project.reload()
        assert initial_subjects == list(project.subjects.all())

    def test_admin_can_set_subjects(self, project, subject):
        initial_subjects = list(project.subjects.all())
        project.set_subjects([[subject._id]], auth=Auth(project.creator))

        project.reload()
        assert initial_subjects != list(project.subjects.all())


class TestRegisterNode:

    def test_register_node_creates_new_registration(self, node, auth):
        with disconnected_from_listeners(after_create_registration):
            registration = node.register_node(get_default_metaschema(), auth, '', None)
            assert type(registration) is Registration
            assert node._id != registration._id

    def test_cannot_register_deleted_node(self, node, auth):
        node.is_deleted = True
        node.save()
        with pytest.raises(NodeStateError) as err:
            node.register_node(
                schema=None,
                auth=auth,
                data=None
            )
        assert err.value.message == 'Cannot register deleted node.'

    @mock.patch('website.project.signals.after_create_registration')
    def test_register_node_copies_subjects(self, mock_signal, subject):
        user = UserFactory()
        node = NodeFactory(creator=user)
        node.is_public = True
        node.set_subjects([[subject._id]], auth=Auth(user))
        node.save()
        registration = node.register_node(get_default_metaschema(), Auth(user), '', None)
        assert registration.subjects.filter(id=subject.id).exists()

    @mock.patch('website.project.signals.after_create_registration')
    def test_register_node_makes_private_registration(self, mock_signal):
        user = UserFactory()
        node = NodeFactory(creator=user)
        node.is_public = True
        node.save()
        registration = node.register_node(get_default_metaschema(), Auth(user), '', None)
        assert registration.is_public is False

    @mock.patch('website.project.signals.after_create_registration')
    def test_register_node_makes_private_child_registrations(self, mock_signal):
        user = UserFactory()
        node = NodeFactory(creator=user)
        node.is_public = True
        node.save()
        child = NodeFactory(parent=node)
        child.is_public = True
        child.save()
        childchild = NodeFactory(parent=child)
        childchild.is_public = True
        childchild.save()
        registration = node.register_node(get_default_metaschema(), Auth(user), '', None)
        for node in registration.node_and_primary_descendants():
            assert node.is_public is False

    @mock.patch('website.project.signals.after_create_registration')
    def test_register_node_propagates_schema_and_data_to_children(self, mock_signal, user, auth):
        root = ProjectFactory(creator=user)
        c1 = ProjectFactory(creator=user, parent=root)
        ProjectFactory(creator=user, parent=c1)

        meta_schema = RegistrationSchema.objects.get(name='Open-Ended Registration', schema_version=2)

        data = {'some': 'data'}
        reg = root.register_node(
            schema=meta_schema,
            auth=auth,
            data=data,
        )
        r1 = reg.nodes[0]
        r1a = r1.nodes[0]
        for r in [reg, r1, r1a]:
            assert r.registered_meta[meta_schema._id] == data
            assert r.registered_schema.first() == meta_schema


# Copied from tests/test_models.py
@pytest.mark.enable_implicit_clean
class TestAddUnregisteredContributor:

    def test_add_unregistered_contributor(self, node, user, auth):
        node.add_unregistered_contributor(
            email='foo@bar.com',
            fullname='Weezy F. Baby',
            auth=auth
        )
        node.save()
        latest_contributor = Contributor.objects.get(node=node, user__username='foo@bar.com').user
        assert latest_contributor.username == 'foo@bar.com'
        assert latest_contributor.fullname == 'Weezy F. Baby'
        assert bool(latest_contributor.is_registered) is False

        # A log event was added
        assert node.logs.first().action == 'contributor_added'
        assert node._id in latest_contributor.unclaimed_records, 'unclaimed record was added'
        unclaimed_data = latest_contributor.get_unclaimed_record(node._primary_key)
        assert unclaimed_data['referrer_id'] == user._primary_key
        assert bool(node.is_contributor(latest_contributor)) is True
        assert unclaimed_data['email'] == 'foo@bar.com'

    def test_add_unregistered_adds_new_unclaimed_record_if_user_already_in_db(self, fake, node, auth):
        user = UnregUserFactory()
        given_name = fake.name()
        new_user = node.add_unregistered_contributor(
            email=user.username,
            fullname=given_name,
            auth=auth
        )
        node.save()
        # new unclaimed record was added
        assert node._primary_key in new_user.unclaimed_records
        unclaimed_data = new_user.get_unclaimed_record(node._primary_key)
        assert unclaimed_data['name'] == given_name

    def test_add_unregistered_raises_error_if_user_is_registered(self, node, auth):
        user = UserFactory(is_registered=True)  # A registered user
        with pytest.raises(ValidationError):
            node.add_unregistered_contributor(
                email=user.username,
                fullname=user.fullname,
                auth=auth
            )

def test_find_by_institutions():
    inst1, inst2 = InstitutionFactory(), InstitutionFactory()
    project = ProjectFactory(is_public=True)
    user = project.creator
    user.affiliated_institutions.add(inst1, inst2)
    project.add_affiliated_institution(inst1, user=user)
    project.save()

    inst1_result = Node.find_by_institutions(inst1)
    assert project in inst1_result.all()

    inst2_result = Node.find_by_institutions(inst2)
    assert project not in inst2_result.all()


def test_can_comment():
    contrib = UserFactory()
    public_node = NodeFactory(is_public=True)
    Contributor.objects.create(node=public_node, user=contrib)
    assert public_node.can_comment(Auth(contrib)) is True
    noncontrib = UserFactory()
    assert public_node.can_comment(Auth(noncontrib)) is True

    private_node = NodeFactory(is_public=False)
    Contributor.objects.create(node=private_node, user=contrib, read=True)
    assert private_node.can_comment(Auth(contrib)) is True
    noncontrib = UserFactory()
    assert private_node.can_comment(Auth(noncontrib)) is False


def test_parent_kwarg():
    parent = NodeFactory()
    child = NodeFactory(parent=parent)
    assert child.parent_node == parent
    assert child in parent._nodes.all()


class TestSetPrivacy:

    def test_set_privacy_checks_admin_permissions(self, user):
        non_contrib = UserFactory()
        project = ProjectFactory(creator=user, is_public=False)
        # Non-contrib can't make project public
        with pytest.raises(PermissionsError):
            project.set_privacy('public', Auth(non_contrib))

        project.set_privacy('public', Auth(project.creator))
        project.save()

        # Non-contrib can't make project private
        with pytest.raises(PermissionsError):
            project.set_privacy('private', Auth(non_contrib))

    def test_set_privacy_pending_embargo(self, user):
        project = ProjectFactory(creator=user, is_public=False)
        with mock_archive(project, embargo=True, autocomplete=True) as registration:
            assert bool(registration.embargo.is_pending_approval) is True
            assert bool(registration.is_pending_embargo) is True
            with pytest.raises(NodeStateError):
                registration.set_privacy('public', Auth(project.creator))

    def test_set_privacy_pending_registration(self, user):
        project = ProjectFactory(creator=user, is_public=False)
        with mock_archive(project, embargo=False, autocomplete=True) as registration:
            assert bool(registration.registration_approval.is_pending_approval) is True
            assert bool(registration.is_pending_registration) is True
            with pytest.raises(NodeStateError):
                registration.set_privacy('public', Auth(project.creator))

    def test_set_privacy(self, node, auth):
        node.set_privacy('public', auth=auth)
        node.save()
        assert bool(node.is_public) is True
        assert node.logs.first().action == NodeLog.MADE_PUBLIC
        assert node.keenio_read_key != ''
        node.set_privacy('private', auth=auth)
        node.save()
        assert bool(node.is_public) is False
        assert node.logs.first().action == NodeLog.MADE_PRIVATE
        assert node.keenio_read_key == ''

    @mock.patch('osf.models.queued_mail.queue_mail')
    def test_set_privacy_sends_mail_default(self, mock_queue, node, auth):
        node.set_privacy('private', auth=auth)
        node.set_privacy('public', auth=auth)
        assert mock_queue.call_count == 1

    @mock.patch('osf.models.queued_mail.queue_mail')
    def test_set_privacy_sends_mail(self, mock_queue, node, auth):
        node.set_privacy('private', auth=auth)
        node.set_privacy('public', auth=auth, meeting_creation=False)
        assert mock_queue.call_count == 1

    @mock.patch('osf.models.queued_mail.queue_mail')
    def test_set_privacy_skips_mail_if_meeting(self, mock_queue, node, auth):
        node.set_privacy('private', auth=auth)
        node.set_privacy('public', auth=auth, meeting_creation=True)
        assert bool(mock_queue.called) is False

    def test_set_privacy_can_not_cancel_pending_embargo_for_registration(self, node, user, auth):
        registration = RegistrationFactory(project=node)
        registration.embargo_registration(
            user,
            timezone.now() + datetime.timedelta(days=10)
        )
        assert bool(registration.is_pending_embargo) is True

        with pytest.raises(NodeStateError):
            registration.set_privacy('public', auth=auth)
        assert bool(registration.is_public) is False

    def test_set_privacy_requests_embargo_termination_on_embargoed_registration(self, node, user, auth):
        for i in range(3):
            c = UserFactory()
            node.add_contributor(c, [ADMIN])
        registration = RegistrationFactory(project=node)
        registration.embargo_registration(
            user,
            timezone.now() + datetime.timedelta(days=10)
        )
        assert len([a for a in registration.get_admin_contributors_recursive(unique_users=True)]) == 4
        embargo = registration.embargo
        embargo.state = Sanction.APPROVED
        embargo.save()
        with mock.patch('osf.models.Registration.request_embargo_termination') as mock_request_embargo_termination:
            registration.set_privacy('public', auth=auth)
            assert mock_request_embargo_termination.call_count == 1

# copied from tests/test_models.py
class TestNodeSpam:

    @pytest.fixture()
    def project(self):
        return ProjectFactory(is_public=True)

    @mock.patch.object(settings, 'SPAM_FLAGGED_MAKE_NODE_PRIVATE', True)
    def test_set_privacy_on_spammy_node(self, project):
        project.is_public = False
        project.save()
        with mock.patch.object(Node, 'is_spammy', mock.PropertyMock(return_value=True)):
            with pytest.raises(NodeStateError):
                project.set_privacy('public')

    def test_check_spam_disabled_by_default(self, project, user):
        # SPAM_CHECK_ENABLED is False by default
        with mock.patch('osf.models.node.Node._get_spam_content', mock.Mock(return_value='some content!')):
            with mock.patch('osf.models.node.Node.do_check_spam', mock.Mock(side_effect=Exception('should not get here'))):
                project.set_privacy('public')
                assert project.check_spam(user, None, None) is False

    @mock.patch.object(settings, 'SPAM_CHECK_ENABLED', True)
    def test_check_spam_only_public_node_by_default(self, project, user):
        # SPAM_CHECK_PUBLIC_ONLY is True by default
        with mock.patch('osf.models.node.Node._get_spam_content', mock.Mock(return_value='some content!')):
            with mock.patch('osf.models.node.Node.do_check_spam', mock.Mock(side_effect=Exception('should not get here'))):
                project.set_privacy('private')
                assert project.check_spam(user, None, None) is False

    @mock.patch.object(settings, 'SPAM_CHECK_ENABLED', True)
    def test_check_spam_skips_ham_user(self, project, user):
        with mock.patch('osf.models.AbstractNode._get_spam_content', mock.Mock(return_value='some content!')):
            with mock.patch('osf.models.AbstractNode.do_check_spam', mock.Mock(side_effect=Exception('should not get here'))):
                user.add_system_tag('ham_confirmed')
                project.set_privacy('public')
                assert project.check_spam(user, None, None) is False

    @mock.patch.object(settings, 'SPAM_CHECK_ENABLED', True)
    @mock.patch.object(settings, 'SPAM_CHECK_PUBLIC_ONLY', False)
    def test_check_spam_on_private_node(self, project, user):
        project.is_public = False
        project.save()
        with mock.patch('osf.models.node.Node._get_spam_content', mock.Mock(return_value='some content!')):
            with mock.patch('osf.models.node.Node.do_check_spam', mock.Mock(return_value=True)):
                project.set_privacy('private')
                assert project.check_spam(user, None, None) is True

    @mock.patch('website.mails.send_mail')
    @mock.patch.object(settings, 'SPAM_CHECK_ENABLED', True)
    @mock.patch.object(settings, 'SPAM_ACCOUNT_SUSPENSION_ENABLED', True)
    def test_check_spam_on_private_node_bans_new_spam_user(self, mock_send_mail, project, user):
        project.is_public = False
        project.save()
        with mock.patch('osf.models.AbstractNode._get_spam_content', mock.Mock(return_value='some content!')):
            with mock.patch('osf.models.AbstractNode.do_check_spam', mock.Mock(return_value=True)):
                user.date_confirmed = timezone.now()
                project.set_privacy('public')
                user2 = UserFactory()
                # project w/ one contributor
                project2 = ProjectFactory(creator=user, description='foobar2', is_public=True)
                project2.save()
                # project with more than one contributor
                project3 = ProjectFactory(creator=user, description='foobar3', is_public=True)
                project3.add_contributor(user2)
                project3.save()

                assert project.check_spam(user, None, None) is True

                assert user.is_disabled is True
                assert project.is_public is False
                project2.reload()
                assert project2.is_public is False
                project3.reload()
                assert project3.is_public is True

    @mock.patch('website.mails.send_mail')
    @mock.patch.object(settings, 'SPAM_CHECK_ENABLED', True)
    @mock.patch.object(settings, 'SPAM_ACCOUNT_SUSPENSION_ENABLED', True)
    def test_check_spam_on_private_node_does_not_ban_existing_user(self, mock_send_mail, project, user):
        project.is_public = False
        project.save()
        with mock.patch('osf.models.AbstractNode._get_spam_content', mock.Mock(return_value='some content!')):
            with mock.patch('osf.models.AbstractNode.do_check_spam', mock.Mock(return_value=True)):
                project.creator.date_confirmed = timezone.now() - datetime.timedelta(days=9001)
                project.set_privacy('public')
                assert project.check_spam(user, None, None) is True
                assert project.is_public is True

    def test_flag_spam_make_node_private(self, project):
        assert project.is_public
        with mock.patch.object(settings, 'SPAM_FLAGGED_MAKE_NODE_PRIVATE', True):
            project.flag_spam()
        assert project.is_spammy
        assert project.is_public is False

    def test_flag_spam_do_not_make_node_private(self, project):
        assert project.is_public
        with mock.patch.object(settings, 'SPAM_FLAGGED_MAKE_NODE_PRIVATE', False):
            project.flag_spam()
        assert project.is_spammy
        assert project.is_public

    def test_confirm_spam_makes_node_private(self, project):
        assert project.is_public
        project.confirm_spam()
        assert project.is_spammy
        assert project.is_public is False


# copied from tests/test_models.py
class TestPrivateLinks:
    def test_add_private_link(self, node):
        link = PrivateLinkFactory()
        link.nodes.add(node)
        link.save()
        assert link in node.private_links.all()

    @mock.patch('framework.auth.core.Auth.private_link')
    def test_has_anonymous_link(self, mock_property, node):
        mock_property.return_value(mock.MagicMock())
        mock_property.anonymous = True

        link1 = PrivateLinkFactory(key='link1')
        link1.nodes.add(node)
        link1.save()

        user2 = UserFactory()
        auth2 = Auth(user=user2, private_key='link1')

        assert has_anonymous_link(node, auth2) is True

    @mock.patch('framework.auth.core.Auth.private_link')
    def test_has_no_anonymous_link(self, mock_property, node):
        mock_property.return_value(mock.MagicMock())
        mock_property.anonymous = False

        link2 = PrivateLinkFactory(key='link2')
        link2.nodes.add(node)
        link2.save()

        user3 = UserFactory()
        auth3 = Auth(user=user3, private_key='link2')

        assert has_anonymous_link(node, auth3) is False

    def test_node_scale(self):
        link = PrivateLinkFactory()
        project = ProjectFactory()
        comp = NodeFactory(parent=project)
        link.nodes.add(project)
        link.save()
        assert link.node_scale(project) == -40
        assert link.node_scale(comp) == -20

    # Regression test for https://sentry.osf.io/osf/production/group/1119/
    def test_to_json_nodes_with_deleted_parent(self):
        link = PrivateLinkFactory()
        project = ProjectFactory(is_deleted=True)
        node = NodeFactory(parent=project)
        link.nodes.add(project)
        link.nodes.add(node)
        link.save()
        result = link.to_json()
        # result doesn't include deleted parent
        assert len(result['nodes']) == 1

    # Regression test for https://sentry.osf.io/osf/production/group/1119/
    def test_node_scale_with_deleted_parent(self):
        link = PrivateLinkFactory()
        project = ProjectFactory(is_deleted=True)
        node = NodeFactory(parent=project)
        link.nodes.add(project)
        link.nodes.add(node)
        link.save()
        assert link.node_scale(node) == -40

    # TODO: This seems like it should go elsewhere, but was in tests/test_models.py::TestPrivateLink
    def test_create_from_node(self):
        proj = ProjectFactory()
        user = proj.creator
        schema = RegistrationSchema.objects.first()
        data = {'some': 'data'}
        draft = DraftRegistration.create_from_node(
            proj,
            user=user,
            schema=schema,
            data=data,
        )
        assert user == draft.initiator
        assert schema == draft.registration_schema
        assert data == draft.registration_metadata
        assert proj == draft.branched_from


# copied from tests/test_models.py
class TestManageContributors:

    def test_contributor_manage_visibility(self, node, user, auth):
        reg_user1 = UserFactory()
        #This makes sure manage_contributors uses set_visible so visibility for contributors is added before visibility
        #for other contributors is removed ensuring there is always at least one visible contributor
        node.add_contributor(contributor=user, permissions=['read', 'write', 'admin'], auth=auth)
        node.add_contributor(contributor=reg_user1, permissions=['read', 'write', 'admin'], auth=auth)

        node.manage_contributors(
            user_dicts=[
                {'id': user._id, 'permission': 'admin', 'visible': True},
                {'id': reg_user1._id, 'permission': 'admin', 'visible': False},
            ],
            auth=auth,
            save=True
        )
        node.manage_contributors(
            user_dicts=[
                {'id': user._id, 'permission': 'admin', 'visible': False},
                {'id': reg_user1._id, 'permission': 'admin', 'visible': True},
            ],
            auth=auth,
            save=True
        )

        assert len(node.visible_contributor_ids) == 1

    def test_contributor_set_visibility_validation(self, node, user, auth):
        reg_user1, reg_user2 = UserFactory(), UserFactory()
        node.add_contributors(
            [
                {'user': reg_user1, 'permissions': [
                    'read', 'write', 'admin'], 'visible': True},
                {'user': reg_user2, 'permissions': [
                    'read', 'write', 'admin'], 'visible': False},
            ]
        )
        print(node.visible_contributor_ids)
        with pytest.raises(ValueError) as e:
            node.set_visible(user=reg_user1, visible=False, auth=None)
            node.set_visible(user=user, visible=False, auth=None)
            assert e.value.message == 'Must have at least one visible contributor'

    def test_manage_contributors_cannot_remove_last_admin_contributor(self, auth, node):
        user2 = UserFactory()
        node.add_contributor(contributor=user2, permissions=[READ, WRITE], auth=auth)
        node.save()
        with pytest.raises(NodeStateError) as excinfo:
            node.manage_contributors(
                user_dicts=[{'id': user2._id,
                             'permission': WRITE,
                             'visible': True}],
                auth=auth,
                save=True
            )
        assert excinfo.value.args[0] == 'Must have at least one registered admin contributor'

    def test_manage_contributors_reordering(self, node, user, auth):
        user2, user3 = UserFactory(), UserFactory()
        node.add_contributor(contributor=user2, auth=auth)
        node.add_contributor(contributor=user3, auth=auth)
        node.save()
        assert list(node.contributors.all()) == [user, user2, user3]
        node.manage_contributors(
            user_dicts=[
                {
                    'id': user2._id,
                    'permission': WRITE,
                    'visible': True,
                },
                {
                    'id': user3._id,
                    'permission': WRITE,
                    'visible': True,
                },
                {
                    'id': user._id,
                    'permission': ADMIN,
                    'visible': True,
                },
            ],
            auth=auth,
            save=True
        )
        assert list(node.contributors.all()) == [user2, user3, user]

    def test_manage_contributors_logs_when_users_reorder(self, node, user, auth):
        user2 = UserFactory()
        node.add_contributor(contributor=user2, permissions=[READ, WRITE], auth=auth)
        node.save()
        node.manage_contributors(
            user_dicts=[
                {
                    'id': user2._id,
                    'permission': WRITE,
                    'visible': True,
                },
                {
                    'id': user._id,
                    'permission': ADMIN,
                    'visible': True,
                },
            ],
            auth=auth,
            save=True
        )
        latest_log = node.logs.latest()
        assert latest_log.action == NodeLog.CONTRIB_REORDERED
        assert latest_log.user == user
        assert user._id in latest_log.params['contributors']
        assert user2._id in latest_log.params['contributors']

    def test_manage_contributors_logs_when_permissions_change(self, node, user, auth):
        user2 = UserFactory()
        node.add_contributor(contributor=user2, permissions=[READ, WRITE], auth=auth)
        node.save()
        node.manage_contributors(
            user_dicts=[
                {
                    'id': user._id,
                    'permission': ADMIN,
                    'visible': True,
                },
                {
                    'id': user2._id,
                    'permission': READ,
                    'visible': True,
                },
            ],
            auth=auth,
            save=True
        )
        latest_log = node.logs.latest()
        assert latest_log.action == NodeLog.PERMISSIONS_UPDATED
        assert latest_log.user == user
        assert user2._id in latest_log.params['contributors']
        assert user._id not in latest_log.params['contributors']

    def test_manage_contributors_new_contributor(self, node, user, auth):
        user = UserFactory()
        users = [
            {'id': user._id, 'permission': READ, 'visible': True},
            {'id': node.creator._id, 'permission': [READ, WRITE, ADMIN], 'visible': True},
        ]
        with pytest.raises(ValueError) as excinfo:
            node.manage_contributors(
                users, auth=auth, save=True
            )
        assert excinfo.value.args[0] == 'User {0} not in contributors'.format(user.fullname)

    def test_manage_contributors_no_contributors(self, node, auth):
        with pytest.raises(NodeStateError):
            node.manage_contributors(
                [], auth=auth, save=True,
            )

    def test_manage_contributors_no_admins(self, node, auth):
        user = UserFactory()
        node.add_contributor(
            user,
            permissions=[READ, WRITE, ADMIN],
            save=True
        )
        users = [
            {'id': node.creator._id, 'permission': 'read', 'visible': True},
            {'id': user._id, 'permission': 'read', 'visible': True},
        ]
        with pytest.raises(NodeStateError):
            node.manage_contributors(
                users, auth=auth, save=True,
            )

    def test_manage_contributors_no_registered_admins(self, node, auth):
        unregistered = UnregUserFactory()
        node.add_unregistered_contributor(
            unregistered.fullname,
            unregistered.email,
            auth=Auth(node.creator),
            permissions=['read', 'write', 'admin'],
            existing_user=unregistered
        )
        users = [
            {'id': node.creator._id, 'permission': READ, 'visible': True},
            {'id': unregistered._id, 'permission': ADMIN, 'visible': True},
        ]
        with pytest.raises(NodeStateError):
            node.manage_contributors(
                users, auth=auth, save=True,
            )

    def test_get_admin_contributors(self, user, auth):
        read, write, admin = UserFactory(), UserFactory(), UserFactory()
        nonactive_admin = UserFactory()
        noncontrib = UserFactory()
        project = ProjectFactory(creator=user)
        project.add_contributor(read, auth=auth, permissions=[READ])
        project.add_contributor(write, auth=auth, permissions=expand_permissions(WRITE))
        project.add_contributor(admin, auth=auth, permissions=expand_permissions(ADMIN))
        project.add_contributor(nonactive_admin, auth=auth, permissions=expand_permissions(ADMIN))
        project.save()

        nonactive_admin.is_disabled = True
        nonactive_admin.save()

        result = list(project.get_admin_contributors([
            read, write, admin, noncontrib, nonactive_admin
        ]))

        assert admin in result
        assert read not in result
        assert write not in result
        assert noncontrib not in result
        assert nonactive_admin not in result

# copied from tests/test_models.py
class TestNodeTraversals:

    @pytest.fixture()
    def viewer(self):
        return UserFactory()

    @pytest.fixture()
    def root(self, user):
        return ProjectFactory(creator=user)

    def test_next_descendants(self, root, user, viewer, auth):
        comp1 = ProjectFactory(creator=user, parent=root)
        comp1a = ProjectFactory(creator=user, parent=comp1)
        comp1a.add_contributor(viewer, auth=auth, permissions=['read'])
        ProjectFactory(creator=user, parent=comp1)
        comp2 = ProjectFactory(creator=user, parent=root)
        comp2.add_contributor(viewer, auth=auth, permissions=['read'])
        comp2a = ProjectFactory(creator=user, parent=comp2)
        comp2a.add_contributor(viewer, auth=auth, permissions=['read'])
        ProjectFactory(creator=user, parent=comp2)

        descendants = root.next_descendants(
            Auth(viewer),
            condition=lambda auth, node: node.is_contributor(auth.user)
        )
        assert len(descendants) == 2  # two immediate children
        assert len(descendants[0][1]) == 1  # only one visible child of comp1
        assert len(descendants[1][1]) == 0  # don't auto-include comp2's children

    @mock.patch('osf.models.node.AbstractNode.update_search')
    def test_delete_registration_tree(self, mock_update_search):
        proj = NodeFactory()
        NodeFactory(parent=proj)
        comp2 = NodeFactory(parent=proj)
        NodeFactory(parent=comp2)
        reg = RegistrationFactory(project=proj)
        reg_ids = [reg._id] + [r._id for r in reg.get_descendants_recursive()]
        orig_call_count = mock_update_search.call_count
        reg.delete_registration_tree(save=True)
        assert Node.objects.filter(guids___id__in=reg_ids, is_deleted=False).count() == 0
        assert mock_update_search.call_count == orig_call_count + len(reg_ids)

    def test_delete_registration_tree_sets_draft_registration_approvals_to_none(self, user):
        reg = RegistrationFactory()

        dr = DraftRegistrationFactory(initiator=user)
        approval = DraftRegistrationApproval(state=Sanction.APPROVED)
        approval.save()
        dr.approval = approval
        dr.registered_node = reg
        dr.save()

        reg.delete_registration_tree(save=True)

        dr.reload()
        assert dr.approval is None

    @mock.patch('osf.models.node.AbstractNode.update_search')
    def test_delete_registration_tree_deletes_backrefs(self, mock_update_search):
        proj = NodeFactory()
        NodeFactory(parent=proj)
        comp2 = NodeFactory(parent=proj)
        NodeFactory(parent=comp2)
        reg = RegistrationFactory(project=proj)
        reg.delete_registration_tree(save=True)
        assert bool(proj.registrations_all) is False

    def test_get_active_contributors_recursive_with_duplicate_users(self, user, viewer, auth):
        parent = ProjectFactory(creator=user)

        child = ProjectFactory(creator=viewer, parent=parent)
        child_non_admin = UserFactory()
        child.add_contributor(child_non_admin,
                              auth=auth,
                              permissions=expand_permissions(WRITE))
        grandchild = ProjectFactory(creator=user, parent=child)

        contributors = list(parent.get_active_contributors_recursive())
        assert len(contributors) == 4
        user_ids = [u._id for u, node in contributors]

        assert user._id in user_ids
        assert viewer._id in user_ids
        assert child_non_admin._id in user_ids

        node_ids = [node._id for u, node in contributors]
        assert parent._id in node_ids
        assert grandchild._id in node_ids

    def test_get_active_contributors_recursive_with_no_duplicate_users(self, user, viewer, auth):
        parent = ProjectFactory(creator=user)

        child = ProjectFactory(creator=viewer, parent=parent)
        child_non_admin = UserFactory()
        child.add_contributor(child_non_admin,
                              auth=auth,
                              permissions=expand_permissions(WRITE))
        grandchild = ProjectFactory(creator=user, parent=child)  # noqa

        contributors = list(parent.get_active_contributors_recursive(unique_users=True))
        assert len(contributors) == 3
        user_ids = [u._id for u, node in contributors]

        assert user._id in user_ids
        assert viewer._id in user_ids
        assert child_non_admin._id in user_ids

        node_ids = [node._id for u, node in contributors]
        assert parent._id in node_ids

    def test_get_admin_contributors_recursive_with_duplicate_users(self, viewer, user, auth):
        parent = ProjectFactory(creator=user)

        child = ProjectFactory(creator=viewer, parent=parent)
        child_non_admin = UserFactory()
        child.add_contributor(child_non_admin,
                              auth=auth,
                              permissions=expand_permissions(WRITE))
        child.save()

        grandchild = ProjectFactory(creator=user, parent=child)  # noqa

        admins = list(parent.get_admin_contributors_recursive())
        assert len(admins) == 3
        admin_ids = [u._id for u, node in admins]
        assert user._id in admin_ids
        assert viewer._id in admin_ids

        node_ids = [node._id for u, node in admins]
        assert parent._id in node_ids

    def test_get_admin_contributors_recursive_no_duplicates(self, user, viewer, auth):
        parent = ProjectFactory(creator=user)

        child = ProjectFactory(creator=viewer, parent=parent)
        child_non_admin = UserFactory()
        child.add_contributor(child_non_admin,
                              auth=auth,
                              permissions=expand_permissions(WRITE))
        child.save()

        grandchild = ProjectFactory(creator=user, parent=child)  # noqa

        admins = list(parent.get_admin_contributors_recursive(unique_users=True))
        assert len(admins) == 2
        admin_ids = [u._id for u, node in admins]
        assert user._id in admin_ids
        assert viewer._id in admin_ids

    def test_get_descendants_recursive(self, user, root, auth, viewer):
        comp1 = ProjectFactory(creator=user, parent=root)
        comp1a = ProjectFactory(creator=user, parent=comp1)
        comp1a.add_contributor(viewer, auth=auth, permissions='read')
        comp1b = ProjectFactory(creator=user, parent=comp1)
        comp2 = ProjectFactory(creator=user, parent=root)
        comp2.add_contributor(viewer, auth=auth, permissions='read')
        comp2a = ProjectFactory(creator=user, parent=comp2)
        comp2a.add_contributor(viewer, auth=auth, permissions='read')
        comp2b = ProjectFactory(creator=user, parent=comp2)

        descendants = root.get_descendants_recursive()
        ids = {d._id for d in descendants}
        assert bool({node._id for node in [comp1, comp1a, comp1b, comp2, comp2a, comp2b]}.difference(ids)) is False

    def test_get_descendants_recursive_cyclic(self, user, root, auth):
        point1 = ProjectFactory(creator=user, parent=root)
        point2 = ProjectFactory(creator=user, parent=root)
        point1.add_pointer(point2, auth=auth)
        point2.add_pointer(point1, auth=auth)

        descendants = list(point1.get_descendants_recursive())
        assert len(descendants) == 1

    def test_linked_from(self, node, auth):
        registration_to_link = RegistrationFactory()
        node_to_link = NodeFactory()

        node.add_pointer(node_to_link, auth=auth)
        node.add_pointer(registration_to_link, auth=auth)
        node.save()

        assert node in node_to_link.linked_from.all()
        assert node in registration_to_link.linked_from.all()


# Copied from tests/test_models.py
class TestPointerMethods:

    def test_add_pointer(self, node, user, auth):
        node2 = NodeFactory(creator=user)
        node.add_pointer(node2, auth=auth)
        assert node2 in node.linked_nodes.all()
        assert (
            node.logs.latest().action == NodeLog.POINTER_CREATED
        )
        assert (
            node.logs.latest().params == {
                'parent_node': node.parent_id,
                'node': node._primary_key,
                'pointer': {
                    'id': node2._id,
                    'url': node2.url,
                    'title': node2.title,
                    'category': node2.category,
                },
            }
        )

    def test_add_linked_nodes_property(self, node, auth):
        child = NodeFactory(parent=node)
        node_link = ProjectFactory()
        node.add_pointer(node_link, auth=auth, save=True)

        assert node_link in node.linked_nodes.all()
        assert child not in node.linked_nodes.all()

    def test_nodes_primary_does_not_return_linked_nodes(self, node, auth):
        child = NodeFactory(parent=node)
        node_link = ProjectFactory()
        node.add_pointer(node_link, auth=auth, save=True)

        assert child in node.nodes_primary.all()
        assert node_link not in node.nodes_primary.all()

    def test_add_pointer_adds_to_end_of_nodes(self, node, user, auth):
        child = NodeFactory(parent=node)
        child2 = NodeFactory(parent=node)

        node_link = ProjectFactory()

        node.add_pointer(node_link, auth=auth, save=True)

        nodes = list(node.nodes)
        assert child == nodes[0]
        assert child2 == nodes[1]
        assert node_link == nodes[2]

    def test_add_pointer_fails_for_registrations(self, user, auth):
        node = ProjectFactory()
        registration = RegistrationFactory(creator=user)

        with pytest.raises(NodeStateError):
            registration.add_pointer(node, auth=auth)

    def test_add_pointer_already_present(self, node, user, auth):
        node2 = NodeFactory(creator=user)
        node.add_pointer(node2, auth=auth)
        with pytest.raises(ValueError):
            node.add_pointer(node2, auth=auth)

    def test_rm_pointer(self, node, user, auth):
        node2 = NodeFactory(creator=user)
        node_relation = node.add_pointer(node2, auth=auth)
        node.rm_pointer(node_relation, auth=auth)
        # assert Pointer.load(pointer._id) is None
        # assert len(node.nodes) == 0
        assert NodeRelation.objects.filter(child=node2, is_node_link=True).count() == 0
        assert (
            node.logs.latest().action == NodeLog.POINTER_REMOVED
        )
        assert(
            node.logs.latest().params == {
                'parent_node': node.parent_id,
                'node': node._primary_key,
                'pointer': {
                    'id': node2._id,
                    'url': node2.url,
                    'title': node2.title,
                    'category': node2.category,
                },
            }
        )

    def test_rm_pointer_not_present(self, user, node, auth):
        node_relation = NodeRelationFactory()
        with pytest.raises(ValueError):
            node.rm_pointer(node_relation, auth=auth)

    def test_fork_pointer_not_present(self, node, auth):
        node_relation = NodeRelationFactory()
        with pytest.raises(ValueError):
            node.fork_pointer(node_relation, auth=auth)

    def test_cannot_fork_deleted_node(self, node, auth):
        child = NodeFactory(parent=node, is_deleted=True)
        child.save()
        fork = node.fork_node(auth=auth)
        assert not fork.nodes

    def test_cannot_template_deleted_node(self, node, auth):
        child = NodeFactory(parent=node, is_deleted=True)
        child.save()
        template = node.use_as_template(auth=auth, top_level=False)
        assert not template.nodes

    def _fork_pointer(self, node, content, auth):
        pointer = node.add_pointer(content, auth=auth)
        forked = node.fork_pointer(pointer, auth=auth)
        assert forked.is_fork is True
        assert forked.forked_from == content
        assert forked.primary is True
        assert(
            node.logs.latest().action == NodeLog.POINTER_FORKED
        )
        assert(
            node.logs.latest().params == {
                'parent_node': node.parent_id,
                'node': node._primary_key,
                'pointer': {
                    'id': content._id,
                    'url': content.url,
                    'title': content.title,
                    'category': content.category,
                },
            }
        )

    def test_fork_pointer_project(self, node, user, auth):
        project = ProjectFactory(creator=user)
        self._fork_pointer(node=node, content=project, auth=auth)

    def test_fork_pointer_component(self, node, user, auth):
        component = NodeFactory(creator=user)
        self._fork_pointer(node=node, content=component, auth=auth)


# copied from tests/test_models.py
class TestForkNode:

    def _cmp_fork_original(self, fork_user, fork_date, fork, original,
                           title_prepend='Fork of '):
        """Compare forked node with original node. Verify copied fields,
        modified fields, and files; recursively compare child nodes.

        :param fork_user: User who forked the original nodes
        :param fork_date: Datetime (UTC) at which the original node was forked
        :param fork: Forked node
        :param original: Original node
        :param title_prepend: String prepended to fork title

        """
        # Test copied fields
        assert title_prepend + original.title == fork.title
        assert original.category == fork.category
        assert original.description == fork.description
        assert fork.logs.count() == original.logs.count() + 1
        assert original.logs.latest().action != NodeLog.NODE_FORKED
        assert fork.logs.latest().action == NodeLog.NODE_FORKED
        assert list(original.tags.values_list('name', flat=True)) == list(fork.tags.values_list('name', flat=True))
        assert (original.parent_node is None) == (fork.parent_node is None)

        # Test modified fields
        assert fork.is_fork is True
        assert fork.private_links.count() == 0
        assert fork.forked_from == original
        assert fork._id in [n._id for n in original.forks.all()]
        # Note: Must cast ForeignList to list for comparison
        assert list(fork.contributors.all()) == [fork_user]
        assert (fork_date - fork.created) < datetime.timedelta(seconds=30)
        assert fork.forked_date != original.created

        # Test that pointers were copied correctly
        assert(
            list(original.nodes_pointer.all()) == list(fork.nodes_pointer.all())
        )

        # Test that subjects were copied correctly
        assert(
            list(original.subjects.all()) == list(fork.subjects.all())
        )

        # Test that add-ons were copied correctly
        assert(
            original.get_addon_names() ==
            fork.get_addon_names()
        )
        assert(
            [addon.config.short_name for addon in original.get_addons()] ==
            [addon.config.short_name for addon in fork.get_addons()]
        )

        fork_user_auth = Auth(user=fork_user)
        # Recursively compare children
        for idx, child in enumerate(original.get_nodes()):
            if child.can_view(fork_user_auth):
                self._cmp_fork_original(fork_user, fork_date, fork.get_nodes()[idx],
                                        child, title_prepend='')

    @mock.patch('framework.status.push_status_message')
    def test_fork_recursion(self, mock_push_status_message, project, user, subject, auth, request_context):
        """Omnibus test for forking.
        """
        # Make some children
        component = NodeFactory(creator=user, parent=project)
        subproject = ProjectFactory(creator=user, parent=project)

        # Add pointers to test copying
        pointee = ProjectFactory()
        project.add_pointer(pointee, auth=auth)
        component.add_pointer(pointee, auth=auth)
        subproject.add_pointer(pointee, auth=auth)

        # Add add-on to test copying
        project.add_addon('dropbox', auth)
        component.add_addon('dropbox', auth)
        subproject.add_addon('dropbox', auth)

        # Add subject to test copying
        project.set_subjects([[subject._id]], auth)

        # Log time
        fork_date = timezone.now()

        # Fork node
        with mock.patch.object(Node, 'bulk_update_search'):
            fork = project.fork_node(auth=auth)

        # Compare fork to original
        self._cmp_fork_original(user, fork_date, fork, project)

    def test_fork_private_children(self, node, user, auth):
        """Tests that only public components are created

        """
        # Make project public
        node.set_privacy('public')
        # Make some children
        # public component
        NodeFactory(
            creator=user,
            parent=node,
            title='Forked',
            is_public=True,
        )
        # public subproject
        ProjectFactory(
            creator=user,
            parent=node,
            title='Forked',
            is_public=True,
        )
        # private component
        NodeFactory(
            creator=user,
            parent=node,
            title='Not Forked',
        )
        # private subproject
        private_subproject = ProjectFactory(
            creator=user,
            parent=node,
            title='Not Forked',
        )
        # private subproject public component
        NodeFactory(
            creator=user,
            parent=private_subproject,
            title='Not Forked',
        )
        # public subproject public component
        NodeFactory(
            creator=user,
            parent=private_subproject,
            title='Forked',
        )
        user2 = UserFactory()
        user2_auth = Auth(user=user2)
        fork = None
        # New user forks the project
        fork = node.fork_node(user2_auth)

        # fork correct children
        assert fork._nodes.count() == 2
        assert 'Not Forked' not in fork._nodes.values_list('title', flat=True)

    def test_fork_not_public(self, node, auth):
        node.set_privacy('public')
        fork = node.fork_node(auth)
        assert fork.is_public is False

    def test_fork_log_has_correct_log(self, node, auth):
        fork = node.fork_node(auth)
        last_log = fork.logs.latest()
        assert last_log.action == NodeLog.NODE_FORKED
        # Legacy 'registration' param should be the ID of the fork
        assert last_log.params['registration'] == fork._primary_key
        # 'node' param is the original node's ID
        assert last_log.params['node'] == node._id

    def test_not_fork_private_link(self, node, auth):
        link = PrivateLinkFactory()
        link.nodes.add(node)
        link.save()
        fork = node.fork_node(auth)
        assert link not in fork.private_links.all()

    def test_cannot_fork_private_node(self, node):
        user2 = UserFactory()
        user2_auth = Auth(user=user2)
        with pytest.raises(PermissionsError):
            node.fork_node(user2_auth)

    def test_can_fork_public_node(self, node):
        node.set_privacy('public')
        user2 = UserFactory()
        user2_auth = Auth(user=user2)
        fork = node.fork_node(user2_auth)
        assert bool(fork) is True

    def test_contributor_can_fork(self, node):
        user2 = UserFactory()
        node.add_contributor(user2)
        user2_auth = Auth(user=user2)
        fork = node.fork_node(user2_auth)
        assert bool(fork) is True
        # Forker has admin permissions
        assert fork.contributors.count() == 1
        assert fork.get_permissions(user2) == ['read', 'write', 'admin']

    def test_fork_preserves_license(self, node, auth):
        license = NodeLicenseRecordFactory()
        node.node_license = license
        node.save()
        fork = node.fork_node(auth)
        assert fork.node_license.license_id == license.license_id

    def test_fork_registration(self, user, node, auth):
        registration = RegistrationFactory(project=node)
        fork = registration.fork_node(auth)

        # fork should not be a registration
        assert fork.is_registration is False

        # Compare fork to original
        self._cmp_fork_original(
            user,
            timezone.now(),
            fork,
            registration,
        )

    def test_fork_project_with_no_wiki_pages(self, user, auth):
        project = ProjectFactory(creator=user)
        fork = project.fork_node(auth)
        assert WikiPage.objects.get_wiki_pages_latest(fork).exists() is False
        assert fork.wikis.all().exists() is False
        assert fork.wiki_private_uuids == {}

    def test_forking_clones_project_wiki_pages(self, user, auth):
        project = ProjectFactory(creator=user, is_public=True)
        # TODO: Unmock when StoredFileNode is implemented
        with mock.patch('osf.models.AbstractNode.update_search'):
            wiki_page = WikiFactory(
                user=user,
                node=project,
            )
            wiki = WikiVersionFactory(
                wiki_page=wiki_page,
            )
            current_wiki = WikiVersionFactory(wiki_page=wiki_page, identifier=2)
        fork = project.fork_node(auth)
        assert fork.wiki_private_uuids == {}

        fork_wiki_current = WikiVersion.objects.get_for_node(fork, current_wiki.wiki_page.page_name)
        assert fork_wiki_current.wiki_page.node == fork
        assert fork_wiki_current._id != current_wiki._id
        assert fork_wiki_current.identifier == 2

        fork_wiki_version = WikiVersion.objects.get_for_node(fork, wiki.wiki_page.page_name, version=1)
        assert fork_wiki_version.wiki_page.node == fork
        assert fork_wiki_version._id != wiki._id
        assert fork_wiki_version.identifier == 1

class TestContributorOrdering:

    def test_can_get_contributor_order(self, node):
        user1, user2 = UserFactory(), UserFactory()
        contrib1 = Contributor.objects.create(user=user1, node=node)
        contrib2 = Contributor.objects.create(user=user2, node=node)
        creator_contrib = Contributor.objects.get(user=node.creator, node=node)
        assert list(node.get_contributor_order()) == [creator_contrib.id, contrib1.id, contrib2.id]
        assert list(node.contributors.all()) == [node.creator, user1, user2]

    def test_can_set_contributor_order(self, node):
        user1, user2 = UserFactory(), UserFactory()
        contrib1 = Contributor.objects.create(user=user1, node=node)
        contrib2 = Contributor.objects.create(user=user2, node=node)
        creator_contrib = Contributor.objects.get(user=node.creator, node=node)
        node.set_contributor_order([contrib1.id, contrib2.id, creator_contrib.id])
        assert list(node.get_contributor_order()) == [contrib1.id, contrib2.id, creator_contrib.id]
        assert list(node.contributors.all()) == [user1, user2, node.creator]

    def test_move_contributor(self, user, node, auth):
        user1 = UserFactory()
        user2 = UserFactory()
        node.add_contributors(
            [
                {'user': user1, 'permissions': ['read', 'write'], 'visible': True},
                {'user': user2, 'permissions': ['read', 'write'], 'visible': True}
            ],
            auth=auth
        )

        user_contrib_id = node.contributor_set.get(user=user).id
        user1_contrib_id = node.contributor_set.get(user=user1).id
        user2_contrib_id = node.contributor_set.get(user=user2).id

        old_order = [user_contrib_id, user1_contrib_id, user2_contrib_id]
        assert list(node.get_contributor_order()) == old_order

        node.move_contributor(user2, auth=auth, index=0, save=True)

        new_order = [user2_contrib_id, user_contrib_id, user1_contrib_id]
        assert list(node.get_contributor_order()) == new_order


class TestNodeOrdering:

    @pytest.fixture()
    def project(self, user):
        return ProjectFactory(creator=user)

    @pytest.fixture()
    def children(self, project):
        child1 = NodeFactory(parent=project, is_public=False)
        child2 = NodeFactory(parent=project, is_public=False)
        child3 = NodeFactory(parent=project, is_public=True)

        rel1 = NodeRelation.objects.get(parent=project, child=child1)
        rel2 = NodeRelation.objects.get(parent=project, child=child2)
        rel3 = NodeRelation.objects.get(parent=project, child=child3)
        project.set_noderelation_order([rel2.pk, rel3.pk, rel1.pk])

        return [child1, child2, child3]

    def test_can_get_node_relation_order(self, project, children):
        assert list(project.get_noderelation_order()) == [e.pk for e in project.node_relations.all()]

    def test_nodes_property_returns_ordered_nodes(self, project, children):
        nodes = list(project.nodes)
        assert len(nodes) == 3
        assert nodes == [children[1], children[2], children[0]]

    def test_get_nodes_no_filter(self, project, children):
        nodes = list(project.get_nodes())
        assert nodes == [children[1], children[2], children[0]]

    def test_get_nodes_with_filter(self, project, children):
        public_nodes = list(project.get_nodes(is_public=True))
        assert public_nodes == [children[2]]

        private_nodes = list(project.get_nodes(is_public=False))
        assert private_nodes == [children[1], children[0]]

    def test_get_nodes_does_not_return_duplicates(self):
        parent = ProjectFactory(title='Parent')
        child = NodeFactory(parent=parent, title='Child', is_public=True)
        linker = ProjectFactory(title='Linker', is_public=True)
        unrelated = ProjectFactory(title='Unrelated', is_public=True)

        linker.add_node_link(child, auth=Auth(linker.creator), save=True)
        linker.add_node_link(unrelated, auth=Auth(linker.creator), save=True)

        rel1 = NodeRelation.objects.get(parent=linker, child=child)
        rel2 = NodeRelation.objects.get(parent=linker, child=unrelated)
        linker.set_noderelation_order([rel2.pk, rel1.pk])

        assert len(parent.get_nodes()) == 1  # child
        assert len(linker.get_nodes()) == 2  # child and unrelated

def test_node_ids(node):
    child1, child2 = NodeFactory(parent=node), NodeFactory(parent=node)

    assert child1._id in node.node_ids
    assert child2._id in node.node_ids


def test_templated_list(node):
    templated1, templated2 = ProjectFactory(template_node=node), NodeFactory(template_node=node)
    deleted = ProjectFactory(template_node=node, is_deleted=True)

    assert node.templated_list.count() == 2
    assert templated1 in node.templated_list.all()
    assert templated2 in node.templated_list.all()
    assert deleted not in node.templated_list.all()


def test_querying_on_contributors(node, user, auth):
    deleted = NodeFactory(is_deleted=True)
    deleted.add_contributor(user, auth=auth)
    deleted.save()
    result = Node.objects.filter(_contributors=user)
    assert node in result
    assert deleted in result

    result2 = Node.objects.filter(_contributors=user, is_deleted=False)
    assert node in result2
    assert deleted not in result2


class TestLogMethods:

    @pytest.fixture()
    def parent(self, user):
        return ProjectFactory(creator=user)

    @pytest.fixture()
    def node(self, parent):
        return NodeFactory(parent=parent)

    def test_get_aggregate_logs_queryset_recurses(self, parent, node, auth):
        grandchild = NodeFactory(parent=node)
        parent_log = parent.add_log(NodeLog.FILE_ADDED, auth=auth, params={'node': parent._id}, save=True)
        child_log = node.add_log(NodeLog.FILE_ADDED, auth=auth, params={'node': node._id}, save=True)
        grandchild_log = grandchild.add_log(NodeLog.FILE_ADDED, auth=auth, params={'node': grandchild._id}, save=True)
        logs = parent.get_aggregate_logs_queryset(auth)
        assert parent_log in list(logs)
        assert child_log in list(logs)
        assert grandchild_log in list(logs)

    # copied from tests/test_models.py#TestNode
    def test_get_aggregate_logs_queryset_doesnt_return_hidden_logs(self, parent, auth):
        n_orig_logs = len(parent.get_aggregate_logs_queryset(auth))

        log = parent.logs.latest()
        log.should_hide = True
        log.save()

        n_new_logs = len(parent.get_aggregate_logs_queryset(auth))
        # Hidden log is not returned
        assert n_new_logs == n_orig_logs - 1

    def test_excludes_logs_for_linked_nodes(self, parent):
        pointee = ProjectFactory()
        n_logs_before = parent.get_aggregate_logs_queryset(auth=Auth(parent.creator)).count()
        parent.add_node_link(pointee, auth=Auth(parent.creator))
        n_logs_after = parent.get_aggregate_logs_queryset(auth=Auth(parent.creator)).count()
        # one more log for adding the node link
        assert n_logs_after == n_logs_before + 1

# copied from tests/test_notifications.py
class TestHasPermissionOnChildren:

    def test_has_permission_on_children(self):
        non_admin_user = UserFactory()
        parent = ProjectFactory()
        parent.add_contributor(contributor=non_admin_user, permissions=['read'])
        parent.save()

        node = NodeFactory(parent=parent, category='project')
        sub_component = NodeFactory(parent=node)
        sub_component.add_contributor(contributor=non_admin_user)
        sub_component.save()
        NodeFactory(parent=node)  # another subcomponent

        assert(
            node.has_permission_on_children(non_admin_user, 'read')
        ) is True

    def test_check_user_has_permission_excludes_deleted_components(self):
        non_admin_user = UserFactory()
        parent = ProjectFactory()
        parent.add_contributor(contributor=non_admin_user, permissions=['read'])
        parent.save()

        node = NodeFactory(parent=parent, category='project')
        sub_component = NodeFactory(parent=node)
        sub_component.add_contributor(contributor=non_admin_user)
        sub_component.is_deleted = True
        sub_component.save()
        NodeFactory(parent=node)

        assert(
            node.has_permission_on_children(non_admin_user, 'read')
        ) is False

    def test_check_user_does_not_have_permission_on_private_node_child(self):
        non_admin_user = UserFactory()
        parent = ProjectFactory()
        parent.add_contributor(contributor=non_admin_user, permissions=['read'])
        parent.save()
        node = NodeFactory(parent=parent, category='project')
        NodeFactory(parent=node)

        assert (
            node.has_permission_on_children(non_admin_user, 'read')
        ) is False

    def test_check_user_child_node_permissions_false_if_no_children(self):
        non_admin_user = UserFactory()
        parent = ProjectFactory()
        parent.add_contributor(contributor=non_admin_user, permissions=['read'])
        parent.save()
        node = NodeFactory(parent=parent, category='project')

        assert(
            node.has_permission_on_children(non_admin_user, 'read')
        ) is False

    def test_check_admin_has_permissions_on_private_component(self):
        parent = ProjectFactory()
        node = NodeFactory(parent=parent, category='project')
        NodeFactory(parent=node)

        assert (
            node.has_permission_on_children(parent.creator, 'read')
        ) is True

    def test_check_user_private_node_child_permissions_excludes_pointers(self):
        user = UserFactory()
        parent = ProjectFactory()
        pointed = ProjectFactory(creator=user)
        parent.add_pointer(pointed, Auth(parent.creator))
        parent.save()

        assert (
            parent.has_permission_on_children(user, 'read')
        ) is False


# copied from test/test_citations.py#CitationsNodeTestCase
class TestCitationsProperties:

    def test_csl_single_author(self, node):
        # Nodes with one contributor generate valid CSL-data
        assert (
            node.csl ==
            {
                'publisher': 'OSF',
                'author': [{
                    'given': node.creator.given_name,
                    'family': node.creator.family_name,
                }],
                'URL': node.display_absolute_url,
                'issued': datetime_to_csl(node.logs.latest().date),
                'title': node.title,
                'type': 'webpage',
                'id': node._id,
            }
        )

    def test_csl_multiple_authors(self, node):
        # Nodes with multiple contributors generate valid CSL-data
        user = UserFactory()
        node.add_contributor(user)
        node.save()

        assert (
            node.csl ==
            {
                'publisher': 'OSF',
                'author': [
                    {
                        'given': node.creator.given_name,
                        'family': node.creator.family_name,
                    },
                    {
                        'given': user.given_name,
                        'family': user.family_name,
                    }
                ],
                'URL': node.display_absolute_url,
                'issued': datetime_to_csl(node.logs.latest().date),
                'title': node.title,
                'type': 'webpage',
                'id': node._id,
            }
        )

    def test_non_visible_contributors_arent_included_in_csl(self):
        node = ProjectFactory()
        visible = UserFactory()
        node.add_contributor(visible, auth=Auth(node.creator))
        invisible = UserFactory()
        node.add_contributor(invisible, auth=Auth(node.creator), visible=False)
        node.save()
        assert len(node.csl['author']) == 2
        expected_authors = [
            contrib.csl_name(node._id) for contrib in [node.creator, visible]
        ]

        assert node.csl['author'] == expected_authors


# copied from tests/test_models.py
@pytest.mark.enable_implicit_clean
class TestNodeUpdate:

    def test_update_title(self, fake, auth, node):
        # Creator (admin) can update
        new_title = fake.catch_phrase()
        node.update({'title': new_title}, auth=auth, save=True)
        assert node.title == new_title

        last_log = node.logs.latest()
        assert last_log.action == NodeLog.EDITED_TITLE

        # Write contrib can update
        new_title2 = fake.catch_phrase()
        write_contrib = UserFactory()
        node.add_contributor(write_contrib, auth=auth, permissions=(READ, WRITE))
        node.save()
        node.update({'title': new_title2}, auth=auth)
        assert node.title == new_title2

    def test_update_description(self, fake, node, auth):
        new_title = fake.bs()

        node.update({'title': new_title}, auth=auth)
        assert node.title == new_title

        last_log = node.logs.latest()
        assert last_log.action == NodeLog.EDITED_TITLE

    def test_update_title_and_category(self, fake, node, auth):
        new_title = fake.bs()

        new_category = 'data'

        node.update({'title': new_title, 'category': new_category}, auth=auth, save=True)
        assert node.title == new_title
        assert node.category == 'data'

        logs = node.logs.order_by('-date')
        last_log, penultimate_log = logs[:2]
        assert penultimate_log.action == NodeLog.EDITED_TITLE
        assert last_log.action == NodeLog.UPDATED_FIELDS

    def test_set_title_works_with_valid_title(self, user, auth):
        proj = ProjectFactory(title='That Was Then', creator=user)
        proj.set_title('This is now', auth=auth)
        proj.save()
        # Title was changed
        assert proj.title == 'This is now'
        # A log event was saved
        latest_log = proj.logs.latest()
        assert latest_log.action == 'edit_title'
        assert latest_log.params['title_original'] == 'That Was Then'

    def test_set_title_fails_if_empty_or_whitespace(self, user, auth):
        proj = ProjectFactory(title='That Was Then', creator=user)
        with pytest.raises(ValidationValueError):
            proj.set_title(' ', auth=auth)
        with pytest.raises(ValidationValueError):
            proj.set_title('', auth=auth)
        assert proj.title == 'That Was Then'

    def test_set_title_fails_if_too_long(self, user, auth):
        proj = ProjectFactory(title='That Was Then', creator=user)
        long_title = ''.join('a' for _ in range(513))
        with pytest.raises(ValidationValueError):
            proj.set_title(long_title, auth=auth)

    def test_set_description(self, node, auth):
        old_desc = node.description
        node.set_description(
            'new description', auth=auth)
        node.save()
        assert node.description, 'new description'
        latest_log = node.logs.latest()
        assert latest_log.action, NodeLog.EDITED_DESCRIPTION
        assert latest_log.params['description_original'], old_desc
        assert latest_log.params['description_new'], 'new description'

    def test_set_access_requests(self, node, auth):
        assert node.access_requests_enabled is True
        node.set_access_requests_enabled(False, auth=auth, save=True)
        assert node.access_requests_enabled is False
        assert node.logs.latest().action == NodeLog.NODE_ACCESS_REQUESTS_DISABLED

        node.set_access_requests_enabled(True, auth=auth, save=True)
        assert node.access_requests_enabled is True
        assert node.logs.latest().action == NodeLog.NODE_ACCESS_REQUESTS_ENABLED

    def test_set_access_requests_non_admin(self, node, auth):
        contrib = AuthUserFactory()
        Contributor.objects.create(user=contrib, node=node, write=True, read=True, visible=True)
        with pytest.raises(PermissionsError):
            node.set_access_requests_enabled(True, auth=Auth(contrib))

    def test_validate_categories(self):
        with pytest.raises(ValidationError):
            Node(category='invalid').save()  # an invalid category

    def test_category_display(self):
        node = NodeFactory(category='hypothesis')
        assert node.category_display == 'Hypothesis'
        node2 = NodeFactory(category='methods and measures')
        assert node2.category_display == 'Methods and Measures'

    def test_update_is_public(self, node, user, auth):
        node.update({'is_public': True}, auth=auth, save=True)
        assert node.is_public

        last_log = node.logs.latest()
        assert last_log.action == NodeLog.MADE_PUBLIC

        node.update({'is_public': False}, auth=auth, save=True)
        last_log = node.logs.latest()
        assert last_log.action == NodeLog.MADE_PRIVATE

    def test_update_can_make_registration_public(self):
        reg = RegistrationFactory(is_public=False)
        reg.update({'is_public': True})

        assert reg.is_public
        last_log = reg.logs.latest()
        assert last_log.action == NodeLog.MADE_PUBLIC

    def test_updating_title_twice_with_same_title(self, fake, auth, node):
        original_n_logs = node.logs.count()
        new_title = fake.bs()
        node.update({'title': new_title}, auth=auth, save=True)
        assert node.logs.count() == original_n_logs + 1  # sanity check

        # Call update with same title
        node.update({'title': new_title}, auth=auth, save=True)
        # A new log is not created
        assert node.logs.count() == original_n_logs + 1

    def test_updating_description_twice_with_same_content(self, fake, auth, node):
        original_n_logs = node.logs.count()
        new_desc = fake.bs()
        node.update({'description': new_desc}, auth=auth, save=True)
        assert node.logs.count() == original_n_logs + 1  # sanity check

        # Call update with same description
        node.update({'description': new_desc}, auth=auth, save=True)
        # A new log is not created
        assert node.logs.count() == original_n_logs + 1

    # Regression test for https://openscience.atlassian.net/browse/OSF-4664
    def test_updating_category_twice_with_same_content_generates_one_log(self, node, auth):
        node.category = 'project'
        node.save()
        original_n_logs = node.logs.count()
        new_category = 'data'

        node.update({'category': new_category}, auth=auth, save=True)
        assert node.logs.count() == original_n_logs + 1  # sanity check
        assert node.category == new_category

        # Call update with same category
        node.update({'category': new_category}, auth=auth, save=True)

        # Only one new log is created
        assert node.logs.count() == original_n_logs + 1
        assert node.category == new_category

    # TODO: test permissions, non-writable fields


@pytest.mark.enable_enqueue_task
class TestOnNodeUpdate:

    @pytest.fixture(autouse=True)
    def session(self, user, request_context):
        s = SessionFactory(user=user)
        set_session(s)
        return s

    @pytest.fixture()
    def node(self):
        return ProjectFactory(is_public=True)

    @pytest.fixture()
    def registration(self, node):
        return RegistrationFactory(is_public=True)

    @pytest.fixture()
    def component_registration(self, node):
        NodeFactory(
            creator=node.creator,
            parent=node,
            title='Title1',
        )
        registration = RegistrationFactory(project=node)
        registration.refresh_from_db()
        return registration.get_nodes()[0]

    def teardown_method(self, method):
        handlers.celery_before_request()

    def test_on_node_updated_called(self, node, user, request_context):
        node.title = 'A new title'
        node.save()

        task = handlers.get_task_from_queue('website.project.tasks.on_node_updated', predicate=lambda task: task.kwargs['node_id'] == node._id)

        assert task.task == 'website.project.tasks.on_node_updated'
        assert task.kwargs['node_id'] == node._id
        assert task.kwargs['user_id'] == user._id
        assert task.kwargs['first_save'] is False
        assert 'title' in task.kwargs['saved_fields']

    def test_queueing_on_node_updated(self, node, user):
        node.set_identifier_value(category='doi', value=settings.DOI_FORMAT.format(prefix=settings.DATACITE_PREFIX, guid=node._id))
        node.title = 'Something New'
        node.save()

        # make sure on_node_updated is in the queue
        assert handlers.get_task_from_queue('website.project.tasks.on_node_updated', predicate=lambda task: task.kwargs['node_id'] == node._id)

        # adding a contributor to the node will also trigger on_node_updated
        new_person = UserFactory()
        node.add_contributor(new_person)

        # so will updating a license
        new_license = NodeLicenseRecordFactory()
        node.set_node_license(
            {
                'id': new_license.license_id,
                'year': '2018',
                'copyrightHolders': ['LeBron', 'Ladron']
            },
            Auth(node.creator),
        )
        node.save()

        # Make sure there's just one on_node_updated task, and that is has contributors and node_license in the kwargs
        task = handlers.get_task_from_queue('website.project.tasks.on_node_updated', predicate=lambda task: task.kwargs['node_id'] == node._id)
        assert 'contributors' in task.kwargs['saved_fields']
        assert 'node_license' in task.kwargs['saved_fields']

    @mock.patch('website.project.tasks.settings.SHARE_URL', 'https://share.osf.io')
    @mock.patch('website.project.tasks.settings.SHARE_API_TOKEN', 'Token')
    @mock.patch('website.project.tasks.requests')
    def test_updates_share(self, requests, node, user):
        on_node_updated(node._id, user._id, False, {'is_public'})

        kwargs = requests.post.call_args[1]
        graph = kwargs['json']['data']['attributes']['data']['@graph']

        assert requests.post.called
        assert kwargs['headers']['Authorization'] == 'Bearer Token'
        assert graph[0]['uri'] == '{}{}/'.format(settings.DOMAIN, node._id)

    @mock.patch('website.project.tasks.settings.SHARE_URL', 'https://share.osf.io')
    @mock.patch('website.project.tasks.settings.SHARE_API_TOKEN', 'Token')
    @mock.patch('website.project.tasks.requests')
    def test_update_share_correctly_for_projects(self, requests, node, user, request_context):
        cases = [{
            'is_deleted': False,
            'attrs': {'is_public': True, 'is_deleted': False, 'spam_status': SpamStatus.HAM}
        }, {
            'is_deleted': True,
            'attrs': {'is_public': False, 'is_deleted': False, 'spam_status': SpamStatus.HAM}
        }, {
            'is_deleted': True,
            'attrs': {'is_public': True, 'is_deleted': True, 'spam_status': SpamStatus.HAM}
        }, {
            'is_deleted': True,
            'attrs': {'is_public': True, 'is_deleted': False, 'spam_status': SpamStatus.SPAM}
        }]

        for case in cases:
            for attr, value in case['attrs'].items():
                setattr(node, attr, value)
            node.save()

            on_node_updated(node._id, user._id, False, {'is_public'})

            kwargs = requests.post.call_args[1]
            graph = kwargs['json']['data']['attributes']['data']['@graph']
            assert graph[1]['is_deleted'] == case['is_deleted']

    @mock.patch('website.project.tasks.settings.SHARE_URL', 'https://share.osf.io')
    @mock.patch('website.project.tasks.settings.SHARE_API_TOKEN', 'Token')
    @mock.patch('website.project.tasks.requests')
    @mock.patch('osf.models.registrations.Registration.archiving', mock.PropertyMock(return_value=False))
    def test_update_share_correctly_for_registrations(self, requests, registration, user, request_context):
        cases = [{
            'is_deleted': False,
            'attrs': {'is_public': True, 'is_deleted': False}
        }, {
            'is_deleted': True,
            'attrs': {'is_public': False, 'is_deleted': False}
        }, {
            'is_deleted': True,
            'attrs': {'is_public': True, 'is_deleted': True}
        }, {
            'is_deleted': False,
            'attrs': {'is_public': True, 'is_deleted': False}
        }]

        for case in cases:
            for attr, value in case['attrs'].items():
                setattr(registration, attr, value)
            registration.save()

            on_node_updated(registration._id, user._id, False, {'is_public'})

            assert registration.is_registration
            kwargs = requests.post.call_args[1]
            graph = kwargs['json']['data']['attributes']['data']['@graph']
            payload = next((item for item in graph if 'is_deleted' in item.keys()))
            assert payload['is_deleted'] == case['is_deleted']

    @mock.patch('website.project.tasks.settings.SHARE_URL', 'https://share.osf.io')
    @mock.patch('website.project.tasks.settings.SHARE_API_TOKEN', 'Token')
    @mock.patch('website.project.tasks.requests')
    @mock.patch('osf.models.registrations.Registration.archiving', mock.PropertyMock(return_value=False))
    def test_format_registration_gets_parent_hierarchy_for_component_registrations(self, requests, project, component_registration, user, request_context):

        graph = format_registration(component_registration)

        parent_relation = [i for i in graph if i['@type'] == 'ispartof'][0]
        parent_work_identifier = [i for i in graph if 'creative_work' in i and i['creative_work']['@id'] == parent_relation['subject']['@id']][0]

        # Both must exist to be valid
        assert parent_relation
        assert parent_work_identifier

    @mock.patch('website.project.tasks.settings.SHARE_URL', 'https://share.osf.io')
    @mock.patch('website.project.tasks.settings.SHARE_API_TOKEN', 'Token')
    @mock.patch('website.project.tasks.requests')
    def test_update_share_correctly_for_projects_with_qa_tags(self, requests, node, user, request_context):
        node.add_tag(settings.DO_NOT_INDEX_LIST['tags'][0], auth=Auth(user))
        on_node_updated(node._id, user._id, False, {'is_public'})
        kwargs = requests.post.call_args[1]
        graph = kwargs['json']['data']['attributes']['data']['@graph']
        payload = next((item for item in graph if 'is_deleted' in item.keys()))
        assert payload['is_deleted'] is True

        node.remove_tag(settings.DO_NOT_INDEX_LIST['tags'][0], auth=Auth(user), save=True)
        on_node_updated(node._id, user._id, False, {'is_public'})
        kwargs = requests.post.call_args[1]
        graph = kwargs['json']['data']['attributes']['data']['@graph']
        payload = next((item for item in graph if 'is_deleted' in item.keys()))
        assert payload['is_deleted'] is False

    @mock.patch('website.project.tasks.settings.SHARE_URL', 'https://share.osf.io')
    @mock.patch('website.project.tasks.settings.SHARE_API_TOKEN', 'Token')
    @mock.patch('website.project.tasks.requests')
    @mock.patch('osf.models.registrations.Registration.archiving', mock.PropertyMock(return_value=False))
    def test_update_share_correctly_for_registrations_with_qa_tags(self, requests, registration, user, request_context):
        registration.add_tag(settings.DO_NOT_INDEX_LIST['tags'][0], auth=Auth(user))
        on_node_updated(registration._id, user._id, False, {'is_public'})
        kwargs = requests.post.call_args[1]
        graph = kwargs['json']['data']['attributes']['data']['@graph']
        payload = next((item for item in graph if 'is_deleted' in item.keys()))
        assert payload['is_deleted'] is True

        registration.remove_tag(settings.DO_NOT_INDEX_LIST['tags'][0], auth=Auth(user), save=True)
        on_node_updated(registration._id, user._id, False, {'is_public'})
        kwargs = requests.post.call_args[1]
        graph = kwargs['json']['data']['attributes']['data']['@graph']
        payload = next((item for item in graph if 'is_deleted' in item.keys()))
        assert payload['is_deleted'] is False

    @mock.patch('website.project.tasks.settings.SHARE_URL', 'https://share.osf.io')
    @mock.patch('website.project.tasks.settings.SHARE_API_TOKEN', 'Token')
    @mock.patch('website.project.tasks.requests')
    def test_update_share_correctly_for_projects_with_qa_titles(self, requests, node, user, request_context):
        node.title = settings.DO_NOT_INDEX_LIST['titles'][0].join(random.choice(string.ascii_lowercase) for i in range(5))
        node.save()
        on_node_updated(node._id, user._id, False, {'is_public'})
        kwargs = requests.post.call_args[1]
        graph = kwargs['json']['data']['attributes']['data']['@graph']
        payload = next((item for item in graph if 'is_deleted' in item.keys()))
        assert payload['is_deleted'] is True

        node.title = 'Not a qa title'
        node.save()
        assert node.title not in settings.DO_NOT_INDEX_LIST['titles']
        on_node_updated(node._id, user._id, False, {'is_public'})
        kwargs = requests.post.call_args[1]
        graph = kwargs['json']['data']['attributes']['data']['@graph']
        payload = next((item for item in graph if 'is_deleted' in item.keys()))
        assert payload['is_deleted'] is False

    @mock.patch('website.project.tasks.settings.SHARE_URL', 'https://share.osf.io')
    @mock.patch('website.project.tasks.settings.SHARE_API_TOKEN', 'Token')
    @mock.patch('website.project.tasks.requests')
    @mock.patch('osf.models.registrations.Registration.archiving', mock.PropertyMock(return_value=False))
    def test_update_share_correctly_for_registrations_with_qa_titles(self, requests, registration, user, request_context):
        registration.title = settings.DO_NOT_INDEX_LIST['titles'][0].join(random.choice(string.ascii_lowercase) for i in range(5))
        registration.save()
        on_node_updated(registration._id, user._id, False, {'is_public'})
        kwargs = requests.post.call_args[1]
        graph = kwargs['json']['data']['attributes']['data']['@graph']
        payload = next((item for item in graph if 'is_deleted' in item.keys()))
        assert payload['is_deleted'] is True

        registration.title = 'Not a qa title'
        registration.save()
        assert registration.title not in settings.DO_NOT_INDEX_LIST['titles']
        on_node_updated(registration._id, user._id, False, {'is_public'})
        kwargs = requests.post.call_args[1]
        graph = kwargs['json']['data']['attributes']['data']['@graph']
        payload = next((item for item in graph if 'is_deleted' in item.keys()))
        assert payload['is_deleted'] is False

    @mock.patch('website.project.tasks.settings.SHARE_URL', None)
    @mock.patch('website.project.tasks.settings.SHARE_API_TOKEN', None)
    @mock.patch('website.project.tasks.requests')
    def test_skips_no_settings(self, requests, node, user, request_context):
        on_node_updated(node._id, user._id, False, {'is_public'})
        assert requests.post.called is False

    @mock.patch('website.project.tasks.settings.SHARE_URL', 'a_real_url')
    @mock.patch('website.project.tasks.settings.SHARE_API_TOKEN', 'a_real_token')
    @mock.patch('website.project.tasks._async_update_node_share.delay')
    @mock.patch('website.project.tasks.requests')
    def test_call_async_update_on_500_failure(self, requests, mock_async, node, user, request_context):
        requests.post.return_value = MockShareResponse(501)
        on_node_updated(node._id, user._id, False, {'is_public'})
        assert mock_async.called

    @mock.patch('website.project.tasks.settings.SHARE_URL', 'a_real_url')
    @mock.patch('website.project.tasks.settings.SHARE_API_TOKEN', 'a_real_token')
    @mock.patch('website.project.tasks.send_desk_share_error')
    @mock.patch('website.project.tasks._async_update_node_share.delay')
    @mock.patch('website.project.tasks.requests')
    def test_no_call_async_update_on_400_failure(self, requests, mock_async, mock_mail, node, user, request_context):
        requests.post.return_value = MockShareResponse(400)
        on_node_updated(node._id, user._id, False, {'is_public'})
        assert mock_mail.called
        assert not mock_async.called

# copied from tests/test_models.py
class TestRemoveNode:

    @pytest.fixture()
    def parent_project(self, user):
        return ProjectFactory(creator=user)

    @pytest.fixture()
    def project(self, parent_project, user):
        return ProjectFactory(creator=user, parent=parent_project)

    def test_remove_project_without_children(self, parent_project, project, auth):
        project.remove_node(auth=auth)
        project.reload()
        assert project.is_deleted
        # parent node should have a log of the event
        assert (
            parent_project.get_aggregate_logs_queryset(auth)[0].action ==
            'node_removed'
        )

    def test_delete_project_log_present(self, project, parent_project, auth):
        project.remove_node(auth=auth)
        parent_project.remove_node(auth=auth)
        parent_project.reload()
        assert parent_project.is_deleted
        # parent node should have a log of the event
        assert parent_project.logs.latest().action == 'project_deleted'

    def test_remove_project_with_project_child_deletes_all_in_hierarchy(self, parent_project, project, auth):
        parent_project.remove_node(auth=auth)
        parent_project.reload()
        project.reload()

        assert parent_project.is_deleted
        assert project.is_deleted

    def test_remove_project_with_component_child_deletes_all_in_hierarchy(self, user, project, parent_project, auth):
        component = NodeFactory(creator=user, parent=project)

        parent_project.remove_node(auth)
        parent_project.reload()
        project.reload()
        component.reload()

        assert parent_project.is_deleted
        assert project.is_deleted
        assert component.is_deleted

    def test_remove_project_with_pointer_child(self, auth, user, project, parent_project):
        target = ProjectFactory(creator=user)
        project.add_pointer(node=target, auth=auth)

        assert project.linked_nodes.count() == 1

        project.remove_node(auth=auth)
        project.reload()
        assert (project.is_deleted)
        # parent node should have a log of the event
        assert parent_project.logs.latest().action == 'node_removed'

        # target node shouldn't be deleted
        target.reload()
        assert target.is_deleted is False

<<<<<<< HEAD
    def test_remove_project_missing_perms_in_hierarchy(self, user, project, parent_project, auth):
        user_two = AuthUserFactory()
        component = NodeFactory(creator=user_two, parent=project)

        with pytest.raises(PermissionsError):
            project.remove_node(auth=auth)

        project.reload()
        parent_project.reload()
        component.reload()

        assert not project.is_deleted
        assert not parent_project.is_deleted
        assert not component.is_deleted
=======
    def test_remove_supplemental_project_for_preprints(self, auth, user, project, preprint):
        preprint.node = project
        preprint.save()

        project.remove_node(auth=auth)
        preprint.reload()

        assert project.is_deleted
        assert preprint.node is None
>>>>>>> 2a72f9ec


class TestTemplateNode:

    @pytest.fixture()
    def project(self, user):
        return ProjectFactory(creator=user)

    def _verify_log(self, node):
        """Tests to see that the "created from" log event is present (alone).

        :param node: A node having been created from a template just prior
        """
        assert node.logs.count() == 1
        assert node.logs.latest().action == NodeLog.CREATED_FROM

    def test_simple_template(self, project, auth):
        """Create a templated node, with no changes"""
        # created templated node
        new = project.use_as_template(
            auth=auth
        )

        assert new.title == self._default_title(project)
        assert new.created != project.created
        self._verify_log(new)

    def test_simple_template_title_changed(self, project, auth):
        """Create a templated node, with the title changed"""
        changed_title = 'Made from template'

        # create templated node
        new = project.use_as_template(
            auth=auth,
            changes={
                project._primary_key: {
                    'title': changed_title,
                }
            }
        )

        assert new.title == changed_title
        assert new.created != project.created
        self._verify_log(new)

    def test_use_as_template_adds_default_addons(self, project, auth):
        new = project.use_as_template(
            auth=auth
        )

        assert new.has_addon('wiki')
        assert new.has_addon('osfstorage')

    def test_use_as_template_preserves_license(self, project, auth):
        license = NodeLicenseRecordFactory()
        project.node_license = license
        project.save()
        new = project.use_as_template(
            auth=auth
        )

        assert new.license.node_license._id == license.node_license._id
        self._verify_log(new)

    def test_can_template_a_registration(self, user, auth):
        registration = RegistrationFactory(creator=user)
        new = registration.use_as_template(auth=auth)
        assert new.is_registration is False

    def test_cannot_template_deleted_registration(self, project, auth):
        registration = RegistrationFactory(project=project, is_deleted=True)
        new = registration.use_as_template(auth=auth)
        assert not new.nodes

    @pytest.fixture()
    def pointee(self, project, user, auth):
        pointee = ProjectFactory(creator=user)
        project.add_pointer(pointee, auth=auth)
        return pointee

    @pytest.fixture()
    def component(self, user, project):
        return NodeFactory(creator=user, parent=project)

    @pytest.fixture()
    def subproject(self, user, project):
        return ProjectFactory(creator=user, parent=project)

    @staticmethod
    def _default_title(x):
        if isinstance(x, Node):
            return str(language.TEMPLATED_FROM_PREFIX + x.title)
        return str(x.title)

    def test_complex_template_without_pointee(self, auth, user):
        """Create a templated node from a node with children"""

        # create templated node
        project1 = ProjectFactory(creator=user)
        ProjectFactory(creator=user, parent=project1)

        new = project1.use_as_template(auth=auth)

        assert new.title == self._default_title(project1)
        assert len(list(new.nodes)) == len(list(project1.nodes))
        # check that all children were copied
        assert (
            [x.title for x in new.nodes] ==
            [x.title for x in project1.nodes if x not in project1.linked_nodes]
        )
        # ensure all child nodes were actually copied, instead of moved
        assert {x._primary_key for x in new.nodes}.isdisjoint(
            {x._primary_key for x in project1.nodes}
        )

    def test_complex_template_with_pointee(self, auth, project, pointee, component, subproject):
        """Create a templated node from a node with children"""

        # create templated node
        new = project.use_as_template(auth=auth)

        assert new.title == self._default_title(project)
        assert len(list(new.nodes)) == len(list(project.nodes)) - 1
        # check that all children were copied
        assert (
            [x.title for x in new.nodes] ==
            [x.title for x in project.nodes if x not in project.linked_nodes]
        )
        # ensure all child nodes were actually copied, instead of moved
        assert {x._primary_key for x in new.nodes}.isdisjoint(
            {x._primary_key for x in project.nodes}
        )

    def test_complex_template_titles_changed(self, auth, project, pointee, component, subproject):

        # build changes dict to change each node's title
        changes = {
            x._primary_key: {
                'title': 'New Title ' + str(idx)
            } for idx, x in enumerate(project.nodes)
        }

        # create templated node
        new = project.use_as_template(
            auth=auth,
            changes=changes
        )
        old_nodes = [x for x in project.nodes if x not in project.linked_nodes]

        for old_node, new_node in zip(old_nodes, new.nodes):
            if isinstance(old_node, Node):
                assert (
                    changes[old_node._primary_key]['title'] ==
                    new_node.title
                )
            else:
                assert (
                    old_node.title ==
                    new_node.title
                )

    def test_template_wiki_pages_not_copied(self, project, auth):
        WikiPage.objects.create_for_node(project, 'template', 'lol', auth)
        new = project.use_as_template(
            auth=auth
        )
        assert WikiPage.objects.get_for_node(project, 'template').page_name == 'template'
        latest_version = WikiVersion.objects.get_for_node(project, 'template')
        assert latest_version.identifier == 1
        assert latest_version.is_current is True

        assert WikiPage.objects.get_for_node(new, 'template') is None
        assert WikiVersion.objects.get_for_node(new, 'template') is None

    def test_user_who_makes_node_from_template_has_creator_permission(self):
        project = ProjectFactory(is_public=True)
        user = UserFactory()
        auth = Auth(user)

        templated = project.use_as_template(auth)

        assert templated.get_permissions(user) == ['read', 'write', 'admin']

    def test_template_security(self, user, auth, project, pointee, component, subproject):
        """Create a templated node from a node with public and private children

        Children for which the user has no access should not be copied
        """
        other_user = UserFactory()
        other_user_auth = Auth(user=other_user)

        # set two projects to public - leaving self.component as private
        project.is_public = True
        project.save()
        subproject.is_public = True
        subproject.save()

        # add new children, for which the user has each level of access
        read = NodeFactory(creator=user, parent=project)
        read.add_contributor(other_user, permissions=['read', ])
        read.save()

        write = NodeFactory(creator=user, parent=project)
        write.add_contributor(other_user, permissions=['read', 'write'])
        write.save()

        admin = NodeFactory(creator=user, parent=project)
        admin.add_contributor(other_user)
        admin.save()

        # filter down self.nodes to only include projects the user can see
        visible_nodes = [x for x in project.nodes if x.can_view(other_user_auth)]

        # create templated node
        new = project.use_as_template(auth=other_user_auth)

        assert new.title == self._default_title(project)

        # check that all children were copied
        assert (
            set(x.template_node._id for x in new.nodes) ==
            set(x._id for x in visible_nodes if x not in project.linked_nodes)
        )
        # ensure all child nodes were actually copied, instead of moved
        assert bool({x._primary_key for x in new.nodes}.isdisjoint(
            {x._primary_key for x in project.nodes}
        )) is True

        # ensure that the creator is admin for each node copied
        for node in new.nodes:
            assert (
                node.get_permissions(other_user) ==
                ['read', 'write', 'admin']
            )

# copied from tests/test_models.py
class TestNodeLog:

    @pytest.fixture()
    def log(self, node):
        return NodeLogFactory(node=node)

    def test_repr(self, log):
        rep = repr(log)
        assert log.action in rep
        assert log.user._id in rep
        assert log.node._id in rep

    def test_node_log_factory(self, log):
        assert bool(log.action)

    def test_tz_date(self, log):
        assert log.date.tzinfo == pytz.UTC

    def test_original_node_and_current_node_for_registration_logs(self):
        user = UserFactory()
        project = ProjectFactory(creator=user)
        registration = RegistrationFactory(project=project)

        log_project_created_original = project.logs.last()
        log_registration_initiated = project.logs.latest()
        log_project_created_registration = registration.logs.last()

        assert project._id == log_project_created_original.original_node._id
        assert project._id == log_project_created_original.node._id
        assert project._id == log_registration_initiated.original_node._id
        assert project._id == log_registration_initiated.node._id
        assert project._id == log_project_created_registration.original_node._id
        assert registration._id == log_project_created_registration.node._id

    def test_original_node_and_current_node_for_fork_logs(self):
        user = UserFactory()
        project = ProjectFactory(creator=user)
        fork = project.fork_node(auth=Auth(user))

        log_project_created_original = project.logs.last()
        log_project_created_fork = fork.logs.last()
        log_node_forked = fork.logs.latest()

        assert project._id == log_project_created_original.original_node._id
        assert project._id == log_project_created_original.node._id
        assert project._id == log_project_created_fork.original_node._id
        assert project._id == log_node_forked.original_node._id
        assert fork._id == log_project_created_fork.node._id
        assert fork._id == log_node_forked.node._id


class TestProjectWithAddons:

    def test_factory(self):
        p = ProjectWithAddonFactory(addon='s3')
        assert bool(p.get_addon('s3')) is True
        assert bool(p.creator.get_addon('s3')) is True


# copied from tests/test_models.py
class TestAddonMethods:

    def test_add_addon(self, node, auth):
        addon_count = len(node.get_addon_names())
        addon_record_count = len(node.addons)
        added = node.add_addon('dropbox', auth)
        assert bool(added) is True
        node.reload()
        assert (
            len(node.get_addon_names()) ==
            addon_count + 1
        )
        assert (
            len(node.addons) ==
            addon_record_count + 1
        )
        assert (
            node.logs.latest().action ==
            NodeLog.ADDON_ADDED
        )

    def test_add_existing_addon(self, node, auth):
        addon_count = len(node.get_addon_names())
        addon_record_count = len(node.addons)
        added = node.add_addon('wiki', auth)
        assert bool(added) is False
        assert (
            len(node.get_addon_names()) ==
            addon_count
        )
        assert (
            len(node.addons) ==
            addon_record_count
        )

    def test_delete_addon(self, node, auth):
        addon_count = len(node.get_addon_names())
        deleted = node.delete_addon('wiki', auth)
        assert deleted is True
        assert (
            len(node.get_addon_names()) ==
            addon_count - 1
        )
        assert (
            node.logs.latest().action ==
            NodeLog.ADDON_REMOVED
        )

    @mock.patch('addons.dropbox.models.NodeSettings.config')
    def test_delete_mandatory_addon(self, mock_config, node, auth):
        mock_config.added_mandatory = ['node']
        node.add_addon('dropbox', auth)
        with pytest.raises(ValueError):
            node.delete_addon('dropbox', auth)

    def test_delete_nonexistent_addon(self, node, auth):
        addon_count = len(node.get_addon_names())
        deleted = node.delete_addon('dropbox', auth)
        assert bool(deleted) is False
        assert (
            len(node.get_addon_names()) ==
            addon_count
        )

# copied from tests/test_models.py
class TestAddonCallbacks:
    """Verify that callback functions are called at the right times, with the
    right arguments.
    """

    callbacks = {
        'after_remove_contributor': None,
        'after_set_privacy': None,
        'after_fork': (None, None),
        'after_register': (None, None),
    }

    @pytest.fixture()
    def parent(self):
        return ProjectFactory()

    @pytest.fixture()
    def node(self, user, parent):
        return NodeFactory(creator=user, parent=parent)

    @pytest.fixture(autouse=True)
    def mock_addons(self, node):
        def mock_get_addon(addon_name, deleted=False):
            # Overrides AddonModelMixin.get_addon -- without backrefs,
            # no longer guaranteed to return the same set of objects-in-memory
            return self.patched_addons.get(addon_name, None)

        self.patches = []
        self.patched_addons = {}
        self.original_get_addon = Node.get_addon

        # Mock addon callbacks
        for addon in node.addons:
            mock_settings = mock.create_autospec(addon.__class__)
            for callback, return_value in self.callbacks.items():
                mock_callback = getattr(mock_settings, callback)
                mock_callback.return_value = return_value
                patch = mock.patch.object(
                    addon,
                    callback,
                    getattr(mock_settings, callback)
                )
                patch.start()
                self.patches.append(patch)
            self.patched_addons[addon.config.short_name] = addon
        n_patch = mock.patch.object(
            node,
            'get_addon',
            mock_get_addon
        )
        n_patch.start()
        self.patches.append(n_patch)

    def teardown_method(self, method):
        for patcher in self.patches:
            patcher.stop()

    def test_remove_contributor_callback(self, node, auth):
        user2 = UserFactory()
        node.add_contributor(contributor=user2, auth=auth)
        node.remove_contributor(contributor=user2, auth=auth)
        for addon in node.addons:
            callback = addon.after_remove_contributor
            callback.assert_called_once_with(
                node, user2, auth
            )

    def test_set_privacy_callback(self, node, auth):
        node.set_privacy('public', auth)
        for addon in node.addons:
            callback = addon.after_set_privacy
            callback.assert_called_with(
                node, 'public',
            )

        node.set_privacy('private', auth)
        for addon in node.addons:
            callback = addon.after_set_privacy
            callback.assert_called_with(
                node, 'private'
            )

    def test_fork_callback(self, node, auth):
        fork = node.fork_node(auth=auth)
        for addon in node.addons:
            callback = addon.after_fork
            callback.assert_called_once_with(
                node, fork, auth.user
            )

    def test_register_callback(self, node, auth):
        with mock_archive(node) as registration:
            for addon in node.addons:
                callback = addon.after_register
                callback.assert_called_once_with(
                    node, registration, auth.user
                )


class TestAdminImplicitRead(object):

    @pytest.fixture()
    def jane_doe(self):
        return UserFactory()

    @pytest.fixture()
    def creator(self):
        return UserFactory()

    @pytest.fixture()
    def admin_user(self, project):
        user = UserFactory()
        project.add_contributor(user, permissions=['admin'], save=True)
        return user

    @pytest.fixture()
    def project(self, creator):
        return ProjectFactory(is_public=False, creator=creator)

    @pytest.fixture()
    def lvl1component(self, project):
        return ProjectFactory(is_public=False, parent=project)

    @pytest.fixture()
    def lvl2component(self, lvl1component):
        return ProjectFactory(is_public=False, parent=lvl1component)

    @pytest.fixture()
    def lvl3component(self, lvl2component):
        return ProjectFactory(is_public=False, parent=lvl2component)

    def test_direct_child(self, admin_user, lvl1component):
        assert Node.objects.filter(id=lvl1component.pk).can_view(admin_user).count() == 1
        assert Node.objects.filter(id=lvl1component.pk).can_view(admin_user)[0] == lvl1component

    def test_rando(self, lvl1component, jane_doe):
        assert Node.objects.filter(id=lvl1component.pk).can_view(jane_doe).count() == 0

    def test_includes_parent(self, project, admin_user, lvl1component):
        assert Node.objects.filter(
            id__in=[lvl1component.pk, project.pk]
        ).can_view(admin_user).count() == 2

    def test_includes_public(self, admin_user, project, lvl1component):
        proj = ProjectFactory(is_public=True)

        qs = Node.objects.can_view(admin_user)

        assert proj in qs
        assert project in qs
        assert lvl1component in qs

    def test_empty_is_public(self):
        proj = ProjectFactory(is_public=True)

        qs = Node.objects.can_view()

        assert proj in qs
        assert qs.count() == 1

    def test_generations(self, admin_user, project, lvl1component, lvl2component, lvl3component):
        qs = Node.objects.can_view(admin_user)

        assert project in qs
        assert lvl1component in qs
        assert lvl2component in qs
        assert lvl3component in qs

    def test_private_link(self, jane_doe, project, lvl1component):
        pl = PrivateLinkFactory()
        lvl1component.private_links.add(pl)

        qs = Node.objects.can_view(user=jane_doe, private_link=pl)

        assert lvl1component in qs
        assert project not in qs


class TestNodeProperties:
    def test_has_linked_published_preprints(self, project, preprint, user):
        # If no preprints, is False
        assert project.has_linked_published_preprints is False

        # A published preprint attached to a project is True
        preprint.node = project
        preprint.save()
        assert project.has_linked_published_preprints is True

        # Abandoned preprint is False
        preprint.machine_state = DefaultStates.INITIAL.value
        preprint.save()
        assert project.has_linked_published_preprints is False

        # Unpublished preprint is False
        preprint.machine_state = DefaultStates.ACCEPTED.value
        preprint.is_published = False
        preprint.save()
        assert project.has_linked_published_preprints is False


@pytest.mark.enable_bookmark_creation
class TestCollectionProperties:

    @pytest.fixture()
    def user(self):
        return AuthUserFactory()

    @pytest.fixture()
    def collector(self):
        return AuthUserFactory()

    @pytest.fixture()
    def contrib(self):
        return AuthUserFactory()

    @pytest.fixture()
    def provider(self):
        return CollectionProviderFactory()

    @pytest.fixture()
    def collection_one(self, provider, collector):
        return CollectionFactory(creator=collector, provider=provider)

    @pytest.fixture()
    def collection_two(self, provider, collector):
        return CollectionFactory(creator=collector, provider=provider)

    @pytest.fixture()
    def collection_public(self, provider, collector):
        return CollectionFactory(creator=collector, provider=provider, is_public=True,
                                 status_choices=['', 'Complete'], collected_type_choices=['', 'Dataset'])

    @pytest.fixture()
    def public_non_provided_collection(self, collector):
        return CollectionFactory(creator=collector, is_public=True)

    @pytest.fixture()
    def private_non_provided_collection(self, collector):
        return CollectionFactory(creator=collector, is_public=False)

    @pytest.fixture()
    def bookmark_collection(self, user):
        return find_bookmark_collection(user)

    @pytest.fixture()
    def subjects(self):
        return [[SubjectFactory()._id] for i in range(0, 5)]

    def _collection_url(self, collection):
        try:
            return '/collections/{}/'.format(collection.provider._id)
        except AttributeError:
            # Non-provided collection
            pass

    def test_collection_project_views(
            self, user, node, collection_one, collection_two, collection_public,
            public_non_provided_collection, private_non_provided_collection, bookmark_collection, collector):

        # test_collection_properties
        assert not node.is_collected

        collection_one.collect_object(node, collector)
        collection_two.collect_object(node, collector)
        public_non_provided_collection.collect_object(node, collector)
        private_non_provided_collection.collect_object(node, collector)
        bookmark_collection.collect_object(node, collector)
        collection_public.collect_object(node, collector)

        assert node.is_collected
        assert len(node.collecting_metadata_list) == 3

        ids_actual = {cgm.collection._id for cgm in node.collecting_metadata_list}
        ids_expected = {collection_one._id, collection_two._id, collection_public._id}
        ids_not_expected = {bookmark_collection._id, public_non_provided_collection._id, private_non_provided_collection._id}

        assert ids_not_expected.isdisjoint(ids_actual)
        assert ids_actual == ids_expected

    def test_permissions_collection_project_views(
            self, user, node, contrib, subjects, collection_one, collection_two,
            collection_public, public_non_provided_collection, private_non_provided_collection,
            bookmark_collection, collector):

        collection_one.collect_object(node, collector)
        collection_two.collect_object(node, collector)
        public_non_provided_collection.collect_object(node, collector)
        private_non_provided_collection.collect_object(node, collector)
        bookmark_collection.collect_object(node, collector)
        cgm = collection_public.collect_object(node, collector, status='Complete', collected_type='Dataset')
        cgm.set_subjects(subjects, Auth(collector))

        ## test_not_logged_in_user_only_sees_public_collection_info
        collection_summary = serialize_collections(node.collecting_metadata_list, Auth())

        # test_subjects_are_serialized
        assert len(collection_summary[0]['subjects'])
        assert len(collection_summary[0]['subjects']) == len(subjects)

        assert len(collection_summary) == 1
        assert self._collection_url(collection_public) == collection_summary[0]['url']

        ## test_node_contrib_or_admin_no_collections_permissions_only_sees_public_collection_info
        node.add_contributor(contributor=contrib, auth=Auth(user))
        node.save()

        collection_summary = serialize_collections(node.collecting_metadata_list, Auth(contrib))
        assert len(collection_summary) == 1
        assert self._collection_url(collection_public) == collection_summary[0]['url']

        collection_summary = serialize_collections(node.collecting_metadata_list, Auth(user))
        assert len(collection_summary) == 1
        assert self._collection_url(collection_public) == collection_summary[0]['url']

        ## test_node_contrib_with_collection_permissions_sees_private_and_public_collection_info
        node.add_contributor(contributor=collector, auth=Auth(user))
        node.save()

        collection_summary = serialize_collections(node.collecting_metadata_list, Auth(collector))
        assert len(collection_summary) == 3
        urls_actual = {summary['url'] for summary in collection_summary}
        urls_expected = {
            self._collection_url(collection_public),
            self._collection_url(collection_one),
            self._collection_url(collection_two),
        }
        assert urls_actual == urls_expected

        ## test_node_contrib_cannot_see_public_bookmark_collections
        bookmark_collection_public = bookmark_collection
        bookmark_collection_public.is_public = True
        bookmark_collection_public.save()

        collection_summary = serialize_collections(node.collecting_metadata_list, Auth(collector))
        assert len(collection_summary) == 3
        urls_actual = {summary['url'] for summary in collection_summary}
        assert self._collection_url(bookmark_collection_public) not in urls_actual<|MERGE_RESOLUTION|>--- conflicted
+++ resolved
@@ -3766,7 +3766,6 @@
         target.reload()
         assert target.is_deleted is False
 
-<<<<<<< HEAD
     def test_remove_project_missing_perms_in_hierarchy(self, user, project, parent_project, auth):
         user_two = AuthUserFactory()
         component = NodeFactory(creator=user_two, parent=project)
@@ -3781,7 +3780,7 @@
         assert not project.is_deleted
         assert not parent_project.is_deleted
         assert not component.is_deleted
-=======
+
     def test_remove_supplemental_project_for_preprints(self, auth, user, project, preprint):
         preprint.node = project
         preprint.save()
@@ -3791,7 +3790,6 @@
 
         assert project.is_deleted
         assert preprint.node is None
->>>>>>> 2a72f9ec
 
 
 class TestTemplateNode:
