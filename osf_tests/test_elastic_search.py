--- conflicted
+++ resolved
@@ -9,7 +9,6 @@
 
 from nose.tools import *  # noqa: F403
 import pytest
-import mock
 
 from framework.auth.core import Auth
 
@@ -26,24 +25,14 @@
     QuickFilesNode,
 )
 from addons.wiki.models import WikiPage
-<<<<<<< HEAD
 from addons.osfstorage.models import OsfStorageFile
-from framework.postcommit_tasks.handlers import postcommit_queue
-=======
->>>>>>> d3901a24
 
 from scripts.populate_institutions import main as populate_institutions
 
 from osf_tests import factories
 from tests.base import OsfTestCase
 from tests.test_features import requires_search
-<<<<<<< HEAD
-from framework.postcommit_tasks.handlers import postcommit_after_request
-
-from tests.utils import mock_archive, run_celery_tasks
-=======
 from tests.utils import run_celery_tasks
->>>>>>> d3901a24
 
 
 TEST_INDEX = 'test'
