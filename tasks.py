--- conflicted
+++ resolved
@@ -59,7 +59,6 @@
 @task
 def apiserver(port=8000, live=False):
     """Run the API server."""
-<<<<<<< HEAD
     cmd = 'DJANGO_SETTINGS_MODULE="api.base.settings" python manage.py runserver {}'.format(port)
     if live:
         cmd += ' livereload'
@@ -69,9 +68,6 @@
 def adminserver(port=8001, live=False):
     """Run the Admin server."""
     cmd = 'DJANGO_SETTINGS_MODULE="admin.base.settings" python manage.py runserver {}'.format(port)
-=======
-    cmd = 'python manage.py runserver {} --nothreading'.format(port)
->>>>>>> 9ab964bb
     if live:
         cmd += ' livereload'
     run(cmd, echo=True, pty=True)
