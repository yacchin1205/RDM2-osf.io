#!/usr/bin/env python
# -*- coding: utf-8 -*-
"""Invoke tasks. To run a task, run ``$ invoke <COMMAND>``. To see a list of
commands, run ``$ invoke --list``.
"""
import os
import sys
import code
import platform
import subprocess

from invoke import task, run
from invoke.exceptions import Failure

from website import settings


try:
    run('pip freeze | grep rednose', hide='both')
    TEST_CMD = 'nosetests --rednose'
except Failure:
    TEST_CMD = 'nosetests'


@task
def server():
    run("python main.py")


SHELL_BANNER = """
{version}

+--------------------------------------------------+
|cccccccccccccccccccccccccccccccccccccccccccccccccc|
|ccccccccccccccccccccccOOOOOOOccccccccccccccccccccc|
|ccccccccccccccccccccOOOOOOOOOOcccccccccccccccccccc|
|cccccccccccccccccccOOOOOOOOOOOOccccccccccccccccccc|
|cccccccccOOOOOOOcccOOOOOOOOOOOOcccOOOOOOOccccccccc|
|cccccccOOOOOOOOOOccOOOOOsssOOOOcOOOOOOOOOOOccccccc|
|ccccccOOOOOOOOOOOOccOOssssssOOccOOOOOOOOOOOccccccc|
|ccccccOOOOOOOOOOOOOcOssssssssOcOOOOOOOOOOOOOcccccc|
|ccccccOOOOOOOOOOOOsOcOssssssOOOOOOOOOOOOOOOccccccc|
|cccccccOOOOOOOOOOOssccOOOOOOcOssOOOOOOOOOOcccccccc|
|cccccccccOOOOOOOsssOccccccccccOssOOOOOOOcccccccccc|
|cccccOOOccccOOssssOccccccccccccOssssOccccOOOcccccc|
|ccOOOOOOOOOOOOOccccccccccccccccccccOOOOOOOOOOOOccc|
|cOOOOOOOOssssssOcccccccccccccccccOOssssssOOOOOOOOc|
|cOOOOOOOssssssssOccccccccccccccccOsssssssOOOOOOOOc|
|cOOOOOOOOsssssssOccccccccccccccccOsssssssOOOOOOOOc|
|cOOOOOOOOOssssOOccccccccccccccccccOsssssOOOOOOOOcc|
|cccOOOOOOOOOOOOOOOccccccccccccccOOOOOOOOOOOOOOOccc|
|ccccccccccccOOssssOOccccccccccOssssOOOcccccccccccc|
|ccccccccOOOOOOOOOssOccccOOcccOsssOOOOOOOOccccccccc|
|cccccccOOOOOOOOOOOsOcOOssssOcOssOOOOOOOOOOOccccccc|
|ccccccOOOOOOOOOOOOOOOsssssssOcOOOOOOOOOOOOOOcccccc|
|ccccccOOOOOOOOOOOOOcOssssssssOcOOOOOOOOOOOOOcccccc|
|ccccccOOOOOOOOOOOOcccOssssssOcccOOOOOOOOOOOccccccc|
|ccccccccOOOOOOOOOcccOOOOOOOOOOcccOOOOOOOOOcccccccc|
|ccccccccccOOOOcccccOOOOOOOOOOOcccccOOOOccccccccccc|
|ccccccccccccccccccccOOOOOOOOOOcccccccccccccccccccc|
|cccccccccccccccccccccOOOOOOOOOcccccccccccccccccccc|
|cccccccccccccccccccccccOOOOccccccccccccccccccccccc|
|cccccccccccccccccccccccccccccccccccccccccccccccccc|
+--------------------------------------------------+

Welcome to the OSF Python Shell. Happy hacking!

Available variables:

{context}
"""


def make_shell_context():
    from modularodm import Q
    from framework.auth import User, Auth
    from framework.mongo import database
    from website.app import init_app
    from website.project.model import Node
    from website import models  # all models
    from website import settings
    import requests
    app = init_app()
    context = {
        'app': app,
        'db': database,
        'User': User,
        'Auth': Auth,
        'Node': Node,
        'Q': Q,
        'models': models,
        'run_tests': test,
        'rget': requests.get,
        'rpost': requests.post,
        'rdelete': requests.delete,
        'rput': requests.put,
        'settings': settings,
    }
    try:  # Add a fake factory for generating fake names, emails, etc.
        from faker import Factory
        fake = Factory.create()
        context['fake'] = fake
    except ImportError:
        pass
    return context


def format_context(context):
    lines = []
    for name, obj in context.items():
        line = "{name}: {obj!r}".format(**locals())
        lines.append(line)
    return '\n'.join(lines)

# Shell command adapted from Flask-Script. See NOTICE for license info.
@task
def shell():
    context = make_shell_context()
    banner = SHELL_BANNER.format(version=sys.version,
        context=format_context(context)
    )
    try:
        try:
            # 0.10.x
            from IPython.Shell import IPShellEmbed
            ipshell = IPShellEmbed(banner=banner)
            ipshell(global_ns={}, local_ns=context)
        except ImportError:
            # 0.12+
            from IPython import embed
            embed(banner1=banner, user_ns=context)
        return
    except ImportError:
        pass
    # fallback to basic python shell
    code.interact(banner, local=context)
    return

@task(aliases=['mongo'])
def mongoserver(daemon=False,
          logpath="/usr/local/var/log/mongodb/mongo.log",
          logappend=True):
    """Run the mongod process.
    """
    port = settings.DB_PORT
    cmd = "mongod --port {0} --logpath {1}".format(port, logpath)
    if logappend:
        cmd += " --logappend"
    if daemon:
        cmd += " --fork"
    run(cmd, echo=True)


@task(aliases=['mongoshell'])
def mongoclient():
    """Run the mongo shell for the OSF database."""
    db = settings.DB_NAME
    port = settings.DB_PORT
    run("mongo {db} --port {port}".format(db=db, port=port), pty=True)


@task
def mongodump(path):
    """Back up the contents of the running OSF database"""
    db = settings.DB_NAME
    port = settings.DB_PORT

    cmd = "mongodump --db {db} --port {port} --out {path}".format(
        db=db,
        port=port,
        path=path,
        pty=True)

    if settings.DB_USER:
        cmd += ' --username {0}'.format(settings.DB_USER)
    if settings.DB_PASS:
        cmd += ' --password {0}'.format(settings.DB_PASS)

    run(cmd, echo=True)

    print()
    print("To restore from the dumped database, run `invoke mongorestore {0}`".format(
        os.path.join(path, settings.DB_NAME)))


@task
def mongorestore(path, drop=False):
    """Restores the running OSF database with the contents of the database at
    the location given its argument.

    By default, the contents of the specified database are added to
    the existing database. The `--drop` option will cause the existing database
    to be dropped.

    A caveat: if you `invoke mongodump {path}`, you must restore with
    `invoke mongorestore {path}/{settings.DB_NAME}, as that's where the
    database dump will be stored.
    """
    db = settings.DB_NAME
    port = settings.DB_PORT

    cmd = "mongorestore --db {db} --port {port}".format(
        db=db,
        port=port,
        pty=True)

    if settings.DB_USER:
        cmd += ' --username {0}'.format(settings.DB_USER)
    if settings.DB_PASS:
        cmd += ' --password {0}'.format(settings.DB_PASS)

    if drop:
        cmd += " --drop"

    cmd += " " + path
    run(cmd, echo=True)


@task(aliases=['celery'])
def celery_worker(level="debug"):
    """Run the Celery process."""
    run("celery worker -A framework.tasks -l {0}".format(level))


@task
def rabbitmq():
    """Start a local rabbitmq server.

    NOTE: this is for development only. The production environment should start
    the server as a daemon.
    """
    run("rabbitmq-server", pty=True)


@task
def elasticsearch():
    """Start a local elasticsearch server

    NOTE: Requires that elasticsearch is installed. See README for instructions
    """
    import platform
    if platform.linux_distribution()[0] == 'Ubuntu':
        run("sudo service elasticsearch start")
    elif platform.system() == 'Darwin':  # Mac OSX
        run('elasticsearch')
    else:
        print("Your system is not recognized, you will have to start elasticsearch manually")

@task
def migrate_search(python='python'):
    '''Migrate the search-enabled models.'''
    run("{0} -m website.search_migration.migrate".format(python))

@task
def mailserver(port=1025):
    """Run a SMTP test server."""
    run("python -m smtpd -n -c DebuggingServer localhost:{port}".format(port=port), pty=True)


@task
def requirements(all=False, download_cache=None):
    """Install dependencies."""
    cmd = "pip install --upgrade -r dev-requirements.txt"
    if download_cache:
        cmd += ' --download-cache {0}'.format(download_cache)
    run(cmd, echo=True)
    if all:
        addon_requirements(download_cache=download_cache)
        mfr_requirements()


@task
def test_module(module=None, verbosity=2):
    """Helper for running tests.
    """
    # Allow selecting specific submodule
    module_fmt = ' '.join(module) if isinstance(module, list) else module
    args = " --verbosity={0} -s {1}".format(verbosity, module_fmt)
    # Use pty so the process buffers "correctly"
    run(TEST_CMD + args, pty=True)


@task
def test_osf():
    """Run the OSF test suite."""
    test_module(module="tests/")


@task
def test_addons():
    """Run all the tests in the addons directory.
    """
    modules = []
    for addon in settings.ADDONS_REQUESTED:
        module = os.path.join(settings.BASE_PATH, 'addons', addon)
        modules.append(module)
    test_module(module=modules)


@task
def test():
    """Alias of `invoke test_osf`.
    """
    test_osf()


@task
def test_all():
    test_osf()
    test_addons()

@task
def addon_requirements(download_cache=None):
    """Install all addon requirements."""
    for directory in os.listdir(settings.ADDON_PATH):
        path = os.path.join(settings.ADDON_PATH, directory)
        if os.path.isdir(path):
            try:
                requirements_file = os.path.join(path, 'requirements.txt')
                open(requirements_file)
                print('Installing requirements for {0}'.format(directory))
                cmd = 'pip install --upgrade -r {0}'.format(requirements_file)
                if download_cache:
                    cmd += ' --download-cache {0}'.format(download_cache)
                run(cmd)
            except IOError:
                pass
    print('Finished')


@task
def mfr_requirements(download_cache=None):
    """Install modular file renderer requirements"""
    print('Installing mfr requirements')
    cmd = 'pip install --upgrade -r mfr/requirements.txt'
    if download_cache:
        cmd += ' --download-cache {0}'.format(download_cache)
    run(cmd, echo=True)


@task
def encryption(owner=None):
    """Generate GnuPG key.

    For local development:
    > invoke encryption
    On Linode:
    > sudo env/bin/invoke encryption --owner www-data

    """
    if not settings.USE_GNUPG:
        print('GnuPG is not enabled. No GnuPG key will be generated.')
        return

    import gnupg
    gpg = gnupg.GPG(gnupghome=settings.GNUPG_HOME, gpgbinary=settings.GNUPG_BINARY)
    keys = gpg.list_keys()
    if keys:
        print('Existing GnuPG key found')
        return
    print('Generating GnuPG key')
    input_data = gpg.gen_key_input(name_real='OSF Generated Key')
    gpg.gen_key(input_data)
    if owner:
        run('sudo chown -R {0} {1}'.format(owner, settings.GNUPG_HOME))


@task
def travis_addon_settings():
    for directory in os.listdir(settings.ADDON_PATH):
        path = os.path.join(settings.ADDON_PATH, directory, 'settings')
        if os.path.isdir(path):
            try:
                open(os.path.join(path, 'local-travis.py'))
                run('cp {path}/local-travis.py {path}/local.py'.format(path=path))
            except IOError:
                pass


@task
def copy_addon_settings():
    for directory in os.listdir(settings.ADDON_PATH):
        path = os.path.join(settings.ADDON_PATH, directory, 'settings')
        if os.path.isdir(path) and not os.path.isfile(os.path.join(path, 'local.py')):
            try:
                open(os.path.join(path, 'local-dist.py'))
                run('cp {path}/local-dist.py {path}/local.py'.format(path=path))
            except IOError:
                pass


@task
def copy_settings(addons=False):
    # Website settings
    if not os.path.isfile('website/settings/local.py'):
        print('Creating local.py file')
        run('cp website/settings/local-dist.py website/settings/local.py')

    # Addon settings
    if addons:
        copy_addon_settings()


@task
def packages():
    if platform.system() == 'Darwin':
        print('Running brew bundle')
        run('brew bundle')
    elif platform.system() == 'Linux':
        # TODO: Write a script similar to brew bundle for Ubuntu
        # e.g., run('sudo apt-get install [list of packages]')
        pass


@task
def npm_bower():
    print('Installing bower')
    run('npm install -g bower', echo=True)


@task
def bower_install():
    print('Installing bower-managed packages')
    run('bower install', echo=True)


@task
def setup():
    """Creates local settings, installs requirements, and generates encryption key"""
    copy_settings(addons=True)
    packages()
    requirements(all=True)
    encryption()
    npm_bower()
    bower_install()


@task
def analytics():
    from scripts.analytics import (
        logs, addons, comments, links, watch, email_invites,
        permissions, profile, benchmarks
    )
    modules = (
        logs, addons, comments, links, watch, email_invites,
        permissions, profile, benchmarks
    )
    for module in modules:
        module.main()


@task
def clear_sessions(months=1, dry_run=False):
    from website.app import init_app
    init_app(routes=False, set_backends=True)
    from scripts import clear_sessions
    clear_sessions.clear_sessions_relative(months=months, dry_run=dry_run)


@task
def clear_mfr_cache():
    run('rm -rf {0}/*'.format(settings.MFR_CACHE_PATH), echo=True)


# Release tasks

@task
def hotfix(name, finish=False, push=False):
    """Rename hotfix branch to hotfix/<next-patch-version> and optionally
    finish hotfix.
    """
    print('Checking out master to calculate curent version')
    run('git checkout master')
    latest_version = latest_tag_info()['current_version']
    print('Current version is: {}'.format(latest_version))
    major, minor, patch = latest_version.split('.')
    next_patch_version = '.'.join([major, minor, str(int(patch) + 1)])
    print('Bumping to next patch version: {}'.format(next_patch_version))
    print('Renaming branch...')

    new_branch_name = 'hotfix/{}'.format(next_patch_version)
<<<<<<< HEAD
    run('git checkout hotfix/{}'.format(name), echo=True)
=======
    run('git checkout {}'.format(name), echo=True)
>>>>>>> 0873438e
    run('git branch -m {}'.format(new_branch_name), echo=True)
    if finish:
        run('git flow hotfix finish {}'.format(next_patch_version), echo=True)
    if push:
        run('git push origin master', echo=True)
        run('git push origin develop', echo=True)


@task
def feature(name, finish=False, push=False):
    """Rename the current branch to a feature branch and optionally finish it."""
    print('Renaming branch...')
    run('git br -m feature/{}'.format(name), echo=True)
    if finish:
        run('git flow feature finish {}'.format(name), echo=True)
    if push:
        run('git push origin develop', echo=True)


# Adapted from bumpversion
def latest_tag_info():
    try:
        # git-describe doesn't update the git-index, so we do that
        # subprocess.check_output(["git", "update-index", "--refresh"])

        # get info about the latest tag in git
        describe_out = subprocess.check_output([
            "git",
            "describe",
            "--dirty",
            "--tags",
            "--long",
            "--abbrev=40"
        ], stderr=subprocess.STDOUT
        ).decode().split("-")
    except subprocess.CalledProcessError as err:
        raise err
        # logger.warn("Error when running git describe")
        return {}

    info = {}

    if describe_out[-1].strip() == "dirty":
        info["dirty"] = True
        describe_out.pop()

    info["commit_sha"] = describe_out.pop().lstrip("g")
    info["distance_to_latest_tag"] = int(describe_out.pop())
    info["current_version"] = describe_out.pop().lstrip("v")

    # assert type(info["current_version"]) == str
    assert 0 == len(describe_out)

    return info<|MERGE_RESOLUTION|>--- conflicted
+++ resolved
@@ -479,11 +479,7 @@
     print('Renaming branch...')
 
     new_branch_name = 'hotfix/{}'.format(next_patch_version)
-<<<<<<< HEAD
-    run('git checkout hotfix/{}'.format(name), echo=True)
-=======
     run('git checkout {}'.format(name), echo=True)
->>>>>>> 0873438e
     run('git branch -m {}'.format(new_branch_name), echo=True)
     if finish:
         run('git flow hotfix finish {}'.format(next_patch_version), echo=True)
