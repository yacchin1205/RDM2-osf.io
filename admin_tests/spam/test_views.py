--- conflicted
+++ resolved
@@ -170,33 +170,8 @@
         self.request = RequestFactory().post('/fake_path')
         self.request.user = UserFactory()
 
-<<<<<<< HEAD
     def test_get_object_bad_id(self):
         view = setup_view(EmailView(), self.request, spam_id='a1')
-=======
-    @mock.patch('admin.spam.views.render')
-    def test_get_context_data(self, mock_render):
-        res = self.view.get_context_data()
-        nt.assert_equal(res['status'], '1')
-        nt.assert_equal(res['page_number'], '1')
-        nt.assert_is_instance(res['comment'], dict)
-
-    def test_get_context_data_bad_id(self):
-        view = setup_view(EmailFormView(), self.request, spam_id='a1')
-        with nt.assert_raises(Http404):
-            view.get_context_data()
-
-    @mock.patch('admin.spam.views.render')
-    def test_get_initial(self, mock_render):
-        self.view.get_initial()
-        res = self.view.initial
-        nt.assert_is_instance(res, dict)
-        nt.assert_is_instance(res['email'], list)
-        nt.assert_is_instance(res['email'][0], tuple)
-
-    def test_get_initial_bad_id(self):
-        view = setup_view(EmailFormView(), self.request, spam_id='a1')
->>>>>>> 6507b8e0
         with nt.assert_raises(Http404):
             view.get_object()
 
