import mock
import datetime

from modularodm import Q
from nose.tools import *  # flake8: noqa (PEP8 asserts)

from framework import auth
from framework.auth import exceptions
from framework.exceptions import PermissionsError
from website import models, project
from tests import base
from tests.base import fake
from tests import factories
from framework.tasks import handlers


class TestUser(base.OsfTestCase):
    def setUp(self):
        super(TestUser, self).setUp()
        self.user = factories.AuthUserFactory()

    def tearDown(self):
        models.Node.remove()
        models.User.remove()
        models.Session.remove()
        super(TestUser, self).tearDown()

    # Regression test for https://github.com/CenterForOpenScience/osf.io/issues/2454
    def test_add_unconfirmed_email_when_email_verifications_is_None(self):

        self.user.email_verifications = None
        self.user.save()
        email = fake.email()
        self.user.add_unconfirmed_email(email)
        self.user.save()
        assert_in(email, self.user.unconfirmed_emails)

    def test_unconfirmed_emails(self):
        assert_equal(
            self.user.unconfirmed_emails,
            []
        )
        self.user.add_unconfirmed_email('foo@bar.com')
        assert_equal(
            self.user.unconfirmed_emails,
            ['foo@bar.com']
        )

        # email_verifications field may be None
        self.user.email_verifications = None
        self.user.save()
        assert_equal(self.user.unconfirmed_emails, [])

    def test_unconfirmed_emails_unregistered_user(self):

        assert_equal(
            factories.UnregUserFactory().unconfirmed_emails,
            []
        )

    def test_unconfirmed_emails_unconfirmed_user(self):
        user = factories.UnconfirmedUserFactory()

        assert_equal(
            user.unconfirmed_emails,
            [user.username]
        )

    def test_remove_unconfirmed_email(self):
        self.user.add_unconfirmed_email('foo@bar.com')
        self.user.save()

        assert_in('foo@bar.com', self.user.unconfirmed_emails) # sanity check

        self.user.remove_unconfirmed_email('foo@bar.com')
        self.user.save()

        assert_not_in('foo@bar.com', self.user.unconfirmed_emails)

    def test_confirm_email(self):
        token = self.user.add_unconfirmed_email('foo@bar.com')
        self.user.confirm_email(token)

        assert_not_in('foo@bar.com', self.user.unconfirmed_emails)
        assert_in('foo@bar.com', self.user.emails)

    def test_confirm_email_comparison_is_case_insensitive(self):
        u = factories.UnconfirmedUserFactory.build(
            username='letsgettacos@lgt.com'
        )
        u.add_unconfirmed_email('LetsGetTacos@LGT.com')
        u.save()
        assert_false(u.is_confirmed)  # sanity check

        token = u.get_confirmation_token('LetsGetTacos@LGT.com')

        confirmed = u.confirm_email(token)
        assert_true(confirmed)
        assert_true(u.is_confirmed)

    def test_cannot_remove_primary_email_from_email_list(self):
        with assert_raises(PermissionsError) as e:
            self.user.remove_email(self.user.username)
        assert_equal(e.exception.message, "Can't remove primary email")

    def test_add_same_unconfirmed_email_twice(self):
        email = "test@example.com"
        token1 = self.user.add_unconfirmed_email(email)
        self.user.save()
        self.user.reload()
        assert_equal(token1, self.user.get_confirmation_token(email))
        assert_equal(email, self.user._get_unconfirmed_email_for_token(token1))

        token2 = self.user.add_unconfirmed_email(email)
        self.user.save()
        self.user.reload()
        assert_not_equal(token1, self.user.get_confirmation_token(email))
        assert_equal(token2, self.user.get_confirmation_token(email))
        assert_equal(email, self.user._get_unconfirmed_email_for_token(token2))
        with assert_raises(exceptions.InvalidTokenError):
            self.user._get_unconfirmed_email_for_token(token1)

    def test_contributed_property(self):
<<<<<<< HEAD
        projects_contributed_to = project.model.Node.find(Q('contributors', 'contains', self.user._id))
=======
        projects_contributed_to = project.model.Node.find(Q('contributors', 'eq', self.user._id))
>>>>>>> 488e133c
        assert_equal(list(self.user.contributed), list(projects_contributed_to))

    def test_created_property(self):
        # make sure there's at least one project
        factories.ProjectFactory(creator=self.user)
        projects_created_by_user = project.model.Node.find(Q('creator', 'eq', self.user._id))
        assert_equal(list(self.user.created), list(projects_created_by_user))


class TestUserMerging(base.OsfTestCase):
    ADDONS_UNDER_TEST = {
        'deletable': {
            'user_settings': factories.MockAddonUserSettings,
            'node_settings': factories.MockAddonNodeSettings,
        },
        'unmergeable': {
            'user_settings': factories.MockAddonUserSettings,
            'node_settings': factories.MockAddonNodeSettings,
        },
        'mergeable': {
            'user_settings': factories.MockAddonUserSettingsMergeable,
            'node_settings': factories.MockAddonNodeSettings,
        }
    }

    def setUp(self):
        super(TestUserMerging, self).setUp()
        self.user = factories.UserFactory()
        with self.context:
            handlers.celery_before_request()

    def _add_unconfirmed_user(self):

        self.unconfirmed = factories.UnconfirmedUserFactory()

        self.user.system_tags = ['shared', 'user']
        self.unconfirmed.system_tags = ['shared', 'unconfirmed']

    def _add_unregistered_user(self):
        self.unregistered = factories.UnregUserFactory()

        self.project_with_unreg_contrib = factories.ProjectFactory()
        self.project_with_unreg_contrib.add_unregistered_contributor(
            fullname='Unreg',
            email=self.unregistered.username,
            auth=auth.Auth(self.project_with_unreg_contrib.creator)
        )
        self.project_with_unreg_contrib.save()

    def test_can_be_merged_no_addons(self):
        # No addons present
        assert_true(self.user.can_be_merged)

    def test_can_be_merged_unmergable_addon(self):
        self.user.add_addon('unmergeable')

        assert_false(self.user.can_be_merged)

    def test_can_be_merged_mergable_addon(self):
        self.user.add_addon('mergeable')

        assert_true(self.user.can_be_merged)

    def test_can_be_merged_both_addons(self):
        self.user.add_addon('mergeable')
        self.user.add_addon('unmergeable')

        assert_false(self.user.can_be_merged)

    def test_can_be_merged_delete_unmergable_addon(self):
        self.user.add_addon('mergeable')
        self.user.add_addon('deletable')
        self.user.delete_addon('deletable')

        assert_true(self.user.can_be_merged)

    def test_merge_unconfirmed_into_unmergeable(self):
        self.user.add_addon('unmergeable')
        self.user.save()
        # sanity check
        assert_false(self.user.can_be_merged)

        unconf = factories.UnconfirmedUserFactory()
        # make sure this doesn't raise an exception
        self.user.merge_user(unconf)

        unreg = factories.UnregUserFactory()
        # make sure this doesn't raise an exception
        self.user.merge_user(unreg)

    def test_merge_unmergeable_into_mergeable(self):
        # These states should never happen in the current codebase...
        #   but that's why we have tests.
        unconfirmed = factories.UnconfirmedUserFactory()
        unconfirmed.add_addon('unmergeable')

        with assert_raises(exceptions.MergeConflictError):
            self.user.merge_user(unconfirmed)

        unregistered = factories.UnregUserFactory()
        unregistered.add_addon('unmergeable')

        with assert_raises(exceptions.MergeConflictError):
            self.user.merge_user(unregistered)

    def test_merge_unmergeabled_into_unmergeable(self):
        self.user.add_addon('unmergeable')
        # These states should never happen in the current codebase...
        #   but that's why we have tests.
        unconfirmed = factories.UnconfirmedUserFactory()
        unconfirmed.add_addon('unmergeable')

        with assert_raises(exceptions.MergeConflictError):
            self.user.merge_user(unconfirmed)

        unregistered = factories.UnregUserFactory()
        unregistered.add_addon('unmergeable')

        with assert_raises(exceptions.MergeConflictError):
            self.user.merge_user(unregistered)

    @mock.patch('website.mailchimp_utils.get_mailchimp_api')
    def test_merge(self, mock_get_mailchimp_api):
        other_user = factories.UserFactory()
        other_user.save()

        # define values for users' fields
        today = datetime.datetime.now()
        yesterday = today - datetime.timedelta(days=1)

        self.user.comments_viewed_timestamp['shared_gt'] = today
        other_user.comments_viewed_timestamp['shared_gt'] = yesterday
        self.user.comments_viewed_timestamp['shared_lt'] = yesterday
        other_user.comments_viewed_timestamp['shared_lt'] = today
        self.user.comments_viewed_timestamp['user'] = yesterday
        other_user.comments_viewed_timestamp['other'] = yesterday

        self.user.email_verifications = {'user': {'email': 'a'}}
        other_user.email_verifications = {'other': {'email': 'b'}}

        self.user.external_accounts = [factories.ExternalAccountFactory()]
        other_user.external_accounts = [factories.ExternalAccountFactory()]

        self.user.mailchimp_mailing_lists = {
            'user': True,
            'shared_gt': True,
            'shared_lt': False,
        }
        other_user.mailchimp_mailing_lists = {
            'other': True,
            'shared_gt': False,
            'shared_lt': True,
        }

        self.user.piwik_token = 'abc'
        other_user.piwik_token = 'def'

        self.user.security_messages = {
            'user': today,
            'shared': today,
        }
        other_user.security_messages = {
            'other': today,
            'shared': today,
        }

        self.user.system_tags = ['user', 'shared']
        other_user.system_tags = ['other', 'shared']

        self.user.watched = [factories.WatchConfigFactory()]
        other_user.watched = [factories.WatchConfigFactory()]

        self.user.save()
        other_user.save()

        # define expected behavior for ALL FIELDS of the User object
        default_to_master_user_fields = [
            '_id',
            'date_confirmed',
            'date_disabled',
            'date_last_login',
            'date_registered',
            'family_name',
            'fullname',
            'given_name',
            'is_claimed',
            'is_invited',
            'is_registered',
            'jobs',
            'locale',
            'merged_by',
            'middle_names',
            'password',
            'piwik_token',
            'recently_added',
            'schools',
            'social',
            'suffix',
            'timezone',
            'username',
            'mailing_lists',
            'verification_key',
            'affiliated_institutions',
            'contributor_added_email_records'
        ]

        calculated_fields = {
            'comments_viewed_timestamp': {
                'user': yesterday,
                'other': yesterday,
                'shared_gt': today,
                'shared_lt': today,
            },
            'email_verifications': {
                'user': {'email': 'a'},
                'other': {'email': 'b'},
            },
            'emails': [
                self.user.username,
                other_user.username,
            ],
            'external_accounts': [
                self.user.external_accounts[0]._id,
                other_user.external_accounts[0]._id,
            ],
            'mailchimp_mailing_lists': {
                'user': True,
                'other': True,
                'shared_gt': True,
                'shared_lt': True,
            },
            'osf_mailing_lists': {
                'Open Science Framework Help': True
            },
            'security_messages': {
                'user': today,
                'other': today,
                'shared': today,
            },
            'system_tags': ['user', 'shared', 'other'],
            'unclaimed_records': {},
            'watched': [
                self.user.watched[0]._id,
                other_user.watched[0]._id,
            ],
        }

        # from the explicit rules above, compile expected field/value pairs
        expected = {}
        expected.update(calculated_fields)
        for key in default_to_master_user_fields:
            expected[key] = getattr(self.user, key)

        # ensure all fields of the user object have an explicit expectation
        assert_equal(
            set(expected.keys()),
            set(self.user._fields),
        )

        # mock mailchimp
        mock_client = mock.MagicMock()
        mock_get_mailchimp_api.return_value = mock_client
        mock_client.lists.list.return_value = {'data': [{'id': x, 'list_name': list_name} for x, list_name in enumerate(self.user.mailchimp_mailing_lists)]}

        # perform the merge
        self.user.merge_user(other_user)
        self.user.save()
        handlers.celery_teardown_request()

        # check each field/value pair
        for k, v in expected.iteritems():
            assert_equal(
                getattr(self.user, k),
                v,
                # "{} doesn't match expectation".format(k)
            )

        # check fields set on merged user
        assert_equal(other_user.merged_by, self.user)

        assert_equal(
            0,
            models.Session.find(
                Q('data.auth_user_id', 'eq', other_user._id)
            ).count()
        )

    def test_merge_unconfirmed(self):
        self._add_unconfirmed_user()
        unconfirmed_username = self.unconfirmed.username
        self.user.merge_user(self.unconfirmed)

        assert_true(self.unconfirmed.is_merged)
        assert_equal(self.unconfirmed.merged_by, self.user)

        assert_true(self.user.is_claimed)
        assert_false(self.user.is_invited)

        # TODO: test profile fields - jobs, schools, social
        # TODO: test security_messages
        # TODO: test mailing_lists

        assert_equal(self.user.system_tags, ['shared', 'user', 'unconfirmed'])

        # TODO: test emails
        # TODO: test watched
        # TODO: test external_accounts

        assert_equal(self.unconfirmed.email_verifications, {})
        assert_is_none(self.unconfirmed.username)
        assert_is_none(self.unconfirmed.password)
        assert_is_none(self.unconfirmed.verification_key)
        # The mergee's email no longer needs to be confirmed by merger
        unconfirmed_emails = [record['email'] for record in self.user.email_verifications.values()]
        assert_not_in(unconfirmed_username, unconfirmed_emails)

    def test_merge_unregistered(self):
        # test only those behaviors that are not tested with unconfirmed users
        self._add_unregistered_user()

        self.user.merge_user(self.unregistered)

        self.project_with_unreg_contrib.reload()
        assert_true(self.user.is_invited)
        assert_in(self.user, self.project_with_unreg_contrib.contributors)

    @mock.patch('website.project.views.contributor.mails.send_mail')
    def test_merge_doesnt_send_signal(self, mock_notify):
        #Explictly reconnect signal as it is disconnected by default for test
        project.signals.contributor_added.connect(project.views.contributor.notify_added_contributor)
        other_user = factories.UserFactory()
        self.user.merge_user(other_user)
        assert_equal(other_user.merged_by._id, self.user._id)
        mock_notify.assert_not_called()<|MERGE_RESOLUTION|>--- conflicted
+++ resolved
@@ -121,11 +121,7 @@
             self.user._get_unconfirmed_email_for_token(token1)
 
     def test_contributed_property(self):
-<<<<<<< HEAD
-        projects_contributed_to = project.model.Node.find(Q('contributors', 'contains', self.user._id))
-=======
         projects_contributed_to = project.model.Node.find(Q('contributors', 'eq', self.user._id))
->>>>>>> 488e133c
         assert_equal(list(self.user.contributed), list(projects_contributed_to))
 
     def test_created_property(self):
