--- conflicted
+++ resolved
@@ -84,23 +84,9 @@
         super(TestRegistrationThroughCampaigns, self).setUp()
 
     def test_confirm_email_get_with_campaign(self):
-<<<<<<< HEAD
-        user = factories.UnconfirmedUserFactory()
-        user.add_system_tag(campaigns.CAMPAIGNS['prereg']['system_tag'])
-        user.save()
-        token = user.get_confirmation_token(user.username)
-        kwargs = {
-            'uid': user._id,
-        }
-        with self.app.app.test_request_context(), mock_auth(user):
-            res = auth_views.confirm_email_get(token, **kwargs)
-            assert_equal(res.status_code, http.FOUND)
-            assert_equal(res.location, campaigns.CAMPAIGNS['prereg']['redirect_url']())
-=======
-
         for key, value in campaigns.CAMPAIGNS.items():
             user = factories.UnconfirmedUserFactory()
-            user.system_tags.append(campaigns.CAMPAIGNS[key]['system_tag'])
+            user.add_system_tag(CAMPAIGNS[key]['system_tag'])
             user.save()
             token = user.get_confirmation_token(user.username)
             kwargs = {
@@ -137,5 +123,4 @@
         assert_in(self.service_url, resp.headers['Location'])
         # register behave the same as login
         resp2 = self.app.get(self.url_register)
-        assert_equal(resp.headers['Location'], resp2.headers['Location'])
->>>>>>> 02857583
+        assert_equal(resp.headers['Location'], resp2.headers['Location'])