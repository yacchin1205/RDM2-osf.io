--- conflicted
+++ resolved
@@ -1101,11 +1101,7 @@
         self.user.save()
         self.basic_auth = (self.user.username, 'justapoorboy')
         self.project = ProjectFactory(creator=self.user)
-<<<<<<< HEAD
         self.private_url = '/{}nodes/{}/files/'.format(API_BASE, self.project._id)
-=======
-        self.private_url ='/{}nodes/{}/files/'.format(API_BASE, self.project._id)
->>>>>>> 7815fd28
 
         self.user_two = UserFactory.build()
         self.user_two.set_password('justapoorboy')
