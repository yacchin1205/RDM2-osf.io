--- conflicted
+++ resolved
@@ -18,10 +18,7 @@
     NodeFactory,
     ProjectFactory,
     RegistrationFactory,
-<<<<<<< HEAD
     NodeLogFactory,
-=======
->>>>>>> 250891eb
     UserFactory,
     AuthUserFactory
 )
@@ -1345,7 +1342,6 @@
 
         #check that deleted pointer can not be returned
         res = self.app.get(self.private_url, auth=self.user.auth, expect_errors=True)
-<<<<<<< HEAD
         assert_equal(res.status_code, 404)
 
 
@@ -1463,6 +1459,3 @@
 
 
 
-=======
-        assert_equal(res.status_code, 404)
->>>>>>> 250891eb
