# -*- coding: utf-8 -*-
from nose.tools import *  # flake8: noqa

from website.models import Node
from website.util.sanitize import strip_html

from tests.base import ApiTestCase
from tests.factories import AuthUserFactory, DashboardFactory, FolderFactory, ProjectFactory

from api.base.settings.defaults import API_BASE


class TestUsers(ApiTestCase):

    def setUp(self):
        super(TestUsers, self).setUp()
        self.user_one = AuthUserFactory()
        self.user_two = AuthUserFactory()

    def tearDown(self):
        super(TestUsers, self).tearDown()

    def test_returns_200(self):
        res = self.app.get('/{}users/'.format(API_BASE))
        assert_equal(res.status_code, 200)
        assert_equal(res.content_type, 'application/vnd.api+json')

    def test_find_user_in_users(self):
        url = "/{}users/".format(API_BASE)

        res = self.app.get(url)
        user_son = res.json['data']

        ids = [each['id'] for each in user_son]
        assert_in(self.user_two._id, ids)

    def test_all_users_in_users(self):
        url = "/{}users/".format(API_BASE)

        res = self.app.get(url)
        user_son = res.json['data']

        ids = [each['id'] for each in user_son]
        assert_in(self.user_one._id, ids)
        assert_in(self.user_two._id, ids)

    def test_find_multiple_in_users(self):
        url = "/{}users/?filter[fullname]=fred".format(API_BASE)

        res = self.app.get(url)
        user_json = res.json['data']
        ids = [each['id'] for each in user_json]
        assert_in(self.user_one._id, ids)
        assert_in(self.user_two._id, ids)

    def test_find_single_user_in_users(self):
        url = "/{}users/?filter[fullname]=my".format(API_BASE)
        self.user_one.fullname = 'My Mom'
        self.user_one.save()
        res = self.app.get(url)
        user_json = res.json['data']
        ids = [each['id'] for each in user_json]
        assert_in(self.user_one._id, ids)
        assert_not_in(self.user_two._id, ids)

    def test_find_no_user_in_users(self):
        url = "/{}users/?filter[fullname]=NotMyMom".format(API_BASE)
        res = self.app.get(url)
        user_json = res.json['data']
        ids = [each['id'] for each in user_json]
        assert_not_in(self.user_one._id, ids)
        assert_not_in(self.user_two._id, ids)


class TestUserDetail(ApiTestCase):

    def setUp(self):
        super(TestUserDetail, self).setUp()
        self.user_one = AuthUserFactory()
        self.user_one.social['twitter'] = 'howtopizza'
        self.user_one.save()

        self.user_two = AuthUserFactory()

    def tearDown(self):
        super(TestUserDetail, self).tearDown()

    def test_gets_200(self):
        url = "/{}users/{}/".format(API_BASE, self.user_one._id)
        res = self.app.get(url)
        assert_equal(res.status_code, 200)
        assert_equal(res.content_type, 'application/vnd.api+json')

    def test_get_correct_pk_user(self):
        url = "/{}users/{}/".format(API_BASE, self.user_one._id)
        res = self.app.get(url)
        user_json = res.json['data']
        assert_equal(user_json['attributes']['fullname'], self.user_one.fullname)
        assert_equal(user_json['attributes']['twitter'], 'howtopizza')

    def test_get_incorrect_pk_user_logged_in(self):
        url = "/{}users/{}/".format(API_BASE, self.user_two._id)
        res = self.app.get(url)
        user_json = res.json['data']
        assert_not_equal(user_json['attributes']['fullname'], self.user_one.fullname)

    def test_get_incorrect_pk_user_not_logged_in(self):
        url = "/{}users/{}/".format(API_BASE, self.user_two._id)
        res = self.app.get(url, auth=self.user_one.auth)
        user_json = res.json['data']
        assert_not_equal(user_json['attributes']['fullname'], self.user_one.fullname)
        assert_equal(user_json['attributes']['fullname'], self.user_two.fullname)


class TestUserNodes(ApiTestCase):

    def setUp(self):
        super(TestUserNodes, self).setUp()
        self.user_one = AuthUserFactory()
        self.user_one.social['twitter'] = 'howtopizza'
        self.user_one.save()

        self.user_two = AuthUserFactory()
        self.public_project_user_one = ProjectFactory(title="Public Project User One",
                                                      is_public=True,
                                                      creator=self.user_one)
        self.private_project_user_one = ProjectFactory(title="Private Project User One",
                                                       is_public=False,
                                                       creator=self.user_one)
        self.public_project_user_two = ProjectFactory(title="Public Project User Two",
                                                      is_public=True,
                                                      creator=self.user_two)
        self.private_project_user_two = ProjectFactory(title="Private Project User Two",
                                                       is_public=False,
                                                       creator=self.user_two)
        self.deleted_project_user_one = FolderFactory(title="Deleted Project User One",
                                                      is_public=False,
                                                      creator=self.user_one,
                                                      is_deleted=True)
        self.folder = FolderFactory()
        self.deleted_folder = FolderFactory(title="Deleted Folder User One",
                                            is_public=False,
                                            creator=self.user_one,
                                            is_deleted=True)
        self.dashboard = DashboardFactory()

    def tearDown(self):
        super(TestUserNodes, self).tearDown()

    def test_authorized_in_gets_200(self):
        url = "/{}users/{}/nodes/".format(API_BASE, self.user_one._id)
        res = self.app.get(url, auth=self.user_one.auth)
        assert_equal(res.status_code, 200)
        assert_equal(res.content_type, 'application/vnd.api+json')

    def test_anonymous_gets_200(self):
        url = "/{}users/{}/nodes/".format(API_BASE, self.user_one._id)
        res = self.app.get(url)
        assert_equal(res.status_code, 200)
        assert_equal(res.content_type, 'application/vnd.api+json')

    def test_get_projects_logged_in(self):
        url = "/{}users/{}/nodes/".format(API_BASE, self.user_one._id)
        res = self.app.get(url, auth=self.user_one.auth)
        node_json = res.json['data']

        ids = [each['id'] for each in node_json]
        assert_in(self.public_project_user_one._id, ids)
        assert_in(self.private_project_user_one._id, ids)
        assert_not_in(self.public_project_user_two._id, ids)
        assert_not_in(self.private_project_user_two._id, ids)
        assert_not_in(self.folder._id, ids)
        assert_not_in(self.deleted_folder._id, ids)
        assert_not_in(self.deleted_project_user_one._id, ids)

    def test_get_projects_not_logged_in(self):
        url = "/{}users/{}/nodes/".format(API_BASE, self.user_one._id)
        res = self.app.get(url)
        node_json = res.json['data']

        ids = [each['id'] for each in node_json]
        assert_in(self.public_project_user_one._id, ids)
        assert_not_in(self.private_project_user_one._id, ids)
        assert_not_in(self.public_project_user_two._id, ids)
        assert_not_in(self.private_project_user_two._id, ids)
        assert_not_in(self.folder._id, ids)
        assert_not_in(self.deleted_project_user_one._id, ids)

    def test_get_projects_logged_in_as_different_user(self):
        url = "/{}users/{}/nodes/".format(API_BASE, self.user_two._id)
        res = self.app.get(url, auth=self.user_one.auth)
        node_json = res.json['data']

        ids = [each['id'] for each in node_json]
        assert_in(self.public_project_user_two._id, ids)
        assert_not_in(self.public_project_user_one._id, ids)
        assert_not_in(self.private_project_user_one._id, ids)
        assert_not_in(self.private_project_user_two._id, ids)
        assert_not_in(self.folder._id, ids)
        assert_not_in(self.deleted_project_user_one._id, ids)


class TestUserRoutesNodeRoutes(ApiTestCase):

    def setUp(self):
        super(TestUserRoutesNodeRoutes, self).setUp()
        self.user_one = AuthUserFactory()
        self.user_one.social['twitter'] = 'howtopizza'
        self.user_two = AuthUserFactory()
        self.public_project_user_one = ProjectFactory(title="Public Project User One", is_public=True, creator=self.user_one)
        self.private_project_user_one = ProjectFactory(title="Private Project User One", is_public=False, creator=self.user_one)
        self.public_project_user_two = ProjectFactory(title="Public Project User Two", is_public=True, creator=self.user_two)
        self.private_project_user_two = ProjectFactory(title="Private Project User Two", is_public=False, creator=self.user_two)
        self.deleted_project_user_one = FolderFactory(title="Deleted Project User One", is_public=False, creator=self.user_one, is_deleted=True)

        self.folder = FolderFactory()
        self.deleted_folder = FolderFactory(title="Deleted Folder User One", is_public=False, creator=self.user_one, is_deleted=True)
        self.dashboard = DashboardFactory()

    def tearDown(self):
        super(TestUserRoutesNodeRoutes, self).tearDown()
        Node.remove()

    def test_get_200_path_users_me_userone_logged_in(self):
        url = "/{}users/me/".format(API_BASE)
        res = self.app.get(url, auth=self.user_one.auth)
        assert_equal(res.status_code, 200)

    def test_get_200_path_users_me_usertwo_logged_in(self):
        url = "/{}users/me/".format(API_BASE)
        res = self.app.get(url, auth=self.user_two.auth)
        assert_equal(res.status_code, 200)

    def test_get_403_path_users_me_no_user(self):
        # TODO: change expected exception from 403 to 401 for unauthorized users

        url = "/{}users/me/".format(API_BASE)
        res = self.app.get(url, expect_errors=True)
        # This is 403 instead of 401 because basic authentication is only for unit tests and, in order to keep from
        # presenting a basic authentication dialog box in the front end. We may change this as we understand CAS
        # a little better
        assert_equal(res.status_code, 403)

    def test_get_404_path_users_user_id_me_user_logged_in(self):
        url = "/{}users/{}/me/".format(API_BASE, self.user_one._id)
        res = self.app.get(url, auth=self.user_one.auth, expect_errors=True)
        assert_equal(res.status_code, 404)

    def test_get_404_path_users_user_id_me_no_user(self):
        url = "/{}users/{}/me/".format(API_BASE, self.user_one._id)
        res = self.app.get(url, expect_errors=True)
        assert_equal(res.status_code, 404)

    def test_get_404_path_users_user_id_me_unauthorized_user(self):
        url = "/{}users/{}/me/".format(API_BASE, self.user_one._id)
        res = self.app.get(url, auth=self.user_two.auth, expect_errors=True)
        assert_equal(res.status_code, 404)

    def test_get_200_path_users_user_id_user_logged_in(self):
        url = "/{}users/{}/".format(API_BASE, self.user_one._id)
        res = self.app.get(url, auth=self.user_one.auth)
        assert_equal(res.status_code, 200)

    def test_get_200_path_users_user_id_no_user(self):
        url = "/{}users/{}/".format(API_BASE, self.user_two._id)
        res = self.app.get(url)
        assert_equal(res.status_code, 200)

    def test_get_200_path_users_user_id_unauthorized_user(self):
        url = "/{}users/{}/".format(API_BASE, self.user_two._id)
        res = self.app.get(url, auth=self.user_one.auth)
        assert_equal(res.status_code, 200)
        assert_equal(res.json['data']['id'], self.user_two._id)

    def test_get_200_path_users_me_nodes_user_logged_in(self):
        url = "/{}users/me/nodes/".format(API_BASE, self.user_one._id)
        res = self.app.get(url, auth=self.user_one.auth)
        assert_equal(res.status_code, 200)

        ids = {each['id'] for each in res.json['data']}
        assert_in(self.public_project_user_one._id, ids)
        assert_in(self.private_project_user_one._id, ids)
        assert_not_in(self.public_project_user_two._id, ids)
        assert_not_in(self.private_project_user_two._id, ids)
        assert_not_in(self.folder._id, ids)
        assert_not_in(self.deleted_folder._id, ids)
        assert_not_in(self.deleted_project_user_one._id, ids)

    def test_get_403_path_users_me_nodes_no_user(self):
        # TODO: change expected exception from 403 to 401 for unauthorized users

        url = "/{}users/me/nodes/".format(API_BASE)
        res = self.app.get(url, expect_errors=True)
        # This is 403 instead of 401 because basic authentication is only for unit tests and, in order to keep from
        # presenting a basic authentication dialog box in the front end. We may change this as we understand CAS
        # a little better
        assert_equal(res.status_code, 403)

    def test_get_200_path_users_user_id_nodes_user_logged_in(self):
        url = "/{}users/{}/nodes/".format(API_BASE, self.user_one._id)
        res = self.app.get(url, auth=self.user_one.auth)
        assert_equal(res.status_code, 200)

        ids = {each['id'] for each in res.json['data']}
        assert_in(self.public_project_user_one._id, ids)
        assert_in(self.private_project_user_one._id, ids)
        assert_not_in(self.public_project_user_two._id, ids)
        assert_not_in(self.private_project_user_two._id, ids)
        assert_not_in(self.folder._id, ids)
        assert_not_in(self.deleted_folder._id, ids)
        assert_not_in(self.deleted_project_user_one._id, ids)

    def test_get_200_path_users_user_id_nodes_no_user(self):
        url = "/{}users/{}/nodes/".format(API_BASE, self.user_one._id)
        res = self.app.get(url)
        assert_equal(res.status_code, 200)

        # an anonymous/unauthorized user can only see the public projects user_one contributes to.
        ids = {each['id'] for each in res.json['data']}
        assert_in(self.public_project_user_one._id, ids)
        assert_not_in(self.private_project_user_one._id, ids)
        assert_not_in(self.public_project_user_two._id, ids)
        assert_not_in(self.private_project_user_two._id, ids)
        assert_not_in(self.folder._id, ids)
        assert_not_in(self.deleted_folder._id, ids)
        assert_not_in(self.deleted_project_user_one._id, ids)

    def test_get_200_path_users_user_id_nodes_unauthorized_user(self):
        url = "/{}users/{}/nodes/".format(API_BASE, self.user_one._id)
        res = self.app.get(url, auth=self.user_two.auth)
        assert_equal(res.status_code, 200)

        # an anonymous/unauthorized user can only see the public projects user_one contributes to.
        ids = {each['id'] for each in res.json['data']}
        assert_in(self.public_project_user_one._id, ids)
        assert_not_in(self.private_project_user_one._id, ids)
        assert_not_in(self.public_project_user_two._id, ids)
        assert_not_in(self.private_project_user_two._id, ids)
        assert_not_in(self.folder._id, ids)
        assert_not_in(self.deleted_folder._id, ids)
        assert_not_in(self.deleted_project_user_one._id, ids)

    def test_get_404_path_users_user_id_nodes_me_user_logged_in(self):
        url = "/{}users/{}/nodes/me/".format(API_BASE, self.user_one._id)
        res = self.app.get(url, auth=self.user_one.auth, expect_errors=True)
        assert_equal(res.status_code, 404)

    def test_get_404_path_users_user_id_nodes_me_unauthorized_user(self):
        url = "/{}users/{}/nodes/me/".format(API_BASE, self.user_one._id)
        res = self.app.get(url, auth=self.user_two.auth, expect_errors=True)
        assert_equal(res.status_code, 404)

    def test_get_404_path_users_user_id_nodes_me_no_user(self):
        url = "/{}users/{}/nodes/me/".format(API_BASE, self.user_one._id)
        res = self.app.get(url, expect_errors=True)
        assert_equal(res.status_code, 404)

    def test_get_404_path_nodes_me_user_logged_in(self):
        url = "/{}nodes/me/".format(API_BASE)
        res = self.app.get(url, auth=self.user_one.auth, expect_errors=True)
        assert_equal(res.status_code, 404)

    def test_get_404_path_nodes_me_no_user(self):
        url = "/{}nodes/me/".format(API_BASE)
        res = self.app.get(url, expect_errors=True)
        assert_equal(res.status_code, 404)

    def test_get_404_path_nodes_user_id_user_logged_in(self):
        url = "/{}nodes/{}/".format(API_BASE, self.user_one._id)
        res = self.app.get(url, auth=self.user_one.auth, expect_errors=True)
        assert_equal(res.status_code, 404)

    def test_get_404_path_nodes_user_id_unauthorized_user(self):
        url = "/{}nodes/{}/".format(API_BASE, self.user_one._id)
        res = self.app.get(url, auth=self.user_two.auth, expect_errors=True)
        assert_equal(res.status_code, 404)

    def test_get_404_path_nodes_user_id_no_user(self):
        url = "/{}nodes/{}/".format(API_BASE, self.user_one._id)
        res = self.app.get(url, expect_errors=True)
        assert_equal(res.status_code, 404)


class TestUserUpdate(ApiTestCase):

    def setUp(self):
        super(TestUserUpdate, self).setUp()

        self.user_one = AuthUserFactory.build(
            fullname='Martin Luther King Jr.',
            given_name='Martin',
            family_name='King',
            suffix='Jr.',
            social=dict(
                github='userOneGithub',
                scholar='userOneScholar',
                personal='http://www.useronepersonalwebsite.com',
                twitter='userOneTwitter',
                linkedIn='userOneLinkedIn',
                impactStory='userOneImpactStory',
                orcid='userOneOrcid',
                researcherId='userOneResearcherId'
            )
        )
        self.user_one.save()

        self.user_one_url = "/v2/users/{}/".format(self.user_one._id)

        self.user_two = AuthUserFactory()
        self.user_two.save()

        self.new_user_one_data = {
            'id': self.user_one._id,
            'fullname': 'el-Hajj Malik el-Shabazz',
            'given_name': 'Malcolm',
            'middle_names': 'Malik el-Shabazz',
            'family_name': 'X',
            'suffix': 'Sr.',
            'gitHub': 'newGitHub',
            'scholar': 'newScholar',
            'personal_website': 'http://www.newpersonalwebsite.com',
            'twitter': 'http://www.newpersonalwebsite.com',
            'linkedIn': 'newLinkedIn',
            'impactStory': 'newImpactStory',
            'orcid': 'newOrcid',
            'researcherId': 'newResearcherId',
        }

    def tearDown(self):
        super(TestUserUpdate, self).tearDown()

    def test_patch_user_logged_out(self):
        res = self.app.patch_json_api(self.user_one_url, {
            'fullname': self.new_user_one_data['fullname'],
        }, expect_errors=True)
        # This is 403 instead of 401 because basic authentication is only for unit tests and, in order to keep from
        # presenting a basic authentication dialog box in the front end. We may change this as we understand CAS
        # a little better
        assert_equal(res.status_code, 403)

    def test_patch_user_without_required_field(self):
        # PATCH does not require required fields
        res = self.app.patch_json_api(self.user_one_url, {
            'family_name': self.new_user_one_data['family_name'],
        }, auth=self.user_one.auth)
        assert_equal(res.status_code, 200)
        assert_equal(res.json['data']['attributes']['family_name'], self.new_user_one_data['family_name'])
        self.user_one.reload()
        assert_equal(self.user_one.family_name, self.new_user_one_data['family_name'])

    def test_put_user_without_required_field(self):
        # PUT requires all required fields
        res = self.app.put_json_api(self.user_one_url, {
            'family_name': self.new_user_one_data['family_name'],
        }, auth=self.user_one.auth, expect_errors=True)
        assert_equal(res.status_code, 400)

    def test_partial_patch_user_logged_in(self):
        # Test to make sure new fields are patched and old fields stay the same
        res = self.app.patch_json_api(self.user_one_url, {
            'id': self.user_one._id,
            'fullname': 'new_fullname',
            'gitHub': 'even_newer_github',
            'suffix': 'The Millionth'
        }, auth=self.user_one.auth)
        self.user_one.reload()
        assert_equal(res.status_code, 200)
        assert_equal(res.json['data']['fullname'], 'new_fullname')
        assert_equal(res.json['data']['suffix'], 'The Millionth')
        assert_equal(res.json['data']['gitHub'], 'even_newer_github')
        assert_equal(res.json['data']['given_name'], self.user_one.given_name)
        assert_equal(res.json['data']['middle_names'], self.user_one.middle_names)
        assert_equal(res.json['data']['family_name'], self.user_one.family_name)
        assert_equal(res.json['data']['personal_website'], self.user_one.social['personal'])
        assert_equal(res.json['data']['twitter'], self.user_one.social['twitter'])
        assert_equal(res.json['data']['linkedIn'], self.user_one.social['linkedIn'])
        assert_equal(res.json['data']['impactStory'], self.user_one.social['impactStory'])
        assert_equal(res.json['data']['orcid'], self.user_one.social['orcid'])
        assert_equal(res.json['data']['researcherId'], self.user_one.social['researcherId'])
        assert_equal(self.user_one.fullname, 'new_fullname')
        assert_equal(self.user_one.suffix, 'The Millionth')
        assert_equal(self.user_one.social['github'], 'even_newer_github')

    def test_partial_patch_user_logged_in(self):
        # Test to make sure new fields are patched and old fields stay the same
        res = self.app.patch_json_api(self.user_one_url, {
            'id': self.user_one._id,
            'fullname': 'new_fullname',
            'suffix': 'The Millionth'
        }, auth=self.user_one.auth)
        self.user_one.reload()
        assert_equal(res.status_code, 200)
        assert_equal(res.json['data']['attributes']['fullname'], 'new_fullname')
        assert_equal(res.json['data']['attributes']['suffix'], 'The Millionth')
        assert_equal(res.json['data']['attributes']['gitHub'], self.user_one.social['github'])
        assert_equal(res.json['data']['attributes']['given_name'], self.user_one.given_name)
        assert_equal(res.json['data']['attributes']['middle_names'], self.user_one.middle_names)
        assert_equal(res.json['data']['attributes']['family_name'], self.user_one.family_name)
        assert_equal(res.json['data']['attributes']['personal_website'], self.user_one.social['personal'])
        assert_equal(res.json['data']['attributes']['twitter'], self.user_one.social['twitter'])
        assert_equal(res.json['data']['attributes']['linkedIn'], self.user_one.social['linkedIn'])
        assert_equal(res.json['data']['attributes']['impactStory'], self.user_one.social['impactStory'])
        assert_equal(res.json['data']['attributes']['orcid'], self.user_one.social['orcid'])
        assert_equal(res.json['data']['attributes']['researcherId'], self.user_one.social['researcherId'])
        assert_equal(self.user_one.fullname, 'new_fullname')
        assert_equal(self.user_one.suffix, 'The Millionth')
        assert_equal(self.user_one.social['github'], self.user_one.social['github'])

    def test_partial_put_user_logged_in(self):
        # Test to make sure new fields are patched and old fields stay the same
        res = self.app.put_json_api(self.user_one_url, {
            'id': self.user_one._id,
            'fullname': 'new_fullname',
            'gitHub': 'even_newer_github',
            'suffix': 'The Millionth'
        }, auth=self.user_one.auth)
        self.user_one.reload()
        assert_equal(res.status_code, 200)
        assert_equal(res.json['data']['attributes']['fullname'], 'new_fullname')
        assert_equal(res.json['data']['attributes']['suffix'], 'The Millionth')
        assert_equal(res.json['data']['attributes']['gitHub'], 'even_newer_github')
        assert_equal(res.json['data']['attributes']['given_name'], self.user_one.given_name)
        assert_equal(res.json['data']['attributes']['middle_names'], self.user_one.middle_names)
        assert_equal(res.json['data']['attributes']['family_name'], self.user_one.family_name)
        assert_equal(self.user_one.fullname, 'new_fullname')
        assert_equal(self.user_one.suffix, 'The Millionth')
        assert_equal(self.user_one.social['github'], 'even_newer_github')

    def test_put_user_logged_in(self):
        # Logged in user updates their user information via put
        res = self.app.put_json_api(self.user_one_url, self.new_user_one_data, auth=self.user_one.auth)
        assert_equal(res.status_code, 200)
        assert_equal(res.json['data']['attributes']['fullname'], self.new_user_one_data['fullname'])
        assert_equal(res.json['data']['attributes']['given_name'], self.new_user_one_data['given_name'])
        assert_equal(res.json['data']['attributes']['middle_names'], self.new_user_one_data['middle_names'])
        assert_equal(res.json['data']['attributes']['family_name'], self.new_user_one_data['family_name'])
        assert_equal(res.json['data']['attributes']['suffix'], self.new_user_one_data['suffix'])
        assert_equal(res.json['data']['attributes']['gitHub'], self.new_user_one_data['gitHub'])
        assert_equal(res.json['data']['attributes']['personal_website'], self.new_user_one_data['personal_website'])
        assert_equal(res.json['data']['attributes']['twitter'], self.new_user_one_data['twitter'])
        assert_equal(res.json['data']['attributes']['linkedIn'], self.new_user_one_data['linkedIn'])
        assert_equal(res.json['data']['attributes']['impactStory'], self.new_user_one_data['impactStory'])
        assert_equal(res.json['data']['attributes']['orcid'], self.new_user_one_data['orcid'])
        assert_equal(res.json['data']['attributes']['researcherId'], self.new_user_one_data['researcherId'])
        self.user_one.reload()
        assert_equal(self.user_one.fullname, self.new_user_one_data['fullname'])
        assert_equal(self.user_one.given_name, self.new_user_one_data['given_name'])
        assert_equal(self.user_one.middle_names, self.new_user_one_data['middle_names'])
        assert_equal(self.user_one.family_name, self.new_user_one_data['family_name'])
        assert_equal(self.user_one.suffix, self.new_user_one_data['suffix'])
        assert_equal(self.user_one.social['github'], self.new_user_one_data['gitHub'])
        assert_equal(self.user_one.social['personal'], self.new_user_one_data['personal_website'])
        assert_equal(self.user_one.social['twitter'], self.new_user_one_data['twitter'])
        assert_equal(self.user_one.social['linkedIn'], self.new_user_one_data['linkedIn'])
        assert_equal(self.user_one.social['impactStory'], self.new_user_one_data['impactStory'])
        assert_equal(self.user_one.social['orcid'], self.new_user_one_data['orcid'])
        assert_equal(self.user_one.social['researcherId'], self.new_user_one_data['researcherId'])

    def test_put_user_logged_out(self):
        res = self.app.put_json_api(self.user_one_url, self.new_user_one_data, expect_errors=True)
        # This is 403 instead of 401 because basic authentication is only for unit tests and, in order to keep from
        # presenting a basic authentication dialog box in the front end. We may change this as we understand CAS
        # a little better
        assert_equal(res.status_code, 403)

    def test_put_wrong_user(self):
        # User tries to update someone else's user information via put
        res = self.app.put_json_api(self.user_one_url, self.new_user_one_data, auth=self.user_two.auth, expect_errors=True)
        # This is 403 instead of 401 because basic authentication is only for unit tests and, in order to keep from
        # presenting a basic authentication dialog box in the front end. We may change this as we understand CAS
        # a little better
        assert_equal(res.status_code, 403)

    def test_patch_wrong_user(self):
        # User tries to update someone else's user information via patch
        res = self.app.patch_json_api(self.user_one_url, {
            'fullname': self.new_user_one_data['fullname'],
        }, auth=self.user_two.auth, expect_errors=True)
        # This is 403 instead of 401 because basic authentication is only for unit tests and, in order to keep from
        # presenting a basic authentication dialog box in the front end. We may change this as we understand CAS
        # a little better
        assert_equal(res.status_code, 403)
        self.user_one.reload()
        assert_not_equal(self.user_one.fullname, self.new_user_one_data['fullname'])

    def test_update_user_sanitizes_html_properly(self):
        """Post request should update resource, and any HTML in fields should be stripped"""
        bad_fullname = 'Malcolm <strong>X</strong>'
        bad_family_name = 'X <script>alert("is")</script> a cool name'
        res = self.app.patch_json_api(self.user_one_url, {
            'fullname': bad_fullname,
            'family_name': bad_family_name,
        }, auth=self.user_one.auth)
        assert_equal(res.status_code, 200)
        assert_equal(res.json['data']['attributes']['fullname'], strip_html(bad_fullname))
        assert_equal(res.json['data']['attributes']['family_name'], strip_html(bad_family_name))


class TestDeactivatedUser(ApiTestCase):

    def setUp(self):
        super(TestDeactivatedUser, self).setUp()
        self.user = AuthUserFactory()

    def test_deactivated_user_returns_410_response(self):
        url = '/{}users/{}/'.format(API_BASE, self.user._id)
        res = self.app.get(url, auth=self.user.auth , expect_errors=False)
        assert_equal(res.status_code, 200)
        self.user.is_disabled = True
        self.user.save()
        res = self.app.get(url, auth=self.user.auth , expect_errors=True)
        assert_equal(res.status_code, 410)

class TestExceptionFormatting(ApiTestCase):
    def setUp(self):

        super(TestExceptionFormatting, self).setUp()

        self.user = AuthUserFactory.build(
            fullname='Martin Luther King Jr.',
            given_name='Martin',
            family_name='King',
            suffix='Jr.',
            social=dict(
                github='userOneGithub',
                scholar='userOneScholar',
                personal='http://www.useronepersonalwebsite.com',
                twitter='userOneTwitter',
                linkedIn='userOneLinkedIn',
                impactStory='userOneImpactStory',
                orcid='userOneOrcid',
                researcherId='userOneResearcherId'
            )
        )
        self.url = '/{}users/{}/'.format(API_BASE, self.user._id)

        self.user_two = AuthUserFactory()

    def test_updates_user_with_no_fullname(self):
        res = self.app.put_json_api(self.url, auth=self.user.auth, expect_errors=True)
        errors = res.json['errors']
        assert(isinstance(errors, list))
<<<<<<< HEAD
        assert('fullname' in res.json['errors'][0]['detail'])
=======
        assert('fullname' in res.json['errors'][0]['meta']['field'])
        assert('This field is required.' in res.json['errors'][0]['detail'])

>>>>>>> 7b24e8df

    def test_updates_user_unauthorized(self):
        res = self.app.put_json_api(self.url, expect_errors=True)
        errors = res.json['errors']
        assert(isinstance(errors, list))
        assert_equal(errors[0], {'detail': "Authentication credentials were not provided."})

    def test_updates_user_forbidden(self):
        res = self.app.put_json_api(self.url, auth=self.user_two.auth, expect_errors=True)
        errors = res.json['errors']
        assert(isinstance(errors, list))
        assert_equal(errors[0], {'detail': 'You do not have permission to perform this action.'})

    def test_user_does_not_exist_formatting(self):
        url = '/{}users/{}/'.format(API_BASE, '12345')
        res = self.app.get(url, auth=self.user.auth, expect_errors=True)
        errors = res.json['errors']
        assert(isinstance(errors, list))
        assert_equal(errors[0], {'detail': 'Not found.'})<|MERGE_RESOLUTION|>--- conflicted
+++ resolved
@@ -640,13 +640,9 @@
         res = self.app.put_json_api(self.url, auth=self.user.auth, expect_errors=True)
         errors = res.json['errors']
         assert(isinstance(errors, list))
-<<<<<<< HEAD
-        assert('fullname' in res.json['errors'][0]['detail'])
-=======
         assert('fullname' in res.json['errors'][0]['meta']['field'])
         assert('This field is required.' in res.json['errors'][0]['detail'])
 
->>>>>>> 7b24e8df
 
     def test_updates_user_unauthorized(self):
         res = self.app.put_json_api(self.url, expect_errors=True)
