
import mock
from flask import request

from tests.base import OsfTestCase
from website.ember_osf_web.decorators import ember_flag_is_active
from osf_tests.factories import FlagFactory, UserFactory

from django.contrib.auth.models import Group


class TestEmberFlagIsActive(OsfTestCase):

    def setUp(self):
        super(TestEmberFlagIsActive, self).setUp()
        self.flag = FlagFactory(name='active_flag')
        FlagFactory(name='inactive_flag', everyone=False).save()
        self.mock_func = lambda: 'test value'

    @mock.patch('website.ember_osf_web.decorators.use_ember_app')
    def test_use_ember_app(self, mock_use_ember_app):
        ember_flag_is_active('active_flag')(self.mock_func)()

        mock_use_ember_app.assert_called_with()

    @mock.patch('website.ember_osf_web.decorators.use_ember_app')
    def test_dont_use_ember_app(self, mock_use_ember_app):
        # mock over external module 'waflle.flag_is_active` not ours

        ember_flag_is_active('inactive_flag')(self.mock_func)()

        assert not mock_use_ember_app.called

    @mock.patch('api.waffle.utils._get_current_user')
<<<<<<< HEAD
    @mock.patch('website.ember_osf_web.decorators.use_ember_app')
    def test_ember_flag_is_active_authenticated_user(self, mock_use_ember_app, mock__get_current_user):
=======
    @mock.patch('website.ember_osf_web.decorators.waffle.flag_is_active')
    @mock.patch('website.ember_osf_web.decorators.use_ember_app')
    def test_ember_flag_is_active_authenticated_user(self, mock_use_ember_app, mock_flag_is_active, mock__get_current_user):
        # mock over external module 'waflle.flag_is_active` not ours

>>>>>>> 8cd8f127
        user = UserFactory()
        mock__get_current_user.return_value = user

        ember_flag_is_active('active_flag')(self.mock_func)()

<<<<<<< HEAD
        assert request.user == user
        mock_use_ember_app.assert_called_with()

    @mock.patch('website.ember_osf_web.decorators.use_ember_app')
    def test_ember_flag_is_active_unauthenticated_user(self, mock_use_ember_app):
=======
        mock_flag_is_active.assert_called_with(request, 'active_flag')
        mock_use_ember_app.assert_called_with()

    @mock.patch('api.waffle.utils._get_current_user', return_value=None)
    @mock.patch('website.ember_osf_web.decorators.waffle.flag_is_active')
    @mock.patch('website.ember_osf_web.decorators.use_ember_app')
    def test_ember_flag_is_active_unauthenticated_user(self, mock_use_ember_app, mock_flag_is_active, mock__get_current_user):
        # mock over external module 'waflle.flag_is_active` not ours

>>>>>>> 8cd8f127
        ember_flag_is_active('active_flag')(self.mock_func)()
        group = Group.objects.create(name='foo')

        self.flag.groups.add(group)

<<<<<<< HEAD
        assert not request.user.is_authenticated
=======
        mock_flag_is_active.assert_called_with(request, 'active_flag')
>>>>>>> 8cd8f127
        mock_use_ember_app.assert_called_with()<|MERGE_RESOLUTION|>--- conflicted
+++ resolved
@@ -32,28 +32,16 @@
         assert not mock_use_ember_app.called
 
     @mock.patch('api.waffle.utils._get_current_user')
-<<<<<<< HEAD
-    @mock.patch('website.ember_osf_web.decorators.use_ember_app')
-    def test_ember_flag_is_active_authenticated_user(self, mock_use_ember_app, mock__get_current_user):
-=======
     @mock.patch('website.ember_osf_web.decorators.waffle.flag_is_active')
     @mock.patch('website.ember_osf_web.decorators.use_ember_app')
     def test_ember_flag_is_active_authenticated_user(self, mock_use_ember_app, mock_flag_is_active, mock__get_current_user):
         # mock over external module 'waflle.flag_is_active` not ours
 
->>>>>>> 8cd8f127
         user = UserFactory()
         mock__get_current_user.return_value = user
 
         ember_flag_is_active('active_flag')(self.mock_func)()
 
-<<<<<<< HEAD
-        assert request.user == user
-        mock_use_ember_app.assert_called_with()
-
-    @mock.patch('website.ember_osf_web.decorators.use_ember_app')
-    def test_ember_flag_is_active_unauthenticated_user(self, mock_use_ember_app):
-=======
         mock_flag_is_active.assert_called_with(request, 'active_flag')
         mock_use_ember_app.assert_called_with()
 
@@ -63,15 +51,10 @@
     def test_ember_flag_is_active_unauthenticated_user(self, mock_use_ember_app, mock_flag_is_active, mock__get_current_user):
         # mock over external module 'waflle.flag_is_active` not ours
 
->>>>>>> 8cd8f127
         ember_flag_is_active('active_flag')(self.mock_func)()
         group = Group.objects.create(name='foo')
 
         self.flag.groups.add(group)
 
-<<<<<<< HEAD
-        assert not request.user.is_authenticated
-=======
         mock_flag_is_active.assert_called_with(request, 'active_flag')
->>>>>>> 8cd8f127
         mock_use_ember_app.assert_called_with()