--- conflicted
+++ resolved
@@ -4,21 +4,11 @@
 from nose.tools import *  # PEP8 asserts
 
 import pytz
-<<<<<<< HEAD
-=======
 import hashlib
 import datetime
 import urlparse
->>>>>>> 81a9941f
 from dateutil import parser
-import datetime
-import hashlib
-
-<<<<<<< HEAD
-from framework.auth import User, Q
-from framework.bcrypt import check_password_hash
-from website.project.model import ApiKey, NodeFile, NodeLog, MetaSchema, ensure_schemas
-=======
+
 from framework.analytics import get_total_activity_count
 from framework.auth import User
 from framework.auth.utils import parse_name
@@ -26,9 +16,7 @@
 from framework.bcrypt import check_password_hash
 from website import settings, filters
 from website.profile.utils import serialize_user
-from website.project.model import ApiKey, NodeFile, NodeLog
-from website import settings
->>>>>>> 81a9941f
+from website.project.model import ApiKey, NodeFile, NodeLog, ensure_schemas
 
 from tests.base import DbTestCase, Guid
 from tests.factories import (UserFactory, ApiKeyFactory, NodeFactory,
@@ -36,8 +24,8 @@
     TagFactory, NodeWikiFactory, RegistrationFactory)
 
 
-GUID_FACTORIES = (UserFactory, NodeFactory, ProjectFactory,
-                  MetaDataFactory)
+GUID_FACTORIES = UserFactory, NodeFactory, ProjectFactory, MetaDataFactory
+
 
 class TestUser(DbTestCase):
 
@@ -339,7 +327,7 @@
         self.project = ProjectFactory(creator=self.user)
         self.wiki = NodeWikiFactory(user=self.user, node=self.project)
 
-    def test_wiki_factory(self):
+    def test_factory(self):
         wiki = NodeWikiFactory()
         assert_equal(wiki.page_name, "home")
         assert_equal(wiki.version, 1)
@@ -474,7 +462,6 @@
     def test_in_parent_nodes(self):
         assert_in(self.node, self.parent.nodes)
 
-<<<<<<< HEAD
     def test_log(self):
         latest_log = self.node.logs[-1]
         assert_equal(latest_log.action, 'node_created')
@@ -483,52 +470,23 @@
             'project': self.parent._primary_key,
         })
         assert_equal(latest_log.user, self.user)
-=======
+
     def test_get_recent_logs(self):
-        node = NodeFactory.build()
+        node = NodeFactory()
         for _ in range(5):
             node.logs.append(NodeLogFactory())
         node.save()
         assert_equal(node.get_recent_logs(n=10), list(reversed(node.logs)))
 
     def test_date_modified(self):
-        node = NodeFactory.build()
+        node = NodeFactory()
         node.logs.append(NodeLogFactory())
         assert_equal(node.date_modified, node.logs[-1].date)
-
-    def test_add_file(self):
-        pass
-
-    def _cmp_fork_original(self, fork_user, fork_date, fork, original,
-                           title_prepend='Fork of '):
-        """Compare forked node with original node. Verify copied fields,
-        modified fields, and files; recursively compare child nodes.
-
-        :param fork_user: User who forked the original nodes
-        :param fork_date: Datetime (UTC) at which the original node was forked
-        :param fork: Forked node
-        :param original: Original node
-        :param title_prepend: String prepended to fork title
-
-        """
-        # Test copied fields
-        assert_equal(title_prepend + original.title, fork.title)
-        assert_equal(original.category, fork.category)
-        assert_equal(original.description, fork.description)
-        assert_equal(original.logs, fork.logs[:-1])
-        assert_true(len(fork.logs) == len(original.logs) + 1)
-        assert_equal(fork.logs[-1].action, NodeLog.NODE_FORKED)
-        assert_equal(original.tags, fork.tags)
-
-        # Test modified fields
-        # Note: Must cast ForeignList to list for comparison
-        assert_equal(list(fork.contributors), [fork_user])
-        assert_true((fork_date - fork.date_created) < datetime.timedelta(seconds=2))
->>>>>>> 81a9941f
 
     def test_add_file(self):
         #todo Add file series of tests
         pass
+
 
 class TestProject(DbTestCase):
 
@@ -631,20 +589,6 @@
         assert_equal(self.project.logs[-1].action, "contributor_removed")
 
     def test_remove_nonregistered_contributor(self):
-        self.project.add_nonregistered_contributor(email="foo@bar.com", name="Weezy F. Baby", user=self.user)
-        self.project.save()
-        # Nonregistered contributor is removed
-        self.project.remove_nonregistered_contributor(
-            user=self.user,
-            api_key=None,
-            name="Weezy F. Baby",
-            hash_id=hashlib.md5("foo@bar.com").hexdigest(),
-        )
-        # List does not contain nonregistered contributor
-        assert_not_in("Weezy F. Baby", [contrib.get('nr_name') for contrib in self.project.contributor_list])
-        assert_equal(self.project.logs[-1].action, "contributor_removed")
-
-    def test_remove_nonregistered_contributor(self):
         nr_user = {
             'email': 'foo@bar.com',
             'name': 'Weezy F. Baby',
@@ -653,9 +597,17 @@
         self.project.save()
         # The user is removed
         hash_id = hashlib.md5(nr_user['email']).hexdigest()
-        self.project.remove_nonregistered_contributor(self.user, None, nr_user['name'], hash_id)
+        self.project.remove_nonregistered_contributor(
+            user=self.user, 
+            api_key=None, 
+            name=nr_user['name'], 
+            hash_id=hash_id,
+        )
+        # List does not contain nonregistered contributor
         assert_not_in(nr_user, self.project.contributors)
-
+        assert_equal(self.project.logs[-1].action, "contributor_removed")
+        assert_not_in("Weezy F. Baby", [contrib.get('nr_name') for contrib in self.project.contributor_list])
+        
     def test_set_title(self):
         proj = ProjectFactory(title="That Was Then", creator=self.user)
         proj.set_title("This is now", user=self.user)
@@ -1191,13 +1143,6 @@
         parsed = parser.parse(iso_formatted)
         assert_equal(parsed, self.log.tz_date)
 
-<<<<<<< HEAD
-    def test_serialized_user_url(self):
-        data = self.log.serialize()
-        assert_equal(data['user_url'], self.log.user.url)
-
-=======
->>>>>>> 81a9941f
 
 class TestWatchConfig(DbTestCase):
 
