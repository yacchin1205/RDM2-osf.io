<<<<<<< HEAD
from nose.tools import *  # flake8: noqa (PEP8 asserts)
import jwe
import jwt
=======
# -*- coding: utf-8 -*-
from nose.tools import *  # noqa: F403
>>>>>>> d3901a24
import mock
import furl
import time
import urlparse
import datetime
from django.utils import timezone
import pytest
import pytz
import itsdangerous

from django.contrib.auth.models import Group
from django.core.exceptions import ValidationError

from addons.osfstorage.models import OsfStorageFile
from api_tests import utils as api_test_utils
from framework.auth import Auth
from framework.celery_tasks import handlers
from framework.postcommit_tasks.handlers import enqueue_postcommit_task, get_task_from_postcommit_queue
from framework.exceptions import PermissionsError
from website import settings, mails
from website.preprints.tasks import format_preprint, update_preprint_share, on_preprint_updated, update_or_create_preprint_identifiers, update_or_enqueue_on_preprint_updated
from website.project.views.contributor import find_preprint_provider
from website.identifiers.clients import CrossRefClient, ECSArXivCrossRefClient, crossref
from website.identifiers.utils import request_identifiers
from website.util.share import format_user
from framework.auth import Auth, cas, signing
from framework.celery_tasks import handlers
from framework.postcommit_tasks.handlers import enqueue_postcommit_task, get_task_from_postcommit_queue, postcommit_celery_queue
from framework.exceptions import PermissionsError, HTTPError
from framework.auth.core import Auth
from addons.osfstorage.models import OsfStorageFile
from addons.base import views
from osf.models import Tag, Preprint, PreprintLog, PreprintContributor, Subject, Session
from osf.exceptions import PreprintStateError, ValidationError, ValidationValueError, PreprintProviderError

from osf.utils.permissions import READ, WRITE, ADMIN
from osf.utils.workflows import DefaultStates, RequestTypes
from osf_tests.utils import MockShareResponse
from tests.base import assert_datetime_equal, OsfTestCase
from tests.utils import assert_preprint_logs

from osf_tests.factories import (
    ProjectFactory,
    AuthUserFactory,
    UserFactory,
    PreprintFactory,
    NodeFactory,
    TagFactory,
    SubjectFactory,
    UserFactory,
    UnregUserFactory,
    PreprintProviderFactory,
    PreprintRequestFactory,
)

pytestmark = pytest.mark.django_db

@pytest.fixture()
def user():
    return UserFactory()

@pytest.fixture()
def node(user):
    return NodeFactory(creator=user)

@pytest.fixture()
def project(user):
    return ProjectFactory(creator=user)

@pytest.fixture()
def preprint(user):
    return PreprintFactory(creator=user)

@pytest.fixture()
def auth(user):
    return Auth(user)

@pytest.fixture()
def subject():
    return SubjectFactory()


class TestPreprint:
    def test_preprint_factory(self, preprint):
        assert preprint.title is not None
        assert preprint.description is not None
        assert preprint.provider is not None
        assert preprint.is_published is True
        assert preprint.is_public is True
        assert preprint.creator is not None
        assert preprint.files.first() == preprint.primary_file
        assert preprint.deleted is None
        assert preprint.root_folder is not None


class TestPreprintProperties:
    def test_contributors(self, preprint):
        assert len(preprint.contributors) == 1
        assert preprint.contributors[0] == preprint.creator

    def test_verified_publishable(self, preprint):
        preprint.is_published = False
        assert preprint.verified_publishable is False

        preprint.is_published = True
        preprint.deleted = datetime.datetime.now()
        assert preprint.verified_publishable is False

        preprint.deleted = None
        assert preprint.verified_publishable is True

    def test_is_preprint_orphan(self, preprint):
        assert preprint.is_preprint_orphan is False
        preprint.primary_file = None
        preprint.save()
        assert preprint.is_preprint_orphan is True

    def test_has_submitted_preprint(self, preprint):
        preprint.machine_state = 'initial'
        preprint.save()
        assert preprint.has_submitted_preprint is False

        preprint.machine_state = 'pending'
        preprint.save()
        assert preprint.has_submitted_preprint is True

    def test_deep_url(self, preprint):
        assert preprint.deep_url == '/preprints/{}/'.format(preprint._id)

    def test_url_(self, preprint):
        assert preprint.url == '/preprints/{}/{}/'.format(preprint.provider._id, preprint._id)

    def test_absolute_url(self, preprint):
        assert preprint.absolute_url == urlparse.urljoin(
            preprint.provider.domain if preprint.provider.domain_redirect_enabled else settings.DOMAIN,
            preprint.url
        )

    def test_absolute_api_v2_url(self, preprint):
        assert '/preprints/{}/'.format(preprint._id) in preprint.absolute_api_v2_url

    def test_admin_contributor_ids(self, preprint, user):
        user2 = UserFactory()
        assert len(preprint.admin_contributor_ids) == 1
        assert user._id in preprint.admin_contributor_ids

        preprint.add_permission(user2, ADMIN, save=True)

        assert len(preprint.admin_contributor_ids) == 2
        assert user2._id in preprint.admin_contributor_ids

    def test_visible_contributor_ids(self, preprint):
        assert preprint.visible_contributor_ids[0] == preprint.creator._id

    def test_all_tags(self, preprint, auth):
        preprint.add_tags(['test_tag_1'], auth)
        preprint.save()

        assert len(preprint.all_tags) == 1
        assert preprint.all_tags[0].name == 'test_tag_1'

    def test_system_tags(self, preprint):
        assert preprint.system_tags.exists() is False


class TestPreprintSubjects:

    @pytest.fixture()
    def write_contrib(self, preprint):
        write_contrib = AuthUserFactory()
        preprint.add_contributor(write_contrib, auth=Auth(preprint.creator), permissions='write')
        preprint.save()
        return write_contrib

    def test_get_subjects(self, preprint):
        subject = preprint.subject_hierarchy[0][0]
        assert preprint.get_subjects()[0][0]['text'] == subject.text
        assert preprint.get_subjects()[0][0]['id'] == subject._id

    def test_set_subjects(self, preprint, auth):
        subject = SubjectFactory()
        subjects = [[subject._id]]
        preprint.set_subjects(subjects, auth)

        assert preprint.get_subjects()[0][0]['text'] == subject.text
        assert preprint.get_subjects()[0][0]['id'] == subject._id

    def test_admin_can_set_subjects(self, preprint, subject):
        initial_subjects = list(preprint.subjects.all())
        preprint.set_subjects([[subject._id]], auth=Auth(preprint.creator))

        preprint.reload()
        assert initial_subjects != list(preprint.subjects.all())

    def test_write_can_set_subjects(self, preprint, subject, write_contrib):
        initial_subjects = list(preprint.subjects.all())
        preprint.set_subjects([[subject._id]], auth=Auth(write_contrib))

        preprint.reload()
        assert initial_subjects != list(preprint.subjects.all())


class TestLogging:

    def test_add_log(self, preprint, auth):
        preprint.add_log(PreprintLog.FILE_UPDATED, params={'preprint': preprint._id}, auth=auth)
        preprint.save()

        last_log = preprint.logs.latest()
        assert last_log.action == PreprintLog.FILE_UPDATED
        # date is tzaware
        assert last_log.created.tzinfo == pytz.utc

        # updates preprint.modified
        assert_datetime_equal(preprint.modified, last_log.created)


class TestTagging:

    def test_add_tag(self, preprint, auth):
        preprint.add_tag('FoO', auth=auth)
        preprint.save()

        tag = Tag.objects.get(name='FoO')
        assert preprint.tags.count() == 1
        assert tag in preprint.tags.all()

        last_log = preprint.logs.all().order_by('-created')[0]
        assert last_log.action == PreprintLog.TAG_ADDED
        assert last_log.params['tag'] == 'FoO'
        assert last_log.params['preprint'] == preprint._id

    def test_add_system_tag(self, preprint):
        original_log_count = preprint.logs.count()
        preprint.add_system_tag('FoO')
        preprint.save()

        tag = Tag.all_tags.get(name='FoO', system=True)
        assert preprint.all_tags.count() == 1
        assert tag in preprint.all_tags.all()

        assert tag.system is True

        # No log added
        new_log_count = preprint.logs.count()
        assert original_log_count == new_log_count

    def test_add_system_tag_instance(self, preprint):
        tag = TagFactory(system=True)
        preprint.add_system_tag(tag)

        assert tag in preprint.all_tags.all()

    def test_add_system_tag_non_system_instance(self, preprint):
        tag = TagFactory(system=False)
        with pytest.raises(ValueError):
            preprint.add_system_tag(tag)

        assert tag not in preprint.all_tags.all()

    def test_system_tags_property(self, preprint, auth):
        other_preprint = ProjectFactory()
        other_preprint.add_system_tag('bAr')

        preprint.add_system_tag('FoO')
        preprint.add_tag('bAr', auth=auth)

        assert 'FoO' in preprint.system_tags
        assert 'bAr' not in preprint.system_tags


class TestSearch:

    @mock.patch('website.search.search.update_preprint')
    def test_update_search(self, mock_update_preprint, preprint):
        preprint.update_search()
        assert mock_update_preprint.called


class TestPreprintCreation:

    def test_creator_is_added_as_contributor(self, fake):
        user = UserFactory()
        preprint = Preprint(
            title=fake.bs(),
            creator=user,
            provider=PreprintProviderFactory()
        )
        preprint.save()
        assert preprint.is_contributor(user) is True
        contributor = PreprintContributor.objects.get(user=user, preprint=preprint)
        assert contributor.visible is True
        assert preprint.has_permission(user, ADMIN) is True
        assert preprint.has_permission(user, WRITE) is True
        assert preprint.has_permission(user, READ) is True

    def test_default_region_set_to_user_settings_osfstorage_default(self, fake):
        user = UserFactory()
        preprint = Preprint(
            title=fake.bs,
            creator=user,
            provider=PreprintProviderFactory()
        )
        preprint.save()

        assert preprint.region.id == user.get_addon('osfstorage').default_region_id

    def test_root_folder_created_automatically(self, fake):
        user = UserFactory()
        preprint = Preprint(
            title=fake.bs,
            creator=user,
            provider=PreprintProviderFactory()
        )
        preprint.save()
        assert preprint.root_folder is not None
        assert preprint.root_folder.is_root is True


# Copied from osf_tests/test_node.py
class TestContributorMethods:
    def test_add_contributor(self, preprint, user, auth):
        # A user is added as a contributor
        user = UserFactory()
        preprint.add_contributor(contributor=user, auth=auth)
        preprint.save()
        assert preprint.is_contributor(user) is True
        assert preprint.has_permission(user, ADMIN) is False
        assert preprint.has_permission(user, WRITE) is True
        assert preprint.has_permission(user, READ) is True

        last_log = preprint.logs.all().order_by('-created')[0]
        assert last_log.action == 'contributor_added'
        assert last_log.params['contributors'] == [user._id]

    def test_add_contributors(self, preprint, auth):
        user1 = UserFactory()
        user2 = UserFactory()
        preprint.add_contributors(
            [
                {'user': user1, 'permissions': ADMIN, 'visible': True},
                {'user': user2, 'permissions': WRITE, 'visible': False}
            ],
            auth=auth
        )
        last_log = preprint.logs.all().order_by('-created')[0]
        assert (
            last_log.params['contributors'] ==
            [user1._id, user2._id]
        )
        assert preprint.is_contributor(user1)
        assert preprint.is_contributor(user2)
        assert user1._id in preprint.visible_contributor_ids
        assert user2._id not in preprint.visible_contributor_ids
        assert set(preprint.get_permissions(user1)) == set(['admin_preprint', 'write_preprint', 'read_preprint'])
        assert set(preprint.get_permissions(user2)) == set(['read_preprint', 'write_preprint'])
        last_log = preprint.logs.all().order_by('-created')[0]
        assert (
            last_log.params['contributors'] ==
            [user1._id, user2._id]
        )

    def test_cant_add_creator_as_contributor_twice(self, preprint, user):
        preprint.add_contributor(contributor=user)
        preprint.save()
        assert len(preprint.contributors) == 1

    def test_cant_add_same_contributor_twice(self, preprint):
        contrib = UserFactory()
        preprint.add_contributor(contributor=contrib)
        preprint.save()
        preprint.add_contributor(contributor=contrib)
        preprint.save()
        assert len(preprint.contributors) == 2

    def test_remove_unregistered_conributor_removes_unclaimed_record(self, preprint, auth):
        new_user = preprint.add_unregistered_contributor(fullname='David Davidson',
            email='david@davidson.com', auth=auth)
        preprint.save()
        assert preprint.is_contributor(new_user)  # sanity check
        assert preprint._primary_key in new_user.unclaimed_records
        preprint.remove_contributor(
            auth=auth,
            contributor=new_user
        )
        preprint.save()
        new_user.refresh_from_db()
        assert preprint.is_contributor(new_user) is False
        assert preprint._primary_key not in new_user.unclaimed_records

    def test_is_contributor(self, preprint):
        contrib, noncontrib = UserFactory(), UserFactory()
        PreprintContributor.objects.create(user=contrib, preprint=preprint)

        assert preprint.is_contributor(contrib) is True
        assert preprint.is_contributor(noncontrib) is False
        assert preprint.is_contributor(None) is False

    def test_visible_contributor_ids(self, preprint, user):
        visible_contrib = UserFactory()
        invisible_contrib = UserFactory()
        PreprintContributor.objects.create(user=visible_contrib, preprint=preprint, visible=True)
        PreprintContributor.objects.create(user=invisible_contrib, preprint=preprint, visible=False)
        assert visible_contrib._id in preprint.visible_contributor_ids
        assert invisible_contrib._id not in preprint.visible_contributor_ids

    def test_visible_contributors(self, preprint, user):
        visible_contrib = UserFactory()
        invisible_contrib = UserFactory()
        PreprintContributor.objects.create(user=visible_contrib, preprint=preprint, visible=True)
        PreprintContributor.objects.create(user=invisible_contrib, preprint=preprint, visible=False)
        assert visible_contrib in preprint.visible_contributors
        assert invisible_contrib not in preprint.visible_contributors

    def test_set_visible_false(self, preprint, auth):
        contrib = UserFactory()
        PreprintContributor.objects.create(user=contrib, preprint=preprint, visible=True)
        preprint.set_visible(contrib, visible=False, auth=auth)
        preprint.save()
        assert PreprintContributor.objects.filter(user=contrib, preprint=preprint, visible=False).exists() is True

        last_log = preprint.logs.all().order_by('-created')[0]
        assert last_log.user == auth.user
        assert last_log.action == PreprintLog.MADE_CONTRIBUTOR_INVISIBLE

    def test_set_visible_true(self, preprint, auth):
        contrib = UserFactory()
        PreprintContributor.objects.create(user=contrib, preprint=preprint, visible=False)
        preprint.set_visible(contrib, visible=True, auth=auth)
        preprint.save()
        assert PreprintContributor.objects.filter(user=contrib, preprint=preprint, visible=True).exists() is True

        last_log = preprint.logs.all().order_by('-created')[0]
        assert last_log.user == auth.user
        assert last_log.action == PreprintLog.MADE_CONTRIBUTOR_VISIBLE

    def test_set_visible_is_noop_if_visibility_is_unchanged(self, preprint, auth):
        visible, invisible = UserFactory(), UserFactory()
        PreprintContributor.objects.create(user=visible, preprint=preprint, visible=True)
        PreprintContributor.objects.create(user=invisible, preprint=preprint, visible=False)
        original_log_count = preprint.logs.count()
        preprint.set_visible(invisible, visible=False, auth=auth)
        preprint.set_visible(visible, visible=True, auth=auth)
        preprint.save()
        assert preprint.logs.count() == original_log_count

    def test_set_visible_contributor_with_only_one_contributor(self, preprint, user):
        with pytest.raises(ValueError) as excinfo:
            preprint.set_visible(user=user, visible=False, auth=None)
        assert excinfo.value.message == 'Must have at least one visible contributor'

    def test_set_visible_missing(self, preprint):
        with pytest.raises(ValueError):
            preprint.set_visible(UserFactory(), True)

    def test_remove_contributor(self, preprint, auth):
        # A user is added as a contributor
        user2 = UserFactory()
        preprint.add_contributor(contributor=user2, auth=auth, save=True)
        assert user2 in preprint.contributors
        assert preprint.has_permission(user2, WRITE)
        # The user is removed
        preprint.remove_contributor(auth=auth, contributor=user2)
        preprint.reload()

        assert user2 not in preprint.contributors
        assert preprint.get_permissions(user2) == []
        assert preprint.logs.latest().action == 'contributor_removed'
        assert preprint.logs.latest().params['contributors'] == [user2._id]

    def test_remove_contributors(self, preprint, auth):
        user1 = UserFactory()
        user2 = UserFactory()
        preprint.add_contributors(
            [
                {'user': user1, 'permissions': WRITE, 'visible': True},
                {'user': user2, 'permissions': WRITE, 'visible': True}
            ],
            auth=auth
        )
        assert user1 in preprint.contributors
        assert user2 in preprint.contributors
        assert preprint.has_permission(user1, WRITE)
        assert preprint.has_permission(user2, WRITE)

        preprint.remove_contributors(auth=auth, contributors=[user1, user2], save=True)
        preprint.reload()

        assert user1 not in preprint.contributors
        assert user2 not in preprint.contributors
        assert preprint.get_permissions(user1) == []
        assert preprint.get_permissions(user2) == []
        assert preprint.logs.latest().action == 'contributor_removed'

    def test_replace_contributor(self, preprint):
        contrib = UserFactory()
        preprint.add_contributor(contrib, auth=Auth(preprint.creator))
        preprint.save()
        assert contrib in preprint.contributors.all()  # sanity check
        replacer = UserFactory()
        old_length = preprint.contributors.count()
        preprint.replace_contributor(contrib, replacer)
        preprint.save()
        new_length = preprint.contributors.count()
        assert contrib not in preprint.contributors.all()
        assert replacer in preprint.contributors.all()
        assert old_length == new_length

        # test unclaimed_records is removed
        assert (
            preprint._id not in
            contrib.unclaimed_records.keys()
        )

    def test_permission_override_fails_if_no_admins(self, preprint, user):
        # User has admin permissions because they are the creator
        # Cannot lower permissions
        with pytest.raises(PreprintStateError):
            preprint.add_contributor(user, permissions=WRITE)

    def test_update_contributor(self, preprint, auth):
        new_contrib = AuthUserFactory()
        preprint.add_contributor(new_contrib, permissions=WRITE, auth=auth)

        assert set(preprint.get_permissions(new_contrib)) == set(['read_preprint', 'write_preprint'])
        assert preprint.get_visible(new_contrib) is True

        preprint.update_contributor(
            new_contrib,
            READ,
            False,
            auth=auth
        )
        assert set(preprint.get_permissions(new_contrib)) == set(['read_preprint'])
        assert preprint.get_visible(new_contrib) is False

    def test_update_contributor_non_admin_raises_error(self, preprint, auth):
        non_admin = AuthUserFactory()
        preprint.add_contributor(
            non_admin,
            permissions=WRITE,
            auth=auth
        )
        with pytest.raises(PermissionsError):
            preprint.update_contributor(
                non_admin,
                None,
                False,
                auth=Auth(non_admin)
            )

    def test_update_contributor_only_admin_raises_error(self, preprint, auth):
        with pytest.raises(PreprintStateError):
            preprint.update_contributor(
                auth.user,
                WRITE,
                True,
                auth=auth
            )

    def test_update_contributor_non_contrib_raises_error(self, preprint, auth):
        non_contrib = AuthUserFactory()
        with pytest.raises(ValueError):
            preprint.update_contributor(
                non_contrib,
                ADMIN,
                True,
                auth=auth
            )


# Copied from tests/test_models.py
class TestPreprintAddContributorRegisteredOrNot:

    def test_add_contributor_user_id(self, user, preprint):
        registered_user = UserFactory()
        contributor_obj = preprint.add_contributor_registered_or_not(auth=Auth(user), user_id=registered_user._id, save=True)
        contributor = contributor_obj.user
        assert contributor in preprint.contributors
        assert contributor.is_registered is True

    def test_add_contributor_user_id_already_contributor(self, user, preprint):
        with pytest.raises(ValidationError) as excinfo:
            preprint.add_contributor_registered_or_not(auth=Auth(user), user_id=user._id, save=True)
        assert 'is already a contributor' in excinfo.value.message

    def test_add_contributor_invalid_user_id(self, user, preprint):
        with pytest.raises(ValueError) as excinfo:
            preprint.add_contributor_registered_or_not(auth=Auth(user), user_id='abcde', save=True)
        assert 'was not found' in excinfo.value.message

    def test_add_contributor_fullname_email(self, user, preprint):
        contributor_obj = preprint.add_contributor_registered_or_not(auth=Auth(user), full_name='Jane Doe', email='jane@doe.com')
        contributor = contributor_obj.user
        assert contributor in preprint.contributors
        assert contributor.is_registered is False

    def test_add_contributor_fullname(self, user, preprint):
        contributor_obj = preprint.add_contributor_registered_or_not(auth=Auth(user), full_name='Jane Doe')
        contributor = contributor_obj.user
        assert contributor in preprint.contributors
        assert contributor.is_registered is False

    def test_add_contributor_fullname_email_already_exists(self, user, preprint):
        registered_user = UserFactory()
        contributor_obj = preprint.add_contributor_registered_or_not(auth=Auth(user), full_name='F Mercury', email=registered_user.username)
        contributor = contributor_obj.user
        assert contributor in preprint.contributors
        assert contributor.is_registered is True


class TestContributorVisibility:

    @pytest.fixture()
    def user2(self):
        return UserFactory()

    @pytest.fixture()
    def preprint2(self, user2, user, auth):
        preprint = PreprintFactory(creator=user)
        preprint.add_contributor(contributor=user2, auth=auth)
        return preprint

    def test_get_visible_true(self, preprint2):
        assert preprint2.get_visible(preprint2.creator) is True

    def test_get_visible_false(self, preprint2, user2, auth):
        preprint2.set_visible(preprint2.creator, False)
        assert preprint2.get_visible(preprint2.creator) is False

    def test_make_invisible(self, preprint2):
        preprint2.set_visible(preprint2.creator, False, save=True)
        preprint2.reload()
        assert preprint2.creator._id not in preprint2.visible_contributor_ids
        assert preprint2.creator not in preprint2.visible_contributors
        assert preprint2.logs.latest().action == PreprintLog.MADE_CONTRIBUTOR_INVISIBLE

    def test_make_visible(self, preprint2, user2):
        preprint2.set_visible(preprint2.creator, False, save=True)
        preprint2.set_visible(preprint2.creator, True, save=True)
        preprint2.reload()
        assert preprint2.creator._id in preprint2.visible_contributor_ids
        assert preprint2.creator in preprint2.visible_contributors
        assert preprint2.logs.latest().action == PreprintLog.MADE_CONTRIBUTOR_VISIBLE
        # Regression project test: Ensure that hiding and showing the first contributor
        # does not change the visible contributor order
        assert list(preprint2.visible_contributors) == [preprint2.creator, user2]

    def test_set_visible_missing(self, preprint2):
        with pytest.raises(ValueError):
            preprint2.set_visible(UserFactory(), True)


class TestPermissionMethods:

    @pytest.fixture()
    def project(self, user):
        return ProjectFactory(creator=user)

    def test_has_permission(self, preprint):
        user = UserFactory()
        contributor = PreprintContributor.objects.create(
            preprint=preprint, user=user,
        )
        preprint.add_permission(user, READ)

        assert preprint.has_permission(user, READ) is True
        assert preprint.has_permission(user, WRITE) is False
        assert preprint.has_permission(user, ADMIN) is False

        preprint.add_permission(user, WRITE)
        assert contributor.user in preprint.contributors
        assert preprint.has_permission(user, WRITE) is True

    def test_has_permission_passed_non_contributor_returns_false(self, preprint):
        noncontrib = UserFactory()
        assert preprint.has_permission(noncontrib, READ) is False

    def test_get_permissions(self, preprint):
        user = UserFactory()
        contributor = PreprintContributor.objects.create(
            preprint=preprint, user=user,
        )
        preprint.add_permission(user, READ)
        assert preprint.get_permissions(user) == ['read_preprint']

        preprint.add_permission(user, WRITE)
        assert set(preprint.get_permissions(user)) == set(['read_preprint', 'write_preprint'])
        assert contributor.user in preprint.contributors

    def test_add_permission(self, preprint):
        user = UserFactory()
        PreprintContributor.objects.create(
            preprint=preprint, user=user,
        )
        preprint.add_permission(user, WRITE)
        preprint.save()
        assert preprint.has_permission(user, WRITE) is True

    def test_remove_permission(self, preprint):
        assert preprint.has_permission(preprint.creator, ADMIN) is True
        assert preprint.has_permission(preprint.creator, WRITE) is True
        assert preprint.has_permission(preprint.creator, WRITE) is True
        preprint.remove_permission(preprint.creator, ADMIN)
        assert preprint.has_permission(preprint.creator, ADMIN) is False
        assert preprint.has_permission(preprint.creator, WRITE) is False
        assert preprint.has_permission(preprint.creator, WRITE) is False

    def test_remove_permission_not_granted(self, preprint, auth):
        contrib = UserFactory()
        preprint.add_contributor(contrib, permissions=WRITE, auth=auth)
        with pytest.raises(ValueError):
            preprint.remove_permission(contrib, ADMIN)

    def test_set_permissions(self, preprint):
        user = UserFactory()

        preprint.set_permissions(user, WRITE, save=True)
        assert preprint.has_permission(user, ADMIN) is False
        assert preprint.has_permission(user, WRITE) is True
        assert preprint.has_permission(user, READ) is True

        preprint.set_permissions(user, READ, save=True)
        assert preprint.has_permission(user, ADMIN) is False
        assert preprint.has_permission(user, WRITE) is False
        assert preprint.has_permission(user, READ) is True

        preprint.set_permissions(user, ADMIN, save=True)
        assert preprint.has_permission(user, ADMIN) is True
        assert preprint.has_permission(user, WRITE) is True
        assert preprint.has_permission(user, READ) is True

    def test_set_permissions_raises_error_if_only_admins_permissions_are_reduced(self, preprint):
        # creator is the only admin
        with pytest.raises(PreprintStateError) as excinfo:
            preprint.set_permissions(preprint.creator, permissions=WRITE)
        assert excinfo.value.args[0] == 'Must have at least one registered admin contributor'

    def test_add_permission_with_admin_also_grants_read_and_write(self, preprint):
        user = UserFactory()
        PreprintContributor.objects.create(
            preprint=preprint, user=user,
        )
        preprint.add_permission(user, ADMIN)
        preprint.save()
        assert preprint.has_permission(user, ADMIN)
        assert preprint.has_permission(user, WRITE)

    def test_add_permission_already_granted(self, preprint):
        user = UserFactory()
        PreprintContributor.objects.create(
            preprint=preprint, user=user
        )
        preprint.add_permission(user, ADMIN)
        with pytest.raises(ValueError):
            preprint.add_permission(user, ADMIN)

    def test_contributor_can_edit(self, preprint, auth):
        contributor = UserFactory()
        contributor_auth = Auth(user=contributor)
        other_guy = UserFactory()
        other_guy_auth = Auth(user=other_guy)
        preprint.add_contributor(
            contributor=contributor, auth=auth)
        preprint.save()
        # write contribs can now edit preprints
        assert bool(preprint.can_edit(contributor_auth)) is True
        assert bool(preprint.can_edit(other_guy_auth)) is False

    def test_can_edit_can_be_passed_a_user(self, user, preprint):
        assert bool(preprint.can_edit(user=user)) is True

    def test_creator_can_edit(self, auth, preprint):
        assert bool(preprint.can_edit(auth)) is True

    def test_noncontributor_cant_edit_public(self):
        user1 = UserFactory()
        user1_auth = Auth(user=user1)
        preprint = PreprintFactory(is_public=True)
        # Noncontributor can't edit
        assert bool(preprint.can_edit(user1_auth)) is False

    def test_can_view_private(self, preprint, auth):
        preprint.is_public = False
        preprint.save()
        # Create contributor and noncontributor
        contributor = UserFactory()
        contributor_auth = Auth(user=contributor)
        other_guy = UserFactory()
        other_guy_auth = Auth(user=other_guy)
        preprint.add_contributor(
            contributor=contributor, auth=auth)
        preprint.save()
        # Only creator and contributor can view
        assert preprint.can_view(auth)
        assert preprint.can_view(contributor_auth)
        assert preprint.can_view(other_guy_auth) is False

    def test_creator_cannot_edit_project_if_they_are_removed(self):
        creator = UserFactory()
        preprint = PreprintFactory(creator=creator)
        contrib = UserFactory()
        preprint.add_contributor(contrib, permissions='admin', auth=Auth(user=creator))
        preprint.save()
        assert creator in preprint.contributors.all()
        # Creator is removed from project
        preprint.remove_contributor(creator, auth=Auth(user=contrib))
        assert preprint.can_view(Auth(user=creator)) is True
        assert preprint.can_edit(Auth(user=creator)) is False
        assert preprint.is_contributor(creator) is False

    def test_can_view_public(self, preprint, auth):
        # Create contributor and noncontributor
        contributor = UserFactory()
        contributor_auth = Auth(user=contributor)
        other_guy = UserFactory()
        other_guy_auth = Auth(user=other_guy)
        preprint.add_contributor(
            contributor=contributor, auth=auth)
        # Change preprint to public
        preprint.is_public = True
        preprint.save()
        # Creator, contributor, and noncontributor can view
        assert preprint.can_view(auth)
        assert preprint.can_view(contributor_auth)
        assert preprint.can_view(other_guy_auth)

    def test_can_view_unpublished(self, preprint, auth):
        # Create contributor and noncontributor
        contributor = UserFactory()
        contributor_auth = Auth(user=contributor)
        other_guy = UserFactory()
        other_guy_auth = Auth(user=other_guy)
        preprint.add_contributor(
            contributor=contributor, auth=auth)

        # Change preprint to unpublished
        preprint.is_published = False
        preprint.save()
        # Creator, contributor, and noncontributor can view
        assert preprint.can_view(auth)
        assert preprint.can_view(contributor_auth)
        assert preprint.can_view(other_guy_auth) is False


# Copied from tests/test_models.py
@pytest.mark.enable_implicit_clean
class TestAddUnregisteredContributor:

    def test_add_unregistered_contributor(self, preprint, user, auth):
        preprint.add_unregistered_contributor(
            email='foo@bar.com',
            fullname='Weezy F. Baby',
            auth=auth
        )
        preprint.save()
        latest_contributor = PreprintContributor.objects.get(preprint=preprint, user__username='foo@bar.com').user
        assert latest_contributor.username == 'foo@bar.com'
        assert latest_contributor.fullname == 'Weezy F. Baby'
        assert bool(latest_contributor.is_registered) is False

        # A log event was added
        assert preprint.logs.first().action == 'contributor_added'
        assert preprint._id in latest_contributor.unclaimed_records, 'unclaimed record was added'
        unclaimed_data = latest_contributor.get_unclaimed_record(preprint._primary_key)
        assert unclaimed_data['referrer_id'] == user._primary_key
        assert bool(preprint.is_contributor(latest_contributor)) is True
        assert unclaimed_data['email'] == 'foo@bar.com'

    def test_add_unregistered_adds_new_unclaimed_record_if_user_already_in_db(self, fake, preprint, auth):
        user = UnregUserFactory()
        given_name = fake.name()
        new_user = preprint.add_unregistered_contributor(
            email=user.username,
            fullname=given_name,
            auth=auth
        )
        preprint.save()
        # new unclaimed record was added
        assert preprint._primary_key in new_user.unclaimed_records
        unclaimed_data = new_user.get_unclaimed_record(preprint._primary_key)
        assert unclaimed_data['name'] == given_name

    def test_add_unregistered_raises_error_if_user_is_registered(self, preprint, auth):
        user = UserFactory(is_registered=True)  # A registered user
        with pytest.raises(ValidationError):
            preprint.add_unregistered_contributor(
                email=user.username,
                fullname=user.fullname,
                auth=auth
            )


class TestPreprintSpam:
    @mock.patch.object(settings, 'SPAM_FLAGGED_MAKE_NODE_PRIVATE', True)
    def test_set_privacy_on_spammy_preprint(self, preprint):
        preprint.is_public = False
        preprint.save()
        with mock.patch.object(Preprint, 'is_spammy', mock.PropertyMock(return_value=True)):
            with pytest.raises(PreprintStateError):
                preprint.set_privacy('public')

    def test_check_spam_disabled_by_default(self, preprint, user):
        # SPAM_CHECK_ENABLED is False by default
        with mock.patch('osf.models.preprint.Preprint._get_spam_content', mock.Mock(return_value='some content!')):
            with mock.patch('osf.models.preprint.Preprint.do_check_spam', mock.Mock(side_effect=Exception('should not get here'))):
                preprint.set_privacy('public')
                assert preprint.check_spam(user, None, None) is False

    @mock.patch.object(settings, 'SPAM_CHECK_ENABLED', True)
    def test_check_spam_only_public_preprint_by_default(self, preprint, user):
        # SPAM_CHECK_PUBLIC_ONLY is True by default
        with mock.patch('osf.models.preprint.Preprint._get_spam_content', mock.Mock(return_value='some content!')):
            with mock.patch('osf.models.preprint.Preprint.do_check_spam', mock.Mock(side_effect=Exception('should not get here'))):
                preprint.set_privacy('private')
                assert preprint.check_spam(user, None, None) is False

    @mock.patch.object(settings, 'SPAM_CHECK_ENABLED', True)
    def test_check_spam_skips_ham_user(self, preprint, user):
        with mock.patch('osf.models.Preprint._get_spam_content', mock.Mock(return_value='some content!')):
            with mock.patch('osf.models.Preprint.do_check_spam', mock.Mock(side_effect=Exception('should not get here'))):
                user.add_system_tag('ham_confirmed')
                preprint.set_privacy('public')
                assert preprint.check_spam(user, None, None) is False

    @mock.patch.object(settings, 'SPAM_CHECK_ENABLED', True)
    @mock.patch.object(settings, 'SPAM_CHECK_PUBLIC_ONLY', False)
    def test_check_spam_on_private_preprint(self, preprint, user):
        preprint.is_public = False
        preprint.save()
        with mock.patch('osf.models.preprint.Preprint._get_spam_content', mock.Mock(return_value='some content!')):
            with mock.patch('osf.models.preprint.Preprint.do_check_spam', mock.Mock(return_value=True)):
                preprint.set_privacy('private')
                assert preprint.check_spam(user, None, None) is True

    @mock.patch('website.mailchimp_utils.unsubscribe_mailchimp')
    @mock.patch.object(settings, 'SPAM_CHECK_ENABLED', True)
    @mock.patch.object(settings, 'SPAM_ACCOUNT_SUSPENSION_ENABLED', True)
    def test_check_spam_on_private_preprint_bans_new_spam_user(self, mock_send_mail, preprint, user):
        preprint.is_public = False
        preprint.save()
        with mock.patch('osf.models.Preprint._get_spam_content', mock.Mock(return_value='some content!')):
            with mock.patch('osf.models.Preprint.do_check_spam', mock.Mock(return_value=True)):
                user.date_confirmed = timezone.now()
                preprint.set_privacy('public')
                user2 = UserFactory()
                # preprint w/ one contributor
                preprint2 = PreprintFactory(creator=user, description='foobar2', is_public=True)
                preprint2.save()
                # preprint with more than one contributor
                preprint3 = PreprintFactory(creator=user, description='foobar3', is_public=True)
                preprint3.add_contributor(user2)
                preprint3.save()

                assert preprint.check_spam(user, None, None) is True

                assert user.is_disabled is True
                assert preprint.is_public is False
                preprint2.reload()
                assert preprint2.is_public is False
                preprint3.reload()
                assert preprint3.is_public is True

    @mock.patch('website.mailchimp_utils.unsubscribe_mailchimp')
    @mock.patch.object(settings, 'SPAM_CHECK_ENABLED', True)
    @mock.patch.object(settings, 'SPAM_ACCOUNT_SUSPENSION_ENABLED', True)
    def test_check_spam_on_private_preprint_does_not_ban_existing_user(self, mock_send_mail, preprint, user):
        preprint.is_public = False
        preprint.save()
        with mock.patch('osf.models.Preprint._get_spam_content', mock.Mock(return_value='some content!')):
            with mock.patch('osf.models.Preprint.do_check_spam', mock.Mock(return_value=True)):
                preprint.creator.date_confirmed = timezone.now() - datetime.timedelta(days=9001)
                preprint.set_privacy('public')
                assert preprint.check_spam(user, None, None) is True
                assert preprint.is_public is True

    def test_flag_spam_make_preprint_private(self, preprint):
        assert preprint.is_public
        with mock.patch.object(settings, 'SPAM_FLAGGED_MAKE_NODE_PRIVATE', True):
            preprint.flag_spam()
            preprint.save()
        assert preprint.is_spammy
        assert preprint.is_public is False

    def test_flag_spam_do_not_make_preprint_private(self,  preprint):
        assert preprint.is_public
        with mock.patch.object(settings, 'SPAM_FLAGGED_MAKE_NODE_PRIVATE', False):
            preprint.flag_spam()
            preprint.save()
        assert preprint.is_spammy
        assert preprint.is_public

    def test_confirm_spam_makes_preprint_private(self, preprint):
        assert preprint.is_public
        preprint.confirm_spam()
        preprint.save()
        assert preprint.is_spammy
        assert preprint.is_public is False


# copied from tests/test_models.py
class TestManageContributors:

    def test_contributor_manage_visibility(self, preprint, user, auth):
        reg_user1 = UserFactory()
        #This makes sure manage_contributors uses set_visible so visibility for contributors is added before visibility
        #for other contributors is removed ensuring there is always at least one visible contributor
        preprint.add_contributor(contributor=user, permissions=ADMIN, auth=auth)
        preprint.add_contributor(contributor=reg_user1, permissions=ADMIN, auth=auth)

        preprint.manage_contributors(
            user_dicts=[
                {'id': user._id, 'permissions': ADMIN, 'visible': True},
                {'id': reg_user1._id, 'permissions': ADMIN, 'visible': False},
            ],
            auth=auth,
            save=True
        )
        preprint.manage_contributors(
            user_dicts=[
                {'id': user._id, 'permissions': ADMIN, 'visible': False},
                {'id': reg_user1._id, 'permissions': ADMIN, 'visible': True},
            ],
            auth=auth,
            save=True
        )

        assert len(preprint.visible_contributor_ids) == 1

    def test_contributor_set_visibility_validation(self, preprint, user, auth):
        reg_user1, reg_user2 = UserFactory(), UserFactory()
        preprint.add_contributors(
            [
                {'user': reg_user1, 'permissions': ADMIN, 'visible': True},
                {'user': reg_user2, 'permissions': ADMIN, 'visible': False},
            ]
        )
        print(preprint.visible_contributor_ids)
        with pytest.raises(ValueError) as e:
            preprint.set_visible(user=reg_user1, visible=False, auth=None)
            preprint.set_visible(user=user, visible=False, auth=None)
            assert e.value.message == 'Must have at least one visible contributor'

    def test_manage_contributors_cannot_remove_last_admin_contributor(self, auth, preprint):
        user2 = UserFactory()
        preprint.add_contributor(contributor=user2, permissions=WRITE, auth=auth)
        preprint.save()
        with pytest.raises(PreprintStateError) as excinfo:
            preprint.manage_contributors(
                user_dicts=[{'id': user2._id,
                             'permissions': WRITE,
                             'visible': True}],
                auth=auth,
                save=True
            )
        assert excinfo.value.args[0] == 'Must have at least one registered admin contributor'

    def test_manage_contributors_reordering(self, preprint, user, auth):
        user2, user3 = UserFactory(), UserFactory()
        preprint.add_contributor(contributor=user2, auth=auth)
        preprint.add_contributor(contributor=user3, auth=auth)
        preprint.save()
        assert list(preprint.contributors.all()) == [user, user2, user3]
        preprint.manage_contributors(
            user_dicts=[
                {
                    'id': user2._id,
                    'permissions': WRITE,
                    'visible': True,
                },
                {
                    'id': user3._id,
                    'permissions': WRITE,
                    'visible': True,
                },
                {
                    'id': user._id,
                    'permissions': ADMIN,
                    'visible': True,
                },
            ],
            auth=auth,
            save=True
        )
        assert list(preprint.contributors.all()) == [user2, user3, user]

    def test_manage_contributors_logs_when_users_reorder(self, preprint, user, auth):
        user2 = UserFactory()
        preprint.add_contributor(contributor=user2, permissions=WRITE, auth=auth)
        preprint.save()
        preprint.manage_contributors(
            user_dicts=[
                {
                    'id': user2._id,
                    'permissions': WRITE,
                    'visible': True,
                },
                {
                    'id': user._id,
                    'permissions': ADMIN,
                    'visible': True,
                },
            ],
            auth=auth,
            save=True
        )
        latest_log = preprint.logs.latest()
        assert latest_log.action == PreprintLog.CONTRIB_REORDERED
        assert latest_log.user == user
        assert user._id in latest_log.params['contributors']
        assert user2._id in latest_log.params['contributors']

    def test_manage_contributors_logs_when_permissions_change(self, preprint, user, auth):
        user2 = UserFactory()
        preprint.add_contributor(contributor=user2, permissions=WRITE, auth=auth)
        preprint.save()
        preprint.manage_contributors(
            user_dicts=[
                {
                    'id': user._id,
                    'permissions': ADMIN,
                    'visible': True,
                },
                {
                    'id': user2._id,
                    'permissions': READ,
                    'visible': True,
                },
            ],
            auth=auth,
            save=True
        )
        latest_log = preprint.logs.latest()
        assert latest_log.action == PreprintLog.PERMISSIONS_UPDATED
        assert latest_log.user == user
        assert user2._id in latest_log.params['contributors']
        assert user._id not in latest_log.params['contributors']

    def test_manage_contributors_new_contributor(self, preprint, user, auth):
        user = UserFactory()
        users = [
            {'id': user._id, 'permissions': READ, 'visible': True},
            {'id': preprint.creator._id, 'permissions': [READ, WRITE, ADMIN], 'visible': True},
        ]
        with pytest.raises(ValueError) as excinfo:
            preprint.manage_contributors(
                users, auth=auth, save=True
            )
        assert excinfo.value.args[0] == 'User {0} not in contributors'.format(user.fullname)

    def test_manage_contributors_no_contributors(self, preprint, auth):
        with pytest.raises(PreprintStateError):
            preprint.manage_contributors(
                [], auth=auth, save=True,
            )

    def test_manage_contributors_no_admins(self, preprint, auth):
        user = UserFactory()
        preprint.add_contributor(
            user,
            permissions=ADMIN,
            save=True
        )
        users = [
            {'id': preprint.creator._id, 'permissions': 'read', 'visible': True},
            {'id': user._id, 'permissions': 'read', 'visible': True},
        ]
        with pytest.raises(PreprintStateError):
            preprint.manage_contributors(
                users, auth=auth, save=True,
            )

    def test_manage_contributors_no_registered_admins(self, preprint, auth):
        unregistered = UnregUserFactory()
        preprint.add_unregistered_contributor(
            unregistered.fullname,
            unregistered.email,
            auth=Auth(preprint.creator),
            permissions='admin',
            existing_user=unregistered
        )
        users = [
            {'id': preprint.creator._id, 'permissions': READ, 'visible': True},
            {'id': unregistered._id, 'permissions': ADMIN, 'visible': True},
        ]
        with pytest.raises(PreprintStateError):
            preprint.manage_contributors(
                users, auth=auth, save=True,
            )

    def test_get_admin_contributors(self, user, auth, preprint):
        read, write, admin = UserFactory(), UserFactory(), UserFactory()
        nonactive_admin = UserFactory()
        noncontrib = UserFactory()
        preprint = PreprintFactory(creator=user)
        preprint.add_contributor(read, auth=auth, permissions=READ)
        preprint.add_contributor(write, auth=auth, permissions=WRITE)
        preprint.add_contributor(admin, auth=auth, permissions=ADMIN)
        preprint.add_contributor(nonactive_admin, auth=auth, permissions=ADMIN)
        preprint.save()

        nonactive_admin.is_disabled = True
        nonactive_admin.save()

        result = list(preprint.get_admin_contributors([
            read, write, admin, noncontrib, nonactive_admin
        ]))

        assert admin in result
        assert read not in result
        assert write not in result
        assert noncontrib not in result
        assert nonactive_admin not in result


class TestContributorOrdering:

    def test_can_get_contributor_order(self, preprint):
        user1, user2 = UserFactory(), UserFactory()
        contrib1 = PreprintContributor.objects.create(user=user1, preprint=preprint)
        contrib2 = PreprintContributor.objects.create(user=user2, preprint=preprint)
        creator_contrib = PreprintContributor.objects.get(user=preprint.creator, preprint=preprint)
        assert list(preprint.get_preprintcontributor_order()) == [creator_contrib.id, contrib1.id, contrib2.id]
        assert list(preprint.contributors.all()) == [preprint.creator, user1, user2]

    def test_can_set_contributor_order(self, preprint):
        user1, user2 = UserFactory(), UserFactory()
        contrib1 = PreprintContributor.objects.create(user=user1, preprint=preprint)
        contrib2 = PreprintContributor.objects.create(user=user2, preprint=preprint)
        creator_contrib = PreprintContributor.objects.get(user=preprint.creator, preprint=preprint)
        preprint.set_preprintcontributor_order([contrib1.id, contrib2.id, creator_contrib.id])
        assert list(preprint.get_preprintcontributor_order()) == [contrib1.id, contrib2.id, creator_contrib.id]
        assert list(preprint.contributors.all()) == [user1, user2, preprint.creator]

    def test_move_contributor(self, user, preprint, auth):
        user1 = UserFactory()
        user2 = UserFactory()
        preprint.add_contributors(
            [
                {'user': user1, 'permissions': WRITE, 'visible': True},
                {'user': user2, 'permissions': WRITE, 'visible': True}
            ],
            auth=auth
        )

        user_contrib_id = preprint.preprintcontributor_set.get(user=user).id
        user1_contrib_id = preprint.preprintcontributor_set.get(user=user1).id
        user2_contrib_id = preprint.preprintcontributor_set.get(user=user2).id

        old_order = [user_contrib_id, user1_contrib_id, user2_contrib_id]
        assert list(preprint.get_preprintcontributor_order()) == old_order

        preprint.move_contributor(user2, auth=auth, index=0, save=True)

        new_order = [user2_contrib_id, user_contrib_id, user1_contrib_id]
        assert list(preprint.get_preprintcontributor_order()) == new_order


@pytest.mark.enable_implicit_clean
class TestDOIValidation:

    def test_validate_bad_doi(self, preprint):
        with pytest.raises(ValidationError):
            preprint.article_doi = 'nope'
            preprint.save()
        with pytest.raises(ValidationError):
            preprint.article_doi = 'https://dx.doi.org/10.123.456'
            preprint.save()  # should save the bare DOI, not a URL
        with pytest.raises(ValidationError):
            preprint.article_doi = 'doi:10.10.1038/nwooo1170'
            preprint.save() # should save without doi: prefix

    def test_validate_good_doi(self, preprint):
        doi = '10.11038/nwooo1170'
        preprint.article_doi = doi
        preprint.save()
        assert preprint.article_doi == doi


# copied from tests/test_models.py
class TestPreprintUpdate:
    def test_set_title_works_with_valid_title(self, user, auth):
        proj = ProjectFactory(title='That Was Then', creator=user)
        proj.set_title('This is now', auth=auth)
        proj.save()
        # Title was changed
        assert proj.title == 'This is now'
        # A log event was saved
        latest_log = proj.logs.latest()
        assert latest_log.action == 'edit_title'
        assert latest_log.params['title_original'] == 'That Was Then'

    def test_set_title_fails_if_empty_or_whitespace(self, user, auth):
        proj = ProjectFactory(title='That Was Then', creator=user)
        with pytest.raises(ValidationValueError):
            proj.set_title(' ', auth=auth)
        with pytest.raises(ValidationValueError):
            proj.set_title('', auth=auth)
        assert proj.title == 'That Was Then'

    def test_set_title_fails_if_too_long(self, user, auth):
        proj = ProjectFactory(title='That Was Then', creator=user)
        long_title = ''.join('a' for _ in range(513))
        with pytest.raises(ValidationValueError):
            proj.set_title(long_title, auth=auth)

    def test_set_description(self, preprint, auth):
        old_desc = preprint.description
        preprint.set_description(
            'new description', auth=auth)
        preprint.save()
        assert preprint.description, 'new description'
        latest_log = preprint.logs.latest()
        assert latest_log.action, PreprintLog.EDITED_DESCRIPTION
        assert latest_log.params['description_original'], old_desc
        assert latest_log.params['description_new'], 'new description'

    def test_updating_title_twice_with_same_title(self, fake, auth, preprint):
        original_n_logs = preprint.logs.count()
        new_title = fake.bs()
        preprint.set_title(new_title, auth=auth, save=True)
        assert preprint.logs.count() == original_n_logs + 1  # sanity check

        # Call update with same title
        preprint.set_title(new_title, auth=auth, save=True)
        # A new log is not created
        assert preprint.logs.count() == original_n_logs + 1

    def test_updating_description_twice_with_same_content(self, fake, auth, preprint):
        original_n_logs = preprint.logs.count()
        new_desc = fake.bs()
        preprint.set_description(new_desc, auth=auth, save=True)
        assert preprint.logs.count() == original_n_logs + 1  # sanity check

        # Call update with same description
        preprint.set_description(new_desc, auth=auth, save=True)
        # A new log is not created
        assert preprint.logs.count() == original_n_logs + 1


class TestSetPreprintFile(OsfTestCase):

    def setUp(self):
        super(TestSetPreprintFile, self).setUp()

        self.user = AuthUserFactory()
        self.auth = Auth(user=self.user)
        self.read_write_user = AuthUserFactory()
        self.read_write_user_auth = Auth(user=self.read_write_user)

        self.project = ProjectFactory(creator=self.user)
        self.preprint = PreprintFactory(project=self.project, creator=self.user, finish=False)
        self.file = OsfStorageFile.create(
            target=self.preprint,
            path='/panda.txt',
            name='panda.txt',
            materialized_path='/panda.txt')
        self.file.save()

        self.file_two = OsfStorageFile.create(
            target=self.preprint,
            path='/pandapanda.txt',
            name='pandapanda.txt',
            materialized_path='/pandapanda.txt')
        self.file_two.save()

        self.preprint.add_contributor(self.read_write_user, permissions=WRITE)
        self.project.save()

    @assert_preprint_logs(PreprintLog.PUBLISHED, 'preprint')
    def test_is_preprint_property_new_file_to_published(self):
        assert_false(self.preprint.is_published)
        self.preprint.set_primary_file(self.file, auth=self.auth, save=True)
        self.preprint.reload()
        assert_false(self.preprint.is_published)
        with assert_raises(ValueError):
            self.preprint.set_published(True, auth=self.auth, save=True)
        self.preprint.reload()
        self.preprint.provider = PreprintProviderFactory()
        self.preprint.set_subjects([[SubjectFactory()._id]], auth=self.auth)
        self.preprint.reload()
        assert_false(self.preprint.is_published)
        self.preprint.set_published(True, auth=self.auth, save=True)
        self.preprint.reload()
        assert_true(self.preprint.is_published)

    @assert_preprint_logs(PreprintLog.SUPPLEMENTAL_NODE_ADDED, 'preprint')
    def test_set_supplemental_node(self):
        assert_false(self.preprint.is_published)
        project = ProjectFactory(creator=self.preprint.creator)
        self.preprint.set_supplemental_node(project, auth=self.auth, save=True)
        self.preprint.reload()
        assert self.preprint.node == project

    def test_set_supplemental_node_deleted(self):
        project = ProjectFactory(creator=self.preprint.creator)
        with assert_raises(ValueError):
            project.is_deleted= True
            project.save()
            self.preprint.set_supplemental_node(project, auth=self.auth, save=True)

    def test_set_supplemental_node_already_has_a_preprint(self):
        project_two = ProjectFactory(creator=self.preprint.creator)
        preprint = PreprintFactory(project=project_two, provider=self.preprint.provider)
        self.preprint.set_supplemental_node(project_two, auth=self.auth, save=True)
        assert project_two.preprints.count() == 2

    def test_preprint_made_public(self):
        # Testing for migrated preprints, that may have had is_public = False
        self.preprint.is_public = False
        self.preprint.save()
        assert_false(self.preprint.is_public)
        self.preprint.set_primary_file(self.file, auth=self.auth, save=True)
        assert_false(self.preprint.is_public)
        with assert_raises(ValueError):
            self.preprint.set_published(True, auth=self.auth, save=True)
        self.preprint.reload()
        self.preprint.provider = PreprintProviderFactory()
        self.preprint.set_subjects([[SubjectFactory()._id]], auth=self.auth)
        self.preprint.reload()
        assert_false(self.preprint.is_public)
        self.preprint.set_published(True, auth=self.auth, save=True)
        self.project.reload()
        assert_true(self.preprint.is_public)

    def test_add_primary_file(self):
        self.preprint.set_primary_file(self.file, auth=self.auth, save=True)
        assert_equal(self.preprint.primary_file, self.file)
        assert_equal(type(self.preprint.primary_file), type(self.file))

    @assert_preprint_logs(PreprintLog.FILE_UPDATED, 'preprint')
    def test_change_primary_file(self):
        self.preprint.set_primary_file(self.file, auth=self.auth, save=True)
        assert_equal(self.preprint.primary_file, self.file)

        self.preprint.set_primary_file(self.file_two, auth=self.auth, save=True)
        assert_equal(self.preprint.primary_file._id, self.file_two._id)

    def test_add_invalid_file(self):
        with assert_raises(AttributeError):
            self.preprint.set_primary_file('inatlanta', auth=self.auth, save=True)

    def test_removing_primary_file_creates_orphan(self):
        self.preprint.set_primary_file(self.file, auth=self.auth, save=True)
        assert_false(self.preprint.is_preprint_orphan)
        self.preprint.primary_file = None
        self.preprint.save()
        assert_true(self.preprint.is_preprint_orphan)

    def test_preprint_created_date(self):
        self.preprint.set_primary_file(self.file, auth=self.auth, save=True)
        assert_equal(self.preprint.primary_file._id, self.file._id)

        assert(self.preprint.created)
        assert_not_equal(self.project.created, self.preprint.created)


class TestPreprintPermissions(OsfTestCase):
    def setUp(self):
        super(TestPreprintPermissions, self).setUp()
        self.user = AuthUserFactory()
        self.noncontrib = AuthUserFactory()
        self.write_contrib = AuthUserFactory()
        self.read_contrib = AuthUserFactory()
        self.project = ProjectFactory(creator=self.user)
        self.preprint = PreprintFactory(project=self.project, is_published=False, creator=self.user)
        self.preprint.add_contributor(self.write_contrib, permissions=WRITE)
        self.preprint.add_contributor(self.read_contrib, permissions=READ)

        self.file = OsfStorageFile.create(
            target=self.preprint,
            path='/panda.txt',
            name='panda.txt',
            materialized_path='/panda.txt')
        self.file.save()

    def test_noncontrib_cannot_set_subjects(self):
        initial_subjects = list(self.preprint.subjects.all())
        with assert_raises(PermissionsError):
            self.preprint.set_subjects([[SubjectFactory()._id]], auth=Auth(self.noncontrib))
        self.preprint.reload()
        assert_equal(initial_subjects, list(self.preprint.subjects.all()))

    def test_read_cannot_set_subjects(self):
        initial_subjects = list(self.preprint.subjects.all())
        with assert_raises(PermissionsError):
            self.preprint.set_subjects([[SubjectFactory()._id]], auth=Auth(self.read_contrib))

        self.preprint.reload()
        assert_equal(initial_subjects, list(self.preprint.subjects.all()))

    def test_write_can_set_subjects(self):
        initial_subjects = list(self.preprint.subjects.all())
        self.preprint.set_subjects([[SubjectFactory()._id]], auth=Auth(self.write_contrib))
        self.preprint.reload()
        assert_not_equal(initial_subjects, list(self.preprint.subjects.all()))

    def test_admin_can_set_subjects(self):
        initial_subjects = list(self.preprint.subjects.all())
        self.preprint.set_subjects([[SubjectFactory()._id]], auth=Auth(self.user))

        self.preprint.reload()
        assert_not_equal(initial_subjects, list(self.preprint.subjects.all()))

    def test_noncontrib_cannot_set_file(self):
        initial_file = self.preprint.primary_file
        with assert_raises(PermissionsError):
            self.preprint.set_primary_file(self.file, auth=Auth(self.noncontrib), save=True)
        self.preprint.reload()
        assert_equal(initial_file._id, self.preprint.primary_file._id)

    def test_read_contrib_cannot_set_file(self):
        initial_file = self.preprint.primary_file
        with assert_raises(PermissionsError):
            self.preprint.set_primary_file(self.file, auth=Auth(self.read_contrib), save=True)
        self.preprint.reload()
        assert_equal(initial_file._id, self.preprint.primary_file._id)

    def test_write_contrib_can_set_file(self):
        initial_file = self.preprint.primary_file
        self.preprint.set_primary_file(self.file, auth=Auth(self.write_contrib), save=True)
        self.preprint.reload()
        assert_equal(self.file._id, self.preprint.primary_file._id)

    def test_admin_can_set_file(self):
        initial_file = self.preprint.primary_file
        self.preprint.set_primary_file(self.file, auth=Auth(self.user), save=True)
        self.preprint.reload()
        assert_equal(self.file._id, self.preprint.primary_file._id)

    def test_primary_file_must_target_preprint(self):
        file = OsfStorageFile.create(
            target=self.project,
            path='/panda.txt',
            name='panda.txt',
            materialized_path='/panda.txt')
        file.save()

        with assert_raises(ValueError):
            self.preprint.set_primary_file(file, auth=Auth(self.user), save=True)

    def test_non_admin_cannot_publish(self):
        assert_false(self.preprint.is_published)

        with assert_raises(PermissionsError):
            self.preprint.set_published(True, auth=Auth(self.noncontrib), save=True)

        assert_false(self.preprint.is_published)

    def test_read_cannot_publish(self):
        assert_false(self.preprint.is_published)

        with assert_raises(PermissionsError):
            self.preprint.set_published(True, auth=Auth(self.read_contrib), save=True)

        assert_false(self.preprint.is_published)

    def test_write_cannot_publish(self):
        assert_false(self.preprint.is_published)

        with assert_raises(PermissionsError):
            self.preprint.set_published(True, auth=Auth(self.write_contrib), save=True)

        assert_false(self.preprint.is_published)

    def test_admin_can_publish(self):
        assert_false(self.preprint.is_published)

        self.preprint.set_published(True, auth=Auth(self.user), save=True)

        assert_true(self.preprint.is_published)

    def test_admin_cannot_unpublish(self):
        assert_false(self.preprint.is_published)

        self.preprint.set_published(True, auth=Auth(self.user), save=True)

        assert_true(self.preprint.is_published)

        with assert_raises(ValueError) as e:
            self.preprint.set_published(False, auth=Auth(self.user), save=True)

        assert_in('Cannot unpublish', e.exception.message)

    def test_set_title_permissions(self):
        original_title = self.preprint.title
        new_title = 'My new preprint title'

        # noncontrib
        with assert_raises(PermissionsError):
            self.preprint.set_title(new_title, auth=Auth(self.noncontrib), save=True)
        assert_equal(self.preprint.title, original_title)

        # read
        with assert_raises(PermissionsError):
            self.preprint.set_title(new_title, auth=Auth(self.read_contrib), save=True)
        assert_equal(self.preprint.title, original_title)

        # write
        self.preprint.set_title(new_title, auth=Auth(self.write_contrib), save=True)
        assert_equal(self.preprint.title, new_title)

        # admin
        self.preprint.title = original_title
        self.preprint.save()
        self.preprint.set_title(new_title, auth=Auth(self.user), save=True)
        assert_equal(self.preprint.title, new_title)

    def test_set_abstract_permissions(self):
        original_abstract = self.preprint.description
        new_abstract = 'This is my preprint abstract'

        # noncontrib
        with assert_raises(PermissionsError):
            self.preprint.set_description(new_abstract, auth=Auth(self.noncontrib), save=True)
        assert_equal(self.preprint.description, original_abstract)

        # read
        with assert_raises(PermissionsError):
            self.preprint.set_description(new_abstract, auth=Auth(self.read_contrib), save=True)
        assert_equal(self.preprint.description, original_abstract)

        # write
        self.preprint.set_description(new_abstract, auth=Auth(self.write_contrib), save=True)
        assert_equal(self.preprint.description, new_abstract)

        # admin
        self.preprint.description = original_abstract
        self.preprint.save()
        self.preprint.set_description(new_abstract, auth=Auth(self.user), save=True)
        assert_equal(self.preprint.description, new_abstract)

    def test_set_privacy(self):
        # Not currently exposed, but adding is_public field for legacy preprints and spam
        self.preprint.is_public = False
        self.preprint.save()

        # noncontrib
        with assert_raises(PermissionsError):
            self.preprint.set_privacy('public', auth=Auth(self.noncontrib), save=True)
        assert_false(self.preprint.is_public)

        # read
        with assert_raises(PermissionsError):
            self.preprint.set_privacy('public', auth=Auth(self.read_contrib), save=True)
        assert_false(self.preprint.is_public)

        # write
        self.preprint.set_privacy('public', auth=Auth(self.write_contrib), save=True)
        assert_true(self.preprint.is_public)

        # admin
        self.preprint.is_public = False
        self.preprint.save()
        self.preprint.set_privacy('public', auth=Auth(self.user), save=True)
        assert_true(self.preprint.is_public)

    def test_set_supplemental_node_project_permissions(self):
        # contributors have proper permissions on preprint, but not supplementary_node
        self.preprint.node = None
        self.preprint.save()

        project = ProjectFactory(creator=self.preprint.creator)
        project.add_contributor(self.read_contrib, ['read'], save=True)
        project.add_contributor(self.write_contrib, ['read', 'write'], save=True)

        self.preprint.add_contributor(self.read_contrib, 'admin', save=True)
        self.preprint.add_contributor(self.write_contrib, 'admin', save=True)
        self.preprint.add_contributor(self.noncontrib, 'admin', save=True)

        # noncontrib
        with assert_raises(PermissionsError):
            self.preprint.set_supplemental_node(project, auth=Auth(self.noncontrib), save=True)
        assert self.preprint.node is None

        # read
        with assert_raises(PermissionsError):
            self.preprint.set_supplemental_node(project, auth=Auth(self.read_contrib), save=True)
        assert self.preprint.node is None

        # write
        self.preprint.set_supplemental_node(project, auth=Auth(self.write_contrib), save=True)
        assert self.preprint.node == project

        # admin
        self.preprint.node = None
        self.preprint.save()
        self.preprint.set_supplemental_node(project, auth=Auth(self.user), save=True)
        assert self.preprint.node == project

    def test_set_supplemental_node_preprint_permissions(self):
        # contributors have proper permissions on the supplementary node, but not the preprint
        self.preprint.node = None
        self.preprint.save()

        project = ProjectFactory(creator=self.preprint.creator)
        project.add_contributor(self.read_contrib, ['read', 'write', 'admin'], save=True)
        project.add_contributor(self.write_contrib, ['read', 'write', 'admin'], save=True)
        project.add_contributor(self.noncontrib, ['read', 'write', 'admin'], save=True)

        # noncontrib
        with assert_raises(PermissionsError):
            self.preprint.set_supplemental_node(project, auth=Auth(self.noncontrib), save=True)
        assert self.preprint.node is None

        # read
        with assert_raises(PermissionsError):
            self.preprint.set_supplemental_node(project, auth=Auth(self.read_contrib), save=True)
        assert self.preprint.node is None

        # write
        self.preprint.set_supplemental_node(project, auth=Auth(self.write_contrib), save=True)
        assert self.preprint.node == project

        # admin
        self.preprint.node = None
        self.preprint.save()
        self.preprint.set_supplemental_node(project, auth=Auth(self.user), save=True)
        assert self.preprint.node == project


class TestPreprintProvider(OsfTestCase):
    def setUp(self):
        super(TestPreprintProvider, self).setUp()
        self.preprint = PreprintFactory(provider=None, is_published=False)
        self.provider = PreprintProviderFactory(name='WWEArxiv')

    def test_add_provider(self):
        assert_not_equal(self.preprint.provider, self.provider)

        self.preprint.provider = self.provider
        self.preprint.save()
        self.preprint.reload()

        assert_equal(self.preprint.provider, self.provider)

    def test_remove_provider(self):
        self.preprint.provider = None
        self.preprint.save()
        self.preprint.reload()

        assert_equal(self.preprint.provider, None)

    def test_find_provider(self):
        self.preprint.provider = self.provider
        self.preprint.save()
        self.preprint.reload()

        assert ('branded', self.provider) == find_preprint_provider(self.preprint)

    def test_top_level_subjects(self):
        subj_a = SubjectFactory(provider=self.provider, text='A')
        subj_b = SubjectFactory(provider=self.provider, text='B')
        subj_aa = SubjectFactory(provider=self.provider, text='AA', parent=subj_a)
        subj_ab = SubjectFactory(provider=self.provider, text='AB', parent=subj_a)
        subj_ba = SubjectFactory(provider=self.provider, text='BA', parent=subj_b)
        subj_bb = SubjectFactory(provider=self.provider, text='BB', parent=subj_b)
        subj_aaa = SubjectFactory(provider=self.provider, text='AAA', parent=subj_aa)

        some_other_provider = PreprintProviderFactory(name='asdfArxiv')
        subj_asdf = SubjectFactory(provider=some_other_provider)

        assert set(self.provider.top_level_subjects) == set([subj_a, subj_b])

    def test_all_subjects(self):
        subj_a = SubjectFactory(provider=self.provider, text='A')
        subj_b = SubjectFactory(provider=self.provider, text='B')
        subj_aa = SubjectFactory(provider=self.provider, text='AA', parent=subj_a)
        subj_ab = SubjectFactory(provider=self.provider, text='AB', parent=subj_a)
        subj_ba = SubjectFactory(provider=self.provider, text='BA', parent=subj_b)
        subj_bb = SubjectFactory(provider=self.provider, text='BB', parent=subj_b)
        subj_aaa = SubjectFactory(provider=self.provider, text='AAA', parent=subj_aa)

        some_other_provider = PreprintProviderFactory(name='asdfArxiv')
        subj_asdf = SubjectFactory(provider=some_other_provider)

        assert set(self.provider.all_subjects) == set([subj_a, subj_b, subj_aa, subj_ab, subj_ba, subj_bb, subj_aaa])

    def test_highlighted_subjects(self):
        subj_a = SubjectFactory(provider=self.provider, text='A')
        subj_b = SubjectFactory(provider=self.provider, text='B')
        subj_aa = SubjectFactory(provider=self.provider, text='AA', parent=subj_a)
        subj_ab = SubjectFactory(provider=self.provider, text='AB', parent=subj_a)
        subj_ba = SubjectFactory(provider=self.provider, text='BA', parent=subj_b)
        subj_bb = SubjectFactory(provider=self.provider, text='BB', parent=subj_b)
        subj_aaa = SubjectFactory(provider=self.provider, text='AAA', parent=subj_aa)

        assert self.provider.has_highlighted_subjects is False
        assert set(self.provider.highlighted_subjects) == set([subj_a, subj_b])
        subj_aaa.highlighted = True
        subj_aaa.save()
        assert self.provider.has_highlighted_subjects is True
        assert set(self.provider.highlighted_subjects) == set([subj_aaa])


class TestPreprintIdentifiers(OsfTestCase):
    def setUp(self):
        super(TestPreprintIdentifiers, self).setUp()
        self.user = AuthUserFactory()
        self.auth = Auth(user=self.user)

    def test_update_or_create_preprint_identifiers_called(self):
        published_preprint = PreprintFactory(is_published=True, creator=self.user)
        with mock.patch.object(published_preprint, 'request_identifier_update') as mock_update_doi:
            update_or_create_preprint_identifiers(published_preprint)
        assert mock_update_doi.called
        assert mock_update_doi.call_count == 1

    @mock.patch('website.settings.CROSSREF_URL', 'http://test.osf.crossref.test')
    def test_correct_doi_client_called(self):
        osf_preprint = PreprintFactory(is_published=True, creator=self.user, provider=PreprintProviderFactory())
        assert isinstance(osf_preprint.get_doi_client(), CrossRefClient)
        ecsarxiv_preprint = PreprintFactory(is_published=True, creator=self.user, provider=PreprintProviderFactory(_id='ecsarxiv'))
        assert isinstance(ecsarxiv_preprint.get_doi_client(), ECSArXivCrossRefClient)

    def test_qatest_doesnt_make_dois(self):
        preprint = PreprintFactory(is_published=True, creator=self.user, provider=PreprintProviderFactory())
        preprint.add_tag('qatest', self.auth)
        assert not request_identifiers(preprint)


@pytest.mark.enable_implicit_clean
class TestOnPreprintUpdatedTask(OsfTestCase):
    def setUp(self):
        super(TestOnPreprintUpdatedTask, self).setUp()
        self.user = AuthUserFactory()
        if len(self.user.fullname.split(' ')) > 2:
            # Prevent unexpected keys ('suffix', 'additional_name')
            self.user.fullname = 'David Davidson'
            self.user.middle_names = ''
            self.user.suffix = ''
            self.user.save()

        self.auth = Auth(user=self.user)
        self.preprint = PreprintFactory()
        thesis_provider = PreprintProviderFactory(share_publish_type='Thesis')
        self.thesis = PreprintFactory(provider=thesis_provider)

        for pp in [self.preprint, self.thesis]:

            pp.add_tag('preprint', self.auth, save=False)
            pp.add_tag('spoderman', self.auth, save=False)
            pp.add_unregistered_contributor('BoJack Horseman', 'horse@man.org', Auth(pp.creator))
            pp.add_contributor(self.user, visible=False)
            pp.save()

            pp.creator.given_name = u'ZZYZ'
            if len(pp.creator.fullname.split(' ')) > 2:
                # Prevent unexpected keys ('suffix', 'additional_name')
                pp.creator.fullname = 'David Davidson'
                pp.creator.middle_names = ''
                pp.creator.suffix = ''
            pp.creator.save()

            pp.set_subjects([[SubjectFactory()._id]], auth=Auth(pp.creator))

    def tearDown(self):
        handlers.celery_before_request()
        super(TestOnPreprintUpdatedTask, self).tearDown()

    def test_update_or_enqueue_on_preprint_updated(self):
        # enqueue_postcommit_task automatically calls task in testing now.
        # This test modified to stick something in the postcommit_queue manually so
        # we can test that the queue is modified properly.
        first_subjects = [15]
        args = ()
        kwargs = {'preprint_id': self.preprint._id, 'old_subjects': first_subjects, 'update_share': False, 'share_type': None, 'saved_fields': ['contributors']}
        postcommit_celery_queue().update({'asdfasd': on_preprint_updated.si(*args, **kwargs)})

        second_subjects = [16, 17]
        update_or_enqueue_on_preprint_updated(
            self.preprint._id,
            old_subjects=second_subjects,
            saved_fields={'title': 'Hello'}
        )

        updated_task = get_task_from_postcommit_queue(
            'website.preprints.tasks.on_preprint_updated',
            predicate=lambda task: task.kwargs['preprint_id'] == self.preprint._id
        )
        assert 'title' in updated_task.kwargs['saved_fields']
        assert 'contributors' in  updated_task.kwargs['saved_fields']
        assert set(first_subjects + second_subjects).issubset(updated_task.kwargs['old_subjects'])

    def test_format_preprint(self):
        res = format_preprint(self.preprint, self.preprint.provider.share_publish_type)

        assert set(gn['@type'] for gn in res) == {'creator', 'contributor', 'throughsubjects', 'subject', 'throughtags', 'tag', 'workidentifier', 'agentidentifier', 'person', 'preprint', 'workrelation', 'creativework'}

        nodes = dict(enumerate(res))
        preprint = nodes.pop(next(k for k, v in nodes.items() if v['@type'] == 'preprint'))
        assert preprint['title'] == self.preprint.title
        assert preprint['description'] == self.preprint.description
        assert preprint['is_deleted'] == (not self.preprint.is_published or not self.preprint.is_public or self.preprint.is_preprint_orphan)
        assert preprint['date_updated'] == self.preprint.modified.isoformat()
        assert preprint['date_published'] == self.preprint.date_published.isoformat()

        tags = [nodes.pop(k) for k, v in nodes.items() if v['@type'] == 'tag']
        through_tags = [nodes.pop(k) for k, v in nodes.items() if v['@type'] == 'throughtags']
        assert sorted(tag['@id'] for tag in tags) == sorted(tt['tag']['@id'] for tt in through_tags)
        assert sorted(tag['name'] for tag in tags) == ['preprint', 'spoderman']

        subjects = [nodes.pop(k) for k, v in nodes.items() if v['@type'] == 'subject']
        through_subjects = [nodes.pop(k) for k, v in nodes.items() if v['@type'] == 'throughsubjects']
        s_ids = [s['@id'] for s in subjects]
        ts_ids = [ts['subject']['@id'] for ts in through_subjects]
        cs_ids = [i for i in set(s.get('central_synonym', {}).get('@id') for s in subjects) if i]
        for ts in ts_ids:
            assert ts in s_ids
            assert ts not in cs_ids  # Only aliased subjects are connected to self.preprint
        for s in subjects:
            subject = Subject.objects.get(text=s['name'])
            assert s['uri'].endswith('v2/taxonomies/{}/'.format(subject._id))  # This cannot change
        assert set(subject['name'] for subject in subjects) == set([s.text for s in self.preprint.subjects.all()] + [s.bepress_subject.text for s in self.preprint.subjects.filter(bepress_subject__isnull=False)])

        people = sorted([nodes.pop(k) for k, v in nodes.items() if v['@type'] == 'person'], key=lambda x: x['given_name'])
        expected_people = sorted([{
            '@type': 'person',
            'given_name': u'BoJack',
            'family_name': u'Horseman',
        }, {
            '@type': 'person',
            'given_name': self.user.given_name,
            'family_name': self.user.family_name,
        }, {
            '@type': 'person',
            'given_name': self.preprint.creator.given_name,
            'family_name': self.preprint.creator.family_name,
        }], key=lambda x: x['given_name'])
        for i, p in enumerate(expected_people):
            expected_people[i]['@id'] = people[i]['@id']

        assert people == expected_people

        creators = sorted([nodes.pop(k) for k, v in nodes.items() if v['@type'] == 'creator'], key=lambda x: x['order_cited'])
        assert creators == [{
            '@id': creators[0]['@id'],
            '@type': 'creator',
            'order_cited': 0,
            'cited_as': u'{}'.format(self.preprint.creator.fullname),
            'agent': {'@id': [p['@id'] for p in people if p['given_name'] == self.preprint.creator.given_name][0], '@type': 'person'},
            'creative_work': {'@id': preprint['@id'], '@type': preprint['@type']},
        }, {
            '@id': creators[1]['@id'],
            '@type': 'creator',
            'order_cited': 1,
            'cited_as': u'BoJack Horseman',
            'agent': {'@id': [p['@id'] for p in people if p['given_name'] == u'BoJack'][0], '@type': 'person'},
            'creative_work': {'@id': preprint['@id'], '@type': preprint['@type']},
        }]

        contributors = [nodes.pop(k) for k, v in nodes.items() if v['@type'] == 'contributor']
        assert contributors == [{
            '@id': contributors[0]['@id'],
            '@type': 'contributor',
            'cited_as': u'{}'.format(self.user.fullname),
            'agent': {'@id': [p['@id'] for p in people if p['given_name'] == self.user.given_name][0], '@type': 'person'},
            'creative_work': {'@id': preprint['@id'], '@type': preprint['@type']},
        }]

        agentidentifiers = {nodes.pop(k)['uri'] for k, v in nodes.items() if v['@type'] == 'agentidentifier'}
        assert agentidentifiers == set([
            'mailto:' + self.user.username,
            'mailto:' + self.preprint.creator.username,
            self.user.profile_image_url(),
            self.preprint.creator.profile_image_url(),
        ]) | set(user.absolute_url for user in self.preprint.contributors)

        related_work = next(nodes.pop(k) for k, v in nodes.items() if v['@type'] == 'creativework')
        assert set(related_work.keys()) == {'@id', '@type'}  # Empty except @id and @type

        osf_doi = next(nodes.pop(k) for k, v in nodes.items() if v['@type'] == 'workidentifier' and 'doi' in v['uri'] and 'osf.io' in v['uri'])
        assert osf_doi['creative_work'] == {'@id': preprint['@id'], '@type': preprint['@type']}

        related_doi = next(nodes.pop(k) for k, v in nodes.items() if v['@type'] == 'workidentifier' and 'doi' in v['uri'])
        assert related_doi['creative_work'] == related_work

        workidentifiers = [nodes.pop(k)['uri'] for k, v in nodes.items() if v['@type'] == 'workidentifier']
        assert workidentifiers == [urlparse.urljoin(settings.DOMAIN, self.preprint._id + '/')]

        relation = nodes.pop(nodes.keys()[0])
        assert relation == {'@id': relation['@id'], '@type': 'workrelation', 'related': {'@id': related_work['@id'], '@type': related_work['@type']}, 'subject': {'@id': preprint['@id'], '@type': preprint['@type']}}

        assert nodes == {}

    def test_format_thesis(self):
        res = format_preprint(self.thesis, self.thesis.provider.share_publish_type)

        assert set(gn['@type'] for gn in res) == {'creator', 'contributor', 'throughsubjects', 'subject', 'throughtags', 'tag', 'workidentifier', 'agentidentifier', 'person', 'thesis', 'workrelation', 'creativework'}

        nodes = dict(enumerate(res))
        thesis = nodes.pop(next(k for k, v in nodes.items() if v['@type'] == 'thesis'))
        assert thesis['title'] == self.thesis.title
        assert thesis['description'] == self.thesis.description

    def test_format_preprint_date_modified_node_updated(self):
        self.preprint.save()
        res = format_preprint(self.preprint, self.preprint.provider.share_publish_type)
        nodes = dict(enumerate(res))
        preprint = nodes.pop(next(k for k, v in nodes.items() if v['@type'] == 'preprint'))
        assert preprint['date_updated'] == self.preprint.modified.isoformat()

    def test_format_preprint_nones(self):
        self.preprint.tags = []
        self.preprint.date_published = None
        self.preprint.article_doi = None
        self.preprint.set_subjects([], auth=Auth(self.preprint.creator))

        res = format_preprint(self.preprint, self.preprint.provider.share_publish_type)

        assert self.preprint.provider != 'osf'
        assert set(gn['@type'] for gn in res) == {'creator', 'contributor', 'workidentifier', 'agentidentifier', 'person', 'preprint'}

        nodes = dict(enumerate(res))
        preprint = nodes.pop(next(k for k, v in nodes.items() if v['@type'] == 'preprint'))
        assert preprint['title'] == self.preprint.title
        assert preprint['description'] == self.preprint.description
        assert preprint['is_deleted'] == (not self.preprint.is_published or not self.preprint.is_public or self.preprint.is_preprint_orphan or (self.preprint.deleted or False))
        assert preprint['date_updated'] == self.preprint.modified.isoformat()
        assert preprint.get('date_published') is None

        people = sorted([nodes.pop(k) for k, v in nodes.items() if v['@type'] == 'person'], key=lambda x: x['given_name'])
        expected_people = sorted([{
            '@type': 'person',
            'given_name': u'BoJack',
            'family_name': u'Horseman',
        }, {
            '@type': 'person',
            'given_name': self.user.given_name,
            'family_name': self.user.family_name,
        }, {
            '@type': 'person',
            'given_name': self.preprint.creator.given_name,
            'family_name': self.preprint.creator.family_name,
        }], key=lambda x: x['given_name'])
        for i, p in enumerate(expected_people):
            expected_people[i]['@id'] = people[i]['@id']

        assert people == expected_people

        creators = sorted([nodes.pop(k) for k, v in nodes.items() if v['@type'] == 'creator'], key=lambda x: x['order_cited'])
        assert creators == [{
            '@id': creators[0]['@id'],
            '@type': 'creator',
            'order_cited': 0,
            'cited_as': self.preprint.creator.fullname,
            'agent': {'@id': [p['@id'] for p in people if p['given_name'] == self.preprint.creator.given_name][0], '@type': 'person'},
            'creative_work': {'@id': preprint['@id'], '@type': preprint['@type']},
        }, {
            '@id': creators[1]['@id'],
            '@type': 'creator',
            'order_cited': 1,
            'cited_as': u'BoJack Horseman',
            'agent': {'@id': [p['@id'] for p in people if p['given_name'] == u'BoJack'][0], '@type': 'person'},
            'creative_work': {'@id': preprint['@id'], '@type': preprint['@type']},
        }]

        contributors = [nodes.pop(k) for k, v in nodes.items() if v['@type'] == 'contributor']
        assert contributors == [{
            '@id': contributors[0]['@id'],
            '@type': 'contributor',
            'cited_as': self.user.fullname,
            'agent': {'@id': [p['@id'] for p in people if p['given_name'] == self.user.given_name][0], '@type': 'person'},
            'creative_work': {'@id': preprint['@id'], '@type': preprint['@type']},
        }]

        agentidentifiers = {nodes.pop(k)['uri'] for k, v in nodes.items() if v['@type'] == 'agentidentifier'}
        assert agentidentifiers == set([
            'mailto:' + self.user.username,
            'mailto:' + self.preprint.creator.username,
            self.user.profile_image_url(),
            self.preprint.creator.profile_image_url(),
        ]) | set(user.absolute_url for user in self.preprint.contributors)

        workidentifiers = {nodes.pop(k)['uri'] for k, v in nodes.items() if v['@type'] == 'workidentifier'}
        # URLs should *always* be osf.io/guid/
        assert workidentifiers == set([urlparse.urljoin(settings.DOMAIN, self.preprint._id) + '/', 'https://doi.org/{}'.format(self.preprint.get_identifier('doi').value)])

        assert nodes == {}

    def test_format_preprint_is_deleted(self):
        self.file = OsfStorageFile.create(
            target=self.preprint,
            path='/panda.txt',
            name='panda.txt',
            materialized_path='/panda.txt')
        self.file.save()

        CASES = {
            'is_published': (True, False),
            'is_published': (False, True),
            'is_public': (True, False),
            'is_public': (False, True),
            'primary_file': (self.file, False),
            'primary_file': (None, True),
            'deleted': (True, True),
            'deleted': (False, False),
        }
        for key, (value, is_deleted) in CASES.items():
            target = self.preprint
            for k in key.split('.')[:-1]:
                if k:
                    target = getattr(target, k)
            orig_val = getattr(target, key.split('.')[-1])
            setattr(target, key.split('.')[-1], value)

            res = format_preprint(self.preprint, self.preprint.provider.share_publish_type)

            preprint = next(v for v in res if v['@type'] == 'preprint')
            assert preprint['is_deleted'] is is_deleted

            setattr(target, key.split('.')[-1], orig_val)

    def test_format_preprint_is_deleted_true_if_qatest_tag_is_added(self):
        res = format_preprint(self.preprint, self.preprint.provider.share_publish_type)
        preprint = next(v for v in res if v['@type'] == 'preprint')
        assert preprint['is_deleted'] is False

        self.preprint.add_tag('qatest', auth=self.auth, save=True)

        res = format_preprint(self.preprint, self.preprint.provider.share_publish_type)
        preprint = next(v for v in res if v['@type'] == 'preprint')
        assert preprint['is_deleted'] is True

    def test_unregistered_users_guids(self):
        user = UserFactory.build(is_registered=False)
        user.save()

        node = format_user(user)
        assert {x.attrs['uri'] for x in node.get_related()} == {user.absolute_url}

    def test_verified_orcid(self):
        user = UserFactory.build(is_registered=True)
        user.external_identity = {'ORCID': {'fake-orcid': 'VERIFIED'}}
        user.save()

        node = format_user(user)
        assert {x.attrs['uri'] for x in node.get_related()} == {'fake-orcid', user.absolute_url, user.profile_image_url()}

    def test_unverified_orcid(self):
        user = UserFactory.build(is_registered=True)
        user.external_identity = {'ORCID': {'fake-orcid': 'SOMETHINGELSE'}}
        user.save()

        node = format_user(user)
        assert {x.attrs['uri'] for x in node.get_related()} == {user.absolute_url, user.profile_image_url()}


class TestPreprintSaveShareHook(OsfTestCase):
    def setUp(self):
        super(TestPreprintSaveShareHook, self).setUp()
        self.admin = AuthUserFactory()
        self.auth = Auth(user=self.admin)
        self.provider = PreprintProviderFactory(name='Lars Larson Snowmobiling Experience')
        self.project = ProjectFactory(creator=self.admin, is_public=True)
        self.subject = SubjectFactory()
        self.subject_two = SubjectFactory()
        self.file = api_test_utils.create_test_file(self.project, self.admin, 'second_place.pdf')
        self.preprint = PreprintFactory(creator=self.admin, filename='second_place.pdf', provider=self.provider, subjects=[[self.subject._id]], project=self.project, is_published=False)

    @mock.patch('osf.models.preprint.update_or_enqueue_on_preprint_updated')
    def test_save_unpublished_not_called(self, mock_on_preprint_updated):
        self.preprint.save()
        assert not mock_on_preprint_updated.called

    @mock.patch('osf.models.preprint.update_or_enqueue_on_preprint_updated')
    def test_save_published_called(self, mock_on_preprint_updated):
        self.preprint.set_published(True, auth=self.auth, save=True)
        assert mock_on_preprint_updated.called

    # This covers an edge case where a preprint is forced back to unpublished
    # that it sends the information back to share
    @mock.patch('osf.models.preprint.update_or_enqueue_on_preprint_updated')
    def test_save_unpublished_called_forced(self, mock_on_preprint_updated):
        self.preprint.set_published(True, auth=self.auth, save=True)
        self.preprint.is_published = False
        self.preprint.save(**{'force_update': True})
        assert_equal(mock_on_preprint_updated.call_count, 2)

    @mock.patch('osf.models.preprint.update_or_enqueue_on_preprint_updated')
    def test_save_published_subject_change_called(self, mock_on_preprint_updated):
        self.preprint.is_published = True
        self.preprint.set_subjects([[self.subject_two._id]], auth=self.auth)
        assert mock_on_preprint_updated.called
        call_args, call_kwargs = mock_on_preprint_updated.call_args
        assert 'old_subjects' in mock_on_preprint_updated.call_args[1]
        assert call_kwargs.get('old_subjects') == [self.subject.id]
        assert [self.subject.id] in mock_on_preprint_updated.call_args[1].values()

    @mock.patch('osf.models.preprint.update_or_enqueue_on_preprint_updated')
    def test_save_unpublished_subject_change_not_called(self, mock_on_preprint_updated):
        self.preprint.set_subjects([[self.subject_two._id]], auth=self.auth)
        assert not mock_on_preprint_updated.called

    @mock.patch('website.preprints.tasks.requests')
    @mock.patch('website.preprints.tasks.settings.SHARE_URL', 'ima_real_website')
    def test_send_to_share_is_true(self, mock_requests):
        self.preprint.provider.access_token = 'Snowmobiling'
        self.preprint.provider.save()
        on_preprint_updated(self.preprint._id)

        assert mock_requests.post.called

    @mock.patch('osf.models.preprint.update_or_enqueue_on_preprint_updated')
    def test_preprint_contributor_changes_updates_preprints_share(self, mock_on_preprint_updated):
        preprint = PreprintFactory(is_published=True, creator=self.admin)
        assert mock_on_preprint_updated.call_count == 2

        user = AuthUserFactory()
        preprint.primary_file = self.file

        preprint.add_contributor(contributor=user, auth=self.auth, save=True)
        assert mock_on_preprint_updated.call_count == 5

        preprint.move_contributor(contributor=user, index=0, auth=self.auth, save=True)
        assert mock_on_preprint_updated.call_count == 7

        data = [{'id': self.admin._id, 'permissions': 'admin', 'visible': True},
                {'id': user._id, 'permissions': 'write', 'visible': False}]

        preprint.manage_contributors(data, auth=self.auth, save=True)
        assert mock_on_preprint_updated.call_count == 9

        preprint.update_contributor(user, 'read', True, auth=self.auth, save=True)
        assert mock_on_preprint_updated.call_count == 11

        preprint.remove_contributor(contributor=user, auth=self.auth)
        assert mock_on_preprint_updated.call_count == 13

    @mock.patch('website.preprints.tasks.settings.SHARE_URL', 'a_real_url')
    @mock.patch('website.preprints.tasks._async_update_preprint_share.delay')
    @mock.patch('website.preprints.tasks.requests')
    def test_call_async_update_on_500_failure(self, requests, mock_async):
        self.preprint.provider.access_token = 'Snowmobiling'
        requests.post.return_value = MockShareResponse(501)
        update_preprint_share(self.preprint)
        assert mock_async.called

    @mock.patch('website.preprints.tasks.settings.SHARE_URL', 'a_real_url')
    @mock.patch('website.preprints.tasks.send_desk_share_preprint_error')
    @mock.patch('website.preprints.tasks._async_update_preprint_share.delay')
    @mock.patch('website.preprints.tasks.requests')
    def test_no_call_async_update_on_400_failure(self, requests, mock_async, mock_mail):
        self.preprint.provider.access_token = 'Snowmobiling'
        requests.post.return_value = MockShareResponse(400)
        update_preprint_share(self.preprint)
        assert not mock_async.called
        assert mock_mail.called


class TestPreprintConfirmationEmails(OsfTestCase):
    def setUp(self):
        super(TestPreprintConfirmationEmails, self).setUp()
        self.user = AuthUserFactory()
        self.write_contrib = AuthUserFactory()
        self.project = ProjectFactory(creator=self.user)
        self.preprint = PreprintFactory(creator=self.user, project=self.project, provider=PreprintProviderFactory(_id='osf'), is_published=False)
        self.preprint.add_contributor(self.write_contrib, permissions=WRITE)
        self.preprint_branded = PreprintFactory(creator=self.user, is_published=False)

    @mock.patch('website.mails.send_mail')
    def test_creator_gets_email(self, send_mail):
        self.preprint.set_published(True, auth=Auth(self.user), save=True)
        domain = self.preprint.provider.domain or settings.DOMAIN
        send_mail.assert_called_with(
            self.user.email,
            mails.REVIEWS_SUBMISSION_CONFIRMATION,
            user=self.user,
            mimetype='html',
            provider_url='{}preprints/{}'.format(domain, self.preprint.provider._id),
            domain=domain,
            provider_contact_email=settings.OSF_CONTACT_EMAIL,
            provider_support_email=settings.OSF_SUPPORT_EMAIL,
            workflow=None,
            reviewable=self.preprint,
            is_creator=True,
            provider_name=self.preprint.provider.name,
            no_future_emails=[],
            logo=settings.OSF_PREPRINTS_LOGO,
        )
        assert_equals(send_mail.call_count, 1)

        self.preprint_branded.set_published(True, auth=Auth(self.user), save=True)
        assert_equals(send_mail.call_count, 2)


class TestPreprintOsfStorage(OsfTestCase):
    def setUp(self):
        super(TestPreprintOsfStorage, self).setUp()
        self.user = UserFactory()
        self.session = Session(data={'auth_user_id': self.user._id})
        self.session.save()
        self.cookie = itsdangerous.Signer(settings.SECRET_KEY).sign(self.session._id)
        self.preprint = PreprintFactory(creator=self.user)
        self.JWE_KEY = jwe.kdf(settings.WATERBUTLER_JWE_SECRET.encode('utf-8'), settings.WATERBUTLER_JWE_SALT.encode('utf-8'))

    def test_create_log(self):
        action = 'file_added'
        path = 'pizza.nii'
        nlog = self.preprint.logs.count()
        self.preprint.create_waterbutler_log(
            auth=Auth(user=self.user),
            action=action,
            payload={'metadata': {'path': path, 'materialized': path, 'kind': 'file'}},
        )
        self.preprint.reload()
        assert_equal(self.preprint.logs.count(), nlog + 1)
        assert_equal(
            self.preprint.logs.latest().action,
            '{0}_{1}'.format('osf_storage', action),
        )
        assert_equal(
            self.preprint.logs.latest().params['path'],
            path
        )

    def build_url(self, **kwargs):
        options = {'payload': jwe.encrypt(jwt.encode({'data': dict(dict(
            action='download',
            nid=self.preprint._id,
            provider='osf_storage'), **kwargs),
            'exp': timezone.now() + datetime.timedelta(seconds=500),
        }, settings.WATERBUTLER_JWT_SECRET, algorithm=settings.WATERBUTLER_JWT_ALGORITHM), self.JWE_KEY)}
        return self.preprint.api_url_for('get_auth', **options)

    def test_auth_download(self):
        url = self.build_url(cookie=self.cookie)
        res = self.app.get(url, auth=Auth(user=self.user))
        data = jwt.decode(jwe.decrypt(res.json['payload'].encode('utf-8'), self.JWE_KEY), settings.WATERBUTLER_JWT_SECRET, algorithm=settings.WATERBUTLER_JWT_ALGORITHM)['data']
        assert_equal(data['credentials'], self.preprint.serialize_waterbutler_credentials())
        assert_equal(data['settings'], self.preprint.serialize_waterbutler_settings())
        expected_url = furl.furl(self.preprint.api_url_for('create_waterbutler_log', _absolute=True, _internal=True))
        observed_url = furl.furl(data['callback_url'])
        observed_url.port = expected_url.port
        assert_equal(expected_url, observed_url)


class TestCheckPreprintAuth(OsfTestCase):

    def setUp(self):
        super(TestCheckPreprintAuth, self).setUp()
        self.user = AuthUserFactory()
        self.preprint = PreprintFactory(creator=self.user)

    def test_has_permission(self):
        res = views.check_access(self.preprint, Auth(user=self.user), 'upload', None)
        assert_true(res)

    def test_not_has_permission_read_published(self):
        res = views.check_access(self.preprint, Auth(), 'download', None)
        assert_true(res)

    def test_not_has_permission_logged_in(self):
        user2 = AuthUserFactory()
        self.preprint.is_published = False
        self.preprint.save()
        with assert_raises(HTTPError) as exc_info:
            views.check_access(self.preprint, Auth(user=user2), 'download', None)
        assert_equal(exc_info.exception.code, 403)

    def test_not_has_permission_not_logged_in(self):
        self.preprint.is_published = False
        self.preprint.save()
        with assert_raises(HTTPError) as exc_info:
            views.check_access(self.preprint, Auth(), 'download', None)
        assert_equal(exc_info.exception.code, 401)

    def test_check_access_withdrawn_preprint_file(self):
        self.preprint.date_withdrawn = timezone.now()
        self.preprint.save()
        # Unauthenticated
        with assert_raises(HTTPError) as exc_info:
            views.check_access(self.preprint, Auth(), 'download', None)
        assert_equal(exc_info.exception.code, 401)

        # Noncontributor
        user2 = AuthUserFactory()
        with assert_raises(HTTPError) as exc_info:
            views.check_access(self.preprint, Auth(user2), 'download', None)
        assert_equal(exc_info.exception.code, 403)

        # Read contributor
        self.preprint.add_contributor(user2, 'read', save=True)
        with assert_raises(HTTPError) as exc_info:
            views.check_access(self.preprint, Auth(user2), 'download', None)
        assert_equal(exc_info.exception.code, 403)

        # Admin contributor
        with assert_raises(HTTPError) as exc_info:
            views.check_access(self.preprint, Auth(self.user), 'download', None)
        assert_equal(exc_info.exception.code, 403)



class TestPreprintOsfStorageLogs(OsfTestCase):

    def setUp(self):
        super(TestPreprintOsfStorageLogs, self).setUp()
        self.user = AuthUserFactory()
        self.user_non_contrib = AuthUserFactory()
        self.auth_obj = Auth(user=self.user)
        self.preprint = PreprintFactory(creator=self.user)
        self.file = OsfStorageFile.create(
            target=self.preprint,
            path='/testfile',
            _id='testfile',
            name='testfile',
            materialized_path='/testfile'
        )
        self.file.save()
        self.session = Session(data={'auth_user_id': self.user._id})
        self.session.save()
        self.cookie = itsdangerous.Signer(settings.SECRET_KEY).sign(self.session._id)

    def build_payload(self, metadata, **kwargs):
        options = dict(
            auth={'id': self.user._id},
            action='create',
            provider='osfstorage',
            metadata=metadata,
            time=time.time() + 1000,
        )
        options.update(kwargs)
        options = {
            key: value
            for key, value in options.iteritems()
            if value is not None
        }
        message, signature = signing.default_signer.sign_payload(options)
        return {
            'payload': message,
            'signature': signature,
        }

    def test_add_log(self):
        path = 'pizza'
        url = self.preprint.api_url_for('create_waterbutler_log')
        payload = self.build_payload(metadata={'materialized': path, 'kind': 'file', 'path': path})
        nlogs = self.preprint.logs.count()
        self.app.put_json(url, payload, headers={'Content-Type': 'application/json'})
        self.preprint.reload()
        assert_equal(self.preprint.logs.count(), nlogs + 1)

    def test_add_log_missing_args(self):
        path = 'pizza'
        url = self.preprint.api_url_for('create_waterbutler_log')
        payload = self.build_payload(metadata={'materialized': path, 'kind': 'file', 'path': path}, auth=None)
        nlogs = self.preprint.logs.count()
        res = self.app.put_json(
            url,
            payload,
            headers={'Content-Type': 'application/json'},
            expect_errors=True,
        )
        assert_equal(res.status_code, 400)
        self.preprint.reload()
        assert_equal(self.preprint.logs.count(), nlogs)

    def test_add_log_no_user(self):
        path = 'pizza'
        url = self.preprint.api_url_for('create_waterbutler_log')
        payload = self.build_payload(metadata={'materialized': path, 'kind': 'file', 'path': path}, auth={'id': None})
        nlogs = self.preprint.logs.count()
        res = self.app.put_json(
            url,
            payload,
            headers={'Content-Type': 'application/json'},
            expect_errors=True,
        )
        assert_equal(res.status_code, 400)
        self.preprint.reload()
        assert_equal(self.preprint.logs.count(), nlogs)

    def test_add_log_bad_action(self):
        path = 'pizza'
        url = self.preprint.api_url_for('create_waterbutler_log')
        payload = self.build_payload(metadata={'materialized': path, 'kind': 'file', 'path': path}, action='dance')
        nlogs = self.preprint.logs.count()
        res = self.app.put_json(
            url,
            payload,
            headers={'Content-Type': 'application/json'},
            expect_errors=True,
        )
        assert_equal(res.status_code, 400)
        self.preprint.reload()
        assert_equal(self.preprint.logs.count(), nlogs)

    def test_action_file_rename(self):
        url = self.preprint.api_url_for('create_waterbutler_log')
        payload = self.build_payload(
            action='rename',
            metadata={
                'path': 'foo',
                'nid': self.preprint._id,
                'materialized': 'foo',
                'kind': 'file'
            },
            source={
                'materialized': 'foo',
                'provider': 'osfstorage',
                'node': {'_id': self.preprint._id},
                'name': 'new.txt',
                'kind': 'file',
            },
            destination={
                'path': 'foo',
                'materialized': 'foo',
                'provider': 'osfstorage',
                'node': {'_id': self.preprint._id},
                'name': 'old.txt',
                'kind': 'file',
            },
        )
        self.app.put_json(
            url,
            payload,
            headers={'Content-Type': 'application/json'}
        )
        self.preprint.reload()

        assert_equal(
            self.preprint.logs.latest().action,
            'osf_storage_addon_file_renamed',
        )

    def test_action_downloads_contrib(self):
        url = self.preprint.api_url_for('create_waterbutler_log')
        download_actions=('download_file', 'download_zip')
        wb_url = settings.WATERBUTLER_URL + '?version=1'
        for action in download_actions:
            payload = self.build_payload(metadata={'path': '/testfile',
                                                   'nid': self.preprint._id},
                                         action_meta={'is_mfr_render': False},
                                         request_meta={'url': wb_url},
                                         action=action)
            nlogs = self.preprint.logs.count()
            res = self.app.put_json(
                url,
                payload,
                headers={'Content-Type': 'application/json'},
                expect_errors=False,
            )
            assert_equal(res.status_code, 200)

        self.preprint.reload()
        assert_equal(self.preprint.logs.count(), nlogs)

    def test_add_file_osfstorage_log(self):
        path = 'pizza'
        url = self.preprint.api_url_for('create_waterbutler_log')
        payload = self.build_payload(metadata={'materialized': path, 'kind': 'file', 'path': path})
        nlogs = self.preprint.logs.count()
        self.app.put_json(url, payload, headers={'Content-Type': 'application/json'})
        self.preprint.reload()
        assert_equal(self.preprint.logs.count(), nlogs + 1)
        assert('urls' in self.preprint.logs.filter(action='osf_storage_file_added')[0].params)

    def test_add_folder_osfstorage_log(self):
        path = 'pizza'
        url = self.preprint.api_url_for('create_waterbutler_log')
        payload = self.build_payload(metadata={'materialized': path, 'kind': 'folder', 'path': path})
        nlogs = self.preprint.logs.count()
        self.app.put_json(url, payload, headers={'Content-Type': 'application/json'})
        self.preprint.reload()
        assert_equal(self.preprint.logs.count(), nlogs + 1)
        assert('urls' not in self.preprint.logs.filter(action='osf_storage_file_added')[0].params)


@pytest.mark.django_db
class TestWithdrawnPreprint:

    @pytest.fixture()
    def user(self):
        return AuthUserFactory()

    @pytest.fixture()
    def unpublished_preprint_pre_mod(self):
        return PreprintFactory(provider__reviews_workflow='pre-moderation', is_published=False)

    @pytest.fixture()
    def preprint_pre_mod(self):
        return PreprintFactory(provider__reviews_workflow='pre-moderation')

    @pytest.fixture()
    def unpublished_preprint_post_mod(self):
        return PreprintFactory(provider__reviews_workflow='post-moderation', is_published=False)

    @pytest.fixture()
    def preprint_post_mod(self):
        return PreprintFactory(provider__reviews_workflow='post-moderation')

    @pytest.fixture()
    def preprint(self):
        return PreprintFactory()

    @pytest.fixture()
    def admin(self):
        admin = AuthUserFactory()
        osf_admin = Group.objects.get(name='osf_admin')
        admin.groups.add(osf_admin)
        return admin

    @pytest.fixture()
    def moderator(self, preprint_pre_mod, preprint_post_mod):
        moderator = AuthUserFactory()
        preprint_pre_mod.provider.add_to_group(moderator, 'moderator')
        preprint_pre_mod.provider.save()

        preprint_post_mod.provider.add_to_group(moderator, 'moderator')
        preprint_post_mod.provider.save()

        return moderator

    @pytest.fixture()
    def make_withdrawal_request(self, user):
        def withdrawal_request(target):
            request = PreprintRequestFactory(
                        creator=user,
                        target=target,
                        request_type=RequestTypes.WITHDRAWAL.value,
                        machine_state=DefaultStates.INITIAL.value)
            request.run_submit(user)
            return request
        return withdrawal_request

    @pytest.fixture()
    def crossref_client(self):
        return crossref.CrossRefClient(base_url='http://test.osf.crossref.test')


    def test_withdrawn_preprint(self, user, preprint, unpublished_preprint_pre_mod, unpublished_preprint_post_mod):
        # test_ever_public

        # non-moderated
        assert preprint.ever_public

        # pre-mod
        unpublished_preprint_pre_mod.run_submit(user)

        assert not unpublished_preprint_pre_mod.ever_public
        unpublished_preprint_pre_mod.run_reject(user, 'it')
        unpublished_preprint_pre_mod.reload()
        assert not unpublished_preprint_pre_mod.ever_public
        unpublished_preprint_pre_mod.run_accept(user, 'it')
        unpublished_preprint_pre_mod.reload()
        assert unpublished_preprint_pre_mod.ever_public

        # post-mod
        unpublished_preprint_post_mod.run_submit(user)
        assert unpublished_preprint_post_mod.ever_public

        # test_cannot_set_ever_public_to_False
        unpublished_preprint_pre_mod.ever_public = False
        unpublished_preprint_post_mod.ever_public = False
        preprint.ever_public = False
        with pytest.raises(ValidationError):
            preprint.save()
        with pytest.raises(ValidationError):
            unpublished_preprint_pre_mod.save()
        with pytest.raises(ValidationError):
            unpublished_preprint_post_mod.save()

    def test_crossref_status_is_updated(self, make_withdrawal_request, preprint, preprint_post_mod, preprint_pre_mod, moderator, admin, crossref_client):
        # test_non_moderated_preprint
        assert preprint.verified_publishable
        assert crossref_client.get_status(preprint) == 'public'

        withdrawal_request = make_withdrawal_request(preprint)
        withdrawal_request.run_accept(admin, withdrawal_request.comment)

        assert preprint.is_retracted
        assert preprint.verified_publishable
        assert crossref_client.get_status(preprint) == 'unavailable'

        # test_post_moderated_preprint
        assert preprint_post_mod.verified_publishable
        assert crossref_client.get_status(preprint_post_mod) == 'public'

        withdrawal_request = make_withdrawal_request(preprint_post_mod)
        withdrawal_request.run_accept(moderator, withdrawal_request.comment)

        assert preprint_post_mod.is_retracted
        assert preprint_post_mod.verified_publishable
        assert crossref_client.get_status(preprint_post_mod) == 'unavailable'

        # test_pre_moderated_preprint
        assert preprint_pre_mod.verified_publishable
        assert crossref_client.get_status(preprint_pre_mod) == 'public'

        withdrawal_request = make_withdrawal_request(preprint_pre_mod)
        withdrawal_request.run_accept(moderator, withdrawal_request.comment)

        assert preprint_pre_mod.is_retracted
        assert preprint_pre_mod.verified_publishable
        assert crossref_client.get_status(preprint_pre_mod) == 'unavailable'<|MERGE_RESOLUTION|>--- conflicted
+++ resolved
@@ -1,11 +1,7 @@
-<<<<<<< HEAD
-from nose.tools import *  # flake8: noqa (PEP8 asserts)
+# -*- coding: utf-8 -*-
+from nose.tools import *  # noqa: F403
 import jwe
 import jwt
-=======
-# -*- coding: utf-8 -*-
-from nose.tools import *  # noqa: F403
->>>>>>> d3901a24
 import mock
 import furl
 import time
