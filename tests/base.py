--- conflicted
+++ resolved
@@ -60,7 +60,6 @@
           Tag, WatchConfig, Session, Guid)
 
 
-<<<<<<< HEAD
 def teardown_database(client=None, database=None):
     client = client or client_proxy
     database = database or database_proxy
@@ -80,38 +79,21 @@
 
     @classmethod
     def setUpClass(cls):
+        super(DbTestCase, cls).setUpClass()
         cls._original_db_name = settings.DB_NAME
         settings.DB_NAME = cls.DB_NAME
         teardown_database(database=database_proxy._get_current_object())
         # TODO: With `database` as a `LocalProxy`, we should be able to simply
         # this logic
-=======
-class OsfTestCase(unittest.TestCase):
-    """Base TestCase for tests that require a temporary MongoDB database.
-    """
-    # DB settings
-    db_name = getattr(settings, 'TEST_DB_NAME', 'osf_test')
-    db_host = getattr(settings, 'MONGO_HOST', 'localhost')
-    db_port = int(getattr(settings, 'DB_PORT', '27017'))
-
-    @classmethod
-    def setUpClass(cls):
-        """Before running this TestCase, set up a temporary MongoDB database
-        and modify settings to store uploads in a temporary directory.
-        """
-        cls._client = MongoClient(host=cls.db_host, port=cls.db_port)
-        cls.db = cls._client[cls.db_name]
-        # Set storage backend to MongoDb
->>>>>>> 608ad97c
         set_up_storage(
             website.models.MODELS,
             storage.MongoStorage,
             addons=settings.ADDONS_AVAILABLE,
         )
 
-<<<<<<< HEAD
     @classmethod
     def tearDownClass(cls):
+        super(DbTestCase, cls).tearDownClass()
         teardown_database(database=database_proxy._get_current_object())
         settings.DB_NAME = cls._original_db_name
 
@@ -119,8 +101,24 @@
 class AppTestCase(unittest.TestCase):
     """Base `TestCase` for OSF tests that require the WSGI app (but no database).
     """
-=======
-        # Store uploads in temp directory
+    def setUp(self):
+        super(AppTestCase, self).setUp()
+        self.app = TestApp(test_app)
+        self.context = test_app.test_request_context()
+        self.context.push()
+
+    def tearDown(self):
+        super(AppTestCase, self).tearDown()
+        self.context.pop()
+
+
+class UploadTestCase(unittest.TestCase):
+
+    @classmethod
+    def setUpClass(cls):
+        """Store uploads in temp directory.
+        """
+        super(UploadTestCase, cls).setUpClass()
         cls._old_uploads_path = settings.UPLOADS_PATH
         cls._uploads_path = os.path.join('/tmp', 'osf', 'uploads')
         try:
@@ -129,39 +127,19 @@
             pass
         settings.UPLOADS_PATH = cls._uploads_path
 
->>>>>>> 608ad97c
-    def setUp(self):
-        self.app = TestApp(test_app)
-        self.context = test_app.test_request_context()
-        self.context.push()
-
-    def tearDown(self):
-        self.context.pop()
-
-<<<<<<< HEAD
-=======
     @classmethod
     def tearDownClass(cls):
-        """Drop the database when all tests finish."""
-        cls._client.drop_database(cls.db)
-        # Restore uploads path
+        """Restore uploads path.
+        """
+        super(UploadTestCase, cls).tearDownClass()
         shutil.rmtree(cls._uploads_path)
         settings.UPLOADS_PATH = cls._old_uploads_path
 
 
-class AppTestCase(unittest.TestCase):
-    '''Base TestCase for OSF tests that require the WSGI app (but no database).
-    '''
-
-    def setUp(self):
-        self.app = test_app
-        self.ctx = self.app.app_context()
-        self.ctx.push()
->>>>>>> 608ad97c
-
-class OsfTestCase(DbTestCase, AppTestCase):
+class OsfTestCase(DbTestCase, AppTestCase, UploadTestCase):
     """Base `TestCase` for tests that require both scratch databases and the OSF
-    application.
+    application. Note: superclasses must call `super` in order for all setup and
+    teardown methods to be called correctly.
     """
     pass
 
