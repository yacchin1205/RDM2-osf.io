# -*- coding: utf-8 -*-

import mock
from nose.tools import *  # noqa (PEP8 asserts)

import hmac
import hashlib
from StringIO import StringIO

from django.core.exceptions import ValidationError
from django.db import IntegrityError
import furl

from framework.auth import get_or_create_user
from framework.auth.core import Auth

from osf.models import OSFUser, AbstractNode
from website import settings
from website.conferences import views
from website.conferences import utils, message
from website.util import api_url_for, web_url_for

from tests.base import OsfTestCase, fake
from osf_tests.factories import ConferenceFactory, ProjectFactory, UserFactory


def assert_absolute(url):
    parsed_domain = furl.furl(settings.DOMAIN)
    parsed_url = furl.furl(url)
    assert_equal(parsed_domain.host, parsed_url.host)


def assert_equal_urls(first, second):
    parsed_first = furl.furl(first)
    parsed_first.port = None
    parsed_second = furl.furl(second)
    parsed_second.port = None
    assert_equal(parsed_first, parsed_second)


def create_fake_conference_nodes(n, endpoint):
    nodes = []
    for i in range(n):
        node = ProjectFactory(is_public=True)
        node.add_tag(endpoint, Auth(node.creator))
        node.save()
        nodes.append(node)
    return nodes


class TestConferenceUtils(OsfTestCase):

    def test_get_or_create_user_exists(self):
        user = UserFactory()
        fetched, created = get_or_create_user(user.fullname, user.username, is_spam=True)
        assert_false(created)
        assert_equal(user._id, fetched._id)
        assert_false('is_spam' in fetched.system_tags)

    def test_get_or_create_user_not_exists(self):
        fullname = 'Roger Taylor'
        username = 'roger@queen.com'
        fetched, created = get_or_create_user(fullname, username, is_spam=False)
        fetched.save()  # in order to access m2m fields, e.g. tags
        assert_true(created)
        assert_equal(fetched.fullname, fullname)
        assert_equal(fetched.username, username)
        assert_false('is_spam' in fetched.system_tags)

    def test_get_or_create_user_is_spam(self):
        fullname = 'John Deacon'
        username = 'deacon@queen.com'
        fetched, created = get_or_create_user(fullname, username, is_spam=True)
        fetched.save()  # in order to access m2m fields, e.g. tags
        assert_true(created)
        assert_equal(fetched.fullname, fullname)
        assert_equal(fetched.username, username)
        assert_true('is_spam' in fetched.system_tags)

    def test_get_or_create_user_with_blacklisted_domain(self):
        fullname = 'Kanye West'
        username = 'kanye@mailinator.com'
        with assert_raises(ValidationError) as e:
            get_or_create_user(fullname, username, is_spam=True)
        assert_equal(e.exception.message, 'Invalid Email')


class ContextTestCase(OsfTestCase):

    MAILGUN_API_KEY = 'mailkimp'

    @classmethod
    def setUpClass(cls):
        super(ContextTestCase, cls).setUpClass()
        settings.MAILGUN_API_KEY, cls._MAILGUN_API_KEY = cls.MAILGUN_API_KEY, settings.MAILGUN_API_KEY

    @classmethod
    def tearDownClass(cls):
        super(ContextTestCase, cls).tearDownClass()
        settings.MAILGUN_API_KEY = cls._MAILGUN_API_KEY

    def make_context(self, method='POST', **kwargs):
        data = {
            'X-Mailgun-Sscore': 0,
            'timestamp': '123',
            'token': 'secret',
            'signature': hmac.new(
                key=settings.MAILGUN_API_KEY,
                msg='{}{}'.format('123', 'secret'),
                digestmod=hashlib.sha256,
            ).hexdigest(),
        }
        data.update(kwargs.pop('data', {}))
        data = {
            key: value
            for key, value in data.iteritems()
            if value is not None
        }
        return self.app.app.test_request_context(method=method, data=data, **kwargs)


class TestProvisionNode(ContextTestCase):

    def setUp(self):
        super(TestProvisionNode, self).setUp()
        self.node = ProjectFactory()
        self.user = self.node.creator
        self.conference = ConferenceFactory()
        self.body = 'dragon on my back'
        self.content = 'dragon attack'
        self.attachment = StringIO(self.content)
        self.recipient = '{0}{1}-poster@osf.io'.format(
            'test-' if settings.DEV_MODE else '',
            self.conference.endpoint,
        )

    def make_context(self, **kwargs):
        data = {
            'attachment-count': '1',
            'attachment-1': (self.attachment, 'attachment-1'),
            'X-Mailgun-Sscore': 0,
            'recipient': self.recipient,
            'stripped-text': self.body,
        }
        data.update(kwargs.pop('data', {}))
        return super(TestProvisionNode, self).make_context(data=data, **kwargs)

    def test_provision(self):
        with self.make_context():
            msg = message.ConferenceMessage()
            utils.provision_node(self.conference, msg, self.node, self.user)
        assert_true(self.node.is_public)
        assert_in(self.conference.admins.first(), self.node.contributors)
        assert_in('emailed', self.node.system_tags)
        assert_in(self.conference.endpoint, self.node.system_tags)
        assert_true(self.node.tags.filter(name=self.conference.endpoint).exists())
        assert_not_in('spam', self.node.system_tags)

    def test_provision_private(self):
        self.conference.public_projects = False
        self.conference.save()
        with self.make_context():
            msg = message.ConferenceMessage()
            utils.provision_node(self.conference, msg, self.node, self.user)
        assert_false(self.node.is_public)
        assert_in(self.conference.admins.first(), self.node.contributors)
        assert_in('emailed', self.node.system_tags)
        assert_not_in('spam', self.node.system_tags)

    def test_provision_spam(self):
        with self.make_context(data={'X-Mailgun-Sscore': message.SSCORE_MAX_VALUE + 1}):
            msg = message.ConferenceMessage()
            utils.provision_node(self.conference, msg, self.node, self.user)
        assert_false(self.node.is_public)
        assert_in(self.conference.admins.first(), self.node.contributors)
        assert_in('emailed', self.node.system_tags)
        assert_in('spam', self.node.system_tags)

    @mock.patch('website.util.waterbutler_url_for')
    @mock.patch('website.conferences.utils.requests.put')
    def test_upload(self, mock_put, mock_get_url):
        mock_get_url.return_value = 'http://queen.com/'
        self.attachment.filename = 'hammer-to-fall'
        self.attachment.content_type = 'application/json'
        utils.upload_attachment(self.user, self.node, self.attachment)
        mock_get_url.assert_called_with(
            'upload',
            'osfstorage',
            '/' + self.attachment.filename,
            self.node,
            _internal=True,
            user=self.user,
        )
        mock_put.assert_called_with(
            mock_get_url.return_value,
            data=self.content,
        )

    @mock.patch('website.util.waterbutler_url_for')
    @mock.patch('website.conferences.utils.requests.put')
    def test_upload_no_file_name(self, mock_put, mock_get_url):
        mock_get_url.return_value = 'http://queen.com/'
        self.attachment.filename = ''
        self.attachment.content_type = 'application/json'
        utils.upload_attachment(self.user, self.node, self.attachment)
        mock_get_url.assert_called_with(
            'upload',
            'osfstorage',
            '/' + settings.MISSING_FILE_NAME,
            self.node,
            _internal=True,
            user=self.user,
        )
        mock_put.assert_called_with(
            mock_get_url.return_value,
            data=self.content,
        )


class TestMessage(ContextTestCase):

    PUSH_CONTEXT = False

    def test_verify_signature_valid(self):
        with self.make_context():
            msg = message.ConferenceMessage()
            msg.verify_signature()

    def test_verify_signature_invalid(self):
        with self.make_context(data={'signature': 'fake'}):
            self.app.app.preprocess_request()
            msg = message.ConferenceMessage()
            with assert_raises(message.ConferenceError):
                msg.verify_signature()

    def test_is_spam_false_missing_headers(self):
        ctx = self.make_context(
            method='POST',
            data={'X-Mailgun-Sscore': message.SSCORE_MAX_VALUE - 1},
        )
        with ctx:
            msg = message.ConferenceMessage()
            assert not msg.is_spam

    def test_is_spam_false_all_headers(self):
        ctx = self.make_context(
            method='POST',
            data={
                'X-Mailgun-Sscore': message.SSCORE_MAX_VALUE - 1,
                'X-Mailgun-Dkim-Check-Result': message.DKIM_PASS_VALUES[0],
                'X-Mailgun-Spf': message.SPF_PASS_VALUES[0],
            },
        )
        with ctx:
            msg = message.ConferenceMessage()
            assert not msg.is_spam

    def test_is_spam_true_sscore(self):
        ctx = self.make_context(
            method='POST',
            data={'X-Mailgun-Sscore': message.SSCORE_MAX_VALUE + 1},
        )
        with ctx:
            msg = message.ConferenceMessage()
            assert msg.is_spam

    def test_is_spam_true_dkim(self):
        ctx = self.make_context(
            method='POST',
            data={'X-Mailgun-Dkim-Check-Result': message.DKIM_PASS_VALUES[0][::-1]},
        )
        with ctx:
            msg = message.ConferenceMessage()
            assert msg.is_spam

    def test_is_spam_true_spf(self):
        ctx = self.make_context(
            method='POST',
            data={'X-Mailgun-Spf': message.SPF_PASS_VALUES[0][::-1]},
        )
        with ctx:
            msg = message.ConferenceMessage()
            assert msg.is_spam

    def test_subject(self):
        ctx = self.make_context(
            method='POST',
            data={'subject': 'RE: Hip Hopera'},
        )
        with ctx:
            msg = message.ConferenceMessage()
            assert_equal(msg.subject, 'Hip Hopera')

    def test_recipient(self):
        address = 'test-conference@osf.io'
        ctx = self.make_context(
            method='POST',
            data={'recipient': address},
        )
        with ctx:
            msg = message.ConferenceMessage()
            assert_equal(msg.recipient, address)

    def test_text(self):
        text = 'welcome to my nuclear family'
        ctx = self.make_context(
            method='POST',
            data={'stripped-text': text},
        )
        with ctx:
            msg = message.ConferenceMessage()
            assert_equal(msg.text, text)

    def test_sender_name(self):
        names = [
            (' Fred', 'Fred'),
            (u'Me‰¨ü', u'Me‰¨ü'),
            (u'fred@queen.com', u'fred@queen.com'),
            (u'Fred <fred@queen.com>', u'Fred'),
            (u'"Fred" <fred@queen.com>', u'Fred'),
        ]
        for name in names:
            with self.make_context(data={'from': name[0]}):
                msg = message.ConferenceMessage()
                assert_equal(msg.sender_name, name[1])

    def test_sender_email(self):
        emails = [
            (u'fred@queen.com', u'fred@queen.com'),
            (u'FRED@queen.com', u'fred@queen.com')
        ]
        for email in emails:
            with self.make_context(data={'from': email[0]}):
                msg = message.ConferenceMessage()
                assert_equal(msg.sender_email, email[1])

    def test_route_invalid_pattern(self):
        with self.make_context(data={'recipient': 'spam@osf.io'}):
            self.app.app.preprocess_request()
            msg = message.ConferenceMessage()
            with assert_raises(message.ConferenceError):
                msg.route

    def test_route_invalid_test(self):
        recipient = '{0}conf-talk@osf.io'.format('' if settings.DEV_MODE else 'stage-')
        with self.make_context(data={'recipient': recipient}):
            self.app.app.preprocess_request()
            msg = message.ConferenceMessage()
            with assert_raises(message.ConferenceError):
                msg.route

    def test_route_valid_alternate(self):
        conf = ConferenceFactory(endpoint='chocolate', active=True)
        conf.name = 'Chocolate Conference'
        conf.field_names['submission2'] = 'data'
        conf.save()
        recipient = '{0}chocolate-data@osf.io'.format('test-' if settings.DEV_MODE else '')
        with self.make_context(data={'recipient': recipient}):
            self.app.app.preprocess_request()
            msg = message.ConferenceMessage()
            assert_equal(msg.conference_name, 'chocolate')
            assert_equal(msg.conference_category, 'data')
        conf.__class__.remove_one(conf)

    def test_route_valid_b(self):
        recipient = '{0}conf-poster@osf.io'.format('test-' if settings.DEV_MODE else '')
        with self.make_context(data={'recipient': recipient}):
            self.app.app.preprocess_request()
            msg = message.ConferenceMessage()
            assert_equal(msg.conference_name, 'conf')
            assert_equal(msg.conference_category, 'poster')

    def test_alternate_route_invalid(self):
        recipient = '{0}chocolate-data@osf.io'.format('test-' if settings.DEV_MODE else '')
        with self.make_context(data={'recipient': recipient}):
            self.app.app.preprocess_request()
            msg = message.ConferenceMessage()
            with assert_raises(message.ConferenceError):
                msg.route

    def test_attachments_count_zero(self):
        with self.make_context(data={'attachment-count': '0'}):
            msg = message.ConferenceMessage()
            assert_equal(msg.attachments, [])

    def test_attachments_count_one(self):
        content = 'slightly mad'
        sio = StringIO(content)
        ctx = self.make_context(
            method='POST',
            data={
                'attachment-count': 1,
                'attachment-1': (sio, 'attachment-1'),
            },
        )
        with ctx:
            msg = message.ConferenceMessage()
            assert_equal(len(msg.attachments), 1)
            assert_equal(msg.attachments[0].read(), content)


class TestConferenceEmailViews(OsfTestCase):

    def test_redirect_to_meetings_url(self):
        url = '/presentations/'
        res = self.app.get(url)
        assert_equal(res.status_code, 302)
        res = res.follow()
        assert_equal(res.request.path, '/meetings/')

    def test_conference_submissions(self):
        AbstractNode.remove()
        conference1 = ConferenceFactory()
        conference2 = ConferenceFactory()
        # Create conference nodes
        create_fake_conference_nodes(
            3,
            conference1.endpoint,
        )
        create_fake_conference_nodes(
            2,
            conference2.endpoint,
        )

        url = api_url_for('conference_submissions')
        res = self.app.get(url)
        assert_equal(res.json['success'], True)

    def test_conference_plain_returns_200(self):
        conference = ConferenceFactory()
        url = web_url_for('conference_results__plain', meeting=conference.endpoint)
        res = self.app.get(url)
        assert_equal(res.status_code, 200)

    def test_conference_data(self):
        conference = ConferenceFactory()

        # Create conference nodes
        n_conference_nodes = 3
        create_fake_conference_nodes(
            n_conference_nodes,
            conference.endpoint,
        )
        # Create a non-conference node
        ProjectFactory()

        url = api_url_for('conference_data', meeting=conference.endpoint)
        res = self.app.get(url)
        assert_equal(res.status_code, 200)
        assert_equal(len(res.json), n_conference_nodes)

    def test_conference_data_url_upper(self):
        conference = ConferenceFactory()

        # Create conference nodes
        n_conference_nodes = 3
        create_fake_conference_nodes(
            n_conference_nodes,
            conference.endpoint,
        )
        # Create a non-conference node
        ProjectFactory()

        url = api_url_for('conference_data', meeting=conference.endpoint.upper())
        res = self.app.get(url)
        assert_equal(res.status_code, 200)
        assert_equal(len(res.json), n_conference_nodes)

    def test_conference_data_tag_upper(self):
        conference = ConferenceFactory()

        # Create conference nodes
        n_conference_nodes = 3
        create_fake_conference_nodes(
            n_conference_nodes,
            conference.endpoint.upper(),
        )
        # Create a non-conference node
        ProjectFactory()

        url = api_url_for('conference_data', meeting=conference.endpoint)
        res = self.app.get(url)
        assert_equal(res.status_code, 200)
        assert_equal(len(res.json), n_conference_nodes)

    def test_conference_results(self):
        conference = ConferenceFactory()

        url = web_url_for('conference_results', meeting=conference.endpoint)
        res = self.app.get(url)
        assert_equal(res.status_code, 200)


class TestConferenceModel(OsfTestCase):

    def test_endpoint_is_required(self):
        with assert_raises(IntegrityError):
            ConferenceFactory(endpoint=None, name=fake.company()).save()

    def test_name_is_required(self):
        with assert_raises(IntegrityError):
            ConferenceFactory(endpoint='spsp2014', name=None).save()

    def test_default_field_names(self):
        conf = ConferenceFactory(endpoint='cookie', name='Cookies Conference')
        conf.save()
        assert_equal(conf.field_names['submission1'], 'poster')
        assert_equal(conf.field_names['mail_subject'], 'Presentation title')


class TestConferenceIntegration(ContextTestCase):

    @mock.patch('website.conferences.views.send_mail')
    @mock.patch('website.conferences.utils.upload_attachments')
    def test_integration(self, mock_upload, mock_send_mail):
        fullname = 'John Deacon'
        username = 'deacon@queen.com'
        title = 'good songs'
        conference = ConferenceFactory()
        body = 'dragon on my back'
        content = 'dragon attack'
        recipient = '{0}{1}-poster@osf.io'.format(
            'test-' if settings.DEV_MODE else '',
            conference.endpoint,
        )
        self.app.post(
            api_url_for('meeting_hook'),
            {
                'X-Mailgun-Sscore': 0,
                'timestamp': '123',
                'token': 'secret',
                'signature': hmac.new(
                    key=settings.MAILGUN_API_KEY,
                    msg='{}{}'.format('123', 'secret'),
                    digestmod=hashlib.sha256,
                ).hexdigest(),
                'attachment-count': '1',
                'X-Mailgun-Sscore': 0,
                'from': '{0} <{1}>'.format(fullname, username),
                'recipient': recipient,
                'subject': title,
                'stripped-text': body,
            },
            upload_files=[
                ('attachment-1', 'attachment-1', content),
            ],
        )
        assert_true(mock_upload.called)
<<<<<<< HEAD
        users = User.objects.filter(username=username)
        assert_equal(users.count(), 1)
        nodes = Node.objects.filter(title=title)
=======
        users = OSFUser.find(Q('username', 'eq', username))
        assert_equal(users.count(), 1)
        nodes = AbstractNode.find(Q('title', 'eq', title))
>>>>>>> f9352806
        assert_equal(nodes.count(), 1)
        node = nodes[0]
        assert_equal(node.get_wiki_page('home').content, body)
        assert_true(mock_send_mail.called)
        call_args, call_kwargs = mock_send_mail.call_args
        assert_absolute(call_kwargs['conf_view_url'])
        assert_absolute(call_kwargs['set_password_url'])
        assert_absolute(call_kwargs['profile_url'])
        assert_absolute(call_kwargs['file_url'])
        assert_absolute(call_kwargs['node_url'])

    @mock.patch('website.conferences.views.send_mail')
    def test_integration_inactive(self, mock_send_mail):
        conference = ConferenceFactory(active=False)
        fullname = 'John Deacon'
        username = 'deacon@queen.com'
        title = 'good songs'
        body = 'dragon on my back'
        recipient = '{0}{1}-poster@osf.io'.format(
            'test-' if settings.DEV_MODE else '',
            conference.endpoint,
        )
        res = self.app.post(
            api_url_for('meeting_hook'),
            {
                'X-Mailgun-Sscore': 0,
                'timestamp': '123',
                'token': 'secret',
                'signature': hmac.new(
                    key=settings.MAILGUN_API_KEY,
                    msg='{}{}'.format('123', 'secret'),
                    digestmod=hashlib.sha256,
                ).hexdigest(),
                'attachment-count': '1',
                'X-Mailgun-Sscore': 0,
                'from': '{0} <{1}>'.format(fullname, username),
                'recipient': recipient,
                'subject': title,
                'stripped-text': body,
            },
            expect_errors=True,
        )
        assert_equal(res.status_code, 406)
        call_args, call_kwargs = mock_send_mail.call_args
        assert_equal(call_args, (username, views.CONFERENCE_INACTIVE))
        assert_equal(call_kwargs['fullname'], fullname)
        assert_equal_urls(
            call_kwargs['presentations_url'],
            web_url_for('conference_view', _absolute=True),
        )

    @mock.patch('website.conferences.views.send_mail')
    @mock.patch('website.conferences.utils.upload_attachments')
    def test_integration_wo_full_name(self, mock_upload, mock_send_mail):
        username = 'no_full_name@mail.com'
        title = 'no full name only email'
        conference = ConferenceFactory()
        body = 'dragon on my back'
        content = 'dragon attack'
        recipient = '{0}{1}-poster@osf.io'.format(
            'test-' if settings.DEV_MODE else '',
            conference.endpoint,
        )
        self.app.post(
            api_url_for('meeting_hook'),
            {
                'X-Mailgun-Sscore': 0,
                'timestamp': '123',
                'token': 'secret',
                'signature': hmac.new(
                    key=settings.MAILGUN_API_KEY,
                    msg='{}{}'.format('123', 'secret'),
                    digestmod=hashlib.sha256,
                ).hexdigest(),
                'attachment-count': '1',
                'X-Mailgun-Sscore': 0,
                'from': username,
                'recipient': recipient,
                'subject': title,
                'stripped-text': body,
            },
            upload_files=[
                ('attachment-1', 'attachment-1', content),
            ],
        )
        assert_true(mock_upload.called)
<<<<<<< HEAD
        users = User.objects.filter(username=username)
        assert_equal(users.count(), 1)
        nodes = Node.objects.filter(title=title)
=======
        users = OSFUser.find(Q('username', 'eq', username))
        assert_equal(users.count(), 1)
        nodes = AbstractNode.find(Q('title', 'eq', title))
>>>>>>> f9352806
        assert_equal(nodes.count(), 1)
        node = nodes[0]
        assert_equal(node.get_wiki_page('home').content, body)
        assert_true(mock_send_mail.called)
        call_args, call_kwargs = mock_send_mail.call_args
        assert_absolute(call_kwargs['conf_view_url'])
        assert_absolute(call_kwargs['set_password_url'])
        assert_absolute(call_kwargs['profile_url'])
        assert_absolute(call_kwargs['file_url'])
        assert_absolute(call_kwargs['node_url'])<|MERGE_RESOLUTION|>--- conflicted
+++ resolved
@@ -546,15 +546,9 @@
             ],
         )
         assert_true(mock_upload.called)
-<<<<<<< HEAD
-        users = User.objects.filter(username=username)
+        users = OSFUser.objects.filter(username=username)
         assert_equal(users.count(), 1)
-        nodes = Node.objects.filter(title=title)
-=======
-        users = OSFUser.find(Q('username', 'eq', username))
-        assert_equal(users.count(), 1)
-        nodes = AbstractNode.find(Q('title', 'eq', title))
->>>>>>> f9352806
+        nodes = AbstractNode.objects.filter(title=title)
         assert_equal(nodes.count(), 1)
         node = nodes[0]
         assert_equal(node.get_wiki_page('home').content, body)
@@ -641,15 +635,9 @@
             ],
         )
         assert_true(mock_upload.called)
-<<<<<<< HEAD
-        users = User.objects.filter(username=username)
+        users = OSFUser.objects.filter(username=username)
         assert_equal(users.count(), 1)
-        nodes = Node.objects.filter(title=title)
-=======
-        users = OSFUser.find(Q('username', 'eq', username))
-        assert_equal(users.count(), 1)
-        nodes = AbstractNode.find(Q('title', 'eq', title))
->>>>>>> f9352806
+        nodes = AbstractNode.objects.filter(title=title)
         assert_equal(nodes.count(), 1)
         node = nodes[0]
         assert_equal(node.get_wiki_page('home').content, body)
