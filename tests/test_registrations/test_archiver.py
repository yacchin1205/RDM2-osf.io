--- conflicted
+++ resolved
@@ -280,11 +280,7 @@
     uploader_types = {
         ('q_' + selected_file['name']): {
             'value': fake.word(),
-<<<<<<< HEAD
-            'extra': {
-=======
             'extra': [{
->>>>>>> 873f85cb
                 'sha256': sha256,
                 'viewUrl': '/project/{0}/files/osfstorage{1}'.format(
                     node_index[sha256],
@@ -292,11 +288,7 @@
                 ),
                 'selectedFileName': selected_file['name'],
                 'nodeId': node_index[sha256]
-<<<<<<< HEAD
-            }
-=======
             }]
->>>>>>> 873f85cb
         }
         for sha256, selected_file in selected_files.items()
     }
@@ -306,11 +298,7 @@
             'value': {
                 name_factory(): {
                     'value': fake.word(),
-<<<<<<< HEAD
-                    'extra': {
-=======
                     'extra': [{
->>>>>>> 873f85cb
                         'sha256': sha256,
                         'viewUrl': '/project/{0}/files/osfstorage{1}'.format(
                             node_index[sha256],
@@ -318,11 +306,7 @@
                         ),
                         'selectedFileName': selected_file['name'],
                         'nodeId': node_index[sha256]
-<<<<<<< HEAD
-                    }
-=======
                     }]
->>>>>>> 873f85cb
                 },
                 name_factory(): {
                     'value': fake.word()
@@ -528,10 +512,7 @@
             selected_files,
             node_index
         )
-<<<<<<< HEAD
-=======
-
->>>>>>> 873f85cb
+
         schema = generate_schema_from_data(data)
         with test_utils.mock_archive(node, schema=schema, data=data, autocomplete=True, autoapprove=True) as registration:
             with mock.patch.object(StorageAddonBase, '_get_file_tree', mock.Mock(return_value=file_trees[node._id])):
@@ -540,15 +521,6 @@
                 for key, question in registration.registered_meta[schema._id].items():
                     target = None
                     if isinstance(question.get('value'), dict):
-<<<<<<< HEAD
-                        target = [v for v in question['value'].values() if 'extra' in v and 'sha256' in v['extra']][0]
-                    elif 'extra' in question and 'hashes' in question['extra']:
-                        target = question
-                    if target:
-                        assert_in(registration._id, target['extra']['viewUrl'])
-                        assert_not_in(node._id, target['extra']['viewUrl'])
-                        del selected_files[target['extra']['sha256']]
-=======
                         target = [v for v in question['value'].values() if 'extra' in v and 'sha256' in v['extra'][0]][0]
                     elif 'extra' in question and 'hashes' in question['extra'][0]:
                         target = question
@@ -556,7 +528,6 @@
                         assert_in(registration._id, target['extra'][0]['viewUrl'])
                         assert_not_in(node._id, target['extra'][0]['viewUrl'])
                         del selected_files[target['extra'][0]['sha256']]
->>>>>>> 873f85cb
                     else:
                         # check non-file questions are unmodified
                         assert_equal(data[key]['value'], question['value'])
@@ -566,8 +537,6 @@
         node = factories.NodeFactory(creator=self.user)
         file_trees, selected_files, node_index = generate_file_tree([node])
         data = {
-<<<<<<< HEAD
-=======
             ('q_' + selected_file['name']): {
                 'value': fake.word(),
                 'extra': [{
@@ -580,18 +549,13 @@
             for sha256, selected_file in selected_files.items()
         }
         object_types = {
->>>>>>> 873f85cb
             ('q_' + selected_file['name'] + '_obj'): {
                 'value': {
                     name_factory(): {
                         'value': {
                             name_factory(): {
                                 'value': fake.word(),                                
-<<<<<<< HEAD
-                                'extra': {
-=======
                                 'extra': [{
->>>>>>> 873f85cb
                                     'sha256': sha256,
                                     'viewUrl': '/project/{0}/files/osfstorage{1}'.format(
                                         node_index[sha256],
@@ -599,11 +563,7 @@
                                     ),
                                     'selectedFileName': selected_file['name'],
                                     'nodeId': node_index[sha256]
-<<<<<<< HEAD
-                                }
-=======
                                 }]
->>>>>>> 873f85cb
                             },
                             name_factory(): {
                                 'value': fake.word()
@@ -625,20 +585,8 @@
                 for key, question in registration.registered_meta[schema._id].items():
                     target = None
                     if isinstance(question['value'], dict):
-<<<<<<< HEAD
-                        target = [
-                            t
-                            for t in [
-                                    v['value'].values()
-                                    for v in question['value'].values()
-                                    if 'value' in v and isinstance(v['value'], dict)
-                            ][0] if 'extra' in t
-                        ][0]
-                    elif 'extra' in question and 'hashes' in question['extra']:
-=======
                         target = [v for v in question['value'].values() if 'extra' in v and 'sha256' in v['extra'][0]][0]
                     elif 'extra' in question and 'sha256' in question['extra'][0]:
->>>>>>> 873f85cb
                         target = question
                     if target:
                         assert_in(registration._id, target['extra'][0]['viewUrl'])
@@ -739,11 +687,7 @@
                 job = factories.ArchiveJobFactory()
                 archive_success(registration._id, job._id)
                 for key, question in registration.registered_meta[schema._id].items():
-<<<<<<< HEAD
-                    assert_equal(question['extra']['selectedFileName'], fake_file['name'])
-=======
                     assert_equal(question['extra'][0]['selectedFileName'], fake_file['name'])
->>>>>>> 873f85cb
 
     def test_archive_success_same_file_in_component(self):
         file_tree = file_tree_factory(3, 3, 3)
@@ -777,11 +721,7 @@
                 archive_success(registration._id, job._id)
                 child_reg = registration.nodes[0]
                 for key, question in registration.registered_meta[schema._id].items():
-<<<<<<< HEAD
-                    assert_in(child_reg._id, question['extra']['viewUrl'])
-=======
                     assert_in(child_reg._id, question['extra'][0]['viewUrl'])
->>>>>>> 873f85cb
 
 
 class TestArchiverUtils(ArchiverTestCase):
