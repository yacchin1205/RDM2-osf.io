--- conflicted
+++ resolved
@@ -39,8 +39,6 @@
             sanitize.safe_unescape_html('&lt;&gt; diamonds &amp; diamonds &lt;&gt;'),
             '<> diamonds & diamonds <>'
         )
-<<<<<<< HEAD
-=======
         assert_equal(
             sanitize.safe_unescape_html(['&lt;&gt;&amp;'])[0],
             '<>&'
@@ -53,16 +51,10 @@
             sanitize.safe_unescape_html({'key': '&lt;&gt;&amp;'})['key'],
             '<>&'
         )
->>>>>>> e36a7b3b
 
     def test_safe_json(self):
         """Add escaping of forward slashes, but only where string literal contains closing markup"""
         assert_equal(
             sanitize.safe_json("I'm a string with / containing </closingtags>"),
                                '"I\'m a string with / containing <\\/closingtags>"'
-<<<<<<< HEAD
-        )
-
-=======
-        )
->>>>>>> e36a7b3b
+        )