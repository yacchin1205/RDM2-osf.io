--- conflicted
+++ resolved
@@ -88,7 +88,6 @@
         assert_false(res['summary']['can_view'])
         assert_true(res['summary']['is_fork'])
 
-<<<<<<< HEAD
     def test_view_project_returns_whether_to_show_wiki_widget(self):
         user = AuthUserFactory()
         project = ProjectFactory.build(creator=user, is_public=True)
@@ -99,7 +98,7 @@
         res = self.app.get(url, auth=user.auth)
         assert_equal(res.status_code, http.OK)
         assert_in('show_wiki_widget', res.json['user'])
-=======
+
     def test_fork_count_does_not_include_deleted_forks(self):
         user = AuthUserFactory()
         project = ProjectFactory(creator=user)
@@ -114,7 +113,6 @@
         res = self.app.get(url, auth=user.auth)
         assert_in('fork_count', res.json['node'])
         assert_equal(1, res.json['node']['fork_count'])
->>>>>>> e6fa0124
 
 
 class TestNodeLogSerializers(OsfTestCase):
