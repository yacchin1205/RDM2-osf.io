--- conflicted
+++ resolved
@@ -555,9 +555,17 @@
 
         assert_equals(resp.status_code, 403)
 
-<<<<<<< HEAD
     def test_head_returns_url(self):
-=======
+        path = 'the little engine that couldnt'
+        guid, _ = self.node_addon.find_or_create_file_guid('/' + path)
+
+        download_url = furl.furl(guid.download_url)
+        download_url.args['accept_url'] = 'false'
+
+        resp = self.app.head(guid.guid_url, auth=self.user.auth)
+
+        assert_urls_equal(resp.headers['Location'], download_url.url)
+
     def test_nonexistant_addons_raise(self):
         path = 'cloudfiles'
         self.project.delete_addon('github', Auth(self.user))
@@ -612,21 +620,6 @@
 
         assert_equals(resp.status_code, 400)
 
-    @mock.patch('website.addons.base.views.request')
-    @mock.patch('website.addons.base.views.requests.get')
-    @mock.patch('website.addons.base.requests.get')
-    def test_ie11_get_redirect(self, _, mock_get, mock_request):
->>>>>>> b98e4ad9
-        path = 'the little engine that couldnt'
-        guid, _ = self.node_addon.find_or_create_file_guid('/' + path)
-
-        download_url = furl.furl(guid.download_url)
-        download_url.args['accept_url'] = 'false'
-
-        resp = self.app.head(guid.guid_url, auth=self.user.auth)
-
-        assert_urls_equal(resp.headers['Location'], download_url.url)
-
 
 class TestLegacyViews(OsfTestCase):
 
