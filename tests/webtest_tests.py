#!/usr/bin/env python
# -*- coding: utf-8 -*-
'''Functional tests using WebTest.'''
import unittest
import re
import mock

from nose.tools import *  # noqa (PEP8 asserts)

from modularodm import Q

from framework.mongo.utils import to_mongo_key

from framework.auth.core import User, Auth
from tests.base import OsfTestCase, fake
from tests.factories import (UserFactory, AuthUserFactory, ProjectFactory,
                             WatchConfigFactory, ApiKeyFactory,
                             NodeFactory, NodeWikiFactory, RegistrationFactory,
                             UnregUserFactory, UnconfirmedUserFactory,
                             PrivateLinkFactory)
from tests.test_features import requires_piwik
from tests.test_addons import assert_urls_equal
from website import settings, language
from website.addons.twofactor.tests import _valid_code
from website.security import random_string
from website.project.metadata.schemas import OSF_META_SCHEMAS
from website.project.model import ensure_schemas
from website.util import web_url_for


class TestDisabledUser(OsfTestCase):

    def setUp(self):
        super(TestDisabledUser, self).setUp()
        self.user = UserFactory()
        self.user.set_password('Korben Dallas')
        self.user.is_disabled = True
        self.user.save()

    def test_profile_disabled(self):
        """Disabled user profiles return 401 (GONE)"""
        res = self.app.get(self.user.url, expect_errors=True)
        assert_equal(res.status_code, 410)


class TestAnUnregisteredUser(OsfTestCase):

    @mock.patch('framework.auth.views.send_confirm_email')
    def test_can_register(self, mock_send_confirm_email):
        # Goes to log in page
        # @FIXME(hrybacki): No tests written to test landing page sign in
        res = self.app.get(web_url_for('auth_login')).maybe_follow()
        # Fills out registration form
        form = res.forms['registerForm']
        form['register-fullname'] = 'Nicholas Cage'
        form['register-username'] = 'nickcage@example.com'
        form['register-username2'] = 'nickcage@example.com'
        form['register-password'] = 'example'
        form['register-password2'] = 'example'
        # Submits
        res = form.submit().maybe_follow()
        # There's a flash messageset
        assert_in('Registration successful. Please check nickcage@example.com '
            'to confirm your email address.', res)

    def test_sees_error_if_email_is_already_registered(self):
        # A user is already registered
        UserFactory(username='foo@bar.com')
        # Goes to log in page
        res = self.app.get(web_url_for('auth_login')).maybe_follow()
        # Fills out registration form
        form = res.forms['registerForm']
        form['register-fullname'] = 'Foo Bar'
        form['register-username'] = 'foo@bar.com'
        form['register-username2'] = 'foo@bar.com'
        form['register-password'] = 'example'
        form['register-password2'] = 'example'
        # submits
        res = form.submit().maybe_follow()
        # sees error message because email is already registered
        assert_in('has already been registered.', res)

    def test_cant_see_profile(self):
        """Can't see profile if not logged in.
        """
        res = self.app.get(web_url_for('profile_view'))
        assert_equal(res.status_code, 302)
        res = res.follow(expect_errors=True)
        assert_equal(res.status_code, 401)
        assert_in(
            'You must log in to access this resource',
            res,
        )


class TestTwoFactor(OsfTestCase):

    @mock.patch('website.addons.twofactor.models.push_status_message')
    def setUp(self, mock_push_message):
        super(TestTwoFactor, self).setUp()
        self.user = UserFactory()
        self.user.set_password('science')
        self.user.save()

        self.user.add_addon('twofactor')
        self.user_settings = self.user.get_addon('twofactor')
        self.user_settings.is_confirmed = True
        self.user_settings.save()

    def test_user_with_two_factor_redirected_to_two_factor_page(self):
        # Goes to log in page
        res = self.app.get(web_url_for('auth_login'))
        # Fills in log in form with correct username/password
        form  = res.forms['signinForm']
        form['username'] = self.user.username
        form['password'] = 'science'
        # Submits
        res = form.submit()
        res = res.follow()

        assert_equal(web_url_for('two_factor'), res.request.path)
        assert_equal(res.status_code, 200)

    def test_user_with_2fa_failure(self):
        # Goes to log in page
        res = self.app.get(web_url_for('auth_login'))
        # Fills in log in form with correct username/password
        form  = res.forms['signinForm']
        form['username'] = self.user.username
        form['password'] = 'science'
        # Submits
        res = form.submit()
        res = res.follow()
        # Fills in 2FA form with incorrect two factor code
        form = res.forms['twoFactorSignInForm']
        form['twoFactorCode'] = 0000000
        # Submits
        res = form.submit(expect_errors=True)

        assert_equal(web_url_for('two_factor'), res.request.path)
        assert_equal(res.status_code, 401)

    def test_user_with_2fa_success(self):
        # Goes to log in page
        res = self.app.get(web_url_for('auth_login'))
        # Fills in log in form with correct username/password
        form  = res.forms['signinForm']
        form['username'] = self.user.username
        form['password'] = 'science'
        # Submits
        res = form.submit()
        res = res.follow()
        # Fills in 2FA form with incorrect two factor code
        form = res.forms['twoFactorSignInForm']
        form['twoFactorCode'] = _valid_code(self.user_settings.totp_secret)
        res = form.submit()
        res.follow()

        assert_urls_equal(web_url_for('dashboard'), res.location)
        assert_equal(res.status_code, 302)


class TestAUser(OsfTestCase):

    def setUp(self):
        super(TestAUser, self).setUp()
        self.user = UserFactory()
        # TODO: remove and re-write tests with 'password' as password /hrybacki
        self.user.set_password('science')
        # Add an API key for quicker authentication
        api_key = ApiKeyFactory()
        self.user.api_keys.append(api_key)
        self.user.save()
        self.auth = ('test', api_key._primary_key)

    def _login(self, username, password):
        '''Log in a user via at the login page.'''
        res = self.app.get('/account/').maybe_follow()
        # Fills out login info
        form = res.forms['signinForm']  # Get the form from its ID
        form['username'] = username
        form['password'] = password
        # submits
        res = form.submit().maybe_follow()
        return res

    def test_can_see_profile_url(self):
        res = self.app.get(self.user.url).maybe_follow()
        assert_in(self.user.url, res)

    def test_can_see_homepage(self):
        # Goes to homepage
        res = self.app.get('/').maybe_follow()  # Redirects
        assert_equal(res.status_code, 200)

    def test_can_log_in(self):
        # Log in and out
        self._login(self.user.username, 'science')
        self.app.get('/logout/')
        # Goes to home page
        res = self.app.get('/').maybe_follow()
        # Fills out login info
        form = res.forms['signInForm']  # Get the form from its ID
        form['username'] = self.user.username
        form['password'] = 'science'
        # submits
        res = form.submit().maybe_follow()
        # Sees dashboard with projects and watched projects
        assert_in('Projects', res)
        assert_in('Watchlist', res)

    def test_sees_flash_message_on_bad_login(self):
        # Goes to log in page
        res = self.app.get('/account/').maybe_follow()
        # Fills the form with incorrect password
        form  = res.forms['signinForm']
        form['username'] = self.user.username
        form['password'] = 'thisiswrong'
        # Submits
        res = form.submit()
        # Sees a flash message
        assert_in('Log-in failed', res)

    @mock.patch('website.addons.twofactor.models.push_status_message')
<<<<<<< HEAD
    def test_user_with_two_factor_redirected_to_two_factor_page(self, mock_push_message):
        # User with two factor enabled is sent to two factor page
        self.user.add_addon('twofactor')
        self.user_settings = self.user.get_addon('twofactor')
        self.user_settings.is_confirmed = True
        self.user_settings.save()

        # Goes to log in page
        res = self.app.get(web_url_for('auth_login'))
        # Fills the form with correct password
        form  = res.forms['signinForm']
        form['username'] = self.user.username
        form['password'] = 'science'
        # Submits
        res = form.submit()
        res = res.follow()
        assert_equal(web_url_for('two_factor'), res.request.path)
        assert_equal(res.status_code, 200)

    @mock.patch('website.addons.twofactor.models.push_status_message')
    def test_user_with_two_factor_redirected_to_two_factor_page_from_navbar_login(self, mock_push_message):
        # User with two factor enabled is sent to two factor page
        self.user.add_addon('twofactor')
        self.user_settings = self.user.get_addon('twofactor')
        self.user_settings.is_confirmed = True
        self.user_settings.save()

        # Goes to log in page
        res = self.app.get(web_url_for('auth_login'))  # TODO(hrybacki): Is there an actual landing page route?
        # Fills in the form with correct password
        form = res.forms['signInForm']
        form['username'] = self.user.username
        form['password'] = 'science'
        # Submits
        res = form.submit()
        res = res.follow()
        assert_equal(web_url_for('two_factor'), res.request.path)
        assert_equal(res.status_code, 200)

    @mock.patch('website.addons.twofactor.models.push_status_message')
=======
>>>>>>> 7074c477
    def test_access_resource_before_two_factor_authorization(self, mock_push_message):
        # User attempts to access resource after login page but before two factor authentication
        self.user.add_addon('twofactor')
        self.user_settings = self.user.get_addon('twofactor')
        self.user_settings.is_confirmed = True
        self.user_settings.save()

        # Goes to log in page
        res = self.app.get(web_url_for('auth_login'))
        # Fills the form with correct password
        form = res.forms['signinForm']
        form['username'] = self.user.username
        form['password'] = 'science'
        # Submits
        form.submit()
        # User attempts to access a protected resource
        res = self.app.get(web_url_for('dashboard'))
        assert_equal(res.status_code, 302)
<<<<<<< HEAD
        assert_in(web_url_for('auth_login'), res.location)
=======
        assert_in('login', res.location)
        res = res.follow(expect_errors=True)
        assert_equal(res.status_code, 401)
>>>>>>> 7074c477

    def test_is_redirected_to_dashboard_already_logged_in_at_login_page(self):
        res = self._login(self.user.username, 'science')
        res = self.app.get('/login/').follow()
        assert_equal(res.request.path, '/dashboard/')

    def test_sees_projects_in_her_dashboard(self):
        # the user already has a project
        project = ProjectFactory(creator=self.user)
        project.add_contributor(self.user)
        project.save()
        # Goes to homepage, already logged in
        res = self._login(self.user.username, 'science')
        res = self.app.get('/').maybe_follow()
        # Clicks Dashboard link in navbar
        res = res.click('Dashboard', index=0)
        assert_in('Projects', res)  # Projects heading
        # The project title is listed
        # TODO: (bgeiger) figure out how to make this assertion work with hgrid view
        #assert_in(project.title, res)

    def test_does_not_see_osffiles_in_user_addon_settings(self):
        res = self._login(self.user.username, 'science')
        res = self.app.get('/settings/addons/', auth=self.auth, auto_follow=True)
        assert_not_in('OSF Storage', res)

    def test_sees_osffiles_in_project_addon_settings(self):
        project = ProjectFactory(creator=self.user)
        project.add_contributor(
            self.user,
            permissions=['read', 'write', 'admin'],
            save=True)
        res = self.app.get('/{0}/settings/'.format(project._primary_key), auth=self.auth, auto_follow=True)
        assert_in('OSF Storage', res)

    @unittest.skip("Can't test this, since logs are dynamically loaded")
    def test_sees_log_events_on_watched_projects(self):
        # Another user has a public project
        u2 = UserFactory(username='bono@u2.com', fullname='Bono')
        key = ApiKeyFactory()
        u2.api_keys.append(key)
        u2.save()
        project = ProjectFactory(creator=u2, is_public=True)
        project.add_contributor(u2)
        auth = Auth(user=u2, api_key=key)
        project.save()
        # User watches the project
        watch_config = WatchConfigFactory(node=project)
        self.user.watch(watch_config)
        self.user.save()
        # Goes to her dashboard, already logged in
        res = self.app.get('/dashboard/', auth=self.auth, auto_follow=True)
        # Sees logs for the watched project
        assert_in('Watched Projects', res)  # Watched Projects header
        # The log action is in the feed
        assert_in(project.title, res)

    def test_sees_correct_title_home_page(self):
        # User goes to homepage
        res = self.app.get('/', auto_follow=True)
        title = res.html.title.string
        # page title is correct
        assert_equal('OSF | Home', title)

    def test_sees_correct_title_on_dashboard(self):
        # User goes to dashboard
        res = self.app.get('/dashboard/', auth=self.auth, auto_follow=True)
        title = res.html.title.string
        assert_equal('OSF | Dashboard', title)

    def test_can_see_make_public_button_if_admin(self):
        # User is a contributor on a project
        project = ProjectFactory()
        project.add_contributor(
            self.user,
            permissions=['read', 'write', 'admin'],
            save=True)
        # User goes to the project page
        res = self.app.get(project.url, auth=self.auth).maybe_follow()
        assert_in('Make Public', res)

    def test_cant_see_make_public_button_if_not_admin(self):
        # User is a contributor on a project
        project = ProjectFactory()
        project.add_contributor(
            self.user,
            permissions=['read', 'write'],
            save=True)
        # User goes to the project page
        res = self.app.get(project.url, auth=self.auth).maybe_follow()
        assert_not_in('Make Public', res)

    def test_can_see_make_private_button_if_admin(self):
        # User is a contributor on a project
        project = ProjectFactory(is_public=True)
        project.add_contributor(
            self.user,
            permissions=['read', 'write', 'admin'],
            save=True)
        # User goes to the project page
        res = self.app.get(project.url, auth=self.auth).maybe_follow()
        assert_in('Make Private', res)

    def test_cant_see_make_private_button_if_not_admin(self):
        # User is a contributor on a project
        project = ProjectFactory(is_public=True)
        project.add_contributor(
            self.user,
            permissions=['read', 'write'],
            save=True)
        # User goes to the project page
        res = self.app.get(project.url, auth=self.auth).maybe_follow()
        assert_not_in('Make Private', res)

    def test_sees_logs_on_a_project(self):
        project = ProjectFactory(is_public=True)
        # User goes to the project's page
        res = self.app.get(project.url, auth=self.auth).maybe_follow()
        # Can see log event
        assert_in('created', res)

    def test_no_wiki_content_message(self):
        project = ProjectFactory(creator=self.user)
        # Goes to project's wiki, where there is no content
        res = self.app.get('/{0}/wiki/home/'.format(project._primary_key), auth=self.auth)
        # Sees a message indicating no content
        assert_in('No wiki content', res)

    def test_wiki_content(self):
        project = ProjectFactory(creator=self.user)
        wiki_page = 'home'
        wiki_content = 'Kittens'
        NodeWikiFactory(user=self.user, node=project, content=wiki_content, page_name=wiki_page)
        res = self.app.get('/{0}/wiki/{1}/'.format(
            project._primary_key,
            wiki_page,
        ), auth=self.auth)
        assert_not_in('No wiki content', res)
        assert_in(wiki_content, res)

    def test_wiki_page_name_non_ascii(self):
        project = ProjectFactory(creator=self.user)
        non_ascii = to_mongo_key('WöRlÐé')
        self.app.get('/{0}/wiki/{1}/'.format(
            project._primary_key,
            non_ascii
        ), auth=self.auth, expect_errors=True)
        project.update_node_wiki(non_ascii, 'new content', Auth(self.user))
        assert_in(non_ascii, project.wiki_pages_current)

    def test_noncontributor_cannot_see_wiki_if_no_content(self):
        user2 = UserFactory()
        # user2 creates a public project and adds no wiki content
        project = ProjectFactory(creator=user2, is_public=True)
        # self navigates to project
        res = self.app.get(project.url).maybe_follow()
        # Should not see wiki widget (since non-contributor and no content)
        assert_not_in('No wiki content', res)

    def test_wiki_does_not_exist(self):
        project = ProjectFactory(creator=self.user)
        res = self.app.get('/{0}/wiki/{1}/'.format(
            project._primary_key,
            'not a real page yet',
        ), auth=self.auth, expect_errors=True)
        assert_in('No wiki content', res)

    def test_sees_own_profile(self):
        res = self.app.get('/profile/', auth=self.auth)
        td1 = res.html.find('td', text=re.compile(r'Public(.*?)Profile'))
        td2 = td1.find_next_sibling('td')
        assert_equal(td2.text, self.user.display_absolute_url)

    def test_sees_another_profile(self):
        user2 = UserFactory()
        res = self.app.get(user2.url, auth=self.auth)
        td1 = res.html.find('td', text=re.compile(r'Public(.*?)Profile'))
        td2 = td1.find_next_sibling('td')
        assert_equal(td2.text, user2.display_absolute_url)

    # Regression test for https://github.com/CenterForOpenScience/osf.io/issues/1320
    @mock.patch('framework.auth.views.mails.send_mail')
    def test_can_reset_password(self, mock_send_mail):
        # A registered user
        user = UserFactory()
        # goes to the login page
        url = web_url_for('auth_login')
        res = self.app.get(url)
        # and fills out forgot password form
        form = res.forms['forgotPassword']
        form['forgot_password-email'] = user.username
        # submits
        res = form.submit()
        # mail was sent
        mock_send_mail.assert_called
        # gets 200 response
        assert_equal(res.status_code, 200)
        # URL is /forgotpassword
        assert_equal(res.request.path, web_url_for('forgot_password'))


class TestRegistrations(OsfTestCase):

    def setUp(self):
        super(TestRegistrations, self).setUp()
        ensure_schemas()
        self.user = UserFactory()
        # Add an API key for quicker authentication
        api_key = ApiKeyFactory()
        self.user.api_keys.append(api_key)
        self.user.save()
        self.auth = ('test', api_key._primary_key)
        self.original = ProjectFactory(creator=self.user, is_public=True)
        # A registration
        self.project = RegistrationFactory(
            creator=self.user,
            project=self.original,
            user=self.user,
        )

    def test_can_see_contributor(self):
        # Goes to project's page
        res = self.app.get(self.project.url, auth=self.auth).maybe_follow()
        # Settings is not in the project navigation bar
        subnav = res.html.select('#projectSubnav')[0]
        assert_in('Sharing', subnav.text)

    def test_sees_registration_templates(self):
        # Browse to original project
        res = self.app.get(
            '{}register/'.format(self.original.url),
            auth=self.auth
        ).maybe_follow()

        # Find registration options
        options = res.html.find(
            'select', id='select-registration-template'
        ).find_all('option')

        # Should see number of options equal to number of registration
        # templates, plus one for 'Select...'
        assert_equal(
            len(options),
            len(OSF_META_SCHEMAS) + 1
        )

        # First option should have empty value
        assert_equal(options[0].get('value'), '')

        # All registration templates should be listed in <option>
        option_values = [
            option.get('value')
            for option in options[1:]
        ]
        for schema in OSF_META_SCHEMAS:
            assert_in(
                schema['name'],
                option_values
            )

    def test_registration_nav_not_seen(self):
        # Goes to project's page
        res = self.app.get(self.project.url, auth=self.auth).maybe_follow()
        # Settings is not in the project navigation bar
        subnav = res.html.select('#projectSubnav')[0]
        assert_not_in('Registrations', subnav.text)

    def test_settings_nav_not_seen(self):
        # Goes to project's page
        res = self.app.get(self.project.url, auth=self.auth).maybe_follow()
        # Settings is not in the project navigation bar
        subnav = res.html.select('#projectSubnav')[0]
        assert_not_in('Settings', subnav.text)


class TestComponents(OsfTestCase):

    def setUp(self):
        super(TestComponents, self).setUp()
        self.user = AuthUserFactory()
        self.consolidate_auth = Auth(user=self.user)
        self.project = ProjectFactory(creator=self.user)
        self.project.add_contributor(contributor=self.user, auth=self.consolidate_auth)
        # A non-project componenet
        self.component = NodeFactory(
            category='hypothesis',
            creator=self.user,
            project=self.project,
        )
        self.component.save()
        self.component.set_privacy('public', self.consolidate_auth)
        self.component.set_privacy('private', self.consolidate_auth)
        self.project.save()
        self.project_url = self.project.web_url_for('view_project')

    def test_can_create_component_from_a_project(self):
        res = self.app.get(self.project.url, auth=self.user.auth).maybe_follow()
        assert_in('Add Component', res)

    def test_cannot_create_component_from_a_component(self):
        res = self.app.get(self.component.url, auth=self.user.auth).maybe_follow()
        assert_not_in('Add Component', res)

    def test_sees_parent(self):
        res = self.app.get(self.component.url, auth=self.user.auth).maybe_follow()
        parent_title = res.html.find_all('h2', class_='node-parent-title')
        assert_equal(len(parent_title), 1)
        assert_in(self.project.title, parent_title[0].text)

    def test_delete_project(self):
        res = self.app.get(
            self.component.url + 'settings/',
            auth=self.user.auth
        ).maybe_follow()
        assert_in(
            'Delete {0}'.format(self.component.project_or_component),
            res
        )

    def test_cant_delete_project_if_not_admin(self):
        non_admin = AuthUserFactory()
        self.component.add_contributor(
            non_admin,
            permissions=['read', 'write'],
            auth=self.consolidate_auth,
            save=True,
        )
        res = self.app.get(
            self.component.url + 'settings/',
            auth=non_admin.auth
        ).maybe_follow()
        assert_not_in(
            'Delete {0}'.format(self.component.project_or_component),
            res
        )

    def test_can_configure_comments_if_admin(self):
        res = self.app.get(
            self.component.url + 'settings/',
            auth=self.user.auth,
        ).maybe_follow()
        assert_in('Configure Commenting', res)

    def test_cant_configure_comments_if_not_admin(self):
        non_admin = AuthUserFactory()
        self.component.add_contributor(
            non_admin,
            permissions=['read', 'write'],
            auth=self.consolidate_auth,
            save=True,
        )
        res = self.app.get(
            self.component.url + 'settings/',
            auth=non_admin.auth
        ).maybe_follow()
        assert_not_in('Configure commenting', res)

    def test_components_shouldnt_have_component_list(self):
        res = self.app.get(self.component.url, auth=self.user.auth)
        assert_not_in('Components', res)

    def test_do_not_show_registration_button(self):
        # No registrations on the component
        url = self.component.web_url_for('node_registrations')
        res = self.app.get(url, auth=self.user.auth)
        # New registration button is hidden
        assert_not_in('New Registration', res)


class TestPrivateLinkView(OsfTestCase):

    def setUp(self):
        super(TestPrivateLinkView, self).setUp()
        self.user = AuthUserFactory()  # Is NOT a contributor
        self.project = ProjectFactory(is_public=False)
        self.link = PrivateLinkFactory(anonymous=True)
        self.link.nodes.append(self.project)
        self.link.save()
        self.project_url = self.project.web_url_for('view_project')

    def test_anonymous_link_hide_contributor(self):
        res = self.app.get(self.project_url, {'view_only': self.link.key})
        assert_in("Anonymous Contributors", res.body)
        assert_not_in(self.user.fullname, res)

    def test_anonymous_link_hides_citations(self):
        res = self.app.get(self.project_url, {'view_only': self.link.key})
        assert_not_in('Citation:', res)

    def test_no_warning_for_read_only_user_with_valid_link(self):
        link2 = PrivateLinkFactory(anonymous=False)
        link2.nodes.append(self.project)
        link2.save()
        self.project.add_contributor(
            self.user,
            permissions=['read'],
            save=True,
        )
        res = self.app.get(self.project_url, {'view_only': link2.key},
                           auth=self.user.auth)
        assert_not_in(
            "is being viewed through a private, view-only link. "
            "Anyone with the link can view this project. Keep "
            "the link safe.",
            res.body
        )

    def test_no_warning_for_read_only_user_with_invalid_link(self):
        self.project.add_contributor(
            self.user,
            permissions=['read'],
            save=True,
        )
        res = self.app.get(self.project_url, {'view_only': "not_valid"},
                           auth=self.user.auth)
        assert_not_in(
            "is being viewed through a private, view-only link. "
            "Anyone with the link can view this project. Keep "
            "the link safe.",
            res.body
        )

class TestMergingAccounts(OsfTestCase):

    def setUp(self):
        super(TestMergingAccounts, self).setUp()
        self.user = UserFactory.build()
        self.user.set_password('science')
        self.user.save()
        self.dupe = UserFactory.build()
        self.dupe.set_password('example')
        self.dupe.save()

    def _login(self, username, password):
        '''Log in a user via at the login page.'''
        res = self.app.get('/account/').maybe_follow()
        # Fills out login info
        form = res.forms['signinForm']
        form['username'] = self.user.username
        form['password'] = 'science'
        # submits
        res = form.submit().maybe_follow()
        return res

    @unittest.skip('Disabled for now')
    def test_can_merge_accounts(self):
        res = self._login(self.user.username, 'science')
        # Goes to settings
        res = self.app.get('/settings/').maybe_follow()
        # Clicks merge link
        res = res.click('Merge with duplicate account')
        # Fills out form
        form = res.forms['mergeAccountsForm']
        form['merged_username'] = self.dupe.username
        form['merged_password'] = 'example'
        form['user_password'] = 'science'
        # Submits
        res = form.submit().maybe_follow()
        # Back at the settings page
        assert_equal(res.request.path, '/settings/')
        # Sees a flash message
        assert_in(
            'Successfully merged {0} with this account'.format(
                self.dupe.username
            ),
            res
        )
        # User is merged in database
        self.dupe.reload()
        assert_true(self.dupe.is_merged)

    def test_sees_error_message_when_merged_password_is_wrong(self):
        # User logs in
        res = self._login(self.user.username, 'science')
        res = self.app.get('/user/merge/')
        # Fills out form
        form = res.forms['mergeAccountsForm']
        form['merged_username'] = self.dupe.username
        form['merged_password'] = 'WRONG'
        form['user_password'] = 'science'
        # Submits
        res = form.submit().maybe_follow()
        # Sees flash message
        assert_in(
            'Could not find that user. Please check the username and '
            'password.',
            res
        )

    @unittest.skip('Disabled for now')
    def test_sees_error_message_when_own_password_is_wrong(self):
        # User logs in
        res = self._login(self.user.username, 'science')
        # Goes to settings
        res = self.app.get('/settings/').maybe_follow()
        # Clicks merge link
        res = res.click('Merge with duplicate account')
        # Fills out form
        form = res.forms['mergeAccountsForm']
        form['merged_username'] = self.dupe.username
        form['merged_password'] = 'example'
        form['user_password'] = 'BAD'
        # Submits
        res = form.submit().maybe_follow()
        # Sees flash message
        assert_in(
            'Could not authenticate. Please check your username and password.',
            res
        )

    def test_merged_user_is_not_shown_as_a_contributor(self):
        project = ProjectFactory(is_public=True)
        # Both the master and dupe are contributors
        project.add_contributor(self.dupe, log=False)
        project.add_contributor(self.user, log=False)
        project.save()
        # At the project page, both are listed as contributors
        res = self.app.get(project.url).maybe_follow()
        assert_in(self.user.fullname, res)
        assert_in(self.dupe.fullname, res)
        # The accounts are merged
        self.user.merge_user(self.dupe)
        self.user.save()
        # Now only the master user is shown at the project page
        res = self.app.get(project.url).maybe_follow()
        assert_in(self.user.fullname, res)
        assert_true(self.dupe.is_merged)
        assert_not_in(self.dupe.fullname, res)

    def test_merged_user_has_alert_message_on_profile(self):
        # Master merges dupe
        self.user.merge_user(self.dupe)
        self.user.save()
        # At the dupe user's profile there is an alert message at the top
        # indicating that the user is merged
        res = self.app.get('/profile/{0}/'.format(self.dupe._primary_key)).maybe_follow()
        assert_in('This account has been merged', res)


# FIXME: These affect search in development environment. So need to migrate solr after running.
# # Remove this side effect.
@unittest.skipIf(not settings.SEARCH_ENGINE, 'Skipping because search is disabled')
class TestSearching(OsfTestCase):
    '''Test searching using the search bar. NOTE: These may affect the
    Solr database. May need to migrate after running these.
    '''

    def setUp(self):
        super(TestSearching, self).setUp()
        import website.search.search as search
        search.delete_all()
        self.user = UserFactory()
        # Add an API key for quicker authentication
        api_key = ApiKeyFactory()
        self.user.api_keys.append(api_key)
        self.user.save()
        self.auth = ('test', api_key._primary_key)

    @unittest.skip(reason='¯\_(ツ)_/¯ knockout.')
    def test_a_user_from_home_page(self):
        user = UserFactory()
        # Goes to home page
        res = self.app.get('/').maybe_follow()
        # Fills search form
        form = res.forms['searchBar']
        form['q'] = user.fullname
        res = form.submit().maybe_follow()
        # The username shows as a search result
        assert_in(user.fullname, res)

    @unittest.skip(reason='¯\_(ツ)_/¯ knockout.')
    def test_a_public_project_from_home_page(self):
        project = ProjectFactory(title='Foobar Project', is_public=True)
        # Searches a part of the name
        res = self.app.get('/').maybe_follow()
        project.reload()
        form = res.forms['searchBar']
        form['q'] = 'Foobar'
        res = form.submit().maybe_follow()
        # A link to the project is shown as a result
        assert_in('Foobar Project', res)

    @unittest.skip(reason='¯\_(ツ)_/¯ knockout.')
    def test_a_public_component_from_home_page(self):
        component = NodeFactory(title='Foobar Component', is_public=True)
        # Searches a part of the name
        res = self.app.get('/').maybe_follow()
        component.reload()
        form = res.forms['searchBar']
        form['q'] = 'Foobar'
        res = form.submit().maybe_follow()
        # A link to the component is shown as a result
        assert_in('Foobar Component', res)


class TestShortUrls(OsfTestCase):

    def setUp(self):
        super(TestShortUrls, self).setUp()
        self.user = UserFactory()
        # Add an API key for quicker authentication
        api_key = ApiKeyFactory()
        self.user.api_keys.append(api_key)
        self.user.save()
        self.auth = ('test', api_key._primary_key)
        self.consolidate_auth=Auth(user=self.user, api_key=api_key)
        self.project = ProjectFactory(creator=self.user)
        # A non-project componenet
        self.component = NodeFactory(category='hypothesis', creator=self.user)
        self.project.nodes.append(self.component)
        self.component.save()
        # Hack: Add some logs to component; should be unnecessary pending
        # improvements to factories from @rliebz
        self.component.set_privacy('public', auth=self.consolidate_auth)
        self.component.set_privacy('private', auth=self.consolidate_auth)
        self.wiki = NodeWikiFactory(user=self.user, node=self.component)

    def _url_to_body(self, url):
        return self.app.get(
            url,
            auth=self.auth
        ).maybe_follow(
            auth=self.auth,
        ).normal_body

    def test_profile_url(self):
        res1 = self.app.get('/{}/'.format(self.user._primary_key)).maybe_follow()
        res2 = self.app.get('/profile/{}/'.format(self.user._primary_key)).maybe_follow()
        assert_equal(
            res1.normal_body,
            res2.normal_body
        )

    def test_project_url(self):
        assert_equal(
            self._url_to_body(self.project.deep_url),
            self._url_to_body(self.project.url),
        )

    def test_component_url(self):
        assert_equal(
            self._url_to_body(self.component.deep_url),
            self._url_to_body(self.component.url),
        )

    def test_wiki_url(self):
        assert_equal(
            self._url_to_body(self.wiki.deep_url),
            self._url_to_body(self.wiki.url),
        )


@requires_piwik
class TestPiwik(OsfTestCase):

    def setUp(self):
        super(TestPiwik, self).setUp()
        self.users = [
            AuthUserFactory()
            for _ in range(3)
        ]
        self.consolidate_auth = Auth(user=self.users[0])
        self.project = ProjectFactory(creator=self.users[0], is_public=True)
        self.project.add_contributor(contributor=self.users[1])
        self.project.save()

    def test_contains_iframe_and_src(self):
        res = self.app.get(
            '/{0}/statistics/'.format(self.project._primary_key),
            auth=self.users[0].auth
        ).maybe_follow()
        assert_in('iframe', res)
        assert_in('src', res)
        assert_in(settings.PIWIK_HOST, res)

    def test_anonymous_no_token(self):
        res = self.app.get(
            '/{0}/statistics/'.format(self.project._primary_key),
            auth=self.users[2].auth
        ).maybe_follow()
        assert_in('token_auth=anonymous', res)

    def test_contributor_token(self):
        res = self.app.get(
            '/{0}/statistics/'.format(self.project._primary_key),
            auth=self.users[1].auth
        ).maybe_follow()
        assert_in(self.users[1].piwik_token, res)

    def test_no_user_token(self):
        res = self.app.get(
            '/{0}/statistics/'.format(self.project._primary_key)
        ).maybe_follow()
        assert_in('token_auth=anonymous', res)

    def test_private_alert(self):
        self.project.set_privacy('private', auth=self.consolidate_auth)
        self.project.save()
        res = self.app.get(
            '/{0}/statistics/'.format(self.project._primary_key),
            auth=self.users[0].auth
        ).maybe_follow().normal_body
        assert_in(
            'Usage statistics are collected only for public resources.',
            res
        )


class TestClaiming(OsfTestCase):

    def setUp(self):
        super(TestClaiming, self).setUp()
        self.referrer = AuthUserFactory()
        self.project = ProjectFactory(creator=self.referrer, is_public=True)

    def test_correct_name_shows_in_contributor_list(self):
        name1, email = fake.name(), fake.email()
        UnregUserFactory(fullname=name1, email=email)
        name2, email = fake.name(), fake.email()
        # Added with different name
        self.project.add_unregistered_contributor(fullname=name2,
            email=email, auth=Auth(self.referrer))
        self.project.save()

        res = self.app.get(self.project.url, auth=self.referrer.auth)
        # Correct name is shown
        assert_in(name2, res)
        assert_not_in(name1, res)

    def test_user_can_set_password_on_claim_page(self):
        name, email = fake.name(), fake.email()
        new_user = self.project.add_unregistered_contributor(
            email=email,
            fullname=name,
            auth=Auth(self.referrer)
        )
        self.project.save()
        claim_url = new_user.get_claim_url(self.project._primary_key)
        res = self.app.get(claim_url)
        self.project.reload()
        assert_in('Set Password', res)
        form = res.forms['setPasswordForm']
        #form['username'] = new_user.username #Removed as long as E-mail can't be updated.
        form['password'] = 'killerqueen'
        form['password2'] = 'killerqueen'
        res = form.submit().maybe_follow()
        new_user.reload()
        # at settings page
        assert_equal(res.request.path, '/settings/')
        assert_in('Welcome to the OSF', res)

    def test_sees_is_redirected_if_user_already_logged_in(self):
        name, email = fake.name(), fake.email()
        new_user = self.project.add_unregistered_contributor(
            email=email,
            fullname=name,
            auth=Auth(self.referrer)
        )
        self.project.save()
        existing = AuthUserFactory()
        claim_url = new_user.get_claim_url(self.project._primary_key)
        # a user is already logged in
        res = self.app.get(claim_url, auth=existing.auth, expect_errors=True)
        assert_equal(res.status_code, 302)

    def test_unregistered_users_names_are_project_specific(self):
        name1, name2, email = fake.name(), fake.name(), fake.email()
        project2 = ProjectFactory(creator=self.referrer)
        # different projects use different names for the same unreg contributor
        self.project.add_unregistered_contributor(
            email=email,
            fullname=name1,
            auth=Auth(self.referrer)
        )
        self.project.save()
        project2.add_unregistered_contributor(
            email=email,
            fullname=name2,
            auth=Auth(self.referrer)
        )
        project2.save()
        self.app.authenticate(*self.referrer.auth)
        # Each project displays a different name in the contributor list
        res = self.app.get(self.project.url)
        assert_in(name1, res)

        res2 = self.app.get(project2.url)
        assert_in(name2, res2)

    @mock.patch('framework.auth.views.send_confirm_email')
    def test_unregistered_user_can_create_an_account(self, mock_send_email):
        # User is added as an unregistered contributor to a project
        email, name = fake.email(), fake.name()
        self.project.add_unregistered_contributor(
            email=email,
            fullname=name,
            auth=Auth(self.referrer)
        )
        self.project.save()
        # Goes to registration page (instead of claiming their email)
        res = self.app.get('/account/').maybe_follow()
        form = res.forms['registerForm']
        form['register-fullname'] = name
        form['register-username'] = email
        form['register-username2'] = email
        form['register-password'] = 'example'
        form['register-password2'] = 'example'
        res = form.submit()
        # registered successfully
        assert_in(language.REGISTRATION_SUCCESS.format(email=email), res)

    def test_cannot_go_to_claim_url_after_setting_password(self):
        name, email = fake.name(), fake.email()
        new_user = self.project.add_unregistered_contributor(
            email=email,
            fullname=name,
            auth=Auth(self.referrer)
        )
        self.project.save()
        # Goes to claim url and successfully claims account
        claim_url = new_user.get_claim_url(self.project._primary_key)
        res = self.app.get(claim_url)
        self.project.reload()
        assert_in('Set Password', res)
        form = res.forms['setPasswordForm']
        #form['username'] = new_user.username #Removed as long as the E-mail can't be changed
        form['password'] = 'killerqueen'
        form['password2'] = 'killerqueen'
        res = form.submit().maybe_follow()

        # logs out
        res = self.app.get('/logout/').maybe_follow()
        # tries to go to claim url again
        res = self.app.get(claim_url, expect_errors=True)
        assert_equal(res.status_code, 400)
        assert_in('already been claimed', res)

    @unittest.skip("as long as E-mails cannot be changed")
    def test_cannot_set_email_to_a_user_that_already_exists(self):
        reg_user = UserFactory()
        name, email = fake.name(), fake.email()
        new_user = self.project.add_unregistered_contributor(
            email=email,
            fullname=name,
            auth=Auth(self.referrer)
        )
        self.project.save()
        # Goes to claim url and successfully claims account
        claim_url = new_user.get_claim_url(self.project._primary_key)
        res = self.app.get(claim_url)
        self.project.reload()
        assert_in('Set Password', res)
        form = res.forms['setPasswordForm']
        # Fills out an email that is the username of another user
        form['username'] = reg_user.username
        form['password'] = 'killerqueen'
        form['password2'] = 'killerqueen'
        res = form.submit().maybe_follow(expect_errors=True)
        assert_in(
            language.ALREADY_REGISTERED.format(email=reg_user.username),
            res
        )

    def test_correct_display_name_is_shown_at_claim_page(self):
        original_name = fake.name()
        unreg = UnregUserFactory(fullname=original_name)

        different_name = fake.name()
        new_user = self.project.add_unregistered_contributor(
            email=unreg.username,
            fullname=different_name,
            auth=Auth(self.referrer),
        )
        self.project.save()
        claim_url = new_user.get_claim_url(self.project._primary_key)
        res = self.app.get(claim_url)
        # Correct name (different_name) should be on page
        assert_in(different_name, res)


class TestConfirmingEmail(OsfTestCase):

    def setUp(self):
        super(TestConfirmingEmail, self).setUp()
        self.user = UnconfirmedUserFactory()
        self.confirmation_url = self.user.get_confirmation_url(
            self.user.username,
            external=False,
        )
        self.confirmation_token = self.user.get_confirmation_token(
            self.user.username
        )

    def test_redirects_to_settings(self):
        res = self.app.get(self.confirmation_url).follow()
        assert_equal(
            res.request.path,
            '/settings/',
            'redirected to settings page'
        )
        assert_in('Welcome to the OSF!', res, 'shows flash message')
        assert_in('Please update the following settings.', res)

    def test_error_page_if_confirm_link_is_expired(self):
        self.user.confirm_email(self.confirmation_token)
        self.user.save()
        res = self.app.get(self.confirmation_url, expect_errors=True)
        assert_in('Link Expired', res)

    def test_flash_message_does_not_break_page_if_email_unconfirmed(self):
        # set a password for user
        self.user.set_password('bicycle')
        self.user.save()
        # Goes to log in page
        res = self.app.get('/account/').maybe_follow()
        # Fills the form with correct password
        form = res.forms['signinForm']
        form['username'] = self.user.username
        form['password'] = 'bicycle'
        res = form.submit().maybe_follow()
        assert_in(language.UNCONFIRMED, res, 'shows flash message')

    @mock.patch('framework.auth.views.send_confirm_email')
    def test_resend_form(self, send_confirm_email):
        res = self.app.get('/resend/')
        form = res.forms['resendForm']
        form['email'] = self.user.username
        res = form.submit()
        assert_true(send_confirm_email.called)
        assert_in('Resent email to', res)

    def test_resend_form_does_nothing_if_not_in_db(self):
        res = self.app.get('/resend/')
        form = res.forms['resendForm']
        form['email'] = 'nowheretobefound@foo.com'
        res = form.submit()
        assert_equal(res.request.path, '/resend/')

    def test_resend_form_shows_alert_if_email_already_confirmed(self):
        user = UnconfirmedUserFactory()
        url = user.get_confirmation_url(user.username, external=False)
        # User confirms their email address
        self.app.get(url).maybe_follow()
        # tries to resend confirmation
        res = self.app.get('/resend/')
        form = res.forms['resendForm']
        form['email'] = user.username
        res = form.submit()
        # Sees alert message
        assert_in('already been confirmed', res)


class TestClaimingAsARegisteredUser(OsfTestCase):

    def setUp(self):
        super(TestClaimingAsARegisteredUser, self).setUp()
        self.referrer = AuthUserFactory()
        self.project = ProjectFactory(creator=self.referrer, is_public=True)
        name, email = fake.name(), fake.email()
        self.user = self.project.add_unregistered_contributor(
            fullname=name,
            email=email,
            auth=Auth(user=self.referrer)
        )
        self.project.save()

    @mock.patch('framework.auth.views.send_confirm_email')
    @mock.patch('website.project.views.contributor.session')
    def test_user_with_claim_url_registers_new_account(self, mock_session, mock_send_email):
        # Assume that the unregistered user data is already stored in the session
        mock_session.data = {
            'unreg_user': {
                'uid': self.user._primary_key,
                'pid': self.project._primary_key,
                'token': self.user.get_unclaimed_record(
                    self.project._primary_key)['token']
            }
        }
        res2 = self.app.get('/account/')
        # Fills in Register form
        form = res2.forms['registerForm']
        form['register-fullname'] = 'tester'
        form['register-username'] = 'test@test.com'
        form['register-username2'] = 'test@test.com'
        form['register-password'] = 'testing'
        form['register-password2'] = 'testing'
        res3 = form.submit()

        assert_in('Registration successful.', res3.body)
        assert_in('Successfully claimed contributor', res3.body)

        u = User.find(Q('username', 'eq', 'test@test.com'))[0]
        key = ApiKeyFactory()
        u.api_keys.append(key)
        u.save()
        u.auth = ('test', key._primary_key)
        self.app.get(u.get_confirmation_url('test@test.com')).follow(auth=u.auth)
        # Confirms their email address
        self.project.reload()
        self.user.reload()
        u.reload()
        assert_not_in(self.user._primary_key, self.project.contributors)
        assert_equal(2, len(self.project.contributors))
        # user is now a contributor to self.project
        assert_in(u._primary_key, self.project.contributors)

    @mock.patch('website.project.views.contributor.session')
    def test_user_can_log_in_with_a_different_account(self, mock_session):
        # Assume that the unregistered user data is already stored in the session
        mock_session.data = {
            'unreg_user': {
                'uid': self.user._primary_key,
                'pid': self.project._primary_key,
                'token': self.user.get_unclaimed_record(
                    self.project._primary_key)['token']
            }
        }
        right_user = AuthUserFactory.build(fullname="Right User")
        right_user.set_password('science')
        right_user.save()
        # User goes to the claim page, but a different user (lab_user) is logged in
        lab_user = AuthUserFactory(fullname="Lab Comp")

        url = self.user.get_claim_url(self.project._primary_key)
        res = self.app.get(url, auth=lab_user.auth).follow(auth=lab_user.auth)

        # verify that the "Claim Account" form is returned
        assert_in('Claim Contributor', res.body)

        # Clicks "I am not Lab Comp"
        # Taken to login/register page
        res2 = res.click(linkid='signOutLink', auth=lab_user.auth)
        # Fills in log in form
        form = res2.forms['signinForm']
        form['username'] = right_user.username
        form['password'] = 'science'
        # submits
        res3 = form.submit().follow()

        # Back at claim contributor page
        assert_in('Claim Contributor', res3)
        # Verifies their password
        form = res3.forms['claimContributorForm']
        form['password'] = 'science'
        form.submit()

        self.project.reload()
        right_user.reload()
        self.user.reload()
        # user is now a contributor to self.project
        assert_in(right_user._primary_key, self.project.contributors)

        # lab user is not a contributor
        assert_not_in(lab_user._primary_key, self.project.contributors)

    def test_claim_user_registered_with_correct_password(self):
        reg_user = AuthUserFactory()
        reg_user.set_password('killerqueen')
        reg_user.save()
        url = self.user.get_claim_url(self.project._primary_key)
        # Follow to password re-enter page
        res = self.app.get(url, auth=reg_user.auth).follow(auth=reg_user.auth)

        # verify that the "Claim Account" form is returned
        assert_in('Claim Contributor', res.body)

        form = res.forms['claimContributorForm']
        form['password'] = 'killerqueen'
        res = form.submit(auth=reg_user.auth).follow(auth=reg_user.auth)

        self.project.reload()
        self.user.reload()
        # user is now a contributor to the project
        assert_in(reg_user._primary_key, self.project.contributors)

        # the unregistered user (self.user) is removed as a contributor, and their
        assert_not_in(self.user._primary_key, self.project.contributors)

        # unclaimed record for the project has been deleted
        assert_not_in(self.project._primary_key, self.user.unclaimed_records)


class TestExplorePublicActivity(OsfTestCase):

    def setUp(self):
        super(TestExplorePublicActivity, self).setUp()
        self.project = ProjectFactory(is_public=True)
        self.registration = RegistrationFactory(project=self.project)
        self.private_project = ProjectFactory(title="Test private project")

    def test_newest_public_project_and_registrations_show_in_explore_activity(self):
        url = self.project.web_url_for('activity')
        res = self.app.get(url)

        assert_in(str(self.project.title), res)
        assert_in(str(self.project.date_created.date()), res)
        assert_in(str(self.registration.title), res)
        assert_in(str(self.registration.registered_date.date()), res)
        assert_not_in(str(self.private_project.title), res)


class TestForgotAndResetPasswordViews(OsfTestCase):

    def setUp(self):
        super(TestForgotAndResetPasswordViews, self).setUp()
        self.user = AuthUserFactory()
        self.key = random_string(20)
        # manually set verifification key
        self.user.verification_key = self.key
        self.user.save()

        self.url = web_url_for('reset_password', verification_key=self.key)

    def test_reset_password_view_returns_200(self):
        res = self.app.get(self.url)
        assert_equal(res.status_code, 200)

    def test_can_reset_password_if_form_success(self):
        res = self.app.get(self.url)
        form = res.forms['resetPasswordForm']
        form['password'] = 'newpassword'
        form['password2'] = 'newpassword'
        res = form.submit()

        # password was updated
        self.user.reload()
        assert_true(self.user.check_password('newpassword'))

    def test_reset_password_logs_out_user(self):
        another_user = AuthUserFactory()
        # visits reset password link while another user is logged in
        res = self.app.get(self.url, auth=another_user.auth)
        assert_equal(res.status_code, 200)
        # We check if another_user is logged in by checking if
        # their full name appears on the page (it should be in the navbar).
        # Yes, this is brittle.
        assert_not_in(another_user.fullname, res)
        # make sure the form is on the page
        assert_true(res.forms['resetPasswordForm'])


if __name__ == '__main__':
    unittest.main()<|MERGE_RESOLUTION|>--- conflicted
+++ resolved
@@ -222,7 +222,6 @@
         assert_in('Log-in failed', res)
 
     @mock.patch('website.addons.twofactor.models.push_status_message')
-<<<<<<< HEAD
     def test_user_with_two_factor_redirected_to_two_factor_page(self, mock_push_message):
         # User with two factor enabled is sent to two factor page
         self.user.add_addon('twofactor')
@@ -263,8 +262,6 @@
         assert_equal(res.status_code, 200)
 
     @mock.patch('website.addons.twofactor.models.push_status_message')
-=======
->>>>>>> 7074c477
     def test_access_resource_before_two_factor_authorization(self, mock_push_message):
         # User attempts to access resource after login page but before two factor authentication
         self.user.add_addon('twofactor')
@@ -283,13 +280,9 @@
         # User attempts to access a protected resource
         res = self.app.get(web_url_for('dashboard'))
         assert_equal(res.status_code, 302)
-<<<<<<< HEAD
         assert_in(web_url_for('auth_login'), res.location)
-=======
-        assert_in('login', res.location)
         res = res.follow(expect_errors=True)
         assert_equal(res.status_code, 401)
->>>>>>> 7074c477
 
     def test_is_redirected_to_dashboard_already_logged_in_at_login_page(self):
         res = self._login(self.user.username, 'science')
