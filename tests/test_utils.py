--- conflicted
+++ resolved
@@ -62,7 +62,6 @@
         with self.app.test_request_context(content_type='application/json;charset=UTF-8'):
             assert_true(is_json_request())
 
-<<<<<<< HEAD
 
 class TestGetMimeTypes(unittest.TestCase):
     def test_get_markdown_mimetype_from_filename(self):
@@ -97,7 +96,7 @@
             content = the_file.read()
         mimetype = get_mimetype(name, content)
         assert_equal('text/x-python', mimetype)
-=======
+
 class TestFrameworkUtils(unittest.TestCase):
 
     def test_leading_underscores(self):
@@ -125,5 +124,4 @@
         assert_equal(
             'i_contain_cool_umlauts.txt',
             secure_filename(u'i contain cool \xfcml\xe4uts.txt')
-        )
->>>>>>> 2ff3c267
+        )