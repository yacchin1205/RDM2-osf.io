#!/usr/bin/env python
# -*- coding: utf-8 -*-
"""Views tests for the OSF."""

from __future__ import absolute_import

import datetime as dt
import httplib as http
import json
import time
import pytz
import unittest

import mock
import pytest
from nose.tools import *  # noqa PEP8 asserts
from django.utils import timezone
from django.apps import apps


from modularodm import Q
from modularodm.exceptions import ValidationError

from framework.auth import cas
from framework.auth.core import generate_verification_key
from framework import auth
from framework.auth import User, Auth
from framework.auth.exceptions import InvalidTokenError
from framework.auth.utils import impute_names_model, ensure_external_identity_uniqueness
from framework.celery_tasks import handlers
from framework.exceptions import HTTPError
from framework.transactions.handlers import no_auto_transaction
from tests.factories import MockAddonNodeSettings
from website import mailchimp_utils
from website import mails, settings
from website.addons.osfstorage import settings as osfstorage_settings
from website.addons.github.tests.factories import GitHubAccountFactory
from website.models import Node, NodeLog, Pointer
from website.profile.utils import add_contributor_json, serialize_unregistered
from website.profile.views import fmt_date_or_none, update_osf_help_mails_subscription
from website.project.decorators import check_can_access
from website.project.model import has_anonymous_link
from website.project.signals import contributor_added
from website.project.views.contributor import (
    deserialize_contributors,
    notify_added_contributor,
    send_claim_email,
    send_claim_registered_email,
)
from website.project.views.node import _should_show_wiki_widget, _view_project, abbrev_authors
from website.util import api_url_for, web_url_for
from website.util import permissions, rubeus
from website.views import index
from osf.models import Comment
from osf.models import OSFUser as User
from tests.base import (
    assert_is_redirect,
    capture_signals,
    fake,
    get_default_metaschema,
    OsfTestCase,
    assert_datetime_equal,
    test_app,
)


pytestmark = pytest.mark.django_db

from osf.models import NodeRelation
from osf_tests.factories import (
    UserFactory,
    UnconfirmedUserFactory,
    UnregUserFactory,
    AuthUserFactory,
    PrivateLinkFactory,
    ProjectFactory,
    NodeFactory,
    CommentFactory,
    InstitutionFactory,
    RegistrationFactory,
    ApiOAuth2ApplicationFactory,
    ApiOAuth2PersonalTokenFactory,
    NodeRelationFactory,
    ProjectWithAddonFactory,
)

class Addon(MockAddonNodeSettings):
    @property
    def complete(self):
        return True

    def archive_errors(self):
        return 'Error'


class Addon2(MockAddonNodeSettings):
    @property
    def complete(self):
        return True

    def archive_errors(self):
        return 'Error'


class TestViewsAreAtomic(OsfTestCase):

    def test_error_response_rolls_back_transaction(self):
        @test_app.route('/errorexc')
        def error_exc():
            u = UserFactory()
            raise RuntimeError

        @test_app.route('/error500')
        def error500():
            u = UserFactory()
            return 'error', 500

        @test_app.route('/noautotransact')
        @no_auto_transaction
        def no_auto_transact():
            u = UserFactory()
            return 'error', 500

        assert_equal(User.objects.count(), 0)
        self.app.get('/error500', expect_errors=True)
        assert_equal(User.objects.count(), 0)

        # Need to set debug = False in order to rollback transactions in transaction_teardown_request
        test_app.debug = False
        try:
            self.app.get('/errorexc', expect_errors=True)
        except RuntimeError:
            pass
        test_app.debug = True

        assert_equal(User.objects.count(), 0)

        self.app.get('/noautotransact', expect_errors=True)
        assert_equal(User.objects.count(), 1)


class TestViewingProjectWithPrivateLink(OsfTestCase):

    def setUp(self):
        super(TestViewingProjectWithPrivateLink, self).setUp()
        self.user = AuthUserFactory()  # Is NOT a contributor
        self.project = ProjectFactory(is_public=False)
        self.link = PrivateLinkFactory()
        self.link.nodes.add(self.project)
        self.link.save()
        self.project_url = self.project.web_url_for('view_project')

    def test_edit_private_link_empty(self):
        node = ProjectFactory(creator=self.user)
        link = PrivateLinkFactory()
        link.nodes.add(node)
        link.save()
        url = node.api_url_for('project_private_link_edit')
        res = self.app.put_json(url, {'pk': link._id, 'value': ''}, auth=self.user.auth, expect_errors=True)
        assert_equal(res.status_code, 400)
        assert_in('Title cannot be blank', res.body)

    def test_edit_private_link_invalid(self):
        node = ProjectFactory(creator=self.user)
        link = PrivateLinkFactory()
        link.nodes.add(node)
        link.save()
        url = node.api_url_for('project_private_link_edit')
        res = self.app.put_json(url, {'pk': link._id, 'value': '<a></a>'}, auth=self.user.auth, expect_errors=True)
        assert_equal(res.status_code, 400)
        assert_in('Invalid link name.', res.body)

    @mock.patch('framework.auth.core.Auth.private_link')
    def test_can_be_anonymous_for_public_project(self, mock_property):
        mock_property.return_value(mock.MagicMock())
        mock_property.anonymous = True
        anonymous_link = PrivateLinkFactory(anonymous=True)
        anonymous_link.nodes.add(self.project)
        anonymous_link.save()
        self.project.set_privacy('public')
        self.project.save()
        self.project.reload()
        auth = Auth(user=self.user, private_key=anonymous_link.key)
        assert_true(has_anonymous_link(self.project, auth))

    def test_has_private_link_key(self):
        res = self.app.get(self.project_url, {'view_only': self.link.key})
        assert_equal(res.status_code, 200)

    def test_not_logged_in_no_key(self):
        res = self.app.get(self.project_url, {'view_only': None})
        assert_is_redirect(res)
        res = res.follow(expect_errors=True)
        assert_equal(res.status_code, 301)
        assert_equal(
            res.request.path,
            '/login'
        )

    def test_logged_in_no_private_key(self):
        res = self.app.get(self.project_url, {'view_only': None}, auth=self.user.auth,
                           expect_errors=True)
        assert_equal(res.status_code, http.FORBIDDEN)

    def test_logged_in_has_key(self):
        res = self.app.get(
            self.project_url, {'view_only': self.link.key}, auth=self.user.auth)
        assert_equal(res.status_code, 200)

    @unittest.skip('Skipping for now until we find a way to mock/set the referrer')
    def test_prepare_private_key(self):
        res = self.app.get(self.project_url, {'key': self.link.key})

        res = res.click('Registrations')

        assert_is_redirect(res)
        res = res.follow()

        assert_equal(res.status_code, 200)
        assert_equal(res.request.GET['key'], self.link.key)

    def test_cannot_access_registrations_or_forks_with_anon_key(self):
        anonymous_link = PrivateLinkFactory(anonymous=True)
        anonymous_link.nodes.add(self.project)
        anonymous_link.save()
        self.project.is_public = False
        self.project.save()
        url = self.project_url + 'registrations/?view_only={}'.format(anonymous_link.key)
        res = self.app.get(url, expect_errors=True)

        assert_equal(res.status_code, 401)

        url = self.project_url + 'forks/?view_only={}'.format(anonymous_link.key)

        res = self.app.get(url, expect_errors=True)

        assert_equal(res.status_code, 401)

    def test_can_access_registrations_and_forks_with_not_anon_key(self):
        link = PrivateLinkFactory(anonymous=False)
        link.nodes.add(self.project)
        link.save()
        self.project.is_public = False
        self.project.save()
        url = self.project_url + 'registrations/?view_only={}'.format(self.link.key)
        res = self.app.get(url)

        assert_equal(res.status_code, 200)

        url = self.project_url + 'forks/?view_only={}'.format(self.link.key)
        res = self.app.get(url)

        assert_equal(res.status_code, 200)

    def test_check_can_access_valid(self):
        contributor = AuthUserFactory()
        self.project.add_contributor(contributor, auth=Auth(self.project.creator))
        self.project.save()
        assert_true(check_can_access(self.project, contributor))

    def test_check_user_access_invalid(self):
        noncontrib = AuthUserFactory()
        with assert_raises(HTTPError):
            check_can_access(self.project, noncontrib)

    def test_check_user_access_if_user_is_None(self):
        assert_false(check_can_access(self.project, None))


class TestProjectViews(OsfTestCase):

    ADDONS_UNDER_TEST = {
        'addon1': {
            'node_settings': Addon,
        },
        'addon2': {
            'node_settings': Addon2,
        },
    }

    def setUp(self):
        super(TestProjectViews, self).setUp()
        self.user1 = AuthUserFactory()
        self.user1.save()
        self.consolidate_auth1 = Auth(user=self.user1)
        self.auth = self.user1.auth
        self.user2 = AuthUserFactory()
        self.auth2 = self.user2.auth
        # A project has 2 contributors
        self.project = ProjectFactory(
            title='Ham',
            description='Honey-baked',
            creator=self.user1
        )
        self.project.add_contributor(self.user2, auth=Auth(self.user1))
        self.project.save()

        self.project2 = ProjectFactory(
            title='Tofu',
            description='Glazed',
            creator=self.user1
        )
        self.project2.add_contributor(self.user2, auth=Auth(self.user1))
        self.project2.save()

    def test_node_setting_with_multiple_matched_institution_email_domains(self):
        # User has alternate emails matching more than one institution's email domains
        inst1 = InstitutionFactory(email_domains=['foo.bar'])
        inst2 = InstitutionFactory(email_domains=['baz.qux'])

        user = AuthUserFactory()
        user.emails.append('queen@foo.bar')
        user.emails.append('brian@baz.qux')
        user.save()
        project = ProjectFactory(creator=user)

        # node settings page loads without error
        url = project.web_url_for('node_setting')
        res = self.app.get(url, auth=user.auth)
        assert_equal(res.status_code, 200)

        # user is automatically affiliated with institutions
        # that matched email domains
        user.reload()
        assert_in(inst1, user.affiliated_institutions.all())
        assert_in(inst2, user.affiliated_institutions.all())

    def test_edit_title_empty(self):
        node = ProjectFactory(creator=self.user1)
        url = node.api_url_for('edit_node')
        res = self.app.post_json(url, {'name': 'title', 'value': ''}, auth=self.user1.auth, expect_errors=True)
        assert_equal(res.status_code, 400)
        assert_in('Title cannot be blank', res.body)

    def test_edit_title_invalid(self):
        node = ProjectFactory(creator=self.user1)
        url = node.api_url_for('edit_node')
        res = self.app.post_json(url, {'name': 'title', 'value': '<a></a>'}, auth=self.user1.auth, expect_errors=True)
        assert_equal(res.status_code, 400)
        assert_in('Invalid title.', res.body)

    def test_cannot_remove_only_visible_contributor(self):
        user1_contrib = self.project.contributor_set.get(user=self.user1)
        user1_contrib.visible = False
        user1_contrib.save()
        url = self.project.api_url_for('project_remove_contributor')
        res = self.app.post_json(
            url, {'contributorID': self.user2._id,
                  'nodeIDs': [self.project._id]}, auth=self.auth, expect_errors=True
        )
        assert_equal(res.status_code, http.FORBIDDEN)
        assert_equal(res.json['message_long'], 'Must have at least one bibliographic contributor')
        assert_true(self.project.is_contributor(self.user2))

    def test_remove_only_visible_contributor_return_false(self):
        user1_contrib = self.project.contributor_set.get(user=self.user1)
        user1_contrib.visible = False
        user1_contrib.save()
        ret = self.project.remove_contributor(contributor=self.user2, auth=self.consolidate_auth1)
        assert_false(ret)
        self.project.reload()
        assert_true(self.project.is_contributor(self.user2))

    def test_can_view_nested_project_as_admin(self):
        self.parent_project = NodeFactory(
            title='parent project',
            category='project',
            parent=self.project,
            is_public=False
        )
        self.parent_project.save()
        self.child_project = NodeFactory(
            title='child project',
            category='project',
            parent=self.parent_project,
            is_public=False
        )
        self.child_project.save()
        url = self.child_project.web_url_for('view_project')
        res = self.app.get(url, auth=self.auth)
        assert_not_in('Private Project', res.body)
        assert_in('parent project', res.body)

    def test_edit_description(self):
        url = '/api/v1/project/{0}/edit/'.format(self.project._id)
        self.app.post_json(url,
                           {'name': 'description', 'value': 'Deep-fried'},
                           auth=self.auth)
        self.project.reload()
        assert_equal(self.project.description, 'Deep-fried')

    def test_project_api_url(self):
        url = self.project.api_url
        res = self.app.get(url, auth=self.auth)
        data = res.json
        assert_equal(data['node']['category'], 'Project')
        assert_equal(data['node']['node_type'], 'project')

        assert_equal(data['node']['title'], self.project.title)
        assert_equal(data['node']['is_public'], self.project.is_public)
        assert_equal(data['node']['is_registration'], False)
        assert_equal(data['node']['id'], self.project._primary_key)
        assert_true(data['user']['is_contributor'])
        assert_equal(data['node']['description'], self.project.description)
        assert_equal(data['node']['url'], self.project.url)
        assert_equal(data['node']['tags'], list(self.project.tags.values_list('name', flat=True)))
        assert_in('forked_date', data['node'])
        assert_in('registered_from_url', data['node'])
        # TODO: Test "parent" and "user" output

    def test_add_contributor_post(self):
        # Two users are added as a contributor via a POST request
        project = ProjectFactory(creator=self.user1, is_public=True)
        user2 = UserFactory()
        user3 = UserFactory()
        url = '/api/v1/project/{0}/contributors/'.format(project._id)

        dict2 = add_contributor_json(user2)
        dict3 = add_contributor_json(user3)
        dict2.update({
            'permission': 'admin',
            'visible': True,
        })
        dict3.update({
            'permission': 'write',
            'visible': False,
        })

        self.app.post_json(
            url,
            {
                'users': [dict2, dict3],
                'node_ids': [project._id],
            },
            content_type='application/json',
            auth=self.auth,
        ).maybe_follow()
        project.reload()
        assert_in(user2, project.contributors)
        # A log event was added
        assert_equal(project.logs.latest().action, 'contributor_added')
        assert_equal(len(project.contributors), 3)

        assert_equal(project.get_permissions(user2), ['read', 'write', 'admin'])
        assert_equal(project.get_permissions(user3), ['read', 'write'])

    def test_manage_permissions(self):
        url = self.project.api_url + 'contributors/manage/'
        self.app.post_json(
            url,
            {
                'contributors': [
                    {'id': self.project.creator._id, 'permission': 'admin',
                        'registered': True, 'visible': True},
                    {'id': self.user1._id, 'permission': 'read',
                        'registered': True, 'visible': True},
                    {'id': self.user2._id, 'permission': 'admin',
                        'registered': True, 'visible': True},
                ]
            },
            auth=self.auth,
        )

        self.project.reload()

        assert_equal(self.project.get_permissions(self.user1), ['read'])
        assert_equal(self.project.get_permissions(self.user2), ['read', 'write', 'admin'])

    def test_manage_permissions_again(self):
        url = self.project.api_url + 'contributors/manage/'
        self.app.post_json(
            url,
            {
                'contributors': [
                    {'id': self.user1._id, 'permission': 'admin',
                     'registered': True, 'visible': True},
                    {'id': self.user2._id, 'permission': 'admin',
                     'registered': True, 'visible': True},
                ]
            },
            auth=self.auth,
        )

        self.project.reload()
        self.app.post_json(
            url,
            {
                'contributors': [
                    {'id': self.user1._id, 'permission': 'admin',
                     'registered': True, 'visible': True},
                    {'id': self.user2._id, 'permission': 'read',
                     'registered': True, 'visible': True},
                ]
            },
            auth=self.auth,
        )

        self.project.reload()

        assert_equal(self.project.get_permissions(self.user2), ['read'])
        assert_equal(self.project.get_permissions(self.user1), ['read', 'write', 'admin'])

    def test_contributor_manage_reorder(self):

        # Two users are added as a contributor via a POST request
        project = ProjectFactory(creator=self.user1, is_public=True)
        reg_user1, reg_user2 = UserFactory(), UserFactory()
        project.add_contributors(
            [
                {'user': reg_user1, 'permissions': [
                    'read', 'write', 'admin'], 'visible': True},
                {'user': reg_user2, 'permissions': [
                    'read', 'write', 'admin'], 'visible': False},
            ]
        )
        # Add a non-registered user
        unregistered_user = project.add_unregistered_contributor(
            fullname=fake.name(), email=fake.email(),
            auth=self.consolidate_auth1,
            save=True,
        )

        url = project.api_url + 'contributors/manage/'
        self.app.post_json(
            url,
            {
                'contributors': [
                    {'id': reg_user2._id, 'permission': 'admin',
                        'registered': True, 'visible': False},
                    {'id': project.creator._id, 'permission': 'admin',
                        'registered': True, 'visible': True},
                    {'id': unregistered_user._id, 'permission': 'admin',
                        'registered': False, 'visible': True},
                    {'id': reg_user1._id, 'permission': 'admin',
                        'registered': True, 'visible': True},
                ]
            },
            auth=self.auth,
        )

        project.reload()

        assert_equal(
            # Note: Cast ForeignList to list for comparison
            list(project.contributors),
            [reg_user2, project.creator, unregistered_user, reg_user1]
        )

        assert_equal(
            list(project.visible_contributors),
            [project.creator, unregistered_user, reg_user1]
        )

    def test_project_remove_contributor(self):
        url = self.project.api_url_for('project_remove_contributor')
        # User 1 removes user2
        payload = {'contributorID': self.user2._id,
                   'nodeIDs': [self.project._id]}
        self.app.post(url, json.dumps(payload),
                      content_type='application/json',
                      auth=self.auth).maybe_follow()
        self.project.reload()
        assert_not_in(self.user2._id, self.project.contributors)
        # A log event was added
        assert_equal(self.project.logs.latest().action, 'contributor_removed')

    def test_multiple_project_remove_contributor(self):
        url = self.project.api_url_for('project_remove_contributor')
        # User 1 removes user2
        payload = {'contributorID': self.user2._id,
                   'nodeIDs': [self.project._id, self.project2._id]}
        res = self.app.post(url, json.dumps(payload),
                            content_type='application/json',
                            auth=self.auth).maybe_follow()
        self.project.reload()
        self.project2.reload()
        assert_not_in(self.user2._id, self.project.contributors)
        assert_not_in('/dashboard/', res.json)

        assert_not_in(self.user2._id, self.project2.contributors)
        # A log event was added
        assert_equal(self.project.logs.latest().action, 'contributor_removed')

    def test_private_project_remove_self_not_admin(self):
        url = self.project.api_url_for('project_remove_contributor')
        # user2 removes self
        payload = {"contributorID": self.user2._id,
                   "nodeIDs": [self.project._id]}
        res = self.app.post(url, json.dumps(payload),
                            content_type="application/json",
                            auth=self.auth2).maybe_follow()
        self.project.reload()
        assert_equal(res.status_code, 200)
        assert_equal(res.json['redirectUrl'], '/dashboard/')
        assert_not_in(self.user2._id, self.project.contributors)

    def test_public_project_remove_self_not_admin(self):
        url = self.project.api_url_for('project_remove_contributor')
        # user2 removes self
        self.public_project = ProjectFactory(creator=self.user1, is_public=True)
        self.public_project.add_contributor(self.user2, auth=Auth(self.user1))
        self.public_project.save()
        payload = {"contributorID": self.user2._id,
                   "nodeIDs": [self.public_project._id]}
        res = self.app.post(url, json.dumps(payload),
                            content_type="application/json",
                            auth=self.auth2).maybe_follow()
        self.public_project.reload()
        assert_equal(res.status_code, 200)
        assert_equal(res.json['redirectUrl'], '/' + self.public_project._id + '/')
        assert_not_in(self.user2._id, self.public_project.contributors)

    def test_project_remove_other_not_admin(self):
        url = self.project.api_url_for('project_remove_contributor')
        # User 1 removes user2
        payload = {"contributorID": self.user1._id,
                   "nodeIDs": [self.project._id]}
        res = self.app.post(url, json.dumps(payload),
                            content_type="application/json",
                            expect_errors=True,
                            auth=self.auth2).maybe_follow()
        self.project.reload()
        assert_equal(res.status_code, 403)
        assert_equal(res.json['message_long'],
                     'You do not have permission to perform this action. '
                     'If this should not have occurred and the issue persists, '
                     'please report it to <a href="mailto:support@osf.io">support@osf.io</a>.'
                     )
        assert_in(self.user1, self.project.contributors)

    def test_project_remove_fake_contributor(self):
        url = self.project.api_url_for('project_remove_contributor')
        # User 1 removes user2
        payload = {'contributorID': 'badid',
                   'nodeIDs': [self.project._id]}
        res = self.app.post(url, json.dumps(payload),
                            content_type='application/json',
                            expect_errors=True,
                            auth=self.auth).maybe_follow()
        self.project.reload()
        # Assert the contributor id was invalid
        assert_equal(res.status_code, 400)
        assert_equal(res.json['message_long'], 'Contributor not found.')
        assert_not_in('badid', self.project.contributors)

    def test_project_remove_self_only_admin(self):
        url = self.project.api_url_for('project_remove_contributor')
        # User 1 removes user2
        payload = {'contributorID': self.user1._id,
                   'nodeIDs': [self.project._id]}
        res = self.app.post(url, json.dumps(payload),
                            content_type='application/json',
                            expect_errors=True,
                            auth=self.auth).maybe_follow()

        self.project.reload()
        assert_equal(res.status_code, 400)
        assert_equal(res.json['message_long'], 'Could not remove contributor.')
        assert_in(self.user1, self.project.contributors)

    def test_get_contributors_abbrev(self):
        # create a project with 3 registered contributors
        project = ProjectFactory(creator=self.user1, is_public=True)
        reg_user1, reg_user2 = UserFactory(), UserFactory()
        project.add_contributors(
            [
                {'user': reg_user1, 'permissions': [
                    'read', 'write', 'admin'], 'visible': True},
                {'user': reg_user2, 'permissions': [
                    'read', 'write', 'admin'], 'visible': True},
            ]
        )

        # add an unregistered contributor
        project.add_unregistered_contributor(
            fullname=fake.name(), email=fake.email(),
            auth=self.consolidate_auth1,
            save=True,
        )

        url = project.api_url_for('get_node_contributors_abbrev')
        res = self.app.get(url, auth=self.auth)
        assert_equal(len(project.contributors), 4)
        assert_equal(len(res.json['contributors']), 3)
        assert_equal(len(res.json['others_count']), 1)
        assert_equal(res.json['contributors'][0]['separator'], ',')
        assert_equal(res.json['contributors'][1]['separator'], ',')
        assert_equal(res.json['contributors'][2]['separator'], ' &')

    def test_edit_node_title(self):
        url = '/api/v1/project/{0}/edit/'.format(self.project._id)
        # The title is changed though posting form data
        self.app.post_json(url, {'name': 'title', 'value': 'Bacon'},
                           auth=self.auth).maybe_follow()
        self.project.reload()
        # The title was changed
        assert_equal(self.project.title, 'Bacon')
        # A log event was saved
        assert_equal(self.project.logs.latest().action, 'edit_title')

    def test_make_public(self):
        self.project.is_public = False
        self.project.save()
        url = "/api/v1/project/{0}/permissions/public/".format(self.project._id)
        res = self.app.post_json(url, {}, auth=self.auth)
        self.project.reload()
        assert_true(self.project.is_public)
        assert_equal(res.json['status'], 'success')

    def test_make_private(self):
        self.project.is_public = True
        self.project.save()
        url = "/api/v1/project/{0}/permissions/private/".format(self.project._id)
        res = self.app.post_json(url, {}, auth=self.auth)
        self.project.reload()
        assert_false(self.project.is_public)
        assert_equal(res.json['status'], 'success')

    def test_cant_make_public_if_not_admin(self):
        non_admin = AuthUserFactory()
        self.project.add_contributor(non_admin, permissions=['read', 'write'])
        self.project.is_public = False
        self.project.save()
        url = "/api/v1/project/{0}/permissions/public/".format(self.project._id)
        res = self.app.post_json(
            url, {}, auth=non_admin.auth,
            expect_errors=True,
        )
        assert_equal(res.status_code, http.FORBIDDEN)
        assert_false(self.project.is_public)

    def test_cant_make_private_if_not_admin(self):
        non_admin = AuthUserFactory()
        self.project.add_contributor(non_admin, permissions=['read', 'write'])
        self.project.is_public = True
        self.project.save()
        url = "/api/v1/project/{0}/permissions/private/".format(self.project._id)
        res = self.app.post_json(
            url, {}, auth=non_admin.auth,
            expect_errors=True,
        )
        assert_equal(res.status_code, http.FORBIDDEN)
        assert_true(self.project.is_public)

    def test_add_tag(self):
        url = self.project.api_url_for('project_add_tag')
        self.app.post_json(url, {'tag': "foo'ta#@%#%^&g?"}, auth=self.auth)
        self.project.reload()
        assert_in("foo'ta#@%#%^&g?", self.project.tags.values_list('name', flat=True))
        assert_equal("foo'ta#@%#%^&g?", self.project.logs.latest().params['tag'])

    def test_remove_tag(self):
        self.project.add_tag("foo'ta#@%#%^&g?", auth=self.consolidate_auth1, save=True)
        assert_in("foo'ta#@%#%^&g?", self.project.tags.values_list('name', flat=True))
        url = self.project.api_url_for('project_remove_tag')
        self.app.delete_json(url, {'tag': "foo'ta#@%#%^&g?"}, auth=self.auth)
        self.project.reload()
        assert_not_in("foo'ta#@%#%^&g?", self.project.tags.values_list('name', flat=True))
        latest_log = self.project.logs.latest()
        assert_equal('tag_removed', latest_log.action)
        assert_equal("foo'ta#@%#%^&g?", latest_log.params['tag'])

    # Regression test for #OSF-5257
    def test_removal_empty_tag_throws_error(self):
        url = self.project.api_url_for('project_remove_tag')
        res = self.app.delete_json(url, {'tag': ''}, auth=self.auth, expect_errors=True)
        assert_equal(res.status_code, http.BAD_REQUEST)

    # Regression test for #OSF-5257
    def test_removal_unknown_tag_throws_error(self):
        self.project.add_tag('narf', auth=self.consolidate_auth1, save=True)
        url = self.project.api_url_for('project_remove_tag')
        res = self.app.delete_json(url, {'tag': 'troz'}, auth=self.auth, expect_errors=True)
        assert_equal(res.status_code, http.CONFLICT)

    # Regression test for https://github.com/CenterForOpenScience/osf.io/issues/1478
    @mock.patch('website.archiver.tasks.archive')
    def test_registered_projects_contributions(self, mock_archive):
        # register a project
        self.project.register_node(get_default_metaschema(), Auth(user=self.project.creator), '', None)
        # get the first registered project of a project
        url = self.project.api_url_for('get_registrations')
        res = self.app.get(url, auth=self.auth)
        data = res.json
        pid = data['nodes'][0]['id']
        url2 = api_url_for('get_summary', pid=pid)
        # count contributions
        res2 = self.app.get(url2, auth=self.auth)
        data = res2.json
        assert_is_not_none(data['summary']['nlogs'])

    def test_forks_contributions(self):
        # fork a project
        self.project.fork_node(Auth(user=self.project.creator))
        # get the first forked project of a project
        url = self.project.api_url_for('get_forks')
        res = self.app.get(url, auth=self.auth)
        data = res.json
        pid = data['nodes'][0]['id']
        url2 = api_url_for('get_summary', pid=pid)
        # count contributions
        res2 = self.app.get(url2, auth=self.auth)
        data = res2.json
        assert_is_not_none(data['summary']['nlogs'])

    def test_remove_project(self):
        url = self.project.api_url
        res = self.app.delete_json(url, {}, auth=self.auth).maybe_follow()
        self.project.reload()
        assert_equal(self.project.is_deleted, True)
        assert_in('url', res.json)
        assert_equal(res.json['url'], '/dashboard/')

    def test_suspended_project(self):
        node = NodeFactory(parent=self.project, creator=self.user1)
        node.remove_node(Auth(self.user1))
        node.suspended = True
        node.save()
        url = node.api_url
        res = self.app.get(url, auth=Auth(self.user1), expect_errors=True)
        assert_equal(res.status_code, 451)

    def test_private_link_edit_name(self):
        link = PrivateLinkFactory(name='link')
        link.nodes.add(self.project)
        link.save()
        assert_equal(link.name, 'link')
        url = self.project.api_url + 'private_link/edit/'
        self.app.put_json(
            url,
            {'pk': link._id, 'value': 'new name'},
            auth=self.auth,
        ).maybe_follow()
        self.project.reload()
        link.reload()
        assert_equal(link.name, 'new name')

    def test_remove_private_link(self):
        link = PrivateLinkFactory()
        link.nodes.add(self.project)
        link.save()
        url = self.project.api_url_for('remove_private_link')
        self.app.delete_json(
            url,
            {'private_link_id': link._id},
            auth=self.auth,
        ).maybe_follow()
        self.project.reload()
        link.reload()
        assert_true(link.is_deleted)

    def test_remove_component(self):
        node = NodeFactory(parent=self.project, creator=self.user1)
        url = node.api_url
        res = self.app.delete_json(url, {}, auth=self.auth).maybe_follow()
        node.reload()
        assert_equal(node.is_deleted, True)
        assert_in('url', res.json)
        assert_equal(res.json['url'], self.project.url)

    def test_cant_remove_component_if_not_admin(self):
        node = NodeFactory(parent=self.project, creator=self.user1)
        non_admin = AuthUserFactory()
        node.add_contributor(
            non_admin,
            permissions=['read', 'write'],
            save=True,
        )

        url = node.api_url
        res = self.app.delete_json(
            url, {}, auth=non_admin.auth,
            expect_errors=True,
        ).maybe_follow()

        assert_equal(res.status_code, http.FORBIDDEN)
        assert_false(node.is_deleted)

    def test_view_project_returns_whether_to_show_wiki_widget(self):
        user = AuthUserFactory()
        project = ProjectFactory(creator=user, is_public=True)
        project.add_contributor(user)
        project.save()

        url = project.api_url_for('view_project')
        res = self.app.get(url, auth=user.auth)
        assert_equal(res.status_code, http.OK)
        assert_in('show_wiki_widget', res.json['user'])

    def test_fork_count_does_not_include_deleted_forks(self):
        user = AuthUserFactory()
        project = ProjectFactory(creator=user)
        auth = Auth(project.creator)
        fork = project.fork_node(auth)
        project.save()
        fork.remove_node(auth)
        fork.save()

        url = project.api_url_for('view_project')
        res = self.app.get(url, auth=user.auth)
        assert_in('fork_count', res.json['node'])
        assert_equal(0, res.json['node']['fork_count'])

    def test_statistic_page_redirect(self):
        url = self.project.web_url_for('project_statistics_redirect')
        res = self.app.get(url, auth=self.auth)
        assert_equal(res.status_code, 302)
        assert_in(self.project.web_url_for('project_statistics', _guid=True), res.location)

    def test_registration_retraction_redirect(self):
        url = self.project.web_url_for('node_registration_retraction_redirect')
        res = self.app.get(url, auth=self.auth)
        assert_equal(res.status_code, 302)
        assert_in(self.project.web_url_for('node_registration_retraction_get', _guid=True), res.location)

    def test_update_node(self):
        url = self.project.api_url_for('update_node')
        res = self.app.put_json(url, {'title': 'newtitle'}, auth=self.auth)
        assert_equal(res.status_code, 200)
        self.project.reload()
        assert_equal(self.project.title, 'newtitle')

    # Regression test
    def test_update_node_with_tags(self):
        self.project.add_tag('cheezebørger', auth=Auth(self.project.creator), save=True)
        url = self.project.api_url_for('update_node')
        res = self.app.put_json(url, {'title': 'newtitle'}, auth=self.auth)
        assert_equal(res.status_code, 200)
        self.project.reload()
        assert_equal(self.project.title, 'newtitle')

    # Regression test
    def test_get_registrations_sorted_by_registered_date_descending(self):
        # register a project several times, with various registered_dates
        registrations = []
        for days_ago in (21, 3, 2, 8, 13, 5, 1):
            registration = RegistrationFactory(project=self.project)
            reg_date = registration.registered_date - dt.timedelta(days_ago)
            registration.registered_date = reg_date
            registration.save()
            registrations.append(registration)

        registrations.sort(key=lambda r: r.registered_date, reverse=True)
        expected = [r._id for r in registrations]

        registrations_url = self.project.api_url_for('get_registrations')
        res = self.app.get(registrations_url, auth=self.auth)
        data = res.json
        actual = [n['id'] for n in data['nodes']]

        assert_equal(actual, expected)


class TestEditableChildrenViews(OsfTestCase):

    def setUp(self):
        OsfTestCase.setUp(self)
        self.user = AuthUserFactory()
        self.project = ProjectFactory(creator=self.user, is_public=False)
        self.child = ProjectFactory(parent=self.project, creator=self.user, is_public=True)
        self.grandchild = ProjectFactory(parent=self.child, creator=self.user, is_public=False)
        self.great_grandchild = ProjectFactory(parent=self.grandchild, creator=self.user, is_public=True)
        self.great_great_grandchild = ProjectFactory(parent=self.great_grandchild, creator=self.user, is_public=False)
        url = self.project.api_url_for('get_editable_children')
        self.project_results = self.app.get(url, auth=self.user.auth).json

    def test_get_editable_children(self):
        assert_equal(len(self.project_results['children']), 4)
        assert_equal(self.project_results['node']['id'], self.project._id)

    def test_editable_children_order(self):
        assert_equal(self.project_results['children'][0]['id'], self.child._id)
        assert_equal(self.project_results['children'][1]['id'], self.grandchild._id)
        assert_equal(self.project_results['children'][2]['id'], self.great_grandchild._id)
        assert_equal(self.project_results['children'][3]['id'], self.great_great_grandchild._id)

    def test_editable_children_indents(self):
        assert_equal(self.project_results['children'][0]['indent'], 0)
        assert_equal(self.project_results['children'][1]['indent'], 1)
        assert_equal(self.project_results['children'][2]['indent'], 2)
        assert_equal(self.project_results['children'][3]['indent'], 3)

    def test_editable_children_parents(self):
        assert_equal(self.project_results['children'][0]['parent_id'], self.project._id)
        assert_equal(self.project_results['children'][1]['parent_id'], self.child._id)
        assert_equal(self.project_results['children'][2]['parent_id'], self.grandchild._id)
        assert_equal(self.project_results['children'][3]['parent_id'], self.great_grandchild._id)

    def test_editable_children_privacy(self):
        assert_false(self.project_results['node']['is_public'])
        assert_true(self.project_results['children'][0]['is_public'])
        assert_false(self.project_results['children'][1]['is_public'])
        assert_true(self.project_results['children'][2]['is_public'])
        assert_false(self.project_results['children'][3]['is_public'])

    def test_editable_children_titles(self):
        assert_equal(self.project_results['node']['title'], self.project.title)
        assert_equal(self.project_results['children'][0]['title'], self.child.title)
        assert_equal(self.project_results['children'][1]['title'], self.grandchild.title)
        assert_equal(self.project_results['children'][2]['title'], self.great_grandchild.title)
        assert_equal(self.project_results['children'][3]['title'], self.great_great_grandchild.title)


class TestChildrenViews(OsfTestCase):

    def setUp(self):
        OsfTestCase.setUp(self)
        self.user = AuthUserFactory()

    def test_get_readable_descendants(self):
        project = ProjectFactory(creator=self.user)
        child = NodeFactory(parent=project, creator=self.user)

        url = project.api_url_for('get_readable_descendants')
        res = self.app.get(url, auth=self.user.auth)

        nodes = res.json['nodes']
        assert_equal(len(nodes), 1)
        assert_equal(nodes[0]['id'], child._primary_key)

    def test_get_readable_descendants_includes_pointers(self):
        project = ProjectFactory(creator=self.user)
        pointed = ProjectFactory()
        node_relation = project.add_pointer(pointed, auth=Auth(self.user))
        project.save()

        url = project.api_url_for('get_readable_descendants')
        res = self.app.get(url, auth=self.user.auth)

        nodes = res.json['nodes']
        assert_equal(len(nodes), 1)
        assert_equal(nodes[0]['title'], pointed.title)
        assert_equal(nodes[0]['id'], node_relation._id)

    def test_readable_descendants_masked_by_permissions(self):
        # Users should be able to see through components they do not have
        # permissions to.
        # Users should not be able to see through links to nodes they do not
        # have permissions to.
        #
        #                   1(AB)
        #                  /  |  \
        #                 *   |   \
        #                /    |    \
        #             2(A)  4(B)    7(A)
        #               |     |     |    \
        #               |     |     |     \
        #             3(AB) 5(B)    8(AB) 9(B)
        #                     |
        #                     |
        #                   6(A)
        #
        #
        userA = AuthUserFactory(fullname='User A')
        userB = AuthUserFactory(fullname='User B')

        project1 = ProjectFactory(creator=self.user, title='One')
        project1.add_contributor(userA, auth=Auth(self.user), permissions=['read'])
        project1.add_contributor(userB, auth=Auth(self.user), permissions=['read'])

        component2 = ProjectFactory(creator=self.user, title='Two')
        component2.add_contributor(userA, auth=Auth(self.user), permissions=['read'])

        component3 = ProjectFactory(creator=self.user, title='Three')
        component3.add_contributor(userA, auth=Auth(self.user), permissions=['read'])
        component3.add_contributor(userB, auth=Auth(self.user), permissions=['read'])

        component4 = ProjectFactory(creator=self.user, title='Four')
        component4.add_contributor(userB, auth=Auth(self.user), permissions=['read'])

        component5 = ProjectFactory(creator=self.user, title='Five')
        component5.add_contributor(userB, auth=Auth(self.user), permissions=['read'])

        component6 = ProjectFactory(creator=self.user, title='Six')
        component6.add_contributor(userA, auth=Auth(self.user), permissions=['read'])

        component7 = ProjectFactory(creator=self.user, title='Seven')
        component7.add_contributor(userA, auth=Auth(self.user), permissions=['read'])

        component8 = ProjectFactory(creator=self.user, title='Eight')
        component8.add_contributor(userA, auth=Auth(self.user), permissions=['read'])
        component8.add_contributor(userB, auth=Auth(self.user), permissions=['read'])

        component9 = ProjectFactory(creator=self.user, title='Nine')
        component9.add_contributor(userB, auth=Auth(self.user), permissions=['read'])

        project1.add_pointer(component2, Auth(self.user))
        NodeRelation.objects.create(parent=project1, child=component4)
        NodeRelation.objects.create(parent=project1, child=component7)
        NodeRelation.objects.create(parent=component2, child=component3)
        NodeRelation.objects.create(parent=component4, child=component5)
        NodeRelation.objects.create(parent=component5, child=component6)
        NodeRelation.objects.create(parent=component7, child=component8)
        NodeRelation.objects.create(parent=component7, child=component9)

        url = project1.api_url_for('get_readable_descendants')

        res = self.app.get(url, auth=userA.auth)
        assert_equal(len(res.json['nodes']), 3)
        for node in res.json['nodes']:
            assert_in(node['title'], ['Two', 'Six', 'Seven'])

        res = self.app.get(url, auth=userB.auth)
        assert_equal(len(res.json['nodes']), 3)
        for node in res.json['nodes']:
            assert_in(node['title'], ['Four', 'Eight', 'Nine'])

    def test_get_readable_descendants_filter_for_permissions(self):
        # self.user has admin access to this project
        project = ProjectFactory(creator=self.user)

        # self.user only has read access to this project, which project points
        # to
        read_only_pointed = ProjectFactory()
        read_only_creator = read_only_pointed.creator
        read_only_pointed.add_contributor(self.user, auth=Auth(read_only_creator), permissions=['read'])
        read_only_pointed.save()

        # self.user only has read access to this project, which is a subproject
        # of project
        read_only = ProjectFactory()
        read_only_pointed.add_contributor(self.user, auth=Auth(read_only_creator), permissions=['read'])
        NodeRelation.objects.create(parent=project, child=read_only)

        # self.user adds a pointer to read_only
        project.add_pointer(read_only_pointed, Auth(self.user))
        project.save()

        url = project.api_url_for('get_readable_descendants')
        res = self.app.get(url, auth=self.user.auth)
        assert_equal(len(res.json['nodes']), 2)

        url = project.api_url_for('get_readable_descendants', permissions='write')
        res = self.app.get(url, auth=self.user.auth)
        assert_equal(len(res.json['nodes']), 0)

    def test_get_readable_descendants_render_nodes_receives_auth(self):
        project = ProjectFactory(creator=self.user)
        NodeFactory(parent=project, creator=self.user)

        url = project.api_url_for('get_readable_descendants')
        res = self.app.get(url, auth=self.user.auth)

        perm = res.json['nodes'][0]['permissions']
        assert_equal(perm, 'admin')


class TestGetNodeTree(OsfTestCase):

    def setUp(self):
        OsfTestCase.setUp(self)
        self.user = AuthUserFactory()
        self.user2 = AuthUserFactory()

    def test_get_single_node(self):
        project = ProjectFactory(creator=self.user)
        # child = NodeFactory(parent=project, creator=self.user)

        url = project.api_url_for('get_node_tree')
        res = self.app.get(url, auth=self.user.auth)

        node_id = res.json[0]['node']['id']
        assert_equal(node_id, project._primary_key)

    def test_get_node_with_children(self):
        project = ProjectFactory(creator=self.user)
        child1 = NodeFactory(parent=project, creator=self.user)
        child2 = NodeFactory(parent=project, creator=self.user2)
        child3 = NodeFactory(parent=project, creator=self.user)
        url = project.api_url_for('get_node_tree')
        res = self.app.get(url, auth=self.user.auth)
        tree = res.json[0]
        parent_node_id = tree['node']['id']
        child1_id = tree['children'][0]['node']['id']
        child2_id = tree['children'][1]['node']['id']
        child3_id = tree['children'][2]['node']['id']
        assert_equal(parent_node_id, project._primary_key)
        assert_equal(child1_id, child1._primary_key)
        assert_equal(child2_id, child2._primary_key)
        assert_equal(child3_id, child3._primary_key)

    def test_get_node_not_parent_owner(self):
        project = ProjectFactory(creator=self.user2)
        child = NodeFactory(parent=project, creator=self.user2)
        url = project.api_url_for('get_node_tree')
        res = self.app.get(url, auth=self.user.auth, expect_errors=True)
        assert_equal(res.status_code, 200)
        assert_equal(res.json, [])

    # Parent node should show because of user2 read access, the children should not
    def test_get_node_parent_not_admin(self):
        project = ProjectFactory(creator=self.user)
        project.add_contributor(self.user2, auth=Auth(self.user))
        project.save()
        child1 = NodeFactory(parent=project, creator=self.user)
        child2 = NodeFactory(parent=project, creator=self.user)
        child3 = NodeFactory(parent=project, creator=self.user)
        url = project.api_url_for('get_node_tree')
        res = self.app.get(url, auth=self.user2.auth)
        tree = res.json[0]
        parent_node_id = tree['node']['id']
        children = tree['children']
        assert_equal(parent_node_id, project._primary_key)
        assert_equal(children, [])


class TestUserProfile(OsfTestCase):

    def setUp(self):
        super(TestUserProfile, self).setUp()
        self.user = AuthUserFactory()

    def test_sanitization_of_edit_profile(self):
        url = api_url_for('edit_profile', uid=self.user._id)
        post_data = {'name': 'fullname', 'value': 'new<b> name</b>     '}
        request = self.app.post(url, post_data, auth=self.user.auth)
        assert_equal('new name', request.json['name'])

    def test_fmt_date_or_none(self):
        with assert_raises(HTTPError) as cm:
            #enter a date before 1900
            fmt_date_or_none(dt.datetime(1890, 10, 31, 18, 23, 29, 227))
        # error should be raised because date is before 1900
        assert_equal(cm.exception.code, http.BAD_REQUEST)

    def test_unserialize_social(self):
        url = api_url_for('unserialize_social')
        payload = {
            'profileWebsites': ['http://frozen.pizza.com/reviews'],
            'twitter': 'howtopizza',
            'github': 'frozenpizzacode',
        }
        self.app.put_json(
            url,
            payload,
            auth=self.user.auth,
        )
        self.user.reload()
        for key, value in payload.iteritems():
            assert_equal(self.user.social[key], value)
        assert_true(self.user.social['researcherId'] is None)

    # Regression test for help-desk ticket
    def test_making_email_primary_is_not_case_sensitive(self):
        user = AuthUserFactory(username='fred@queen.test')
        # make confirmed email have different casing
        user.emails[0] = user.emails[0].capitalize()
        user.save()
        url = api_url_for('update_user')
        res = self.app.put_json(
            url,
            {'id': user._id, 'emails': [{'address': 'fred@queen.test', 'primary': True, 'confirmed': True}]},
            auth=user.auth
        )
        assert_equal(res.status_code, 200)

    def test_unserialize_social_validation_failure(self):
        url = api_url_for('unserialize_social')
        # profileWebsites URL is invalid
        payload = {
            'profileWebsites': ['http://goodurl.com', 'http://invalidurl'],
            'twitter': 'howtopizza',
            'github': 'frozenpizzacode',
        }
        res = self.app.put_json(
            url,
            payload,
            auth=self.user.auth,
            expect_errors=True
        )
        assert_equal(res.status_code, 400)
        assert_equal(res.json['message_long'], 'Invalid personal URL.')

    def test_serialize_social_editable(self):
        self.user.social['twitter'] = 'howtopizza'
        self.user.social['profileWebsites'] = ['http://www.cos.io', 'http://www.osf.io', 'http://www.wordup.com']
        self.user.save()
        url = api_url_for('serialize_social')
        res = self.app.get(
            url,
            auth=self.user.auth,
        )
        assert_equal(res.json.get('twitter'), 'howtopizza')
        assert_equal(res.json.get('profileWebsites'), ['http://www.cos.io', 'http://www.osf.io', 'http://www.wordup.com'])
        assert_true(res.json.get('github') is None)
        assert_true(res.json['editable'])

    def test_serialize_social_not_editable(self):
        user2 = AuthUserFactory()
        self.user.social['twitter'] = 'howtopizza'
        self.user.social['profileWebsites'] = ['http://www.cos.io', 'http://www.osf.io', 'http://www.wordup.com']
        self.user.save()
        url = api_url_for('serialize_social', uid=self.user._id)
        res = self.app.get(
            url,
            auth=user2.auth,
        )
        assert_equal(res.json.get('twitter'), 'howtopizza')
        assert_equal(res.json.get('profileWebsites'), ['http://www.cos.io', 'http://www.osf.io', 'http://www.wordup.com'])
        assert_true(res.json.get('github') is None)
        assert_false(res.json['editable'])

    @pytest.mark.skip('Addons not yet implemented')
    def test_serialize_social_addons_editable(self):
        self.user.add_addon('github')
        oauth_settings = GitHubAccountFactory()
        oauth_settings.save()
        self.user.external_accounts.append(oauth_settings)
        self.user.save()
        url = api_url_for('serialize_social')
        res = self.app.get(
            url,
            auth=self.user.auth,
        )
        assert_equal(
            res.json['addons']['github'],
            'abc'
        )

    @pytest.mark.skip('ExternalAccount not yet implemented')
    def test_serialize_social_addons_not_editable(self):
        user2 = AuthUserFactory()
        self.user.add_addon('github')
        oauth_settings = GitHubAccountFactory()
        oauth_settings.save()
        self.user.external_accounts.append(oauth_settings)
        self.user.save()
        url = api_url_for('serialize_social', uid=self.user._id)
        res = self.app.get(
            url,
            auth=user2.auth,
        )
        assert_not_in('addons', res.json)

    def test_unserialize_and_serialize_jobs(self):
        jobs = [{
            'institution': 'an institution',
            'department': 'a department',
            'title': 'a title',
            'startMonth': 'January',
            'startYear': '2001',
            'endMonth': 'March',
            'endYear': '2001',
            'ongoing': False,
        }, {
            'institution': 'another institution',
            'department': None,
            'title': None,
            'startMonth': 'May',
            'startYear': '2001',
            'endMonth': None,
            'endYear': None,
            'ongoing': True,
        }]
        payload = {'contents': jobs}
        url = api_url_for('unserialize_jobs')
        self.app.put_json(url, payload, auth=self.user.auth)
        self.user.reload()
        assert_equal(len(self.user.jobs), 2)
        url = api_url_for('serialize_jobs')
        res = self.app.get(
            url,
            auth=self.user.auth,
        )
        for i, job in enumerate(jobs):
            assert_equal(job, res.json['contents'][i])

    def test_unserialize_and_serialize_schools(self):
        schools = [{
            'institution': 'an institution',
            'department': 'a department',
            'degree': 'a degree',
            'startMonth': 1,
            'startYear': '2001',
            'endMonth': 5,
            'endYear': '2001',
            'ongoing': False,
        }, {
            'institution': 'another institution',
            'department': None,
            'degree': None,
            'startMonth': 5,
            'startYear': '2001',
            'endMonth': None,
            'endYear': None,
            'ongoing': True,
        }]
        payload = {'contents': schools}
        url = api_url_for('unserialize_schools')
        self.app.put_json(url, payload, auth=self.user.auth)
        self.user.reload()
        assert_equal(len(self.user.schools), 2)
        url = api_url_for('serialize_schools')
        res = self.app.get(
            url,
            auth=self.user.auth,
        )
        for i, job in enumerate(schools):
            assert_equal(job, res.json['contents'][i])

    def test_unserialize_jobs(self):
        jobs = [
            {
                'institution': fake.company(),
                'department': fake.catch_phrase(),
                'title': fake.bs(),
                'startMonth': 5,
                'startYear': '2013',
                'endMonth': 3,
                'endYear': '2014',
                'ongoing': False,
            }
        ]
        payload = {'contents': jobs}
        url = api_url_for('unserialize_jobs')
        res = self.app.put_json(url, payload, auth=self.user.auth)
        assert_equal(res.status_code, 200)
        self.user.reload()
        # jobs field is updated
        assert_equal(self.user.jobs, jobs)

    def test_unserialize_names(self):
        fake_fullname_w_spaces = '    {}    '.format(fake.name())
        names = {
            'full': fake_fullname_w_spaces,
            'given': 'Tea',
            'middle': 'Gray',
            'family': 'Pot',
            'suffix': 'Ms.',
        }
        url = api_url_for('unserialize_names')
        res = self.app.put_json(url, names, auth=self.user.auth)
        assert_equal(res.status_code, 200)
        self.user.reload()
        # user is updated
        assert_equal(self.user.fullname, fake_fullname_w_spaces.strip())
        assert_equal(self.user.given_name, names['given'])
        assert_equal(self.user.middle_names, names['middle'])
        assert_equal(self.user.family_name, names['family'])
        assert_equal(self.user.suffix, names['suffix'])

    def test_unserialize_schools(self):
        schools = [
            {
                'institution': fake.company(),
                'department': fake.catch_phrase(),
                'degree': fake.bs(),
                'startMonth': 5,
                'startYear': '2013',
                'endMonth': 3,
                'endYear': '2014',
                'ongoing': False,
            }
        ]
        payload = {'contents': schools}
        url = api_url_for('unserialize_schools')
        res = self.app.put_json(url, payload, auth=self.user.auth)
        assert_equal(res.status_code, 200)
        self.user.reload()
        # schools field is updated
        assert_equal(self.user.schools, schools)

    def test_unserialize_jobs_valid(self):
        jobs = [
            {
                'institution': fake.company(),
                'department': fake.catch_phrase(),
                'title': fake.bs(),
                'startMonth': 5,
                'startYear': '2013',
                'endMonth': 3,
                'endYear': '2014',
                'ongoing': False,
            }
        ]
        payload = {'contents': jobs}
        url = api_url_for('unserialize_jobs')
        res = self.app.put_json(url, payload, auth=self.user.auth)
        assert_equal(res.status_code, 200)

    def test_get_current_user_gravatar_default_size(self):
        url = api_url_for('current_user_gravatar')
        res = self.app.get(url, auth=self.user.auth)
        current_user_gravatar = res.json['gravatar_url']
        assert_true(current_user_gravatar is not None)
        url = api_url_for('get_gravatar', uid=self.user._id)
        res = self.app.get(url, auth=self.user.auth)
        my_user_gravatar = res.json['gravatar_url']
        assert_equal(current_user_gravatar, my_user_gravatar)

    def test_get_other_user_gravatar_default_size(self):
        user2 = AuthUserFactory()
        url = api_url_for('current_user_gravatar')
        res = self.app.get(url, auth=self.user.auth)
        current_user_gravatar = res.json['gravatar_url']
        url = api_url_for('get_gravatar', uid=user2._id)
        res = self.app.get(url, auth=self.user.auth)
        user2_gravatar = res.json['gravatar_url']
        assert_true(user2_gravatar is not None)
        assert_not_equal(current_user_gravatar, user2_gravatar)

    def test_get_current_user_gravatar_specific_size(self):
        url = api_url_for('current_user_gravatar')
        res = self.app.get(url, auth=self.user.auth)
        current_user_default_gravatar = res.json['gravatar_url']
        url = api_url_for('current_user_gravatar', size=11)
        res = self.app.get(url, auth=self.user.auth)
        current_user_small_gravatar = res.json['gravatar_url']
        assert_true(current_user_small_gravatar is not None)
        assert_not_equal(current_user_default_gravatar, current_user_small_gravatar)

    def test_get_other_user_gravatar_specific_size(self):
        user2 = AuthUserFactory()
        url = api_url_for('get_gravatar', uid=user2._id)
        res = self.app.get(url, auth=self.user.auth)
        gravatar_default_size = res.json['gravatar_url']
        url = api_url_for('get_gravatar', uid=user2._id, size=11)
        res = self.app.get(url, auth=self.user.auth)
        gravatar_small = res.json['gravatar_url']
        assert_true(gravatar_small is not None)
        assert_not_equal(gravatar_default_size, gravatar_small)

    def test_update_user_timezone(self):
        assert_equal(self.user.timezone, 'Etc/UTC')
        payload = {'timezone': 'America/New_York', 'id': self.user._id}
        url = api_url_for('update_user', uid=self.user._id)
        self.app.put_json(url, payload, auth=self.user.auth)
        self.user.reload()
        assert_equal(self.user.timezone, 'America/New_York')

    def test_update_user_locale(self):
        assert_equal(self.user.locale, 'en_US')
        payload = {'locale': 'de_DE', 'id': self.user._id}
        url = api_url_for('update_user', uid=self.user._id)
        self.app.put_json(url, payload, auth=self.user.auth)
        self.user.reload()
        assert_equal(self.user.locale, 'de_DE')

    def test_update_user_locale_none(self):
        assert_equal(self.user.locale, 'en_US')
        payload = {'locale': None, 'id': self.user._id}
        url = api_url_for('update_user', uid=self.user._id)
        self.app.put_json(url, payload, auth=self.user.auth)
        self.user.reload()
        assert_equal(self.user.locale, 'en_US')

    def test_update_user_locale_empty_string(self):
        assert_equal(self.user.locale, 'en_US')
        payload = {'locale': '', 'id': self.user._id}
        url = api_url_for('update_user', uid=self.user._id)
        self.app.put_json(url, payload, auth=self.user.auth)
        self.user.reload()
        assert_equal(self.user.locale, 'en_US')

    def test_cannot_update_user_without_user_id(self):
        user1 = AuthUserFactory()
        url = api_url_for('update_user')
        header = {'emails': [{'address': user1.username}]}
        res = self.app.put_json(url, header, auth=user1.auth, expect_errors=True)
        assert_equal(res.status_code, 400)
        assert_equal(res.json['message_long'], '"id" is required')

    @mock.patch('framework.auth.views.mails.send_mail')
    def test_add_emails_return_emails(self, send_mail):
        user1 = AuthUserFactory()
        url = api_url_for('update_user')
        email = 'test@cos.io'
        header = {'id': user1._id,
                  'emails': [{'address': user1.username, 'primary': True, 'confirmed': True},
                             {'address': email, 'primary': False, 'confirmed': False}
                  ]}
        res = self.app.put_json(url, header, auth=user1.auth)
        assert_equal(res.status_code, 200)
        assert_in('emails', res.json['profile'])
        assert_equal(len(res.json['profile']['emails']), 2)

    @mock.patch('framework.auth.views.mails.send_mail')
    def test_resend_confirmation_return_emails(self, send_mail):
        user1 = AuthUserFactory()
        url = api_url_for('resend_confirmation')
        email = 'test@cos.io'
        header = {'id': user1._id,
                  'email': {'address': email, 'primary': False, 'confirmed': False}
                  }
        res = self.app.put_json(url, header, auth=user1.auth)
        assert_equal(res.status_code, 200)
        assert_in('emails', res.json['profile'])
        assert_equal(len(res.json['profile']['emails']), 2)

    @mock.patch('framework.auth.views.mails.send_mail')
    @mock.patch('website.mailchimp_utils.get_mailchimp_api')
    def test_update_user_mailing_lists(self, mock_get_mailchimp_api, send_mail):
        email = fake.email()
        self.user.emails.append(email)
        list_name = 'foo'
        self.user.mailchimp_mailing_lists[list_name] = True
        self.user.save()

        mock_client = mock.MagicMock()
        mock_get_mailchimp_api.return_value = mock_client
        mock_client.lists.list.return_value = {'data': [{'id': 1, 'list_name': list_name}]}
        list_id = mailchimp_utils.get_list_id_from_name(list_name)

        url = api_url_for('update_user', uid=self.user._id)
        emails = [
            {'address': self.user.username, 'primary': False, 'confirmed': True},
            {'address': email, 'primary': True, 'confirmed': True}]
        payload = {'locale': '', 'id': self.user._id, 'emails': emails}
        self.app.put_json(url, payload, auth=self.user.auth)

        assert mock_client.lists.unsubscribe.called
        mock_client.lists.unsubscribe.assert_called_with(
            id=list_id,
            email={'email': self.user.username},
            send_goodbye=True
        )
        mock_client.lists.subscribe.assert_called_with(
            id=list_id,
            email={'email': email},
            merge_vars={
                'fname': self.user.given_name,
                'lname': self.user.family_name,
            },
            double_optin=False,
            update_existing=True
        )
        handlers.celery_teardown_request()

    @mock.patch('framework.auth.views.mails.send_mail')
    @mock.patch('website.mailchimp_utils.get_mailchimp_api')
    def test_unsubscribe_mailchimp_not_called_if_user_not_subscribed(self, mock_get_mailchimp_api, send_mail):
        email = fake.email()
        self.user.emails.append(email)
        list_name = 'foo'
        self.user.mailchimp_mailing_lists[list_name] = False
        self.user.save()

        mock_client = mock.MagicMock()
        mock_get_mailchimp_api.return_value = mock_client
        mock_client.lists.list.return_value = {'data': [{'id': 1, 'list_name': list_name}]}

        url = api_url_for('update_user', uid=self.user._id)
        emails = [
            {'address': self.user.username, 'primary': False, 'confirmed': True},
            {'address': email, 'primary': True, 'confirmed': True}]
        payload = {'locale': '', 'id': self.user._id, 'emails': emails}
        self.app.put_json(url, payload, auth=self.user.auth)

        assert_equal(mock_client.lists.unsubscribe.call_count, 0)
        assert_equal(mock_client.lists.subscribe.call_count, 0)
        handlers.celery_teardown_request()

    # TODO: Uncomment once outstanding issues with this feature are addressed
    # def test_twitter_redirect_success(self):
    #     self.user.social['twitter'] = fake.last_name()
    #     self.user.save()

    #     res = self.app.get(web_url_for('redirect_to_twitter', twitter_handle=self.user.social['twitter']))
    #     assert_equals(res.status_code, http.FOUND)
    #     assert_in(self.user.url, res.location)

    # def test_twitter_redirect_is_case_insensitive(self):
    #     self.user.social['twitter'] = fake.last_name()
    #     self.user.save()

    #     res1 = self.app.get(web_url_for('redirect_to_twitter', twitter_handle=self.user.social['twitter']))
    #     res2 = self.app.get(web_url_for('redirect_to_twitter', twitter_handle=self.user.social['twitter'].lower()))
    #     assert_equal(res1.location, res2.location)

    # def test_twitter_redirect_unassociated_twitter_handle_returns_404(self):
    #     unassociated_handle = fake.last_name()
    #     expected_error = 'There is no active user associated with the Twitter handle: {0}.'.format(unassociated_handle)

    #     res = self.app.get(
    #         web_url_for('redirect_to_twitter', twitter_handle=unassociated_handle),
    #         expect_errors=True
    #     )
    #     assert_equal(res.status_code, http.NOT_FOUND)
    #     assert_true(expected_error in res.body)

    # def test_twitter_redirect_handle_with_multiple_associated_accounts_redirects_to_selection_page(self):
    #     self.user.social['twitter'] = fake.last_name()
    #     self.user.save()
    #     user2 = AuthUserFactory()
    #     user2.social['twitter'] = self.user.social['twitter']
    #     user2.save()

    #     expected_error = 'There are multiple OSF accounts associated with the Twitter handle: <strong>{0}</strong>.'.format(self.user.social['twitter'])
    #     res = self.app.get(
    #         web_url_for(
    #             'redirect_to_twitter',
    #             twitter_handle=self.user.social['twitter'],
    #             expect_error=True
    #         )
    #     )
    #     assert_equal(res.status_code, http.MULTIPLE_CHOICES)
    #     assert_true(expected_error in res.body)
    #     assert_true(self.user.url in res.body)
    #     assert_true(user2.url in res.body)


class TestUserProfileApplicationsPage(OsfTestCase):

    def setUp(self):
        super(TestUserProfileApplicationsPage, self).setUp()
        self.user = AuthUserFactory()
        self.user2 = AuthUserFactory()

        self.platform_app = ApiOAuth2ApplicationFactory(owner=self.user)
        self.detail_url = web_url_for('oauth_application_detail', client_id=self.platform_app.client_id)

    def test_non_owner_cant_access_detail_page(self):
        res = self.app.get(self.detail_url, auth=self.user2.auth, expect_errors=True)
        assert_equal(res.status_code, http.FORBIDDEN)

    def test_owner_cant_access_deleted_application(self):
        self.platform_app.is_active = False
        self.platform_app.save()
        res = self.app.get(self.detail_url, auth=self.user.auth, expect_errors=True)
        assert_equal(res.status_code, http.GONE)

    def test_owner_cant_access_nonexistent_application(self):
        url = web_url_for('oauth_application_detail', client_id='nonexistent')
        res = self.app.get(url, auth=self.user.auth, expect_errors=True)
        assert_equal(res.status_code, http.NOT_FOUND)

    def test_url_has_not_broken(self):
        assert_equal(self.platform_app.url, self.detail_url)


class TestUserProfileTokensPage(OsfTestCase):

    def setUp(self):
        super(TestUserProfileTokensPage, self).setUp()
        self.user = AuthUserFactory()
        self.token = ApiOAuth2PersonalTokenFactory()
        self.detail_url = web_url_for('personal_access_token_detail', _id=self.token._id)

    def test_url_has_not_broken(self):
        assert_equal(self.token.url, self.detail_url)


class TestUserAccount(OsfTestCase):

    def setUp(self):
        super(TestUserAccount, self).setUp()
        self.user = AuthUserFactory()
        self.user.set_password('password')
        self.user.auth = (self.user.username, 'password')
        self.user.save()

    @mock.patch('website.profile.views.push_status_message')
    def test_password_change_valid(self,
                                   mock_push_status_message,
                                   old_password='password',
                                   new_password='Pa$$w0rd',
                                   confirm_password='Pa$$w0rd'):
        url = web_url_for('user_account_password')
        post_data = {
            'old_password': old_password,
            'new_password': new_password,
            'confirm_password': confirm_password,
        }
        res = self.app.post(url, post_data, auth=(self.user.username, old_password))
        assert_true(302, res.status_code)
        res = res.follow(auth=(self.user.username, new_password))
        assert_true(200, res.status_code)
        self.user.reload()
        assert_true(self.user.check_password(new_password))
        assert_true(mock_push_status_message.called)
        assert_in('Password updated successfully', mock_push_status_message.mock_calls[0][1][0])

    @mock.patch('website.profile.views.push_status_message')
    def test_password_change_invalid(self, mock_push_status_message, old_password='', new_password='',
                                     confirm_password='', error_message='Old password is invalid'):
        url = web_url_for('user_account_password')
        post_data = {
            'old_password': old_password,
            'new_password': new_password,
            'confirm_password': confirm_password,
        }
        res = self.app.post(url, post_data, auth=self.user.auth)
        assert_true(302, res.status_code)
        res = res.follow(auth=self.user.auth)
        assert_true(200, res.status_code)
        self.user.reload()
        assert_false(self.user.check_password(new_password))
        assert_true(mock_push_status_message.called)
        error_strings = [e[1][0] for e in mock_push_status_message.mock_calls]
        assert_in(error_message, error_strings)

    def test_password_change_invalid_old_password(self):
        self.test_password_change_invalid(
            old_password='invalid old password',
            new_password='new password',
            confirm_password='new password',
            error_message='Old password is invalid',
        )

    def test_password_change_invalid_confirm_password(self):
        self.test_password_change_invalid(
            old_password='password',
            new_password='new password',
            confirm_password='invalid confirm password',
            error_message='Password does not match the confirmation',
        )

    def test_password_change_invalid_new_password_length(self):
        self.test_password_change_invalid(
            old_password='password',
            new_password='1234567',
            confirm_password='1234567',
            error_message='Password should be at least eight characters',
        )

    def test_password_change_valid_new_password_length(self):
        self.test_password_change_valid(
            old_password='password',
            new_password='12345678',
            confirm_password='12345678',
        )

    def test_password_change_invalid_blank_password(self, old_password='', new_password='', confirm_password=''):
        self.test_password_change_invalid(
            old_password=old_password,
            new_password=new_password,
            confirm_password=confirm_password,
            error_message='Passwords cannot be blank',
        )

    def test_password_change_invalid_blank_new_password(self):
        for password in ('', '      '):
            self.test_password_change_invalid_blank_password('password', password, 'new password')

    def test_password_change_invalid_blank_confirm_password(self):
        for password in ('', '      '):
            self.test_password_change_invalid_blank_password('password', 'new password', password)

    @mock.patch('framework.auth.views.mails.send_mail')
    def test_user_cannot_request_account_export_before_throttle_expires(self, send_mail):
        url = api_url_for('request_export')
        self.app.post(url, auth=self.user.auth)
        assert_true(send_mail.called)
        res = self.app.post(url, auth=self.user.auth, expect_errors=True)
        assert_equal(res.status_code, 400)
        assert_equal(send_mail.call_count, 1)

    @mock.patch('framework.auth.views.mails.send_mail')
    def test_user_cannot_request_account_deactivation_before_throttle_expires(self, send_mail):
        url = api_url_for('request_deactivation')
        self.app.post(url, auth=self.user.auth)
        assert_true(send_mail.called)
        res = self.app.post(url, auth=self.user.auth, expect_errors=True)
        assert_equal(res.status_code, 400)
        assert_equal(send_mail.call_count, 1)


class TestAddingContributorViews(OsfTestCase):

    def setUp(self):
        super(TestAddingContributorViews, self).setUp()
        self.creator = AuthUserFactory()
        self.project = ProjectFactory(creator=self.creator)
        self.auth = Auth(self.project.creator)
        # Authenticate all requests
        self.app.authenticate(*self.creator.auth)
        contributor_added.connect(notify_added_contributor)

    def test_serialize_unregistered_without_record(self):
        name, email = fake.name(), fake.email()
        res = serialize_unregistered(fullname=name, email=email)
        assert_equal(res['fullname'], name)
        assert_equal(res['email'], email)
        assert_equal(res['id'], None)
        assert_false(res['registered'])
        assert_true(res['gravatar'])
        assert_false(res['active'])

    def test_deserialize_contributors(self):
        contrib = UserFactory()
        unreg = UnregUserFactory()
        name, email = fake.name(), fake.email()
        unreg_no_record = serialize_unregistered(name, email)
        contrib_data = [
            add_contributor_json(contrib),
            serialize_unregistered(fake.name(), unreg.username),
            unreg_no_record
        ]
        contrib_data[0]['permission'] = 'admin'
        contrib_data[1]['permission'] = 'write'
        contrib_data[2]['permission'] = 'read'
        contrib_data[0]['visible'] = True
        contrib_data[1]['visible'] = True
        contrib_data[2]['visible'] = True
        res = deserialize_contributors(
            self.project,
            contrib_data,
            auth=Auth(self.creator))
        assert_equal(len(res), len(contrib_data))
        assert_true(res[0]['user'].is_registered)

        assert_false(res[1]['user'].is_registered)
        assert_true(res[1]['user']._id)

        assert_false(res[2]['user'].is_registered)
        assert_true(res[2]['user']._id)

    def test_deserialize_contributors_validates_fullname(self):
        name = "<img src=1 onerror=console.log(1)>"
        email = fake.email()
        unreg_no_record = serialize_unregistered(name, email)
        contrib_data = [unreg_no_record]
        contrib_data[0]['permission'] = 'admin'
        contrib_data[0]['visible'] = True

        with assert_raises(ValidationError):
            deserialize_contributors(
                self.project,
                contrib_data,
                auth=Auth(self.creator),
                validate=True)

    def test_deserialize_contributors_validates_email(self):
        name = fake.name()
        email = "!@#$%%^&*"
        unreg_no_record = serialize_unregistered(name, email)
        contrib_data = [unreg_no_record]
        contrib_data[0]['permission'] = 'admin'
        contrib_data[0]['visible'] = True

        with assert_raises(ValidationError):
            deserialize_contributors(
                self.project,
                contrib_data,
                auth=Auth(self.creator),
                validate=True)

    def test_serialize_unregistered_with_record(self):
        name, email = fake.name(), fake.email()
        user = self.project.add_unregistered_contributor(fullname=name,
                                                         email=email, auth=Auth(self.project.creator))
        self.project.save()
        res = serialize_unregistered(
            fullname=name,
            email=email
        )
        assert_false(res['active'])
        assert_false(res['registered'])
        assert_equal(res['id'], user._primary_key)
        assert_true(res['gravatar_url'])
        assert_equal(res['fullname'], name)
        assert_equal(res['email'], email)

    def test_add_contributor_with_unreg_contribs_and_reg_contribs(self):
        n_contributors_pre = len(self.project.contributors)
        reg_user = UserFactory()
        name, email = fake.name(), fake.email()
        pseudouser = {
            'id': None,
            'registered': False,
            'fullname': name,
            'email': email,
            'permission': 'admin',
            'visible': True,
        }
        reg_dict = add_contributor_json(reg_user)
        reg_dict['permission'] = 'admin'
        reg_dict['visible'] = True
        payload = {
            'users': [reg_dict, pseudouser],
            'node_ids': []
        }
        url = self.project.api_url_for('project_contributors_post')
        self.app.post_json(url, payload).maybe_follow()
        self.project.reload()
        assert_equal(len(self.project.contributors),
                     n_contributors_pre + len(payload['users']))

        new_unreg = auth.get_user(email=email)
        assert_false(new_unreg.is_registered)
        # unclaimed record was added
        new_unreg.reload()
        assert_in(self.project._primary_key, new_unreg.unclaimed_records)
        rec = new_unreg.get_unclaimed_record(self.project._primary_key)
        assert_equal(rec['name'], name)
        assert_equal(rec['email'], email)

    @mock.patch('website.project.views.contributor.send_claim_email')
    def test_add_contributors_post_only_sends_one_email_to_unreg_user(
            self, mock_send_claim_email):
        # Project has components
        comp1, comp2 = NodeFactory(
            creator=self.creator), NodeFactory(creator=self.creator)
        NodeRelation.objects.create(parent=self.project, child=comp1)
        NodeRelation.objects.create(parent=self.project, child=comp2)
        self.project.save()

        # An unreg user is added to the project AND its components
        unreg_user = {  # dict because user has not previous unreg record
            'id': None,
            'registered': False,
            'fullname': fake.name(),
            'email': fake.email(),
            'permission': 'admin',
            'visible': True,
        }
        payload = {
            'users': [unreg_user],
            'node_ids': [comp1._primary_key, comp2._primary_key]
        }

        # send request
        url = self.project.api_url_for('project_contributors_post')
        assert_true(self.project.can_edit(user=self.creator))
        self.app.post_json(url, payload, auth=self.creator.auth)

        # finalize_invitation should only have been called once
        assert_equal(mock_send_claim_email.call_count, 1)

    @mock.patch('website.mails.send_mail')
    def test_add_contributors_post_only_sends_one_email_to_registered_user(self, mock_send_mail):
        # Project has components
        comp1 = NodeFactory(creator=self.creator, parent=self.project)
        comp2 = NodeFactory(creator=self.creator, parent=self.project)

        # A registered user is added to the project AND its components
        user = UserFactory()
        user_dict = {
            'id': user._id,
            'fullname': user.fullname,
            'email': user.username,
            'permission': 'write',
            'visible': True}

        payload = {
            'users': [user_dict],
            'node_ids': [comp1._primary_key, comp2._primary_key]
        }

        # send request
        url = self.project.api_url_for('project_contributors_post')
        assert self.project.can_edit(user=self.creator)
        self.app.post_json(url, payload, auth=self.creator.auth)

        # send_mail should only have been called once
        assert_equal(mock_send_mail.call_count, 1)

    @mock.patch('website.mails.send_mail')
    def test_add_contributors_post_sends_email_if_user_not_contributor_on_parent_node(self, mock_send_mail):
        # Project has a component with a sub-component
        component = NodeFactory(creator=self.creator, parent=self.project)
        sub_component = NodeFactory(creator=self.creator, parent=component)

        # A registered user is added to the project and the sub-component, but NOT the component
        user = UserFactory()
        user_dict = {
            'id': user._id,
            'fullname': user.fullname,
            'email': user.username,
            'permission': 'write',
            'visible': True}

        payload = {
            'users': [user_dict],
            'node_ids': [sub_component._primary_key]
        }

        # send request
        url = self.project.api_url_for('project_contributors_post')
        assert self.project.can_edit(user=self.creator)
        self.app.post_json(url, payload, auth=self.creator.auth)

        # send_mail is called for both the project and the sub-component
        assert_equal(mock_send_mail.call_count, 2)

    @mock.patch('website.project.views.contributor.send_claim_email')
    def test_email_sent_when_unreg_user_is_added(self, send_mail):
        name, email = fake.name(), fake.email()
        pseudouser = {
            'id': None,
            'registered': False,
            'fullname': name,
            'email': email,
            'permission': 'admin',
            'visible': True,
        }
        payload = {
            'users': [pseudouser],
            'node_ids': []
        }
        url = self.project.api_url_for('project_contributors_post')
        self.app.post_json(url, payload).maybe_follow()
        assert_true(send_mail.called)
        assert_true(send_mail.called_with(email=email))

    @mock.patch('website.mails.send_mail')
    def test_email_sent_when_reg_user_is_added(self, send_mail):
        contributor = UserFactory()
        contributors = [{
            'user': contributor,
            'visible': True,
            'permissions': ['read', 'write']
        }]
        project = ProjectFactory(creator=self.auth.user)
        project.add_contributors(contributors, auth=self.auth)
        project.save()
        assert_true(send_mail.called)
        send_mail.assert_called_with(
            contributor.username,
            mails.CONTRIBUTOR_ADDED_DEFAULT,
            user=contributor,
            node=project,
            referrer_name=self.auth.user.fullname,
            all_global_subscriptions_none=False)
        assert_almost_equal(contributor.contributor_added_email_records[project._id]['last_sent'], int(time.time()), delta=1)

    @mock.patch('website.mails.send_mail')
    def test_contributor_added_email_sent_to_unreg_user(self, send_mail):
        unreg_user = UnregUserFactory()
        project = ProjectFactory()
        project.add_unregistered_contributor(fullname=unreg_user.fullname, email=unreg_user.email, auth=Auth(project.creator))
        project.save()
        assert_true(send_mail.called)

    @mock.patch('website.mails.send_mail')
    def test_forking_project_does_not_send_contributor_added_email(self, send_mail):
        project = ProjectFactory()
        project.fork_node(auth=Auth(project.creator))
        assert_false(send_mail.called)

    @mock.patch('website.mails.send_mail')
    def test_templating_project_does_not_send_contributor_added_email(self, send_mail):
        project = ProjectFactory()
        project.use_as_template(auth=Auth(project.creator))
        assert_false(send_mail.called)

    @mock.patch('website.archiver.tasks.archive')
    @mock.patch('website.mails.send_mail')
    def test_registering_project_does_not_send_contributor_added_email(self, send_mail, mock_archive):
        project = ProjectFactory()
        project.register_node(get_default_metaschema(), Auth(user=project.creator), '', None)
        assert_false(send_mail.called)

    @mock.patch('website.mails.send_mail')
    def test_notify_contributor_email_does_not_send_before_throttle_expires(self, send_mail):
        contributor = UserFactory()
        project = ProjectFactory()
        auth = Auth(project.creator)
        notify_added_contributor(project, contributor, auth)
        assert_true(send_mail.called)

        # 2nd call does not send email because throttle period has not expired
        notify_added_contributor(project, contributor, auth)
        assert_equal(send_mail.call_count, 1)

    @mock.patch('website.mails.send_mail')
    def test_notify_contributor_email_sends_after_throttle_expires(self, send_mail):
        throttle = 0.5

        contributor = UserFactory()
        project = ProjectFactory()
        auth = Auth(project.creator)
        notify_added_contributor(project, contributor, auth, throttle=throttle)
        assert_true(send_mail.called)

        time.sleep(1)  # throttle period expires
        notify_added_contributor(project, contributor, auth, throttle=throttle)
        assert_equal(send_mail.call_count, 2)

    def test_add_multiple_contributors_only_adds_one_log(self):
        n_logs_pre = self.project.logs.count()
        reg_user = UserFactory()
        name = fake.name()
        pseudouser = {
            'id': None,
            'registered': False,
            'fullname': name,
            'email': fake.email(),
            'permission': 'write',
            'visible': True,
        }
        reg_dict = add_contributor_json(reg_user)
        reg_dict['permission'] = 'admin'
        reg_dict['visible'] = True
        payload = {
            'users': [reg_dict, pseudouser],
            'node_ids': []
        }
        url = self.project.api_url_for('project_contributors_post')
        self.app.post_json(url, payload).maybe_follow()
        self.project.reload()
        assert_equal(self.project.logs.count(), n_logs_pre + 1)

    def test_add_contribs_to_multiple_nodes(self):
        child = NodeFactory(parent=self.project, creator=self.creator)
        n_contributors_pre = child.contributors.count()
        reg_user = UserFactory()
        name, email = fake.name(), fake.email()
        pseudouser = {
            'id': None,
            'registered': False,
            'fullname': name,
            'email': email,
            'permission': 'admin',
            'visible': True,
        }
        reg_dict = add_contributor_json(reg_user)
        reg_dict['permission'] = 'admin'
        reg_dict['visible'] = True
        payload = {
            'users': [reg_dict, pseudouser],
            'node_ids': [self.project._primary_key, child._primary_key]
        }
        url = '/api/v1/project/{0}/contributors/'.format(self.project._id)
        self.app.post_json(url, payload).maybe_follow()
        child.reload()
        assert_equal(child.contributors.count(),
                     n_contributors_pre + len(payload['users']))

    def tearDown(self):
        super(TestAddingContributorViews, self).tearDown()
        contributor_added.disconnect(notify_added_contributor)


class TestUserInviteViews(OsfTestCase):

    def setUp(self):
        super(TestUserInviteViews, self).setUp()
        self.user = AuthUserFactory()
        self.project = ProjectFactory(creator=self.user)
        self.invite_url = '/api/v1/project/{0}/invite_contributor/'.format(
            self.project._primary_key)

    def test_invite_contributor_post_if_not_in_db(self):
        name, email = fake.name(), fake.email()
        res = self.app.post_json(
            self.invite_url,
            {'fullname': name, 'email': email},
            auth=self.user.auth,
        )
        contrib = res.json['contributor']
        assert_true(contrib['id'] is None)
        assert_equal(contrib['fullname'], name)
        assert_equal(contrib['email'], email)

    def test_invite_contributor_post_if_unreg_already_in_db(self):
        # A n unreg user is added to a different project
        name, email = fake.name(), fake.email()
        project2 = ProjectFactory()
        unreg_user = project2.add_unregistered_contributor(fullname=name, email=email,
                                                           auth=Auth(project2.creator))
        project2.save()
        res = self.app.post_json(self.invite_url,
                                 {'fullname': name, 'email': email}, auth=self.user.auth)
        expected = add_contributor_json(unreg_user)
        expected['fullname'] = name
        expected['email'] = email
        assert_equal(res.json['contributor'], expected)

    def test_invite_contributor_post_if_emaiL_already_registered(self):
        reg_user = UserFactory()
        # Tries to invite user that is already regiestered
        res = self.app.post_json(self.invite_url,
                                 {'fullname': fake.name(), 'email': reg_user.username},
                                 auth=self.user.auth, expect_errors=True)
        assert_equal(res.status_code, http.BAD_REQUEST)

    def test_invite_contributor_post_if_user_is_already_contributor(self):
        unreg_user = self.project.add_unregistered_contributor(
            fullname=fake.name(), email=fake.email(),
            auth=Auth(self.project.creator)
        )
        self.project.save()
        # Tries to invite unreg user that is already a contributor
        res = self.app.post_json(self.invite_url,
                                 {'fullname': fake.name(), 'email': unreg_user.username},
                                 auth=self.user.auth, expect_errors=True)
        assert_equal(res.status_code, http.BAD_REQUEST)

    def test_invite_contributor_with_no_email(self):
        name = fake.name()
        res = self.app.post_json(self.invite_url,
                                 {'fullname': name, 'email': None}, auth=self.user.auth)
        assert_equal(res.status_code, http.OK)
        data = res.json
        assert_equal(data['status'], 'success')
        assert_equal(data['contributor']['fullname'], name)
        assert_true(data['contributor']['email'] is None)
        assert_false(data['contributor']['registered'])

    def test_invite_contributor_requires_fullname(self):
        res = self.app.post_json(self.invite_url,
                                 {'email': 'brian@queen.com', 'fullname': ''}, auth=self.user.auth,
                                 expect_errors=True)
        assert_equal(res.status_code, http.BAD_REQUEST)

    @mock.patch('website.project.views.contributor.mails.send_mail')
    def test_send_claim_email_to_given_email(self, send_mail):
        project = ProjectFactory()
        given_email = fake.email()
        unreg_user = project.add_unregistered_contributor(
            fullname=fake.name(),
            email=given_email,
            auth=Auth(project.creator),
        )
        project.save()
        send_claim_email(email=given_email, unclaimed_user=unreg_user, node=project)

        assert_true(send_mail.called)
        assert_true(send_mail.called_with(
            to_addr=given_email,
            mail=mails.INVITE_DEFAULT
        ))

    @mock.patch('website.project.views.contributor.mails.send_mail')
    def test_send_claim_email_to_referrer(self, send_mail):
        project = ProjectFactory()
        referrer = project.creator
        given_email, real_email = fake.email(), fake.email()
        unreg_user = project.add_unregistered_contributor(fullname=fake.name(),
                                                          email=given_email, auth=Auth(
                                                              referrer)
                                                          )
        project.save()
        send_claim_email(email=real_email, unclaimed_user=unreg_user, node=project)

        assert_true(send_mail.called)
        # email was sent to referrer
        send_mail.assert_called_with(
            referrer.username,
            mails.FORWARD_INVITE,
            user=unreg_user,
            referrer=referrer,
            claim_url=unreg_user.get_claim_url(project._id, external=True),
            email=real_email.lower().strip(),
            fullname=unreg_user.get_unclaimed_record(project._id)['name'],
            node=project
        )

    @mock.patch('website.project.views.contributor.mails.send_mail')
    def test_send_claim_email_before_throttle_expires(self, send_mail):
        project = ProjectFactory()
        given_email = fake.email()
        unreg_user = project.add_unregistered_contributor(
            fullname=fake.name(),
            email=given_email,
            auth=Auth(project.creator),
        )
        project.save()
        send_claim_email(email=fake.email(), unclaimed_user=unreg_user, node=project)
        send_mail.reset_mock()
        # 2nd call raises error because throttle hasn't expired
        with assert_raises(HTTPError):
            send_claim_email(email=fake.email(), unclaimed_user=unreg_user, node=project)
        assert_false(send_mail.called)


class TestClaimViews(OsfTestCase):

    def setUp(self):
        super(TestClaimViews, self).setUp()
        self.referrer = AuthUserFactory()
        self.project = ProjectFactory(creator=self.referrer, is_public=True)
        self.given_name = fake.name()
        self.given_email = fake.email()
        self.user = self.project.add_unregistered_contributor(
            fullname=self.given_name,
            email=self.given_email,
            auth=Auth(user=self.referrer)
        )
        self.project.save()

    @mock.patch('website.project.views.contributor.send_claim_email')
    def test_claim_user_already_registered_redirects_to_claim_user_registered(self, claim_email):
        name = fake.name()
        email = fake.email()

        # project contributor adds an unregistered contributor (without an email) on public project
        unregistered_user = self.project.add_unregistered_contributor(
            fullname=name,
            email=None,
            auth=Auth(user=self.referrer)
        )
        assert_in(unregistered_user, self.project.contributors)

        # unregistered user comes along and claims themselves on the public project, entering an email
        invite_url = self.project.api_url_for('claim_user_post', uid='undefined')
        self.app.post_json(invite_url, {
            'pk': unregistered_user._primary_key,
            'value': email
        })
        assert_equal(claim_email.call_count, 1)

        # set unregistered record email since we are mocking send_claim_email()
        unclaimed_record = unregistered_user.get_unclaimed_record(self.project._primary_key)
        unclaimed_record.update({'email': email})
        unregistered_user.save()

        # unregistered user then goes and makes an account with same email, before claiming themselves as contributor
        UserFactory(username=email, fullname=name)

        # claim link for the now registered email is accessed while not logged in
        token = unregistered_user.get_unclaimed_record(self.project._primary_key)['token']
        claim_url = '/user/{uid}/{pid}/claim/?token={token}'.format(
            uid=unregistered_user._id,
            pid=self.project._id,
            token=token
        )
        res = self.app.get(claim_url)

        # should redirect to 'claim_user_registered' view
        claim_registered_url = '/user/{uid}/{pid}/claim/verify/{token}/'.format(
            uid=unregistered_user._id,
            pid=self.project._id,
            token=token
        )
        assert_equal(res.status_code, 302)
        assert_in(claim_registered_url, res.headers.get('Location'))

    @mock.patch('website.project.views.contributor.send_claim_email')
    def test_claim_user_already_registered_secondary_email_redirects_to_claim_user_registered(self, claim_email):
        name = fake.name()
        email = fake.email()
        secondary_email = fake.email()

        # project contributor adds an unregistered contributor (without an email) on public project
        unregistered_user = self.project.add_unregistered_contributor(
            fullname=name,
            email=None,
            auth=Auth(user=self.referrer)
        )
        assert_in(unregistered_user, self.project.contributors)

        # unregistered user comes along and claims themselves on the public project, entering an email
        invite_url = self.project.api_url_for('claim_user_post', uid='undefined')
        self.app.post_json(invite_url, {
            'pk': unregistered_user._primary_key,
            'value': secondary_email
        })
        assert_equal(claim_email.call_count, 1)

        # set unregistered record email since we are mocking send_claim_email()
        unclaimed_record = unregistered_user.get_unclaimed_record(self.project._primary_key)
        unclaimed_record.update({'email': secondary_email})
        unregistered_user.save()

        # unregistered user then goes and makes an account with same email, before claiming themselves as contributor
        registered_user = UserFactory(username=email, fullname=name)
        registered_user.emails.append(secondary_email)
        registered_user.save()

        # claim link for the now registered email is accessed while not logged in
        token = unregistered_user.get_unclaimed_record(self.project._primary_key)['token']
        claim_url = '/user/{uid}/{pid}/claim/?token={token}'.format(
            uid=unregistered_user._id,
            pid=self.project._id,
            token=token
        )
        res = self.app.get(claim_url)

        # should redirect to 'claim_user_registered' view
        claim_registered_url = '/user/{uid}/{pid}/claim/verify/{token}/'.format(
            uid=unregistered_user._id,
            pid=self.project._id,
            token=token
        )
        assert_equal(res.status_code, 302)
        assert_in(claim_registered_url, res.headers.get('Location'))

    def test_claim_user_invited_with_no_email_posts_to_claim_form(self):
        given_name = fake.name()
        invited_user = self.project.add_unregistered_contributor(
            fullname=given_name,
            email=None,
            auth=Auth(user=self.referrer)
        )
        self.project.save()

        url = invited_user.get_claim_url(self.project._primary_key)
        res = self.app.post(url, {
            'password': 'bohemianrhap',
            'password2': 'bohemianrhap'
        }, expect_errors=True)
        assert_equal(res.status_code, 400)

    @mock.patch('website.project.views.contributor.mails.send_mail')
    def test_claim_user_post_with_registered_user_id(self, send_mail):
        # registered user who is attempting to claim the unclaimed contributor
        reg_user = UserFactory()
        payload = {
            # pk of unreg user record
            'pk': self.user._primary_key,
            'claimerId': reg_user._primary_key
        }
        url = '/api/v1/user/{uid}/{pid}/claim/email/'.format(
            uid=self.user._primary_key,
            pid=self.project._primary_key,
        )

        res = self.app.post_json(url, payload)

        # mail was sent
        assert_equal(send_mail.call_count, 2)
        # ... to the correct address
        referrer_call = send_mail.call_args_list[0]
        claimer_call = send_mail.call_args_list[1]
        args, _ = referrer_call
        assert_equal(args[0], self.referrer.username)
        args, _ = claimer_call
        assert_equal(args[0], reg_user.username)

        # view returns the correct JSON
        assert_equal(res.json, {
            'status': 'success',
            'email': reg_user.username,
            'fullname': self.given_name,
        })

    @mock.patch('website.project.views.contributor.mails.send_mail')
    def test_send_claim_registered_email(self, mock_send_mail):
        reg_user = UserFactory()
        send_claim_registered_email(
            claimer=reg_user,
            unclaimed_user=self.user,
            node=self.project
        )
        assert_equal(mock_send_mail.call_count, 2)
        first_call_args = mock_send_mail.call_args_list[0][0]
        assert_equal(first_call_args[0], self.referrer.username)
        second_call_args = mock_send_mail.call_args_list[1][0]
        assert_equal(second_call_args[0], reg_user.username)

    @mock.patch('website.project.views.contributor.mails.send_mail')
    def test_send_claim_registered_email_before_throttle_expires(self, mock_send_mail):
        reg_user = UserFactory()
        send_claim_registered_email(
            claimer=reg_user,
            unclaimed_user=self.user,
            node=self.project,
        )
        mock_send_mail.reset_mock()
        # second call raises error because it was called before throttle period
        with assert_raises(HTTPError):
            send_claim_registered_email(
                claimer=reg_user,
                unclaimed_user=self.user,
                node=self.project,
            )
        assert_false(mock_send_mail.called)

    @mock.patch('website.project.views.contributor.send_claim_registered_email')
    def test_claim_user_post_with_email_already_registered_sends_correct_email(
            self, send_claim_registered_email):
        reg_user = UserFactory()
        payload = {
            'value': reg_user.username,
            'pk': self.user._primary_key
        }
        url = self.project.api_url_for('claim_user_post', uid=self.user._id)
        self.app.post_json(url, payload)
        assert_true(send_claim_registered_email.called)

    def test_user_with_removed_unclaimed_url_claiming(self):
        """ Tests that when an unclaimed user is removed from a project, the
        unregistered user object does not retain the token.
        """
        self.project.remove_contributor(self.user, Auth(user=self.referrer))

        assert_not_in(
            self.project._primary_key,
            self.user.unclaimed_records.keys()
        )

    def test_user_with_claim_url_cannot_claim_twice(self):
        """ Tests that when an unclaimed user is replaced on a project with a
        claimed user, the unregistered user object does not retain the token.
        """
        reg_user = AuthUserFactory()

        self.project.replace_contributor(self.user, reg_user)

        assert_not_in(
            self.project._primary_key,
            self.user.unclaimed_records.keys()
        )

    def test_claim_user_form_redirects_to_password_confirm_page_if_user_is_logged_in(self):
        reg_user = AuthUserFactory()
        url = self.user.get_claim_url(self.project._primary_key)
        res = self.app.get(url, auth=reg_user.auth)
        assert_equal(res.status_code, 302)
        res = res.follow(auth=reg_user.auth)
        token = self.user.get_unclaimed_record(self.project._primary_key)['token']
        expected = self.project.web_url_for(
            'claim_user_registered',
            uid=self.user._id,
            token=token,
        )
        assert_equal(res.request.path, expected)

    def test_get_valid_form(self):
        url = self.user.get_claim_url(self.project._primary_key)
        res = self.app.get(url).maybe_follow()
        assert_equal(res.status_code, 200)

    def test_invalid_claim_form_raise_400(self):
        uid = self.user._primary_key
        pid = self.project._primary_key
        url = '/user/{uid}/{pid}/claim/?token=badtoken'.format(**locals())
        res = self.app.get(url, expect_errors=True).maybe_follow()
        assert_equal(res.status_code, 400)

    @mock.patch('framework.auth.core.User.update_search_nodes')
    def test_posting_to_claim_form_with_valid_data(self, mock_update_search_nodes):
        url = self.user.get_claim_url(self.project._primary_key)
        res = self.app.post(url, {
            'username': self.user.username,
            'password': 'killerqueen',
            'password2': 'killerqueen'
        })

        assert_equal(res.status_code, 302)
        location = res.headers.get('Location')
        assert_in('login?service=', location)
        assert_in('username', location)
        assert_in('verification_key', location)
        assert_in(self.project._primary_key, location)

        self.user.reload()
        assert_true(self.user.is_registered)
        assert_true(self.user.is_active)
        assert_not_in(self.project._primary_key, self.user.unclaimed_records)

    @mock.patch('framework.auth.core.User.update_search_nodes')
    def test_posting_to_claim_form_removes_all_unclaimed_data(self, mock_update_search_nodes):
        # user has multiple unclaimed records
        p2 = ProjectFactory(creator=self.referrer)
        self.user.add_unclaimed_record(node=p2, referrer=self.referrer,
                                       given_name=fake.name())
        self.user.save()
        assert_true(len(self.user.unclaimed_records.keys()) > 1)  # sanity check
        url = self.user.get_claim_url(self.project._primary_key)
        self.app.post(url, {
            'username': self.given_email,
            'password': 'bohemianrhap',
            'password2': 'bohemianrhap'
        })
        self.user.reload()
        assert_equal(self.user.unclaimed_records, {})

    @mock.patch('framework.auth.core.User.update_search_nodes')
    def test_posting_to_claim_form_sets_fullname_to_given_name(self, mock_update_search_nodes):
        # User is created with a full name
        original_name = fake.name()
        unreg = UnregUserFactory(fullname=original_name)
        # User invited with a different name
        different_name = fake.name()
        new_user = self.project.add_unregistered_contributor(
            email=unreg.username,
            fullname=different_name,
            auth=Auth(self.project.creator),
        )
        self.project.save()
        # Goes to claim url
        claim_url = new_user.get_claim_url(self.project._id)
        self.app.post(claim_url, {
            'username': unreg.username,
            'password': 'killerqueen', 'password2': 'killerqueen'
        })
        unreg.reload()
        # Full name was set correctly
        assert_equal(unreg.fullname, different_name)
        # CSL names were set correctly
        parsed_name = impute_names_model(different_name)
        assert_equal(unreg.given_name, parsed_name['given_name'])
        assert_equal(unreg.family_name, parsed_name['family_name'])

    @mock.patch('website.project.views.contributor.mails.send_mail')
    def test_claim_user_post_returns_fullname(self, send_mail):
        url = '/api/v1/user/{0}/{1}/claim/email/'.format(self.user._primary_key,
                                                         self.project._primary_key)
        res = self.app.post_json(url,
                                 {'value': self.given_email,
                                     'pk': self.user._primary_key},
                                 auth=self.referrer.auth)
        assert_equal(res.json['fullname'], self.given_name)
        assert_true(send_mail.called)
        assert_true(send_mail.called_with(to_addr=self.given_email))

    @mock.patch('website.project.views.contributor.mails.send_mail')
    def test_claim_user_post_if_email_is_different_from_given_email(self, send_mail):
        email = fake.email()  # email that is different from the one the referrer gave
        url = '/api/v1/user/{0}/{1}/claim/email/'.format(self.user._primary_key,
                                                         self.project._primary_key)
        self.app.post_json(url,
                           {'value': email, 'pk': self.user._primary_key}
                           )
        assert_true(send_mail.called)
        assert_equal(send_mail.call_count, 2)
        call_to_invited = send_mail.mock_calls[0]
        assert_true(call_to_invited.called_with(
            to_addr=email
        ))
        call_to_referrer = send_mail.mock_calls[1]
        assert_true(call_to_referrer.called_with(
            to_addr=self.given_email
        ))

    def test_claim_url_with_bad_token_returns_400(self):
        url = self.project.web_url_for(
            'claim_user_registered',
            uid=self.user._id,
            token='badtoken',
        )
        res = self.app.get(url, auth=self.referrer.auth, expect_errors=400)
        assert_equal(res.status_code, 400)

    def test_cannot_claim_user_with_user_who_is_already_contributor(self):
        # user who is already a contirbutor to the project
        contrib = AuthUserFactory()
        self.project.add_contributor(contrib, auth=Auth(self.project.creator))
        self.project.save()
        # Claiming user goes to claim url, but contrib is already logged in
        url = self.user.get_claim_url(self.project._primary_key)
        res = self.app.get(
            url,
            auth=contrib.auth,
        ).follow(
            auth=contrib.auth,
            expect_errors=True,
        )
        # Response is a 400
        assert_equal(res.status_code, 400)


@pytest.mark.skip('Watching no longer supported')
class TestWatchViews(OsfTestCase):

    def setUp(self):
        super(TestWatchViews, self).setUp()
        self.user = AuthUserFactory()
        self.consolidate_auth = Auth(user=self.user)
        self.auth = self.user.auth  # used for requests auth
        # A public project
        self.project = ProjectFactory(is_public=True)
        self.project.save()
        # Manually reset log date to 100 days ago so it won't show up in feed
        latest_log = self.project.logs.latest()
        latest_log.date = timezone.now() - dt.timedelta(days=100)
        latest_log.save()
        # A log added now
        self.last_log = self.project.add_log(
            NodeLog.TAG_ADDED,
            params={'node': self.project._primary_key},
            auth=self.consolidate_auth,
            log_date=timezone.now(),
            save=True,
        )
        # Clear watched list
        WatchConfig = apps.get_model('osf.WatchConfig')
        WatchConfig.objects.filter(user=self.user).delete()

    def test_watching_a_project_appends_to_users_watched_list(self):
        n_watched_then = self.user.watched.count()
        url = '/api/v1/project/{0}/watch/'.format(self.project._id)
        res = self.app.post_json(url,
                                 params={'digest': True},
                                 auth=self.auth)
        assert_equal(res.json['watchCount'], 1)
        self.user.reload()
        n_watched_now = self.user.watched.count()
        assert_equal(res.status_code, 200)
        assert_equal(n_watched_now, n_watched_then + 1)
        assert_true(self.user.watched.last().digest)

    def test_watching_project_twice_returns_400(self):
        url = '/api/v1/project/{0}/watch/'.format(self.project._id)
        res = self.app.post_json(url,
                                 params={},
                                 auth=self.auth)
        assert_equal(res.status_code, 200)
        # User tries to watch a node she's already watching
        res2 = self.app.post_json(url,
                                  params={},
                                  auth=self.auth,
                                  expect_errors=True)
        assert_equal(res2.status_code, http.BAD_REQUEST)

    def test_unwatching_a_project_removes_from_watched_list(self):
        # The user has already watched a project
        watch_config = WatchConfigFactory(node=self.project)
        self.user.watch(watch_config)
        self.user.save()
        n_watched_then = len(self.user.watched)
        url = '/api/v1/project/{0}/unwatch/'.format(self.project._id)
        res = self.app.post_json(url, {}, auth=self.auth)
        self.user.reload()
        n_watched_now = len(self.user.watched)
        assert_equal(res.status_code, 200)
        assert_equal(n_watched_now, n_watched_then - 1)
        assert_false(self.user.is_watching(self.project))

    def test_toggle_watch(self):
        # The user is not watching project
        assert_false(self.user.is_watching(self.project))
        url = '/api/v1/project/{0}/togglewatch/'.format(self.project._id)
        res = self.app.post_json(url, {}, auth=self.auth)
        # The response json has a watchcount and watched property
        assert_equal(res.json['watchCount'], 1)
        assert_true(res.json['watched'])
        assert_equal(res.status_code, 200)
        self.user.reload()
        # The user is now watching the project
        assert_true(res.json['watched'])
        assert_true(self.user.is_watching(self.project))

    def test_toggle_watch_node(self):
        # The project has a public sub-node
        node = NodeFactory(creator=self.user, parent=self.project, is_public=True)
        url = "/api/v1/project/{}/node/{}/togglewatch/".format(self.project._id,
                                                               node._id)
        res = self.app.post_json(url, {}, auth=self.auth)
        assert_equal(res.status_code, 200)
        self.user.reload()
        # The user is now watching the sub-node
        assert_true(res.json['watched'])
        assert_true(self.user.is_watching(node))

class TestPointerViews(OsfTestCase):

    def setUp(self):
        super(TestPointerViews, self).setUp()
        self.user = AuthUserFactory()
        self.consolidate_auth = Auth(user=self.user)
        self.project = ProjectFactory(creator=self.user)

    def _make_pointer_only_user_can_see(self, user, project, save=False):
        node = ProjectFactory(creator=user)
        project.add_pointer(node, auth=Auth(user=user), save=save)

    def test_pointer_list_write_contributor_can_remove_private_component_entry(self):
        """Ensure that write contributors see the button to delete a pointer,
            even if they cannot see what it is pointing at"""
        url = web_url_for('view_project', pid=self.project._id)
        user2 = AuthUserFactory()
        self.project.add_contributor(user2,
                                     auth=Auth(self.project.creator),
                                     permissions=permissions.DEFAULT_CONTRIBUTOR_PERMISSIONS)

        self._make_pointer_only_user_can_see(user2, self.project)
        self.project.save()

        res = self.app.get(url, auth=self.user.auth).maybe_follow()
        assert_equal(res.status_code, 200)

        has_controls = res.lxml.xpath('//li[@node_reference]/p[starts-with(normalize-space(text()), "Private Link")]//i[contains(@class, "remove-pointer")]')
        assert_true(has_controls)

    def test_pointer_list_write_contributor_can_remove_public_component_entry(self):
        url = web_url_for('view_project', pid=self.project._id)

        for i in xrange(3):
            self.project.add_pointer(ProjectFactory(creator=self.user),
                                     auth=Auth(user=self.user))
        self.project.save()

        res = self.app.get(url, auth=self.user.auth).maybe_follow()
        assert_equal(res.status_code, 200)

        has_controls = res.lxml.xpath(
            '//li[@node_reference]//i[contains(@class, "remove-pointer")]')
        assert_equal(len(has_controls), 3)

    def test_pointer_list_read_contributor_cannot_remove_private_component_entry(self):
        url = web_url_for('view_project', pid=self.project._id)
        user2 = AuthUserFactory()
        self.project.add_contributor(user2,
                                     auth=Auth(self.project.creator),
                                     permissions=[permissions.READ])

        self._make_pointer_only_user_can_see(user2, self.project)
        self.project.save()

        res = self.app.get(url, auth=user2.auth).maybe_follow()
        assert_equal(res.status_code, 200)

        pointer_nodes = res.lxml.xpath('//li[@node_reference]')
        has_controls = res.lxml.xpath('//li[@node_reference]/p[starts-with(normalize-space(text()), "Private Link")]//i[contains(@class, "remove-pointer")]')
        assert_equal(len(pointer_nodes), 1)
        assert_false(has_controls)

    def test_pointer_list_read_contributor_cannot_remove_public_component_entry(self):
        url = web_url_for('view_project', pid=self.project._id)

        self.project.add_pointer(ProjectFactory(creator=self.user,
                                                is_public=True),
                                 auth=Auth(user=self.user))

        user2 = AuthUserFactory()
        self.project.add_contributor(user2,
                                     auth=Auth(self.project.creator),
                                     permissions=[permissions.READ])
        self.project.save()

        res = self.app.get(url, auth=user2.auth).maybe_follow()
        assert_equal(res.status_code, 200)

        pointer_nodes = res.lxml.xpath('//li[@node_reference]')
        has_controls = res.lxml.xpath(
            '//li[@node_reference]//i[contains(@class, "remove-pointer")]')
        assert_equal(len(pointer_nodes), 1)
        assert_equal(len(has_controls), 0)

    # https://github.com/CenterForOpenScience/openscienceframework.org/issues/1109
    @pytest.mark.skip('get_pointed unused. Mark for deletion?')
    def test_get_pointed_excludes_folders(self):
        pointer_project = ProjectFactory(is_public=True)  # project that points to another project
        pointed_project = ProjectFactory(creator=self.user)  # project that other project points to
        pointer_project.add_pointer(pointed_project, Auth(pointer_project.creator), save=True)

        # Project is in an organizer collection
        collection = CollectionFactory(creator=pointed_project.creator)
        collection.add_pointer(pointed_project, Auth(pointed_project.creator), save=True)

        url = pointed_project.api_url_for('get_pointed')
        res = self.app.get(url, auth=self.user.auth)
        assert_equal(res.status_code, 200)
        # pointer_project's id is included in response, but folder's id is not
        pointer_ids = [each['id'] for each in res.json['pointed']]
        assert_in(pointer_project._id, pointer_ids)
        assert_not_in(collection._id, pointer_ids)

    def test_add_pointers(self):

        url = self.project.api_url + 'pointer/'
        node_ids = [
            NodeFactory()._id
            for _ in range(5)
        ]
        self.app.post_json(
            url,
            {'nodeIds': node_ids},
            auth=self.user.auth,
        ).maybe_follow()

        self.project.reload()
        assert_equal(
            self.project.nodes_active.count(),
            5
        )

    def test_add_the_same_pointer_more_than_once(self):
        url = self.project.api_url + 'pointer/'
        double_node = NodeFactory()

        self.app.post_json(
            url,
            {'nodeIds': [double_node._id]},
            auth=self.user.auth,
        )
        res = self.app.post_json(
            url,
            {'nodeIds': [double_node._id]},
            auth=self.user.auth,
            expect_errors=True
        )
        assert_equal(res.status_code, 400)

    def test_add_pointers_no_user_logg_in(self):

        url = self.project.api_url_for('add_pointers')
        node_ids = [
            NodeFactory()._id
            for _ in range(5)
        ]
        res = self.app.post_json(
            url,
            {'nodeIds': node_ids},
            auth=None,
            expect_errors=True
        )

        assert_equal(res.status_code, 401)

    def test_add_pointers_public_non_contributor(self):

        project2 = ProjectFactory()
        project2.set_privacy('public')
        project2.save()

        url = self.project.api_url_for('add_pointers')

        self.app.post_json(
            url,
            {'nodeIds': [project2._id]},
            auth=self.user.auth,
        ).maybe_follow()

        self.project.reload()
        assert_equal(
            self.project.nodes_active.count(),
            1
        )

    def test_add_pointers_contributor(self):
        user2 = AuthUserFactory()
        self.project.add_contributor(user2)
        self.project.save()

        url = self.project.api_url_for('add_pointers')
        node_ids = [
            NodeFactory()._id
            for _ in range(5)
        ]
        self.app.post_json(
            url,
            {'nodeIds': node_ids},
            auth=user2.auth,
        ).maybe_follow()

        self.project.reload()
        assert_equal(
            self.project.linked_nodes.count(),
            5
        )

    def test_add_pointers_not_provided(self):
        url = self.project.api_url + 'pointer/'
        res = self.app.post_json(url, {}, auth=self.user.auth, expect_errors=True)
        assert_equal(res.status_code, 400)

    def test_move_pointers(self):
        project_two = ProjectFactory(creator=self.user)
        url = api_url_for('move_pointers')
        node = NodeFactory()
        pointer = self.project.add_pointer(node, auth=self.consolidate_auth)

        assert_equal(self.project.linked_nodes.count(), 1)
        assert_equal(project_two.linked_nodes.count(), 0)

        user_auth = self.user.auth
        move_request = \
            {
                'fromNodeId': self.project._id,
                'toNodeId': project_two._id,
                'pointerIds': [pointer._id],
            }
        self.app.post_json(
            url,
            move_request,
            auth=user_auth,
        ).maybe_follow()
        self.project.reload()
        project_two.reload()
        assert_equal(self.project.linked_nodes.count(), 0)
        assert_equal(project_two.linked_nodes.count(), 1)

    def test_remove_pointer(self):
        url = self.project.api_url + 'pointer/'
        node = NodeFactory()
        pointer = self.project.add_pointer(node, auth=self.consolidate_auth)
        self.app.delete_json(
            url,
            {'pointerId': pointer._id},
            auth=self.user.auth,
        )
        self.project.reload()
        assert_equal(
            len(list(self.project.nodes)),
            0
        )

    def test_remove_pointer_not_provided(self):
        url = self.project.api_url + 'pointer/'
        res = self.app.delete_json(url, {}, auth=self.user.auth, expect_errors=True)
        assert_equal(res.status_code, 400)

    def test_remove_pointer_not_found(self):
        url = self.project.api_url + 'pointer/'
        res = self.app.delete_json(
            url,
            {'pointerId': None},
            auth=self.user.auth,
            expect_errors=True
        )
        assert_equal(res.status_code, 400)

    def test_remove_pointer_not_in_nodes(self):
        url = self.project.api_url + 'pointer/'
        node = NodeFactory()
        pointer = Pointer()
        res = self.app.delete_json(
            url,
            {'pointerId': pointer._id},
            auth=self.user.auth,
            expect_errors=True
        )
        assert_equal(res.status_code, 400)

    def test_fork_pointer(self):
        url = self.project.api_url + 'pointer/fork/'
        node = NodeFactory(creator=self.user)
        pointer = self.project.add_pointer(node, auth=self.consolidate_auth)
        self.app.post_json(
            url,
            {'pointerId': pointer._id},
            auth=self.user.auth
        )

    def test_fork_pointer_not_provided(self):
        url = self.project.api_url + 'pointer/fork/'
        res = self.app.post_json(url, {}, auth=self.user.auth,
                                 expect_errors=True)
        assert_equal(res.status_code, 400)

    def test_fork_pointer_not_found(self):
        url = self.project.api_url + 'pointer/fork/'
        res = self.app.post_json(
            url,
            {'pointerId': None},
            auth=self.user.auth,
            expect_errors=True
        )
        assert_equal(res.status_code, 400)

    def test_fork_pointer_not_in_nodes(self):
        url = self.project.api_url + 'pointer/fork/'
        node = NodeFactory()
        pointer = Pointer(node=node)
        res = self.app.post_json(
            url,
            {'pointerId': pointer._id},
            auth=self.user.auth,
            expect_errors=True
        )
        assert_equal(res.status_code, 400)

    def test_before_register_with_pointer(self):
        # Assert that link warning appears in before register callback.
        node = NodeFactory()
        self.project.add_pointer(node, auth=self.consolidate_auth)
        url = self.project.api_url + 'fork/before/'
        res = self.app.get(url, auth=self.user.auth).maybe_follow()
        prompts = [
            prompt
            for prompt in res.json['prompts']
            if 'Links will be copied into your fork' in prompt
        ]
        assert_equal(len(prompts), 1)

    def test_before_fork_with_pointer(self):
        """Assert that link warning appears in before fork callback."""
        node = NodeFactory()
        self.project.add_pointer(node, auth=self.consolidate_auth)
        url = self.project.api_url + 'beforeregister/'
        res = self.app.get(url, auth=self.user.auth).maybe_follow()
        prompts = [
            prompt
            for prompt in res.json['prompts']
            if 'Links will be copied into your registration' in prompt
        ]
        assert_equal(len(prompts), 1)

    def test_before_register_no_pointer(self):
        """Assert that link warning does not appear in before register callback."""
        url = self.project.api_url + 'fork/before/'
        res = self.app.get(url, auth=self.user.auth).maybe_follow()
        prompts = [
            prompt
            for prompt in res.json['prompts']
            if 'Links will be copied into your fork' in prompt
        ]
        assert_equal(len(prompts), 0)

    def test_before_fork_no_pointer(self):
        """Assert that link warning does not appear in before fork callback."""
        url = self.project.api_url + 'beforeregister/'
        res = self.app.get(url, auth=self.user.auth).maybe_follow()
        prompts = [
            prompt
            for prompt in res.json['prompts']
            if 'Links will be copied into your registration' in prompt
        ]
        assert_equal(len(prompts), 0)

    @pytest.mark.skip('get_pointed unused. Mark for deletion?')
    def test_get_pointed(self):
        pointing_node = ProjectFactory(creator=self.user)
        pointing_node.add_pointer(self.project, auth=Auth(self.user))
        url = self.project.api_url_for('get_pointed')
        res = self.app.get(url, auth=self.user.auth)
        pointed = res.json['pointed']
        assert_equal(len(pointed), 1)
        assert_equal(pointed[0]['url'], pointing_node.url)
        assert_equal(pointed[0]['title'], pointing_node.title)
        assert_equal(pointed[0]['authorShort'], abbrev_authors(pointing_node))

    @pytest.mark.skip('get_pointed unused. Mark for deletion?')
    def test_get_pointed_private(self):
        secret_user = UserFactory()
        pointing_node = ProjectFactory(creator=secret_user)
        pointing_node.add_pointer(self.project, auth=Auth(secret_user))
        url = self.project.api_url_for('get_pointed')
        res = self.app.get(url, auth=self.user.auth)
        pointed = res.json['pointed']
        assert_equal(len(pointed), 1)
        assert_equal(pointed[0]['url'], None)
        assert_equal(pointed[0]['title'], 'Private Component')
        assert_equal(pointed[0]['authorShort'], 'Private Author(s)')


class TestPublicViews(OsfTestCase):

    def test_explore(self):
        res = self.app.get("/explore/").maybe_follow()
        assert_equal(res.status_code, 200)


class TestAuthViews(OsfTestCase):

    def setUp(self):
        super(TestAuthViews, self).setUp()
        self.user = AuthUserFactory()
        self.auth = self.user.auth

    @mock.patch('framework.auth.views.mails.send_mail')
    def test_register_ok(self, _):
        url = api_url_for('register_user')
        name, email, password = fake.name(), fake.email(), 'underpressure'
        self.app.post_json(
            url,
            {
                'fullName': name,
                'email1': email,
                'email2': email,
                'password': password,
            }
        )
        user = User.find_one(Q('username', 'eq', email))
        assert_equal(user.fullname, name)

    # Regression test for https://github.com/CenterForOpenScience/osf.io/issues/2902
    @mock.patch('framework.auth.views.mails.send_mail')
    def test_register_email_case_insensitive(self, _):
        url = api_url_for('register_user')
        name, email, password = fake.name(), fake.email(), 'underpressure'
        self.app.post_json(
            url,
            {
                'fullName': name,
                'email1': email,
                'email2': str(email).upper(),
                'password': password,
            }
        )
        user = User.find_one(Q('username', 'eq', email))
        assert_equal(user.fullname, name)

    @mock.patch('framework.auth.views.send_confirm_email')
    def test_register_scrubs_username(self, _):
        url = api_url_for('register_user')
        name = "<i>Eunice</i> O' \"Cornwallis\"<script type='text/javascript' src='http://www.cornify.com/js/cornify.js'></script><script type='text/javascript'>cornify_add()</script>"
        email, password = fake.email(), 'underpressure'
        res = self.app.post_json(
            url,
            {
                'fullName': name,
                'email1': email,
                'email2': email,
                'password': password,
            }
        )

        expected_scrub_username = "Eunice O' \"Cornwallis\"cornify_add()"
        user = User.find_one(Q('username', 'eq', email))

        assert_equal(res.status_code, http.OK)
        assert_equal(user.fullname, expected_scrub_username)

    def test_register_email_mismatch(self):
        url = api_url_for('register_user')
        name, email, password = fake.name(), fake.email(), 'underpressure'
        res = self.app.post_json(
            url,
            {
                'fullName': name,
                'email1': email,
                'email2': email + 'lol',
                'password': password,
            },
            expect_errors=True,
        )
        assert_equal(res.status_code, http.BAD_REQUEST)
        users = User.find(Q('username', 'eq', email))
        assert_equal(users.count(), 0)

    def test_register_blacklisted_email_domain(self):
        url = api_url_for('register_user')
        name, email, password = fake.name(), 'bad@mailinator.com', 'agreatpasswordobviously'
        res = self.app.post_json(
            url, {
                'fullName': name,
                'email1': email,
                'email2': email,
                'password': password
            },
            expect_errors=True
        )
        assert_equal(res.status_code, http.BAD_REQUEST)
        users = User.find(Q('username', 'eq', email))
        assert_equal(users.count(), 0)

    @mock.patch('framework.auth.views.validate_recaptcha', return_value=True)
    @mock.patch('framework.auth.views.mails.send_mail')
    def test_register_good_captcha(self, _, validate_recaptcha):
        url = api_url_for('register_user')
        name, email, password = fake.name(), fake.email(), 'underpressure'
        captcha = 'some valid captcha'
        with mock.patch.object(settings, 'RECAPTCHA_SITE_KEY', 'some_value'):
            resp = self.app.post_json(
                url,
                {
                    'fullName': name,
                    'email1': email,
                    'email2': str(email).upper(),
                    'password': password,
                    'g-recaptcha-response': captcha,
                }
            )
            validate_recaptcha.assert_called_with(captcha, remote_ip=None)
            assert_equal(resp.status_code, http.OK)
            user = User.find_one(Q('username', 'eq', email))
            assert_equal(user.fullname, name)

    @mock.patch('framework.auth.views.validate_recaptcha', return_value=False)
    @mock.patch('framework.auth.views.mails.send_mail')
    def test_register_missing_captcha(self, _, validate_recaptcha):
        url = api_url_for('register_user')
        name, email, password = fake.name(), fake.email(), 'underpressure'
        with mock.patch.object(settings, 'RECAPTCHA_SITE_KEY', 'some_value'):
            resp = self.app.post_json(
                url,
                {
                    'fullName': name,
                    'email1': email,
                    'email2': str(email).upper(),
                    'password': password,
                    # 'g-recaptcha-response': 'supposed to be None',
                },
                expect_errors=True
            )
            validate_recaptcha.assert_called_with(None, remote_ip=None)
            assert_equal(resp.status_code, http.BAD_REQUEST)

    @mock.patch('framework.auth.views.validate_recaptcha', return_value=False)
    @mock.patch('framework.auth.views.mails.send_mail')
    def test_register_bad_captcha(self, _, validate_recaptcha):
        url = api_url_for('register_user')
        name, email, password = fake.name(), fake.email(), 'underpressure'
        with mock.patch.object(settings, 'RECAPTCHA_SITE_KEY', 'some_value'):
            resp = self.app.post_json(
                url,
                {
                    'fullName': name,
                    'email1': email,
                    'email2': str(email).upper(),
                    'password': password,
                    'g-recaptcha-response': 'bad captcha',
                },
                expect_errors=True
            )
            assert_equal(resp.status_code, http.BAD_REQUEST)

    @mock.patch('framework.auth.core.User.update_search_nodes')
    def test_register_after_being_invited_as_unreg_contributor(self, mock_update_search_nodes):
        # Regression test for:
        #    https://github.com/CenterForOpenScience/openscienceframework.org/issues/861
        #    https://github.com/CenterForOpenScience/openscienceframework.org/issues/1021
        #    https://github.com/CenterForOpenScience/openscienceframework.org/issues/1026
        # A user is invited as an unregistered contributor
        project = ProjectFactory()

        name, email = fake.name(), fake.email()

        project.add_unregistered_contributor(fullname=name, email=email, auth=Auth(project.creator))
        project.save()

        # The new, unregistered user
        new_user = User.find_one(Q('username', 'eq', email))

        # Instead of following the invitation link, they register at the regular
        # registration page

        # They use a different name when they register, but same email
        real_name = fake.name()
        password = 'myprecious'

        url = api_url_for('register_user')
        payload = {
            'fullName': real_name,
            'email1': email,
            'email2': email,
            'password': password,
        }
        # Send registration request
        self.app.post_json(url, payload)

        new_user.reload()

        # New user confirms by following confirmation link
        confirm_url = new_user.get_confirmation_url(email, external=False)
        self.app.get(confirm_url)

        new_user.reload()
        # Password and fullname should be updated
        assert_true(new_user.is_confirmed)
        assert_true(new_user.check_password(password))
        assert_equal(new_user.fullname, real_name)

    @mock.patch('framework.auth.views.send_confirm_email')
    def test_register_sends_user_registered_signal(self, mock_send_confirm_email):
        url = api_url_for('register_user')
        name, email, password = fake.name(), fake.email(), 'underpressure'
        with capture_signals() as mock_signals:
            self.app.post_json(
                url,
                {
                    'fullName': name,
                    'email1': email,
                    'email2': email,
                    'password': password,
                }
            )
        assert_equal(mock_signals.signals_sent(), set([auth.signals.user_registered,
                                                       auth.signals.unconfirmed_user_created]))
        assert_true(mock_send_confirm_email.called)

    @mock.patch('framework.auth.views.mails.send_mail')
    def test_resend_confirmation(self, send_mail):
        email = 'test@mail.com'
        token = self.user.add_unconfirmed_email(email)
        self.user.save()
        url = api_url_for('resend_confirmation')
        header = {'address': email, 'primary': False, 'confirmed': False}
        self.app.put_json(url, {'id': self.user._id, 'email': header}, auth=self.user.auth)
        assert_true(send_mail.called)
        assert_true(send_mail.called_with(
            to_addr=email
        ))
        self.user.reload()
        assert_not_equal(token, self.user.get_confirmation_token(email))
        with assert_raises(InvalidTokenError):
            self.user.get_unconfirmed_email_for_token(token)

    @mock.patch('framework.auth.views.mails.send_mail')
    def test_click_confirmation_email(self, send_mail):
        email = 'test@mail.com'
        token = self.user.add_unconfirmed_email(email)
        self.user.save()
        self.user.reload()
        assert_equal(self.user.email_verifications[token]['confirmed'], False)
        url = '/confirm/{}/{}/?logout=1'.format(self.user._id, token, self.user.username)
        res = self.app.get(url)
        self.user.reload()
        assert_equal(self.user.email_verifications[token]['confirmed'], True)
        assert_equal(res.status_code, 302)
        login_url = 'login?service'
        assert_in(login_url, res.body)

    def test_get_email_to_add_no_email(self):
        email_verifications = self.user.unconfirmed_email_info
        assert_equal(email_verifications, [])

    def test_get_unconfirmed_email(self):
        email = 'test@mail.com'
        self.user.add_unconfirmed_email(email)
        self.user.save()
        self.user.reload()
        email_verifications = self.user.unconfirmed_email_info
        assert_equal(email_verifications, [])

    def test_get_email_to_add(self):
        email = 'test@mail.com'
        token = self.user.add_unconfirmed_email(email)
        self.user.save()
        self.user.reload()
        assert_equal(self.user.email_verifications[token]['confirmed'], False)
        url = '/confirm/{}/{}/?logout=1'.format(self.user._id, token, self.user.username)
        self.app.get(url)
        self.user.reload()
        assert_equal(self.user.email_verifications[token]['confirmed'], True)
        email_verifications = self.user.unconfirmed_email_info
        assert_equal(email_verifications[0]['address'], 'test@mail.com')

    def test_add_email(self):
        email = 'test@mail.com'
        token = self.user.add_unconfirmed_email(email)
        self.user.save()
        self.user.reload()
        assert_equal(self.user.email_verifications[token]['confirmed'], False)
        url = '/confirm/{}/{}/?logout=1'.format(self.user._id, token)
        self.app.get(url)
        self.user.reload()
        email_verifications = self.user.unconfirmed_email_info
        put_email_url = api_url_for('unconfirmed_email_add')
        res = self.app.put_json(put_email_url, email_verifications[0], auth=self.user.auth)
        self.user.reload()
        assert_equal(res.json_body['status'], 'success')
        assert_equal(self.user.emails[1], 'test@mail.com')

    def test_remove_email(self):
        email = 'test@mail.com'
        token = self.user.add_unconfirmed_email(email)
        self.user.save()
        self.user.reload()
        url = '/confirm/{}/{}/?logout=1'.format(self.user._id, token)
        self.app.get(url)
        self.user.reload()
        email_verifications = self.user.unconfirmed_email_info
        remove_email_url = api_url_for('unconfirmed_email_remove')
        remove_res = self.app.delete_json(remove_email_url, email_verifications[0], auth=self.user.auth)
        self.user.reload()
        assert_equal(remove_res.json_body['status'], 'success')
        assert_equal(self.user.unconfirmed_email_info, [])

    def test_add_expired_email(self):
        # Do not return expired token and removes it from user.email_verifications
        email = 'test@mail.com'
        token = self.user.add_unconfirmed_email(email)
        self.user.email_verifications[token]['expiration'] = timezone.now() - dt.timedelta(days=100)
        self.user.save()
        self.user.reload()
        assert_equal(self.user.email_verifications[token]['email'], email)
        self.user.clean_email_verifications(given_token=token)
        unconfirmed_emails = self.user.unconfirmed_email_info
        assert_equal(unconfirmed_emails, [])
        assert_equal(self.user.email_verifications, {})

    def test_clean_email_verifications(self):
        # Do not return bad token and removes it from user.email_verifications
        email = 'test@mail.com'
        token = 'blahblahblah'
        self.user.email_verifications[token] = {'expiration': timezone.now() + dt.timedelta(days=1),
                                                'email': email,
                                                'confirmed': False }
        self.user.save()
        self.user.reload()
        assert_equal(self.user.email_verifications[token]['email'], email)
        self.user.clean_email_verifications(given_token=token)
        unconfirmed_emails = self.user.unconfirmed_email_info
        assert_equal(unconfirmed_emails, [])
        assert_equal(self.user.email_verifications, {})

    def test_clean_email_verifications_when_email_verifications_is_an_empty_dict(self):
        self.user.email_verifications = {}
        self.user.save()
        ret = self.user.clean_email_verifications()
        assert_equal(ret, None)
        assert_equal(self.user.email_verifications, {})

    def test_add_invalid_email(self):
        # Do not return expired token and removes it from user.email_verifications
        email = u'\u0000\u0008\u000b\u000c\u000e\u001f\ufffe\uffffHello@yourmom.com'
        # illegal_str = u'\u0000\u0008\u000b\u000c\u000e\u001f\ufffe\uffffHello'
        # illegal_str += unichr(0xd800) + unichr(0xdbff) + ' World'
        # email = 'test@mail.com'
        with assert_raises(ValidationError):
            self.user.add_unconfirmed_email(email)

    def test_add_email_merge(self):
        email = "copy@cat.com"
        dupe = UserFactory(
            username=email,
            emails=[email]
        )
        dupe.save()
        token = self.user.add_unconfirmed_email(email)
        self.user.save()
        self.user.reload()
        assert_equal(self.user.email_verifications[token]['confirmed'], False)
        url = '/confirm/{}/{}/?logout=1'.format(self.user._id, token)
        self.app.get(url)
        self.user.reload()
        email_verifications = self.user.unconfirmed_email_info
        put_email_url = api_url_for('unconfirmed_email_add')
        res = self.app.put_json(put_email_url, email_verifications[0], auth=self.user.auth)
        self.user.reload()
        assert_equal(res.json_body['status'], 'success')
        assert_equal(self.user.emails[1], 'copy@cat.com')

    def test_resend_confirmation_without_user_id(self):
        email = 'test@mail.com'
        url = api_url_for('resend_confirmation')
        header = {'address': email, 'primary': False, 'confirmed': False}
        res = self.app.put_json(url, {'email': header}, auth=self.user.auth, expect_errors=True)
        assert_equal(res.status_code, 400)
        assert_equal(res.json['message_long'], '"id" is required')

    def test_resend_confirmation_without_email(self):
        url = api_url_for('resend_confirmation')
        res = self.app.put_json(url, {'id': self.user._id}, auth=self.user.auth, expect_errors=True)
        assert_equal(res.status_code, 400)

    def test_resend_confirmation_not_work_for_primary_email(self):
        email = 'test@mail.com'
        url = api_url_for('resend_confirmation')
        header = {'address': email, 'primary': True, 'confirmed': False}
        res = self.app.put_json(url, {'id': self.user._id, 'email': header}, auth=self.user.auth, expect_errors=True)
        assert_equal(res.status_code, 400)
        assert_equal(res.json['message_long'], 'Cannnot resend confirmation for confirmed emails')

    def test_resend_confirmation_not_work_for_confirmed_email(self):
        email = 'test@mail.com'
        url = api_url_for('resend_confirmation')
        header = {'address': email, 'primary': False, 'confirmed': True}
        res = self.app.put_json(url, {'id': self.user._id, 'email': header}, auth=self.user.auth, expect_errors=True)
        assert_equal(res.status_code, 400)
        assert_equal(res.json['message_long'], 'Cannnot resend confirmation for confirmed emails')

    @mock.patch('framework.auth.views.mails.send_mail')
    def test_resend_confirmation_does_not_send_before_throttle_expires(self, send_mail):
        email = 'test@mail.com'
        self.user.save()
        url = api_url_for('resend_confirmation')
        header = {'address': email, 'primary': False, 'confirmed': False}
        self.app.put_json(url, {'id': self.user._id, 'email': header}, auth=self.user.auth)
        assert_true(send_mail.called)
        # 2nd call does not send email because throttle period has not expired
        res = self.app.put_json(url, {'id': self.user._id, 'email': header}, auth=self.user.auth, expect_errors=True)
        assert_equal(res.status_code, 400)

    def test_confirm_email_clears_unclaimed_records_and_revokes_token(self):
        unclaimed_user = UnconfirmedUserFactory()
        # unclaimed user has been invited to a project.
        referrer = UserFactory()
        project = ProjectFactory(creator=referrer)
        unclaimed_user.add_unclaimed_record(project, referrer, 'foo')
        unclaimed_user.save()

        # sanity check
        assert_equal(len(unclaimed_user.email_verifications.keys()), 1)

        # user goes to email confirmation link
        token = unclaimed_user.get_confirmation_token(unclaimed_user.username)
        url = web_url_for('confirm_email_get', uid=unclaimed_user._id, token=token)
        res = self.app.get(url)
        assert_equal(res.status_code, 302)

        # unclaimed records and token are cleared
        unclaimed_user.reload()
        assert_equal(unclaimed_user.unclaimed_records, {})
        assert_equal(len(unclaimed_user.email_verifications.keys()), 0)

    def test_confirmation_link_registers_user(self):
        user = User.create_unconfirmed('brian@queen.com', 'bicycle123', 'Brian May')
        assert_false(user.is_registered)  # sanity check
        user.save()
        confirmation_url = user.get_confirmation_url('brian@queen.com', external=False)
        res = self.app.get(confirmation_url)
        assert_equal(res.status_code, 302, 'redirects to settings page')
        res = res.follow()
        user.reload()
        assert_true(user.is_registered)


class TextExternalAuthViews(OsfTestCase):

    def setUp(self):
        super(TextExternalAuthViews, self).setUp()
        name, email = fake.name(), fake.email()
        self.provider_id = fake.ean()
        external_identity = {
            'service': {
                self.provider_id: 'CREATE'
            }
        }
        self.user = User.create_unconfirmed(
            username=email,
            password=str(fake.password()),
            fullname=name,
            external_identity=external_identity,
        )
        self.user.save()
        self.auth = Auth(self.user)

    def test_external_login_email_get_with_invalid_session(self):
        url = web_url_for('external_login_email_get')
        resp = self.app.get(url, expect_errors=True)
        assert_equal(resp.status_code, 401)

    def test_external_login_confirm_email_get_with_another_user_logged_in(self):
        another_user = AuthUserFactory()
        url = self.user.get_confirmation_url(self.user.username, external_id_provider='service', destination='dashboard')
        res = self.app.get(url, auth=another_user.auth)
        assert_equal(res.status_code, 302, 'redirects to cas logout')
        assert_in('/logout?service=', res.location)
        assert_in(url, res.location)

    def test_external_login_confirm_email_get_without_destination(self):
        url = self.user.get_confirmation_url(self.user.username, external_id_provider='service')
        res = self.app.get(url, auth=self.auth, expect_errors=True)
        assert_equal(res.status_code, 400, 'bad request')

    @mock.patch('website.mails.send_mail')
    def test_external_login_confirm_email_get_create(self, mock_welcome):
        assert_false(self.user.is_registered)
        url = self.user.get_confirmation_url(self.user.username, external_id_provider='service', destination='dashboard')
        res = self.app.get(url, auth=self.auth)
        assert_equal(res.status_code, 302, 'redirects to cas login')
        assert_in('/login?service=', res.location)
        assert_in('new=true', res.location)

        assert_equal(mock_welcome.call_count, 1)

        self.user.reload()
        assert_equal(self.user.external_identity['service'][self.provider_id], 'VERIFIED')
        assert_true(self.user.is_registered)

    @mock.patch('website.mails.send_mail')
    def test_external_login_confirm_email_get_link(self, mock_link_confirm):
        self.user.external_identity['service'][self.provider_id] = 'LINK'
        self.user.save()
        assert_false(self.user.is_registered)
        url = self.user.get_confirmation_url(self.user.username, external_id_provider='service', destination='dashboard')
        res = self.app.get(url, auth=self.auth)
        assert_equal(res.status_code, 302, 'redirects to cas login')
        assert_in('/login?service=', res.location)
        assert_not_in('new=true', res.location)

        assert_equal(mock_link_confirm.call_count, 1)

        self.user.reload()
        assert_equal(self.user.external_identity['service'][self.provider_id], 'VERIFIED')
        assert_true(self.user.is_registered)

    @mock.patch('website.mails.send_mail')
    def test_external_login_confirm_email_get_duped_id(self, mock_confirm):
        dupe_user = UserFactory(external_identity={'service': {self.provider_id: 'CREATE'}})
        assert_equal(dupe_user.external_identity, self.user.external_identity)
<<<<<<< HEAD

        url = self.user.get_confirmation_url(self.user.username, external_id_provider='service')
=======
        
        url = self.user.get_confirmation_url(self.user.username, external_id_provider='service', destination='dashboard')
>>>>>>> f23442b3
        res = self.app.get(url, auth=self.auth)
        assert_equal(res.status_code, 302, 'redirects to cas login')
        assert_in('/login?service=', res.location)

        assert_equal(mock_confirm.call_count, 1)

        self.user.reload()
        dupe_user.reload()

        assert_equal(self.user.external_identity['service'][self.provider_id], 'VERIFIED')
        assert_equal(dupe_user.external_identity, {})

    @mock.patch('website.mails.send_mail')
    def test_external_login_confirm_email_get_duping_id(self, mock_confirm):
        dupe_user = UserFactory(external_identity={'service': {self.provider_id: 'VERIFIED'}})
<<<<<<< HEAD

        url = self.user.get_confirmation_url(self.user.username, external_id_provider='service')
=======
        
        url = self.user.get_confirmation_url(self.user.username, external_id_provider='service', destination='dashboard')
>>>>>>> f23442b3
        res = self.app.get(url, auth=self.auth, expect_errors=True)
        assert_equal(res.status_code, 403, 'only allows one user to link an id')

        assert_equal(mock_confirm.call_count, 0)

        self.user.reload()
        dupe_user.reload()

        assert_equal(dupe_user.external_identity['service'][self.provider_id], 'VERIFIED')
        assert_equal(self.user.external_identity, {})

    def test_ensure_external_identity_uniqueness_unverified(self):
        dupe_user = UserFactory(external_identity={'service': {self.provider_id: 'CREATE'}})
        assert_equal(dupe_user.external_identity, self.user.external_identity)

        ensure_external_identity_uniqueness('service', self.provider_id, self.user)

        dupe_user.reload()
        self.user.reload()

        assert_equal(dupe_user.external_identity, {})
        assert_equal(self.user.external_identity, {'service': {self.provider_id: 'CREATE'}})

    def test_ensure_external_identity_uniqueness_verified(self):
        dupe_user = UserFactory(external_identity={'service': {self.provider_id: 'VERIFIED'}})
        assert_equal(dupe_user.external_identity, {'service': {self.provider_id: 'VERIFIED'}})
        assert_not_equal(dupe_user.external_identity, self.user.external_identity)

        with assert_raises(ValidationError):
            ensure_external_identity_uniqueness('service', self.provider_id, self.user)

        dupe_user.reload()
        self.user.reload()

        assert_equal(dupe_user.external_identity, {'service': {self.provider_id: 'VERIFIED'}})
        assert_equal(self.user.external_identity, {})

    def test_ensure_external_identity_uniqueness_multiple(self):
        dupe_user = UserFactory(external_identity={'service': {self.provider_id: 'CREATE'}})
        assert_equal(dupe_user.external_identity, self.user.external_identity)

        ensure_external_identity_uniqueness('service', self.provider_id)

        dupe_user.reload()
        self.user.reload()

        assert_equal(dupe_user.external_identity, {})
        assert_equal(self.user.external_identity, {})

# TODO: Use mock add-on
@pytest.mark.skip('Addons not yet implemented')
class TestAddonUserViews(OsfTestCase):

    def setUp(self):
        super(TestAddonUserViews, self).setUp()
        self.user = AuthUserFactory()

    def test_choose_addons_add(self):
        """Add add-ons; assert that add-ons are attached to project.

        """
        url = '/api/v1/settings/addons/'
        self.app.post_json(
            url,
            {'github': True},
            auth=self.user.auth,
        ).maybe_follow()
        self.user.reload()
        assert_true(self.user.get_addon('github'))

    def test_choose_addons_remove(self):
        # Add, then delete, add-ons; assert that add-ons are not attached to
        # project.
        url = '/api/v1/settings/addons/'
        self.app.post_json(
            url,
            {'github': True},
            auth=self.user.auth,
        ).maybe_follow()
        self.app.post_json(
            url,
            {'github': False},
            auth=self.user.auth
        ).maybe_follow()
        self.user.reload()
        assert_false(self.user.get_addon('github'))


class TestConfigureMailingListViews(OsfTestCase):

    @classmethod
    def setUpClass(cls):
        super(TestConfigureMailingListViews, cls).setUpClass()
        cls._original_enable_email_subscriptions = settings.ENABLE_EMAIL_SUBSCRIPTIONS
        settings.ENABLE_EMAIL_SUBSCRIPTIONS = True

    def test_user_unsubscribe_and_subscribe_help_mailing_list(self):
        user = AuthUserFactory()
        url = api_url_for('user_choose_mailing_lists')
        payload = {settings.OSF_HELP_LIST: False}
        res = self.app.post_json(url, payload, auth=user.auth)
        user.reload()

        assert_false(user.osf_mailing_lists[settings.OSF_HELP_LIST])

        payload = {settings.OSF_HELP_LIST: True}
        res = self.app.post_json(url, payload, auth=user.auth)
        user.reload()

        assert_true(user.osf_mailing_lists[settings.OSF_HELP_LIST])

    def test_get_notifications(self):
        user = AuthUserFactory()
        mailing_lists = dict(user.osf_mailing_lists.items() + user.mailchimp_mailing_lists.items())
        url = api_url_for('user_notifications')
        res = self.app.get(url, auth=user.auth)
        assert_equal(mailing_lists, res.json['mailing_lists'])

    def test_osf_help_mails_subscribe(self):
        user = UserFactory()
        user.osf_mailing_lists[settings.OSF_HELP_LIST] = False
        user.save()
        update_osf_help_mails_subscription(user, True)
        assert_true(user.osf_mailing_lists[settings.OSF_HELP_LIST])

    def test_osf_help_mails_unsubscribe(self):
        user = UserFactory()
        user.osf_mailing_lists[settings.OSF_HELP_LIST] = True
        user.save()
        update_osf_help_mails_subscription(user, False)
        assert_false(user.osf_mailing_lists[settings.OSF_HELP_LIST])

    @unittest.skipIf(settings.USE_CELERY, 'Subscription must happen synchronously for this test')
    @mock.patch('website.mailchimp_utils.get_mailchimp_api')
    def test_user_choose_mailing_lists_updates_user_dict(self, mock_get_mailchimp_api):
        user = AuthUserFactory()
        list_name = 'OSF General'
        mock_client = mock.MagicMock()
        mock_get_mailchimp_api.return_value = mock_client
        mock_client.lists.list.return_value = {'data': [{'id': 1, 'list_name': list_name}]}
        list_id = mailchimp_utils.get_list_id_from_name(list_name)

        payload = {settings.MAILCHIMP_GENERAL_LIST: True}
        url = api_url_for('user_choose_mailing_lists')
        res = self.app.post_json(url, payload, auth=user.auth)
        user.reload()

        # check user.mailing_lists is updated
        assert_true(user.mailchimp_mailing_lists[settings.MAILCHIMP_GENERAL_LIST])
        assert_equal(
            user.mailchimp_mailing_lists[settings.MAILCHIMP_GENERAL_LIST],
            payload[settings.MAILCHIMP_GENERAL_LIST]
        )

        # check that user is subscribed
        mock_client.lists.subscribe.assert_called_with(id=list_id,
                                                       email={'email': user.username},
                                                       merge_vars={
                                                           'fname': user.given_name,
                                                           'lname': user.family_name,
                                                       },
                                                       double_optin=False,
                                                       update_existing=True)

    def test_get_mailchimp_get_endpoint_returns_200(self):
        url = api_url_for('mailchimp_get_endpoint')
        res = self.app.get(url)
        assert_equal(res.status_code, 200)

    @mock.patch('website.mailchimp_utils.get_mailchimp_api')
    def test_mailchimp_webhook_subscribe_action_does_not_change_user(self, mock_get_mailchimp_api):
        """ Test that 'subscribe' actions sent to the OSF via mailchimp
            webhooks update the OSF database.
        """
        list_id = '12345'
        list_name = 'OSF General'
        mock_client = mock.MagicMock()
        mock_get_mailchimp_api.return_value = mock_client
        mock_client.lists.list.return_value = {'data': [{'id': list_id, 'name': list_name}]}

        # user is not subscribed to a list
        user = AuthUserFactory()
        user.mailchimp_mailing_lists = {'OSF General': False}
        user.save()

        # user subscribes and webhook sends request to OSF
        data = {
            'type': 'subscribe',
            'data[list_id]': list_id,
            'data[email]': user.username
        }
        url = api_url_for('sync_data_from_mailchimp') + '?key=' + settings.MAILCHIMP_WEBHOOK_SECRET_KEY
        res = self.app.post(url,
                            data,
                            content_type="application/x-www-form-urlencoded",
                            auth=user.auth)

        # user field is updated on the OSF
        user.reload()
        assert_true(user.mailchimp_mailing_lists[list_name])

    @mock.patch('website.mailchimp_utils.get_mailchimp_api')
    def test_mailchimp_webhook_profile_action_does_not_change_user(self, mock_get_mailchimp_api):
        """ Test that 'profile' actions sent to the OSF via mailchimp
            webhooks do not cause any database changes.
        """
        list_id = '12345'
        list_name = 'OSF General'
        mock_client = mock.MagicMock()
        mock_get_mailchimp_api.return_value = mock_client
        mock_client.lists.list.return_value = {'data': [{'id': list_id, 'name': list_name}]}

        # user is subscribed to a list
        user = AuthUserFactory()
        user.mailchimp_mailing_lists = {'OSF General': True}
        user.save()

        # user hits subscribe again, which will update the user's existing info on mailchimp
        # webhook sends request (when configured to update on changes made through the API)
        data = {
            'type': 'profile',
            'data[list_id]': list_id,
            'data[email]': user.username
        }
        url = api_url_for('sync_data_from_mailchimp') + '?key=' + settings.MAILCHIMP_WEBHOOK_SECRET_KEY
        res = self.app.post(url,
                            data,
                            content_type="application/x-www-form-urlencoded",
                            auth=user.auth)

        # user field does not change
        user.reload()
        assert_true(user.mailchimp_mailing_lists[list_name])

    @mock.patch('website.mailchimp_utils.get_mailchimp_api')
    def test_sync_data_from_mailchimp_unsubscribes_user(self, mock_get_mailchimp_api):
        list_id = '12345'
        list_name = 'OSF General'
        mock_client = mock.MagicMock()
        mock_get_mailchimp_api.return_value = mock_client
        mock_client.lists.list.return_value = {'data': [{'id': list_id, 'name': list_name}]}

        # user is subscribed to a list
        user = AuthUserFactory()
        user.mailchimp_mailing_lists = {'OSF General': True}
        user.save()

        # user unsubscribes through mailchimp and webhook sends request
        data = {
            'type': 'unsubscribe',
            'data[list_id]': list_id,
            'data[email]': user.username
        }
        url = api_url_for('sync_data_from_mailchimp') + '?key=' + settings.MAILCHIMP_WEBHOOK_SECRET_KEY
        res = self.app.post(url,
                            data,
                            content_type="application/x-www-form-urlencoded",
                            auth=user.auth)

        # user field is updated on the OSF
        user.reload()
        assert_false(user.mailchimp_mailing_lists[list_name])

    def test_sync_data_from_mailchimp_fails_without_secret_key(self):
        user = AuthUserFactory()
        payload = {'values': {'type': 'unsubscribe',
                              'data': {'list_id': '12345',
                                       'email': 'freddie@cos.io'}}}
        url = api_url_for('sync_data_from_mailchimp')
        res = self.app.post_json(url, payload, auth=user.auth, expect_errors=True)
        assert_equal(res.status_code, http.UNAUTHORIZED)

    @classmethod
    def tearDownClass(cls):
        super(TestConfigureMailingListViews, cls).tearDownClass()
        settings.ENABLE_EMAIL_SUBSCRIPTIONS = cls._original_enable_email_subscriptions

# TODO: Move to OSF Storage
class TestFileViews(OsfTestCase):

    def setUp(self):
        super(TestFileViews, self).setUp()
        self.user = AuthUserFactory()
        self.project = ProjectFactory(creator=self.user, is_public=True)
        self.project.add_contributor(self.user)
        self.project.save()

    def test_files_get(self):

        url = self.project.api_url_for('collect_file_trees')
        res = self.app.get(url, auth=self.user.auth)
        expected = _view_project(self.project, auth=Auth(user=self.user))

        assert_equal(res.status_code, http.OK)
        assert_equal(res.json['node'], expected['node'])
        assert_in('tree_js', res.json)
        assert_in('tree_css', res.json)

    def test_grid_data(self):
        url = self.project.api_url_for('grid_data')
        res = self.app.get(url, auth=self.user.auth).maybe_follow()
        assert_equal(res.status_code, http.OK)
        expected = rubeus.to_hgrid(self.project, auth=Auth(self.user))
        data = res.json['data']
        assert_equal(len(data), len(expected))


class TestTagViews(OsfTestCase):

    def setUp(self):
        super(TestTagViews, self).setUp()
        self.user = AuthUserFactory()
        self.project = ProjectFactory(creator=self.user)

    @unittest.skip('Tags endpoint disabled for now.')
    def test_tag_get_returns_200(self):
        url = web_url_for('project_tag', tag='foo')
        res = self.app.get(url)
        assert_equal(res.status_code, 200)


class TestReorderComponents(OsfTestCase):

    def setUp(self):
        super(TestReorderComponents, self).setUp()
        self.creator = AuthUserFactory()
        self.contrib = AuthUserFactory()
        # Project is public
        self.project = ProjectFactory.create(creator=self.creator, is_public=True)
        self.project.add_contributor(self.contrib, auth=Auth(self.creator))

        # subcomponent that only creator can see
        self.public_component = NodeFactory(creator=self.creator, is_public=True)
        self.private_component = NodeFactory(creator=self.creator, is_public=False)
        NodeRelation.objects.create(parent=self.project, child=self.public_component)
        NodeRelation.objects.create(parent=self.project, child=self.private_component)

        self.project.save()

    # https://github.com/CenterForOpenScience/openscienceframework.org/issues/489
    def test_reorder_components_with_private_component(self):

        # contrib tries to reorder components
        payload = {
            'new_list': [
                '{0}:node'.format(self.private_component._primary_key),
                '{0}:node'.format(self.public_component._primary_key),
            ]
        }
        url = self.project.api_url_for('project_reorder_components')
        res = self.app.post_json(url, payload, auth=self.contrib.auth)
        assert_equal(res.status_code, 200)


class TestWikiWidgetViews(OsfTestCase):

    def setUp(self):
        super(TestWikiWidgetViews, self).setUp()

        # project with no home wiki page
        self.project = ProjectFactory()
        self.read_only_contrib = AuthUserFactory()
        self.project.add_contributor(self.read_only_contrib, permissions='read')
        self.noncontributor = AuthUserFactory()

        # project with no home wiki content
        self.project2 = ProjectFactory(creator=self.project.creator)
        self.project2.add_contributor(self.read_only_contrib, permissions='read')
        self.project2.update_node_wiki(name='home', content='', auth=Auth(self.project.creator))

    def test_show_wiki_for_contributors_when_no_wiki_or_content(self):
        assert_true(_should_show_wiki_widget(self.project, self.project.creator))
        assert_true(_should_show_wiki_widget(self.project2, self.project.creator))

    def test_show_wiki_is_false_for_read_contributors_when_no_wiki_or_content(self):
        assert_false(_should_show_wiki_widget(self.project, self.read_only_contrib))
        assert_false(_should_show_wiki_widget(self.project2, self.read_only_contrib))

    def test_show_wiki_is_false_for_noncontributors_when_no_wiki_or_content(self):
        assert_false(_should_show_wiki_widget(self.project, self.noncontributor))
        assert_false(_should_show_wiki_widget(self.project2, self.read_only_contrib))


class TestForkViews(OsfTestCase):

    def setUp(self):
        super(TestForkViews, self).setUp()
        self.user = AuthUserFactory()
        self.project = ProjectFactory.build(creator=self.user, is_public=True)
        self.consolidated_auth = Auth(user=self.project.creator)
        self.user.save()
        self.project.save()

    def test_fork_private_project_non_contributor(self):
        self.project.set_privacy("private")
        self.project.save()

        url = self.project.api_url_for('node_fork_page')
        non_contributor = AuthUserFactory()
        res = self.app.post_json(url,
                                 auth=non_contributor.auth,
                                 expect_errors=True)
        assert_equal(res.status_code, http.FORBIDDEN)

    def test_fork_public_project_non_contributor(self):
        url = self.project.api_url_for('node_fork_page')
        non_contributor = AuthUserFactory()
        res = self.app.post_json(url, auth=non_contributor.auth)
        assert_equal(res.status_code, 200)

    def test_fork_project_contributor(self):
        contributor = AuthUserFactory()
        self.project.set_privacy("private")
        self.project.add_contributor(contributor)
        self.project.save()

        url = self.project.api_url_for('node_fork_page')
        res = self.app.post_json(url, auth=contributor.auth)
        assert_equal(res.status_code, 200)

    def test_registered_forks_dont_show_in_fork_list(self):
        fork = self.project.fork_node(self.consolidated_auth)
        RegistrationFactory(project=fork)

        url = self.project.api_url_for('get_forks')
        res = self.app.get(url, auth=self.user.auth)

        assert_equal(len(res.json['nodes']), 1)
        assert_equal(res.json['nodes'][0]['id'], fork._id)


class TestProjectCreation(OsfTestCase):

    def setUp(self):
        super(TestProjectCreation, self).setUp()
        self.creator = AuthUserFactory()
        self.url = api_url_for('project_new_post')
        self.user1 = AuthUserFactory()
        self.user2 = AuthUserFactory()
        self.project = ProjectFactory(creator=self.user1)
        self.project.add_contributor(self.user2, auth=Auth(self.user1))
        self.project.save()

    def tearDown(self):
        super(TestProjectCreation, self).tearDown()

    def test_needs_title(self):
        res = self.app.post_json(self.url, {}, auth=self.creator.auth, expect_errors=True)
        assert_equal(res.status_code, 400)

    def test_create_component_strips_html(self):
        user = AuthUserFactory()
        project = ProjectFactory(creator=user)
        url = web_url_for('project_new_node', pid=project._id)
        post_data = {'title': '<b>New <blink>Component</blink> Title</b>', 'category': ''}
        request = self.app.post(url, post_data, auth=user.auth).follow()
        project.reload()
        child = project.nodes.next()
        # HTML has been stripped
        assert_equal(child.title, 'New Component Title')

    def test_strip_html_from_title(self):
        payload = {
            'title': 'no html <b>here</b>'
        }
        res = self.app.post_json(self.url, payload, auth=self.creator.auth)
        node = Node.load(res.json['projectUrl'].replace('/', ''))
        assert_true(node)
        assert_equal('no html here', node.title)

    def test_only_needs_title(self):
        payload = {
            'title': 'Im a real title'
        }
        res = self.app.post_json(self.url, payload, auth=self.creator.auth)
        assert_equal(res.status_code, 201)

    def test_title_must_be_one_long(self):
        payload = {
            'title': ''
        }
        res = self.app.post_json(
            self.url, payload, auth=self.creator.auth, expect_errors=True)
        assert_equal(res.status_code, 400)

    def test_title_must_be_less_than_200(self):
        payload = {
            'title': ''.join([str(x) for x in xrange(0, 250)])
        }
        res = self.app.post_json(
            self.url, payload, auth=self.creator.auth, expect_errors=True)
        assert_equal(res.status_code, 400)

    def test_fails_to_create_project_with_whitespace_title(self):
        payload = {
            'title': '   '
        }
        res = self.app.post_json(
            self.url, payload, auth=self.creator.auth, expect_errors=True)
        assert_equal(res.status_code, 400)

    def test_creates_a_project(self):
        payload = {
            'title': 'Im a real title'
        }
        res = self.app.post_json(self.url, payload, auth=self.creator.auth)
        assert_equal(res.status_code, 201)
        node = Node.load(res.json['projectUrl'].replace('/', ''))
        assert_true(node)
        assert_true(node.title, 'Im a real title')

    def test_create_component_add_contributors_admin(self):
        url = web_url_for('project_new_node', pid=self.project._id)
        post_data = {'title': 'New Component With Contributors Title', 'category': '', 'inherit_contributors': True}
        res = self.app.post(url, post_data, auth=self.user1.auth)
        self.project.reload()
        child = self.project.nodes.next()
        assert_equal(child.title, 'New Component With Contributors Title')
        assert_in(self.user1, child.contributors)
        assert_in(self.user2, child.contributors)
        # check redirect url
        assert_in('/contributors/', res.location)

    def test_create_component_with_contributors_read_write(self):
        url = web_url_for('project_new_node', pid=self.project._id)
        non_admin = AuthUserFactory()
        self.project.add_contributor(non_admin, permissions=['read', 'write'])
        self.project.save()
        post_data = {'title': 'New Component With Contributors Title', 'category': '', 'inherit_contributors': True}
        res = self.app.post(url, post_data, auth=non_admin.auth)
        self.project.reload()
        child = self.project.nodes.next()
        assert_equal(child.title, 'New Component With Contributors Title')
        assert_in(non_admin, child.contributors)
        assert_in(self.user1, child.contributors)
        assert_in(self.user2, child.contributors)
        assert_equal(child.get_permissions(non_admin), ['read', 'write', 'admin'])
        # check redirect url
        assert_in('/contributors/', res.location)

    def test_create_component_with_contributors_read(self):
        url = web_url_for('project_new_node', pid=self.project._id)
        non_admin = AuthUserFactory()
        self.project.add_contributor(non_admin, permissions=['read'])
        self.project.save()
        post_data = {'title': 'New Component With Contributors Title', 'category': '', 'inherit_contributors': True}
        res = self.app.post(url, post_data, auth=non_admin.auth, expect_errors=True)
        assert_equal(res.status_code, 403)

    def test_create_component_add_no_contributors(self):
        url = web_url_for('project_new_node', pid=self.project._id)
        post_data = {'title': 'New Component With Contributors Title', 'category': ''}
        res = self.app.post(url, post_data, auth=self.user1.auth)
        self.project.reload()
        child = self.project.nodes.next()
        assert_equal(child.title, 'New Component With Contributors Title')
        assert_in(self.user1, child.contributors)
        assert_not_in(self.user2, child.contributors)
        # check redirect url
        assert_not_in('/contributors/', res.location)

    def test_new_project_returns_serialized_node_data(self):
        payload = {
            'title': 'Im a real title'
        }
        res = self.app.post_json(self.url, payload, auth=self.creator.auth)
        assert_equal(res.status_code, 201)
        node = res.json['newNode']
        assert_true(node)
        assert_equal(node['title'], 'Im a real title')

    def test_description_works(self):
        payload = {
            'title': 'Im a real title',
            'description': 'I describe things!'
        }
        res = self.app.post_json(self.url, payload, auth=self.creator.auth)
        assert_equal(res.status_code, 201)
        node = Node.load(res.json['projectUrl'].replace('/', ''))
        assert_true(node)
        assert_true(node.description, 'I describe things!')

    def test_can_template(self):
        other_node = ProjectFactory(creator=self.creator)
        payload = {
            'title': 'Im a real title',
            'template': other_node._id
        }
        res = self.app.post_json(self.url, payload, auth=self.creator.auth)
        assert_equal(res.status_code, 201)
        node = Node.load(res.json['projectUrl'].replace('/', ''))
        assert_true(node)
        assert_true(node.template_node, other_node)

    def test_project_before_template_no_addons(self):
        project = ProjectFactory()
        res = self.app.get(project.api_url_for('project_before_template'), auth=project.creator.auth)
        assert_equal(res.json['prompts'], [])

    def test_project_before_template_with_addons(self):
        project = ProjectWithAddonFactory(addon='box')
        res = self.app.get(project.api_url_for('project_before_template'), auth=project.creator.auth)
        assert_in('Box', res.json['prompts'])

    def test_project_new_from_template_non_user(self):
        project = ProjectFactory()
        url = api_url_for('project_new_from_template', nid=project._id)
        res = self.app.post(url, auth=None)
        assert_equal(res.status_code, 302)
        res2 = res.follow(expect_errors=True)
        assert_equal(res2.status_code, 301)
        assert_equal(res2.request.path, '/login')

    def test_project_new_from_template_public_non_contributor(self):
        non_contributor = AuthUserFactory()
        project = ProjectFactory(is_public=True)
        url = api_url_for('project_new_from_template', nid=project._id)
        res = self.app.post(url, auth=non_contributor.auth)
        assert_equal(res.status_code, 201)

    def test_project_new_from_template_contributor(self):
        contributor = AuthUserFactory()
        project = ProjectFactory(is_public=False)
        project.add_contributor(contributor)
        project.save()

        url = api_url_for('project_new_from_template', nid=project._id)
        res = self.app.post(url, auth=contributor.auth)
        assert_equal(res.status_code, 201)


class TestUnconfirmedUserViews(OsfTestCase):

    def test_can_view_profile(self):
        user = UnconfirmedUserFactory()
        url = web_url_for('profile_view_id', uid=user._id)
        res = self.app.get(url, expect_errors=True)
        assert_equal(res.status_code, http.BAD_REQUEST)


class TestProfileNodeList(OsfTestCase):

    def setUp(self):
        OsfTestCase.setUp(self)
        self.user = AuthUserFactory()

        self.public = ProjectFactory(is_public=True)
        self.public_component = NodeFactory(parent=self.public, is_public=True)
        self.private = ProjectFactory(is_public=False)
        self.deleted = ProjectFactory(is_public=True, is_deleted=True)

        for node in (self.public, self.public_component, self.private, self.deleted):
            node.add_contributor(self.user, auth=Auth(node.creator))
            node.save()

    def test_get_public_projects(self):
        url = api_url_for('get_public_projects', uid=self.user._id)
        res = self.app.get(url)
        node_ids = [each['id'] for each in res.json['nodes']]
        assert_in(self.public._id, node_ids)
        assert_not_in(self.private._id, node_ids)
        assert_not_in(self.deleted._id, node_ids)
        assert_not_in(self.public_component._id, node_ids)

    def test_get_public_components(self):
        url = api_url_for('get_public_components', uid=self.user._id)
        res = self.app.get(url)
        node_ids = [each['id'] for each in res.json['nodes']]
        assert_in(self.public_component._id, node_ids)
        assert_not_in(self.public._id, node_ids)
        assert_not_in(self.private._id, node_ids)
        assert_not_in(self.deleted._id, node_ids)

class TestStaticFileViews(OsfTestCase):

    def test_robots_dot_txt(self):
        res = self.app.get('/robots.txt')
        assert_equal(res.status_code, 200)
        assert_in('User-agent', res)
        assert_in('text/plain', res.headers['Content-Type'])

    def test_favicon(self):
        res = self.app.get('/favicon.ico')
        assert_equal(res.status_code, 200)
        assert_in('image/vnd.microsoft.icon', res.headers['Content-Type'])

    def test_getting_started_page(self):
        res = self.app.get('/getting-started/')
        assert_equal(res.status_code, 302)
        assert_equal(res.location, 'http://help.osf.io/')
    def test_help_redirect(self):
        res = self.app.get('/help/')
        assert_equal(res.status_code,302)


class TestUserConfirmSignal(OsfTestCase):

    def test_confirm_user_signal_called_when_user_claims_account(self):
        unclaimed_user = UnconfirmedUserFactory()
        # unclaimed user has been invited to a project.
        referrer = UserFactory()
        project = ProjectFactory(creator=referrer)
        unclaimed_user.add_unclaimed_record(project, referrer, 'foo', email=fake.email())
        unclaimed_user.save()

        token = unclaimed_user.get_unclaimed_record(project._primary_key)['token']
        with capture_signals() as mock_signals:
            url = web_url_for('claim_user_form', pid=project._id, uid=unclaimed_user._id, token=token)
            payload = {'username': unclaimed_user.username,
                       'password': 'password',
                       'password2': 'password'}
            res = self.app.post(url, payload)
            assert_equal(res.status_code, 302)

        assert_equal(mock_signals.signals_sent(), set([auth.signals.user_confirmed]))

    def test_confirm_user_signal_called_when_user_confirms_email(self):
        unconfirmed_user = UnconfirmedUserFactory()
        unconfirmed_user.save()

        # user goes to email confirmation link
        token = unconfirmed_user.get_confirmation_token(unconfirmed_user.username)
        with capture_signals() as mock_signals:
            url = web_url_for('confirm_email_get', uid=unconfirmed_user._id, token=token)
            res = self.app.get(url)
            assert_equal(res.status_code, 302)

        assert_equal(mock_signals.signals_sent(), set([auth.signals.user_confirmed]))


# copied from tests/test_comments.py
class TestCommentViews(OsfTestCase):

    def setUp(self):
        super(TestCommentViews, self).setUp()
        self.project = ProjectFactory(is_public=True)
        self.user = AuthUserFactory()
        self.project.add_contributor(self.user)
        self.project.save()
        self.user.save()

    def test_view_project_comments_updates_user_comments_view_timestamp(self):
        url = self.project.api_url_for('update_comments_timestamp')
        res = self.app.put_json(url, {
            'page': 'node',
            'rootId': self.project._id
        }, auth=self.user.auth)
        self.user.reload()

        user_timestamp = self.user.comments_viewed_timestamp[self.project._id]
        view_timestamp = timezone.now()
        assert_datetime_equal(user_timestamp, view_timestamp)

    def test_confirm_non_contrib_viewers_dont_have_pid_in_comments_view_timestamp(self):
        non_contributor = AuthUserFactory()
        url = self.project.api_url_for('update_comments_timestamp')
        res = self.app.put_json(url, {
            'page': 'node',
            'rootId': self.project._id
        }, auth=self.user.auth)

        non_contributor.reload()
        assert_not_in(self.project._id, non_contributor.comments_viewed_timestamp)

    @pytest.mark.skip('Unskip when get_addon is implemented for nodes')
    def test_view_comments_updates_user_comments_view_timestamp_files(self):
        osfstorage = self.project.get_addon('osfstorage')
        root_node = osfstorage.get_root()
        test_file = root_node.append_file('test_file')
        test_file.create_version(self.user, {
            'object': '06d80e',
            'service': 'cloud',
            osfstorage_settings.WATERBUTLER_RESOURCE: 'osf',
        }, {
            'size': 1337,
            'contentType': 'img/png'
        }).save()

        url = self.project.api_url_for('update_comments_timestamp')
        res = self.app.put_json(url, {
            'page': 'files',
            'rootId': test_file._id
        }, auth=self.user.auth)
        self.user.reload()

        user_timestamp = self.user.comments_viewed_timestamp[test_file._id]
        view_timestamp = timezone.now()
        assert_datetime_equal(user_timestamp, view_timestamp)

        # Regression test for https://openscience.atlassian.net/browse/OSF-5193
        # moved from tests/test_comments.py
        def test_find_unread_includes_edited_comments(self):
            project = ProjectFactory()
            user = AuthUserFactory()
            project.add_contributor(user, save=True)
            comment = CommentFactory(node=project, user=project.creator)
            n_unread = Comment.find_n_unread(user=user, node=project, page='node')
            assert n_unread == 1

            url = project.api_url_for('update_comments_timestamp')
            payload = {'page': 'node', 'rootId': project._id}
            self.app.put_json(url, payload, auth=user.auth)
            user.reload()
            n_unread = Comment.find_n_unread(user=user, node=project, page='node')
            assert n_unread == 0

            # Edit previously read comment
            comment.edit(
                auth=Auth(project.creator),
                content='edited',
                save=True
            )
            n_unread = Comment.find_n_unread(user=user, node=project, page='node')
            assert n_unread == 1


class TestResetPassword(OsfTestCase):

    def setUp(self):
        super(TestResetPassword, self).setUp()
        self.user = AuthUserFactory()
        self.another_user = AuthUserFactory()
        self.osf_key_v2 = generate_verification_key(verification_type='password')
        self.user.verification_key_v2 = self.osf_key_v2
        self.user.verification_key = None
        self.user.save()
        self.get_url = web_url_for(
            'reset_password_get',
            uid=self.user._id,
            token=self.osf_key_v2['token']
        )
        self.get_url_invalid_key = web_url_for(
            'reset_password_get',
            uid=self.user._id,
            token=generate_verification_key()
        )
        self.get_url_invalid_user = web_url_for(
            'reset_password_get',
            uid=self.another_user._id,
            token=self.osf_key_v2['token']
        )

    # successfully load reset password page
    def test_reset_password_view_returns_200(self):
        res = self.app.get(self.get_url)
        assert_equal(res.status_code, 200)

    # raise http 400 error
    def test_reset_password_view_raises_400(self):
        res = self.app.get(self.get_url_invalid_key, expect_errors=True)
        assert_equal(res.status_code, 400)

        res = self.app.get(self.get_url_invalid_user, expect_errors=True)
        assert_equal(res.status_code, 400)

        self.user.verification_key_v2['expires'] = timezone.now()
        self.user.save()
        res = self.app.get(self.get_url, expect_errors=True)
        assert_equal(res.status_code, 400)

    # successfully reset password
    @mock.patch('framework.auth.cas.CasClient.service_validate')
    def test_can_reset_password_if_form_success(self, mock_service_validate):
        # load reset password page and submit email
        res = self.app.get(self.get_url)
        form = res.forms['resetPasswordForm']
        form['password'] = 'newpassword'
        form['password2'] = 'newpassword'
        res = form.submit()

        # check request URL is /resetpassword with username and new verification_key_v2 token
        request_url_path = res.request.path
        assert_in('resetpassword', request_url_path)
        assert_in(self.user._id, request_url_path)
        assert_not_in(self.user.verification_key_v2['token'], request_url_path)

        # check verification_key_v2 for OSF is destroyed and verification_key for CAS is in place
        self.user.reload()
        assert_equal(self.user.verification_key_v2, {})
        assert_not_equal(self.user.verification_key, None)

        # check redirection to CAS login with username and the new verification_key(CAS)
        assert_equal(res.status_code, 302)
        location = res.headers.get('Location')
        assert_true('login?service=' in location)
        assert_true('username={}'.format(self.user.username) in location)
        assert_true('verification_key={}'.format(self.user.verification_key) in location)

        # check if password was updated
        self.user.reload()
        assert_true(self.user.check_password('newpassword'))

        # check if verification_key is destroyed after service validation
        mock_service_validate.return_value = cas.CasResponse(
            authenticated=True,
            user=self.user.pk,
            attributes={'accessToken': fake.md5()}
        )
        ticket = fake.md5()
        service_url = 'http://accounts.osf.io/?ticket=' + ticket
        cas.make_response_from_ticket(ticket, service_url)
        self.user.reload()
        assert_equal(self.user.verification_key, None)

    #  log users out before they land on reset password page
    def test_reset_password_logs_out_user(self):
        # visit reset password link while another user is logged in
        res = self.app.get(self.get_url, auth=self.another_user.auth)
        # check redirection to CAS logout
        assert_equal(res.status_code, 302)
        location = res.headers.get('Location')
        assert_not_in('reauth', location)
        assert_in('logout?service=', location)
        assert_in('resetpassword', location)

@unittest.skip('Unskip when institution hiding code is reimplemented')
class TestIndexView(OsfTestCase):

    def setUp(self):
        super(TestIndexView, self).setUp()

        self.inst_one = InstitutionFactory()
        self.inst_two = InstitutionFactory()
        self.inst_three = InstitutionFactory()
        self.inst_four = InstitutionFactory()
        self.inst_five = InstitutionFactory()

        self.user = AuthUserFactory()
        self.user.affiliated_institutions.add(self.inst_one)
        self.user.affiliated_institutions.add(self.inst_two)
        self.user.save()

        # tests 5 affiliated, non-registered, public projects
        for i in range(settings.INSTITUTION_DISPLAY_NODE_THRESHOLD):
            node = ProjectFactory(creator=self.user, is_public=True)
            node.affiliated_institutions.add(self.inst_one)
            node.save()

        # tests 4 affiliated, non-registered, public projects
        for i in range(settings.INSTITUTION_DISPLAY_NODE_THRESHOLD - 1):
            node = ProjectFactory(creator=self.user, is_public=True)
            node.affiliated_institutions.add(self.inst_two)
            node.save()

        # tests 5 affiliated, registered, public projects
        for i in range(settings.INSTITUTION_DISPLAY_NODE_THRESHOLD):
            registration = RegistrationFactory(creator=self.user, is_public=True)
            registration.affiliated_institutions.add(self.inst_three)
            registration.save()

        # tests 5 affiliated, non-registered public components
        for i in range(settings.INSTITUTION_DISPLAY_NODE_THRESHOLD):
            node = NodeFactory(creator=self.user, is_public=True)
            node.affiliated_institutions.add(self.inst_four)
            node.save()

        # tests 5 affiliated, non-registered, private projects
        for i in range(settings.INSTITUTION_DISPLAY_NODE_THRESHOLD):
            node = ProjectFactory(creator=self.user)
            node.affiliated_institutions.add(self.inst_five)
            node.save()

    def test_dashboard_institutions(self):
        dashboard_institutions = index()['dashboard_institutions']
        assert_equal(len(dashboard_institutions), 1)
        assert_equal(dashboard_institutions[0]['id'], self.inst_one._id)
        assert_not_equal(dashboard_institutions[0]['id'], self.inst_two._id)
        assert_not_equal(dashboard_institutions[0]['id'], self.inst_three._id)
        assert_not_equal(dashboard_institutions[0]['id'], self.inst_four._id)
        assert_not_equal(dashboard_institutions[0]['id'], self.inst_five._id)

if __name__ == '__main__':
    unittest.main()<|MERGE_RESOLUTION|>--- conflicted
+++ resolved
@@ -3737,13 +3737,7 @@
     def test_external_login_confirm_email_get_duped_id(self, mock_confirm):
         dupe_user = UserFactory(external_identity={'service': {self.provider_id: 'CREATE'}})
         assert_equal(dupe_user.external_identity, self.user.external_identity)
-<<<<<<< HEAD
-
-        url = self.user.get_confirmation_url(self.user.username, external_id_provider='service')
-=======
-        
         url = self.user.get_confirmation_url(self.user.username, external_id_provider='service', destination='dashboard')
->>>>>>> f23442b3
         res = self.app.get(url, auth=self.auth)
         assert_equal(res.status_code, 302, 'redirects to cas login')
         assert_in('/login?service=', res.location)
@@ -3759,13 +3753,7 @@
     @mock.patch('website.mails.send_mail')
     def test_external_login_confirm_email_get_duping_id(self, mock_confirm):
         dupe_user = UserFactory(external_identity={'service': {self.provider_id: 'VERIFIED'}})
-<<<<<<< HEAD
-
-        url = self.user.get_confirmation_url(self.user.username, external_id_provider='service')
-=======
-        
         url = self.user.get_confirmation_url(self.user.username, external_id_provider='service', destination='dashboard')
->>>>>>> f23442b3
         res = self.app.get(url, auth=self.auth, expect_errors=True)
         assert_equal(res.status_code, 403, 'only allows one user to link an id')
 
