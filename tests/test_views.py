#!/usr/bin/env python
# -*- coding: utf-8 -*-
'''Views tests for the OSF.'''
from __future__ import absolute_import
import json
import unittest
import datetime as dt

from nose.tools import *  # PEP8 asserts
from webtest_plus import TestApp

import website.app
from website.models import Node, NodeLog
from website.project.model import ensure_schemas

from tests.base import DbTestCase
from tests.factories import (UserFactory, ApiKeyFactory, ProjectFactory,
                            WatchConfigFactory, NodeFactory, NodeLogFactory)


app = website.app.init_app(routes=True, set_backends=False,
                            settings_module="website.settings")


class TestProjectViews(DbTestCase):

    def setUp(self):
        ensure_schemas()
        self.app = TestApp(app)
        self.user1 = UserFactory.build()
        # Add an API key for quicker authentication
        api_key = ApiKeyFactory()
        self.user1.api_keys.append(api_key)
        self.user1.save()
        self.auth = ('test', api_key._primary_key)
        self.user2 = UserFactory()
        # A project has 2 contributors
        self.project = ProjectFactory(
            title="Ham",
            description='Honey-baked',
            creator=self.user1
        )
        self.project.add_contributor(self.user1)
        self.project.add_contributor(self.user2)
        self.project.api_keys.append(api_key)
        self.project.save()

    def test_edit_description(self):
        url = "/api/v1/project/{0}/edit/".format(self.project._id)
        self.app.post_json(url,
                            {"name": "description", "value": "Deep-fried"},
                            auth=self.auth)
        self.project.reload()
        assert_equal(self.project.description, "Deep-fried")

    def test_project_api_url(self):
        url = self.project.api_url
        res = self.app.get(url, auth=self.auth)
        data = res.json
        assert_equal(data['node']['category'], 'project')
        assert_equal(data['node']['title'], self.project.title)
        assert_equal(data['node']['is_public'], self.project.is_public)
        assert_equal(data['node']['is_registration'], False)
        assert_equal(data['node']['id'], self.project._primary_key)
        assert_equal(data['node']['watched_count'], 0)
        assert_true(data['user']['is_contributor'])
        assert_equal(data['node']['logs'][-1]['action'], 'project_created')
        assert_equal(data['node']['children_ids'],
                        [str(n._primary_key) for n in self.project.nodes])
        assert_equal(data['node']['description'], self.project.description)
        assert_equal(data['node']['url'], self.project.url)
        assert_equal(data['node']['tags'], [t._primary_key for t in self.project.tags])
        assert_in('forked_date', data['node'])
        assert_in('watched_count', data['node'])
        assert_in('registered_from_url', data['node'])
        # TODO: Test "parent" and "user" output

    def test_add_contributor_post(self):
        # Two users are added as a contributor via a POST request
        project = ProjectFactory(creator=self.user1, is_public=True)
        user2 = UserFactory()
        user3 = UserFactory()
        url = "/api/v1/project/{0}/addcontributors/".format(project._id)
        res = self.app.post(url, json.dumps({"user_ids": [user2._id, user3._id]}),
                            content_type="application/json",
                            auth=self.auth).maybe_follow()
        project.reload()
        assert_in(user2._id, project.contributors)
        # A log event was added
        assert_equal(project.logs[-1].action, "contributor_added")
        assert_equal(len(project.contributors), 3)
        assert_equal(len(project.contributor_list), 3)

    @unittest.skip('Adding non-registered contributors is on hold until '
                   'invitations and account merging are done.')
    def test_add_non_registered_contributor(self):
        url = "/api/v1/project/{0}/addcontributor/".format(self.project._id)
        # A non-registered user is added
        res = self.app.post(url, json.dumps({"email": "joe@example.com", "fullname": "Joe Dirt"}),
                            content_type="application/json",
                            auth=self.auth).maybe_follow()
        self.project.reload()
        # The contributor list should have length 3 (2 registered, 1 unregistered)
        assert_equal(len(self.project.contributor_list), 3)
        # A log event was added
        assert_equal(self.project.logs[-1].action, "contributor_added")

    def test_project_remove_contributor(self):
        url = "/api/v1/project/{0}/removecontributors/".format(self.project._id)
        # User 1 removes user2
        res = self.app.post(url, json.dumps({"id": self.user2._id}),
                            content_type="application/json",
                            auth=self.auth).maybe_follow()
        self.project.reload()
        assert_not_in(self.user2._id, self.project.contributors)
        # A log event was added
        assert_equal(self.project.logs[-1].action, "contributor_removed")

    @unittest.skip('Removing non-registered contributors is on hold until '
                   'invitations and account merging are done.')
    def test_project_remove_non_registered_contributor(self):
        # A non-registered user is added to the project
        self.project.add_nonregistered_contributor(name="Vanilla Ice",
                                                    email="iceice@baby.ice",
                                                    user=self.user1)
        self.project.save()
        url = "/api/v1/project/{0}/removecontributors/".format(self.project._id)
        # the contributor is removed via the API
        assert False, 'finish me'


    def test_edit_node_title(self):
        url = "/api/v1/project/{0}/edit/".format(self.project._id)
        # The title is changed though posting form data
        res = self.app.post_json(url, {"name": "title", "value": "Bacon"},
                            auth=self.auth).maybe_follow()
        self.project.reload()
        # The title was changed
        assert_equal(self.project.title, "Bacon")
        # A log event was saved
        assert_equal(self.project.logs[-1].action, "edit_title")

    def test_make_public(self):
        self.project.is_public = False
        self.project.save()
        url = "/api/v1/project/{0}/permissions/public/".format(self.project._id)
        res = self.app.post_json(url, {}, auth=self.auth)
        self.project.reload()
        assert_true(self.project.is_public)
        assert_equal(res.json['status'], 'success')

    def test_make_private(self):
        self.project.is_public = True
        self.project.save()
        url = "/api/v1/project/{0}/permissions/private/".format(self.project._id)
        res = self.app.post_json(url, {}, auth=self.auth)
        self.project.reload()
        assert_false(self.project.is_public)
        assert_equal(res.json['status'], 'success')

    def test_add_tag(self):
        url = "/api/v1/project/{0}/addtag/{tag}/".format(self.project._primary_key,
                                                        tag="footag")
        res = self.app.post_json(url, {}, auth=self.auth)
        self.project.reload()
        assert_in("footag", self.project.tags)

    def test_remove_tag(self):
        self.project.add_tag("footag", user=self.user1, api_key=None, save=True)
        assert_in("footag", self.project.tags)
        url = "/api/v1/project/{0}/removetag/{tag}/".format(self.project._primary_key,
                                                        tag="footag")
        res = self.app.post_json(url, {}, auth=self.auth)
        self.project.reload()
        assert_not_in("footag", self.project.tags)

    def test_register_template_page(self):
        url = "/api/v1/project/{0}/register/Replication_Recipe_(Brandt_et_al.,_2013):_Post-Completion/".format(self.project._primary_key)
        res = self.app.post_json(url, {}, auth=self.auth)
        self.project.reload()
        # A registration was added to the project's registration list
        assert_equal(len(self.project.registration_list), 1)
        # A log event was saved
        assert_equal(self.project.logs[-1].action, "project_registered")
        # Most recent node is a registration
        reg = Node.load(self.project.registration_list[-1])
        assert_true(reg.is_registration)

    def test_get_logs(self):
        # Add some logs
        for _ in range(5):
            self.project.logs.append(
                NodeLogFactory(
                    user=self.user1,
                    action='file_added',
                    params={'project': self.project._id}
                )
            )
        self.project.save()
        url = '/api/v1/project/{0}/log/'.format(self.project._primary_key)
        res = self.app.get(url, auth=self.auth)
        self.project.reload()
        data = res.json
        assert_equal(len(data['logs']), len(self.project.logs))
        most_recent = data['logs'][0]
        assert_equal(most_recent['action'], 'file_added')

    def test_get_logs_with_count_param(self):
        # Add some logs
        for _ in range(5):
            self.project.logs.append(
                NodeLogFactory(
                    user=self.user1,
                    action='file_added',
                    params={'project': self.project._id}
                )
            )
        self.project.save()
        url = '/api/v1/project/{0}/log/'.format(self.project._primary_key)
        res = self.app.get(url, {'count': 3}, auth=self.auth)
        assert_equal(len(res.json['logs']), 3)

    def test_get_logs_defaults_to_ten(self):
        # Add some logs
        for _ in range(12):
            self.project.logs.append(
                NodeLogFactory(
                    user=self.user1,
                    action='file_added',
                    params={'project': self.project._id}
                )
            )
        self.project.save()
        url = '/api/v1/project/{0}/log/'.format(self.project._primary_key)
        res = self.app.get(url, auth=self.auth)
        assert_equal(len(res.json['logs']), 10)

<<<<<<< HEAD
    def test_get_more_logs(self):
        # Add some logs
        for _ in range(12):
            self.project.logs.append(NodeLogFactory(user=self.user1,
                                                    action="file_added",
                                                    params={"project": self.project._id}))
        self.project.save()
        url = "/api/v1/project/{0}/log/".format(self.project._primary_key)
        res = self.app.get(url, {"pageNum": 1}, auth=self.auth)
        assert_equal(len(res.json['logs']), 4)
=======
    def test_logs_private(self):
        """Add logs to a public project, then to its private component. Get
        the ten most recent logs; assert that ten logs are returned and that
        all belong to the project and not its component.

        """
        # Add some logs
        for _ in range(15):
            self.project.add_log(
                user=self.user1,
                action='file_added',
                params={'project': self.project._id}
            )
        self.project.is_public = True
        self.project.save()
        child = NodeFactory(project=self.project)
        for _ in range(5):
            child.add_log(
                user=self.user1,
                action='file_added',
                params={'project': child._id}
            )
        url = '/api/v1/project/{0}/log/'.format(self.project._primary_key)
        res = self.app.get(url).maybe_follow()
        assert_equal(len(res.json['logs']), 10)
        assert_equal(
            [self.project._id] * 10,
            [
                log['params']['project']
                for log in res.json['logs']
            ]
        )
>>>>>>> 561af269

    def test_logs_from_api_url(self):
        # Add some logs
        for _ in range(12):
            self.project.logs.append(
                NodeLogFactory(
                    user=self.user1,
                    action="file_added",
                    params={"project": self.project._id}
                )
            )
        self.project.save()
        url = "/api/v1/project/{0}/".format(self.project._primary_key)
        res = self.app.get(url, auth=self.auth)
        assert_equal(len(res.json['node']['logs']), 10)


class TestWatchViews(DbTestCase):

    def setUp(self):
        self.app = TestApp(app)
        self.user = UserFactory.build(username='tesla@electric.com')
        api_key = ApiKeyFactory()
        self.user.api_keys.append(api_key)
        self.user.save()
        self.auth = ('test', self.user.api_keys[0]._id)  # used for requests auth
        # A public project
        self.project = ProjectFactory(is_public=True)
        self.project.save()
        # Manually reset log date to 100 days ago so it won't show up in feed
        self.project.logs[0].date = dt.datetime.utcnow() - dt.timedelta(days=100)
        self.project.logs[0].save()
        # A log added now
        self.last_log = self.project.add_log(
            NodeLog.TAG_ADDED, params={'project': self.project._primary_key},
            user=self.user, log_date=dt.datetime.utcnow(),
            api_key=self.auth[1],
            save=True,
        )
        # Clear watched list
        self.user.watched = []
        self.user.save()

    def test_watching_a_project_appends_to_users_watched_list(self):
        n_watched_then = len(self.user.watched)
        url = '/api/v1/project/{0}/watch/'.format(self.project._id)
        res = self.app.post_json(url,
                                 params={"digest": True},
                                 auth=self.auth)
        assert_equal(res.json['watchCount'], 1)
        self.user.reload()
        n_watched_now = len(self.user.watched)
        assert_equal(res.status_code, 200)
        assert_equal(n_watched_now, n_watched_then + 1)
        assert_true(self.user.watched[-1].digest)

    def test_watching_project_twice_returns_400(self):
        url = "/api/v1/project/{0}/watch/".format(self.project._id)
        res = self.app.post_json(url,
                            params={},
                            auth=self.auth)
        assert_equal(res.status_code, 200)
        # User tries to watch a node she's already watching
        res2 = self.app.post_json(url,
                            params={},
                            auth=self.auth,
                            expect_errors=True)
        assert_equal(res2.status_code, 400)

    def test_unwatching_a_project_removes_from_watched_list(self):
        # The user has already watched a project
        watch_config = WatchConfigFactory(node=self.project)
        self.user.watch(watch_config)
        self.user.save()
        n_watched_then = len(self.user.watched)
        url = '/api/v1/project/{0}/unwatch/'.format(self.project._id)
        res = self.app.post_json(url, {}, auth=self.auth)
        self.user.reload()
        n_watched_now = len(self.user.watched)
        assert_equal(res.status_code, 200)
        assert_equal(n_watched_now, n_watched_then - 1)
        assert_false(self.user.is_watching(self.project))

    def test_toggle_watch(self):
        # The user is not watching project
        assert_false(self.user.is_watching(self.project))
        url = "/api/v1/project/{0}/togglewatch/".format(self.project._id)
        res = self.app.post_json(url, {}, auth=self.auth)
        # The response json has a watchcount and watched property
        assert_equal(res.json['watchCount'], 1)
        assert_true(res.json['watched'])
        assert_equal(res.status_code, 200)
        self.user.reload()
        # The user is now watching the project
        assert_true(res.json['watched'])
        assert_true(self.user.is_watching(self.project))

    def test_toggle_watch_node(self):
        # The project has a public sub-node
        node = NodeFactory(creator=self.user, project=self.project, is_public=True)
        url = "/api/v1/project/{}/node/{}/togglewatch/".format(self.project._id,
                                                                node._id)
        res = self.app.post_json(url, {}, auth=self.auth)
        assert_equal(res.status_code, 200)
        self.user.reload()
        # The user is now watching the sub-node
        assert_true(res.json['watched'])
        assert_true(self.user.is_watching(node))

    def test_get_watched_logs(self):
        project = ProjectFactory()
        # Add some logs
        for _ in range(12):
            project.logs.append(NodeLogFactory(user=self.user, action="file_added"))
        project.save()
        watch_cfg = WatchConfigFactory(node=project)
        self.user.watch(watch_cfg)
        self.user.save()
        url = "/api/v1/watched/logs/"
        res = self.app.get(url, auth=self.auth)
        assert_equal(len(res.json['logs']), 10)
        assert_equal(res.json['logs'][0]['action'], 'file_added')

    def test_get_more_watched_logs(self):
        project = ProjectFactory()
        # Add some logs
        for _ in range(12):
            project.logs.append(NodeLogFactory(user=self.user, action="file_added"))
        project.save()
        watch_cfg = WatchConfigFactory(node=project)
        self.user.watch(watch_cfg)
        self.user.save()
        url = "/api/v1/watched/logs/"
        res = self.app.get(url, {"pageNum": 1}, auth=self.auth)
        assert_equal(len(res.json['logs']), 3)
        assert_equal(res.json['logs'][0]['action'], 'file_added')


class TestPublicViews(DbTestCase):

    def setUp(self):
        self.app = TestApp(app)

    def test_explore(self):
        res = self.app.get("/explore/").maybe_follow()
        assert_equal(res.status_code, 200)

class TestAuthViews(DbTestCase):

    def setUp(self):
        self.app = TestApp(app)
        self.user = UserFactory.build()
        # Add an API key for quicker authentication
        api_key = ApiKeyFactory()
        self.user.api_keys.append(api_key)
        self.user.save()
        self.auth = ('test', api_key._primary_key)

    def test_merge_user(self):
        dupe = UserFactory(username="copy@cat.com",
                            emails=['copy@cat.com'])
        dupe.set_password("copycat")
        dupe.save()
        url = "/api/v1/user/merge/"
        res = self.app.post_json(url, {"merged_username": "copy@cat.com",
                                        "merged_password": "copycat"}, auth=self.auth)
        self.user.reload()
        dupe.reload()
        assert_true(dupe.is_merged)

    def test_change_names(self):
        self.app.post(
            '/api/v1/settings/names/',
            json.dumps({
                'fullname': 'Lyndon Baines Johnson',
                'given_name': 'Lyndon',
                'middle_names': 'Baines',
                'family_name': 'Johnson',
                'suffix': '',
            }),
            content_type='application/json',
            auth=self.auth
        ).maybe_follow()
        self.user.reload()
        assert_equal(self.user.given_name, 'Lyndon')
        assert_equal(self.user.middle_names, 'Baines')
        assert_equal(self.user.family_name, 'Johnson')

if __name__ == '__main__':
    unittest.main()<|MERGE_RESOLUTION|>--- conflicted
+++ resolved
@@ -235,7 +235,6 @@
         res = self.app.get(url, auth=self.auth)
         assert_equal(len(res.json['logs']), 10)
 
-<<<<<<< HEAD
     def test_get_more_logs(self):
         # Add some logs
         for _ in range(12):
@@ -246,7 +245,7 @@
         url = "/api/v1/project/{0}/log/".format(self.project._primary_key)
         res = self.app.get(url, {"pageNum": 1}, auth=self.auth)
         assert_equal(len(res.json['logs']), 4)
-=======
+
     def test_logs_private(self):
         """Add logs to a public project, then to its private component. Get
         the ten most recent logs; assert that ten logs are returned and that
@@ -279,7 +278,6 @@
                 for log in res.json['logs']
             ]
         )
->>>>>>> 561af269
 
     def test_logs_from_api_url(self):
         # Add some logs
