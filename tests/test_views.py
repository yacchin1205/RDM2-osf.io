#!/usr/bin/env python
# -*- coding: utf-8 -*-
'''Views tests for the OSF.'''
from __future__ import absolute_import
import unittest
import json
import datetime as dt
import mock
import httplib as http

from nose.tools import *  # noqa PEP8 asserts
from tests.test_features import requires_search
from werkzeug.wrappers import Response

from modularodm import Q
from dateutil.parser import parse as parse_date

from framework import auth
from framework.exceptions import HTTPError, PermissionsError
from framework.auth import User, Auth
from framework.auth.utils import impute_names_model

import website.app
from website.util import permissions
from website.models import Node, Pointer, NodeLog
from website.project.model import ensure_schemas, has_anonymous_link
from website.project.views.contributor import (
    send_claim_email,
    deserialize_contributors
)
from website.profile.utils import add_contributor_json, serialize_unregistered
from website.profile.views import fmt_date_or_none
from website.util import api_url_for, web_url_for
from website import mails
from website.util import rubeus
from website.project.views.node import _view_project, abbrev_authors, _should_show_wiki_widget
from website.project.views.comment import serialize_comment
from website.project.decorators import check_can_access
from website.addons.github.model import AddonGitHubOauthSettings

from tests.base import OsfTestCase, fake, capture_signals, assert_is_redirect, assert_datetime_equal
from tests.factories import (
    UserFactory, ApiKeyFactory, ProjectFactory, WatchConfigFactory,
    NodeFactory, NodeLogFactory, AuthUserFactory, UnregUserFactory,
    RegistrationFactory, CommentFactory, PrivateLinkFactory, UnconfirmedUserFactory, DashboardFactory, FolderFactory,
    ProjectWithAddonFactory
)
from website.settings import ALL_MY_REGISTRATIONS_ID, ALL_MY_PROJECTS_ID


class TestViewingProjectWithPrivateLink(OsfTestCase):

    def setUp(self):
        super(TestViewingProjectWithPrivateLink, self).setUp()
        self.user = AuthUserFactory()  # Is NOT a contributor
        self.project = ProjectFactory(is_public=False)
        self.link = PrivateLinkFactory()
        self.link.nodes.append(self.project)
        self.link.save()
        self.project_url = self.project.web_url_for('view_project')

    def test_not_anonymous_for_public_project(self):
        anonymous_link = PrivateLinkFactory(anonymous=True)
        anonymous_link.nodes.append(self.project)
        anonymous_link.save()
        self.project.set_privacy('public')
        self.project.save()
        self.project.reload()
        auth = Auth(user=self.user, private_key=anonymous_link.key)
        assert_false(has_anonymous_link(self.project, auth))

    def test_has_private_link_key(self):
        res = self.app.get(self.project_url, {'view_only': self.link.key})
        assert_equal(res.status_code, 200)

    def test_not_logged_in_no_key(self):
        res = self.app.get(self.project_url, {'view_only': None})
        assert_is_redirect(res)
        res = res.follow(expect_errors=True)
        assert_equal(res.status_code, 401)
        assert_equal(
            res.request.path,
            web_url_for('auth_login')
        )

    def test_logged_in_no_private_key(self):
        res = self.app.get(self.project_url, {'view_only': None}, auth=self.user.auth,
                           expect_errors=True)
        assert_equal(res.status_code, http.FORBIDDEN)

    def test_logged_in_has_key(self):
        res = self.app.get(
            self.project_url, {'view_only': self.link.key}, auth=self.user.auth)
        assert_equal(res.status_code, 200)

    @unittest.skip('Skipping for now until we find a way to mock/set the referrer')
    def test_prepare_private_key(self):
        res = self.app.get(self.project_url, {'key': self.link.key})

        res = res.click('Registrations')

        assert_is_redirect(res)
        res = res.follow()

        assert_equal(res.status_code, 200)
        assert_equal(res.request.GET['key'], self.link.key)

    def test_check_can_access_valid(self):
        contributor = AuthUserFactory()
        self.project.add_contributor(contributor, auth=Auth(self.project.creator))
        self.project.save()
        assert_true(check_can_access(self.project, contributor))

    def test_check_user_access_invalid(self):
        noncontrib = AuthUserFactory()
        with assert_raises(HTTPError):
            check_can_access(self.project, noncontrib)

    def test_check_user_access_if_user_is_None(self):
        assert_false(check_can_access(self.project, None))


class TestProjectViews(OsfTestCase):

    def setUp(self):
        super(TestProjectViews, self).setUp()
        ensure_schemas()
        self.user1 = AuthUserFactory()
        self.user1.save()
        self.consolidate_auth1 = Auth(user=self.user1)
        self.auth = self.user1.auth
        self.user2 = UserFactory()
        # A project has 2 contributors
        self.project = ProjectFactory(
            title="Ham",
            description='Honey-baked',
            creator=self.user1
        )
        self.project.add_contributor(self.user2, auth=Auth(self.user1))
        self.project.save()

    def test_edit_description(self):
        url = "/api/v1/project/{0}/edit/".format(self.project._id)
        self.app.post_json(url,
                           {"name": "description", "value": "Deep-fried"},
                           auth=self.auth)
        self.project.reload()
        assert_equal(self.project.description, "Deep-fried")

    def test_project_api_url(self):
        url = self.project.api_url
        res = self.app.get(url, auth=self.auth)
        data = res.json
        assert_equal(data['node']['category'], 'Project')
        assert_equal(data['node']['node_type'], 'project')

        assert_equal(data['node']['title'], self.project.title)
        assert_equal(data['node']['is_public'], self.project.is_public)
        assert_equal(data['node']['is_registration'], False)
        assert_equal(data['node']['id'], self.project._primary_key)
        assert_equal(data['node']['watched_count'], 0)
        assert_true(data['user']['is_contributor'])
        assert_equal(data['node']['description'], self.project.description)
        assert_equal(data['node']['url'], self.project.url)
        assert_equal(data['node']['tags'], [t._primary_key for t in self.project.tags])
        assert_in('forked_date', data['node'])
        assert_in('watched_count', data['node'])
        assert_in('registered_from_url', data['node'])
        # TODO: Test "parent" and "user" output

    def test_api_get_folder_pointers(self):
        dashboard = DashboardFactory(creator=self.user1)
        project_one = ProjectFactory(creator=self.user1)
        project_two = ProjectFactory(creator=self.user1)
        url = dashboard.api_url_for("get_folder_pointers")
        dashboard.add_pointer(project_one, auth=self.consolidate_auth1)
        dashboard.add_pointer(project_two, auth=self.consolidate_auth1)
        res = self.app.get(url, auth=self.auth)
        pointers = res.json
        assert_in(project_one._id, pointers)
        assert_in(project_two._id, pointers)
        assert_equal(len(pointers), 2)

    def test_api_get_folder_pointers_from_non_folder(self):
        project_one = ProjectFactory(creator=self.user1)
        project_two = ProjectFactory(creator=self.user1)
        url = project_one.api_url_for("get_folder_pointers")
        project_one.add_pointer(project_two, auth=self.consolidate_auth1)
        res = self.app.get(url, auth=self.auth)
        pointers = res.json
        assert_equal(len(pointers), 0)

    def test_new_user_gets_dashboard_on_dashboard_path(self):
        my_user = AuthUserFactory()
        dashboard = my_user.node__contributed.find(Q('is_dashboard', 'eq', True))
        assert_equal(dashboard.count(), 0)
        url = api_url_for('get_dashboard')
        self.app.get(url, auth=my_user.auth)
        my_user.reload()
        dashboard = my_user.node__contributed.find(Q('is_dashboard', 'eq', True))
        assert_equal(dashboard.count(), 1)


    def test_add_contributor_post(self):
        # Two users are added as a contributor via a POST request
        project = ProjectFactory(creator=self.user1, is_public=True)
        user2 = UserFactory()
        user3 = UserFactory()
        url = "/api/v1/project/{0}/contributors/".format(project._id)

        dict2 = add_contributor_json(user2)
        dict3 = add_contributor_json(user3)
        dict2.update({
            'permission': 'admin',
            'visible': True,
        })
        dict3.update({
            'permission': 'write',
            'visible': False,
        })

        self.app.post_json(
            url,
            {
                'users': [dict2, dict3],
                'node_ids': [project._id],
            },
            content_type="application/json",
            auth=self.auth,
        ).maybe_follow()
        project.reload()
        assert_in(user2._id, project.contributors)
        # A log event was added
        assert_equal(project.logs[-1].action, "contributor_added")
        assert_equal(len(project.contributors), 3)
        assert_in(user2._id, project.permissions)
        assert_in(user3._id, project.permissions)
        assert_equal(project.permissions[user2._id], ['read', 'write', 'admin'])
        assert_equal(project.permissions[user3._id], ['read', 'write'])

    def test_manage_permissions(self):

        url = self.project.api_url + 'contributors/manage/'
        self.app.post_json(
            url,
            {
                'contributors': [
                    {'id': self.project.creator._id, 'permission': 'admin',
                        'registered': True, 'visible': True},
                    {'id': self.user1._id, 'permission': 'read',
                        'registered': True, 'visible': True},
                    {'id': self.user2._id, 'permission': 'admin',
                        'registered': True, 'visible': True},
                ]
            },
            auth=self.auth,
        )

        self.project.reload()

        assert_equal(self.project.get_permissions(self.user1), ['read'])
        assert_equal(self.project.get_permissions(self.user2), ['read', 'write', 'admin'])

    def test_contributor_manage_reorder(self):

        # Two users are added as a contributor via a POST request
        project = ProjectFactory(creator=self.user1, is_public=True)
        reg_user1, reg_user2 = UserFactory(), UserFactory()
        project.add_contributors(
            [
                {'user': reg_user1, 'permissions': [
                    'read', 'write', 'admin'], 'visible': True},
                {'user': reg_user2, 'permissions': [
                    'read', 'write', 'admin'], 'visible': False},
            ]
        )
        # Add a non-registered user
        unregistered_user = project.add_unregistered_contributor(
            fullname=fake.name(), email=fake.email(),
            auth=self.consolidate_auth1,
            save=True,
        )

        url = project.api_url + 'contributors/manage/'
        self.app.post_json(
            url,
            {
                'contributors': [
                    {'id': reg_user2._id, 'permission': 'admin',
                        'registered': True, 'visible': False},
                    {'id': project.creator._id, 'permission': 'admin',
                        'registered': True, 'visible': True},
                    {'id': unregistered_user._id, 'permission': 'admin',
                        'registered': False, 'visible': True},
                    {'id': reg_user1._id, 'permission': 'admin',
                        'registered': True, 'visible': True},
                ]
            },
            auth=self.auth,
        )

        project.reload()

        assert_equal(
            # Note: Cast ForeignList to list for comparison
            list(project.contributors),
            [reg_user2, project.creator, unregistered_user, reg_user1]
        )

        assert_equal(
            project.visible_contributors,
            [project.creator, unregistered_user, reg_user1]
        )

    def test_project_remove_contributor(self):
        url = "/api/v1/project/{0}/removecontributors/".format(self.project._id)
        # User 1 removes user2
        self.app.post(url, json.dumps({"id": self.user2._id}),
                      content_type="application/json",
                      auth=self.auth).maybe_follow()
        self.project.reload()
        assert_not_in(self.user2._id, self.project.contributors)
        # A log event was added
        assert_equal(self.project.logs[-1].action, "contributor_removed")

    def test_get_contributors_abbrev(self):
        # create a project with 3 registered contributors
        project = ProjectFactory(creator=self.user1, is_public=True)
        reg_user1, reg_user2 = UserFactory(), UserFactory()
        project.add_contributors(
            [
                {'user': reg_user1, 'permissions': [
                    'read', 'write', 'admin'], 'visible': True},
                {'user': reg_user2, 'permissions': [
                    'read', 'write', 'admin'], 'visible': True},
            ]
        )

        # add an unregistered contributor
        unregistered_user = project.add_unregistered_contributor(
            fullname=fake.name(), email=fake.email(),
            auth=self.consolidate_auth1,
            save=True,
        )

        url = project.api_url_for('get_node_contributors_abbrev')
        res = self.app.get(url, auth=self.auth)
        assert_equal(len(project.contributors), 4)
        assert_equal(len(res.json['contributors']), 3)
        assert_equal(len(res.json['others_count']), 1)
        assert_equal(res.json['contributors'][0]['separator'], ',')
        assert_equal(res.json['contributors'][1]['separator'], ',')
        assert_equal(res.json['contributors'][2]['separator'], '&nbsp;&')

    def test_edit_node_title(self):
        url = "/api/v1/project/{0}/edit/".format(self.project._id)
        # The title is changed though posting form data
        self.app.post_json(url, {"name": "title", "value": "Bacon"},
                           auth=self.auth).maybe_follow()
        self.project.reload()
        # The title was changed
        assert_equal(self.project.title, "Bacon")
        # A log event was saved
        assert_equal(self.project.logs[-1].action, "edit_title")

    def test_make_public(self):
        self.project.is_public = False
        self.project.save()
        url = "/api/v1/project/{0}/permissions/public/".format(self.project._id)
        res = self.app.post_json(url, {}, auth=self.auth)
        self.project.reload()
        assert_true(self.project.is_public)
        assert_equal(res.json['status'], 'success')

    def test_make_private(self):
        self.project.is_public = True
        self.project.save()
        url = "/api/v1/project/{0}/permissions/private/".format(self.project._id)
        res = self.app.post_json(url, {}, auth=self.auth)
        self.project.reload()
        assert_false(self.project.is_public)
        assert_equal(res.json['status'], 'success')

    def test_cant_make_public_if_not_admin(self):
        non_admin = AuthUserFactory()
        self.project.add_contributor(non_admin, permissions=['read', 'write'])
        self.project.is_public = False
        self.project.save()
        url = "/api/v1/project/{0}/permissions/public/".format(self.project._id)
        res = self.app.post_json(
            url, {}, auth=non_admin.auth,
            expect_errors=True,
        )
        assert_equal(res.status_code, http.FORBIDDEN)
        assert_false(self.project.is_public)

    def test_cant_make_private_if_not_admin(self):
        non_admin = AuthUserFactory()
        self.project.add_contributor(non_admin, permissions=['read', 'write'])
        self.project.is_public = True
        self.project.save()
        url = "/api/v1/project/{0}/permissions/private/".format(self.project._id)
        res = self.app.post_json(
            url, {}, auth=non_admin.auth,
            expect_errors=True,
        )
        assert_equal(res.status_code, http.FORBIDDEN)
        assert_true(self.project.is_public)

    def test_add_tag(self):
        url = "/api/v1/project/{0}/addtag/{tag}/".format(
            self.project._primary_key,
            tag="footag",
        )
        self.app.post_json(url, {}, auth=self.auth)
        self.project.reload()
        assert_in("footag", self.project.tags)

    def test_remove_tag(self):
        self.project.add_tag("footag", auth=self.consolidate_auth1, save=True)
        assert_in("footag", self.project.tags)
        url = "/api/v1/project/{0}/removetag/{tag}/".format(
            self.project._primary_key,
            tag="footag",
        )
        self.app.post_json(url, {}, auth=self.auth)
        self.project.reload()
        assert_not_in("footag", self.project.tags)

    def test_register_template_page(self):
        url = "/api/v1/project/{0}/register/Replication_Recipe_(Brandt_et_al.,_2013):_Post-Completion/".format(
            self.project._primary_key)
        self.app.post_json(url, {}, auth=self.auth)
        self.project.reload()
        # A registration was added to the project's registration list
        assert_equal(len(self.project.node__registrations), 1)
        # A log event was saved
        assert_equal(self.project.logs[-1].action, "project_registered")
        # Most recent node is a registration
        reg = Node.load(self.project.node__registrations[-1])
        assert_true(reg.is_registration)

    def test_register_template_page_with_invalid_template_name(self):
        url = self.project.web_url_for('node_register_template_page', template='invalid')
        res = self.app.get(url, expect_errors=True, auth=self.auth)
        assert_equal(res.status_code, 404)
        assert_in('Template not found', res)

    @mock.patch('framework.transactions.commands.begin')
    @mock.patch('framework.transactions.commands.rollback')
    @mock.patch('framework.transactions.commands.commit')
    def test_get_logs(self, *mock_commands):
        # Add some logs
        for _ in range(5):
            self.project.logs.append(
                NodeLogFactory(
                    user=self.user1,
                    action='file_added',
                    params={'project': self.project._id}
                )
            )
        self.project.save()
        url = '/api/v1/project/{0}/log/'.format(self.project._primary_key)
        res = self.app.get(url, auth=self.auth)
        for mock_command in mock_commands:
            assert_false(mock_command.called)
        self.project.reload()
        data = res.json
        assert_equal(len(data['logs']), len(self.project.logs))
        assert_false(data['has_more_logs'])
        most_recent = data['logs'][0]
        assert_equal(most_recent['action'], 'file_added')

    def test_get_logs_with_count_param(self):
        # Add some logs
        for _ in range(5):
            self.project.logs.append(
                NodeLogFactory(
                    user=self.user1,
                    action='file_added',
                    params={'project': self.project._id}
                )
            )
        self.project.save()
        url = '/api/v1/project/{0}/log/'.format(self.project._primary_key)
        res = self.app.get(url, {'count': 3}, auth=self.auth)
        assert_equal(len(res.json['logs']), 3)
        assert_true(res.json['has_more_logs'])

    def test_get_logs_defaults_to_ten(self):
        # Add some logs
        for _ in range(12):
            self.project.logs.append(
                NodeLogFactory(
                    user=self.user1,
                    action='file_added',
                    params={'project': self.project._id}
                )
            )
        self.project.save()
        url = '/api/v1/project/{0}/log/'.format(self.project._primary_key)
        res = self.app.get(url, auth=self.auth)
        assert_equal(len(res.json['logs']), 10)
        assert_true(res.json['has_more_logs'])

    def test_get_more_logs(self):
        # Add some logs
        for _ in range(12):
            self.project.logs.append(
                NodeLogFactory(
                    user=self.user1,
                    action="file_added",
                    params={"project": self.project._id}
                )
            )
        self.project.save()
        url = "/api/v1/project/{0}/log/".format(self.project._primary_key)
        res = self.app.get(url, {"pageNum": 1}, auth=self.auth)
        assert_equal(len(res.json['logs']), 4)
        assert_false(res.json['has_more_logs'])

    def test_logs_private(self):
        """Add logs to a public project, then to its private component. Get
        the ten most recent logs; assert that ten logs are returned and that
        all belong to the project and not its component.

        """
        # Add some logs
        for _ in range(15):
            self.project.add_log(
                auth=self.consolidate_auth1,
                action='file_added',
                params={'project': self.project._id}
            )
        self.project.is_public = True
        self.project.save()
        child = NodeFactory(project=self.project)
        for _ in range(5):
            child.add_log(
                auth=self.consolidate_auth1,
                action='file_added',
                params={'project': child._id}
            )

        url = '/api/v1/project/{0}/log/'.format(self.project._primary_key)
        res = self.app.get(url).maybe_follow()
        assert_equal(len(res.json['logs']), 10)
        assert_true(res.json['has_more_logs'])
        assert_equal(
            [self.project._id] * 10,
            [
                log['params']['project']
                for log in res.json['logs']
            ]
        )

    def test_can_view_public_log_from_private_project(self):
        project = ProjectFactory(is_public=True)
        fork = project.fork_node(auth=self.consolidate_auth1)
        url = fork.api_url_for('get_logs')
        res = self.app.get(url, auth=self.auth)
        assert_equal(
            [each['action'] for each in res.json['logs']],
            ['node_forked', 'project_created'],
        )
        project.is_public = False
        project.save()
        res = self.app.get(url, auth=self.auth)
        assert_equal(
            [each['action'] for each in res.json['logs']],
            ['node_forked', 'project_created'],
        )

    def test_for_private_component_log(self):
        for _ in range(5):
            self.project.add_log(
                auth=self.consolidate_auth1,
                action='file_added',
                params={'project': self.project._id}
            )
        self.project.is_public = True
        self.project.save()
        child = NodeFactory(project=self.project)
        child.is_public = False
        child.set_title("foo", auth=self.consolidate_auth1)
        child.set_title("bar", auth=self.consolidate_auth1)
        child.save()
        url = '/api/v1/project/{0}/log/'.format(self.project._primary_key)
        res = self.app.get(url).maybe_follow()
        assert_equal(len(res.json['logs']), 7)
        assert_not_in(
            child._id,
            [
                log['params']['project']
                for log in res.json['logs']
            ]
        )

    def test_remove_project(self):
        url = self.project.api_url
        res = self.app.delete_json(url, {}, auth=self.auth).maybe_follow()
        self.project.reload()
        assert_equal(self.project.is_deleted, True)
        assert_in('url', res.json)
        assert_equal(res.json['url'], '/dashboard/')

    def test_private_link_edit_name(self):
        link = PrivateLinkFactory()
        link.nodes.append(self.project)
        link.save()
        assert_equal(link.name, "link")
        url = self.project.api_url + 'private_link/edit/'
        self.app.put_json(
            url,
            {'pk': link._id, "value": "new name"},
            auth=self.auth,
        ).maybe_follow()
        self.project.reload()
        link.reload()
        assert_equal(link.name, "new name")

    def test_remove_private_link(self):
        link = PrivateLinkFactory()
        link.nodes.append(self.project)
        link.save()
        url = self.project.api_url_for('remove_private_link')
        self.app.delete_json(
            url,
            {'private_link_id': link._id},
            auth=self.auth,
        ).maybe_follow()
        self.project.reload()
        link.reload()
        assert_true(link.is_deleted)

    def test_remove_component(self):
        node = NodeFactory(project=self.project, creator=self.user1)
        url = node.api_url
        res = self.app.delete_json(url, {}, auth=self.auth).maybe_follow()
        node.reload()
        assert_equal(node.is_deleted, True)
        assert_in('url', res.json)
        assert_equal(res.json['url'], self.project.url)

    def test_cant_remove_component_if_not_admin(self):
        node = NodeFactory(project=self.project, creator=self.user1)
        non_admin = AuthUserFactory()
        node.add_contributor(
            non_admin,
            permissions=['read', 'write'],
            save=True,
        )

        url = node.api_url
        res = self.app.delete_json(
            url, {}, auth=non_admin.auth,
            expect_errors=True,
        ).maybe_follow()

        assert_equal(res.status_code, http.FORBIDDEN)
        assert_false(node.is_deleted)

    def test_watch_and_unwatch(self):
        url = self.project.api_url_for('togglewatch_post')
        self.app.post_json(url, {}, auth=self.auth)
        res = self.app.get(self.project.api_url, auth=self.auth)
        assert_equal(res.json['node']['watched_count'], 1)
        self.app.post_json(url, {}, auth=self.auth)
        res = self.app.get(self.project.api_url, auth=self.auth)
        assert_equal(res.json['node']['watched_count'], 0)

    def test_view_project_returns_whether_to_show_wiki_widget(self):
        user = AuthUserFactory()
        project = ProjectFactory.build(creator=user, is_public=True)
        project.add_contributor(user)
        project.save()

        url = project.api_url_for('view_project')
        res = self.app.get(url, auth=user.auth)
        assert_equal(res.status_code, http.OK)
        assert_in('show_wiki_widget', res.json['user'])

    def test_fork_count_does_not_include_deleted_forks(self):
        user = AuthUserFactory()
        project = ProjectFactory(creator=user)
        auth = Auth(project.creator)
        fork = project.fork_node(auth)
        fork2 = project.fork_node(auth)
        project.save()
        fork.remove_node(auth)
        fork.save()

        url = project.api_url_for('view_project')
        res = self.app.get(url, auth=user.auth)
        assert_in('fork_count', res.json['node'])
        assert_equal(1, res.json['node']['fork_count'])


class TestChildrenViews(OsfTestCase):

    def setUp(self):
        OsfTestCase.setUp(self)
        self.user = AuthUserFactory()

    def test_get_children(self):
        project = ProjectFactory(creator=self.user)
        child = NodeFactory(project=project, creator=self.user)

        url = project.api_url_for('get_children')
        res = self.app.get(url, auth=self.user.auth)

        nodes = res.json['nodes']
        assert_equal(len(nodes), 1)
        assert_equal(nodes[0]['id'], child._primary_key)

    def test_get_children_includes_pointers(self):
        project = ProjectFactory(creator=self.user)
        pointed = ProjectFactory()
        project.add_pointer(pointed, Auth(self.user))
        project.save()

        url = project.api_url_for('get_children')
        res = self.app.get(url, auth=self.user.auth)

        nodes = res.json['nodes']
        assert_equal(len(nodes), 1)
        assert_equal(nodes[0]['title'], pointed.title)
        pointer = Pointer.find_one(Q('node', 'eq', pointed))
        assert_equal(nodes[0]['id'], pointer._primary_key)

    def test_get_children_filter_for_permissions(self):
        # self.user has admin access to this project
        project = ProjectFactory(creator=self.user)

        # self.user only has read access to this project, which project points
        # to
        read_only_pointed =  ProjectFactory()
        read_only_creator = read_only_pointed.creator
        read_only_pointed.add_contributor(self.user, auth=Auth(read_only_creator), permissions=['read'])
        read_only_pointed.save()

        # self.user only has read access to this project, which is a subproject
        # of project
        read_only = ProjectFactory()
        read_only_pointed.add_contributor(self.user, auth=Auth(read_only_creator), permissions=['read'])
        project.nodes.append(read_only)


        # self.user adds a pointer to read_only
        project.add_pointer(read_only_pointed, Auth(self.user))
        project.save()

        url = project.api_url_for('get_children')
        res = self.app.get(url, auth=self.user.auth)
        assert_equal(len(res.json['nodes']), 2)

        url = project.api_url_for('get_children', permissions='write')
        res = self.app.get(url, auth=self.user.auth)
        assert_equal(len(res.json['nodes']), 0)



class TestUserProfile(OsfTestCase):

    def setUp(self):
        super(TestUserProfile, self).setUp()
        self.user = AuthUserFactory()

    def test_sanitization_of_edit_profile(self):
        url = api_url_for('edit_profile', uid=self.user._id)
        post_data = {'name': 'fullname',  'value': 'new<b> name</b>'}
        request = self.app.post(url, post_data, auth=self.user.auth)
        assert_equal('new name', request.json['name'])

    def test_fmt_date_or_none(self):
        with assert_raises(HTTPError) as cm:
            #enter a date before 1900
            fmt_date_or_none(dt.datetime(1890, 10, 31, 18, 23, 29, 227))
        # error should be raised because date is before 1900
        assert_equal(cm.exception.code, http.BAD_REQUEST)

    def test_unserialize_social(self):
        url = api_url_for('unserialize_social')
        payload = {
            'personal': 'http://frozen.pizza.com/reviews',
            'twitter': 'howtopizza',
            'github': 'frozenpizzacode',
        }
        self.app.put_json(
            url,
            payload,
            auth=self.user.auth,
        )
        self.user.reload()
        for key, value in payload.iteritems():
            assert_equal(self.user.social[key], value)
        assert_true(self.user.social['researcherId'] is None)

    def test_serialize_social_editable(self):
        self.user.social['twitter'] = 'howtopizza'
        self.user.save()
        url = api_url_for('serialize_social')
        res = self.app.get(
            url,
            auth=self.user.auth,
        )
        assert_equal(res.json.get('twitter'), 'howtopizza')
        assert_true(res.json.get('github') is None)
        assert_true(res.json['editable'])

    def test_serialize_social_not_editable(self):
        user2 = AuthUserFactory()
        self.user.social['twitter'] = 'howtopizza'
        self.user.save()
        url = api_url_for('serialize_social', uid=self.user._id)
        res = self.app.get(
            url,
            auth=user2.auth,
        )
        assert_equal(res.json.get('twitter'), 'howtopizza')
        assert_true(res.json.get('github') is None)
        assert_false(res.json['editable'])

    def test_serialize_social_addons_editable(self):
        self.user.add_addon('github')
        user_github = self.user.get_addon('github')
        oauth_settings = AddonGitHubOauthSettings()
        oauth_settings.github_user_id = 'testuser'
        oauth_settings.save()
        user_github.oauth_settings = oauth_settings
        user_github.save()
        user_github.github_user_name = 'howtogithub'
        oauth_settings.save()
        url = api_url_for('serialize_social')
        res = self.app.get(
            url,
            auth=self.user.auth,
        )
        assert_equal(
            res.json['addons']['github'],
            'howtogithub'
        )

    def test_serialize_social_addons_not_editable(self):
        user2 = AuthUserFactory()
        self.user.add_addon('github')
        user_github = self.user.get_addon('github')
        oauth_settings = AddonGitHubOauthSettings()
        oauth_settings.github_user_id = 'testuser'
        oauth_settings.save()
        user_github.oauth_settings = oauth_settings
        user_github.save()
        user_github.github_user_name = 'howtogithub'
        oauth_settings.save()
        url = api_url_for('serialize_social', uid=self.user._id)
        res = self.app.get(
            url,
            auth=user2.auth,
        )
        assert_not_in('addons', res.json)

    def test_unserialize_and_serialize_jobs(self):
        jobs = [{
            'institution': 'an institution',
            'department': 'a department',
            'title': 'a title',
            'startMonth': 'January',
            'startYear': '2001',
            'endMonth': 'March',
            'endYear': '2001',
            'ongoing': False,
        }, {
            'institution': 'another institution',
            'department': None,
            'title': None,
            'startMonth': 'May',
            'startYear': '2001',
            'endMonth': None,
            'endYear': None,
            'ongoing': True,
        }]
        payload = {'contents': jobs}
        url = api_url_for('unserialize_jobs')
        self.app.put_json(url, payload, auth=self.user.auth)
        self.user.reload()
        assert_equal(len(self.user.jobs), 2)
        url = api_url_for('serialize_jobs')
        res = self.app.get(
            url,
            auth=self.user.auth,
        )
        for i, job in enumerate(jobs):
            assert_equal(job, res.json['contents'][i])

    def test_unserialize_and_serialize_schools(self):
        schools = [{
            'institution': 'an institution',
            'department': 'a department',
            'degree': 'a degree',
            'startMonth': 1,
            'startYear': 2001,
            'endMonth': 5,
            'endYear': 2001,
            'ongoing': False,
        }, {
            'institution': 'another institution',
            'department': None,
            'degree': None,
            'startMonth': 5,
            'startYear': 2001,
            'endMonth': None,
            'endYear': None,
            'ongoing': True,
        }]
        payload = {'contents': schools}
        url = api_url_for('unserialize_schools')
        self.app.put_json(url, payload, auth=self.user.auth)
        self.user.reload()
        assert_equal(len(self.user.schools), 2)
        url = api_url_for('serialize_schools')
        res = self.app.get(
            url,
            auth=self.user.auth,
        )
        for i, job in enumerate(schools):
            assert_equal(job, res.json['contents'][i])

    def test_unserialize_jobs(self):
        jobs = [
            {
                'institution': fake.company(),
                'department': fake.catch_phrase(),
                'title': fake.bs(),
                'startMonth': 5,
                'startYear': 2013,
                'endMonth': 3,
                'endYear': 2014,
                'ongoing': False,
            }
        ]
        payload = {'contents': jobs}
        url = api_url_for('unserialize_jobs')
        res = self.app.put_json(url, payload, auth=self.user.auth)
        assert_equal(res.status_code, 200)
        self.user.reload()
        # jobs field is updated
        assert_equal(self.user.jobs, jobs)

    def test_unserialize_schools(self):
        schools = [
            {
                'institution': fake.company(),
                'department': fake.catch_phrase(),
                'degree': fake.bs(),
                'startMonth': 5,
                'startYear': 2013,
                'endMonth': 3,
                'endYear': 2014,
                'ongoing': False,
            }
        ]
        payload = {'contents': schools}
        url = api_url_for('unserialize_schools')
        res = self.app.put_json(url, payload, auth=self.user.auth)
        assert_equal(res.status_code, 200)
        self.user.reload()
        # schools field is updated
        assert_equal(self.user.schools, schools)

    def test_unserialize_jobs_valid(self):
        jobs_cached = self.user.jobs
        jobs = [
            {
                'institution': fake.company(),
                'department': fake.catch_phrase(),
                'title': fake.bs(),
                'startMonth': 5,
                'startYear': 2013,
                'endMonth': 3,
                'endYear': 2014,
                'ongoing': False,
            }
        ]
        payload = {'contents': jobs}
        url = api_url_for('unserialize_jobs')
        res = self.app.put_json(url, payload, auth=self.user.auth)
        assert_equal(res.status_code, 200)


class TestAddingContributorViews(OsfTestCase):

    def setUp(self):
        super(TestAddingContributorViews, self).setUp()
        ensure_schemas()
        self.creator = AuthUserFactory()
        self.project = ProjectFactory(creator=self.creator)
        # Authenticate all requests
        self.app.authenticate(*self.creator.auth)

    def test_serialize_unregistered_without_record(self):
        name, email = fake.name(), fake.email()
        res = serialize_unregistered(fullname=name, email=email)
        assert_equal(res['fullname'], name)
        assert_equal(res['email'], email)
        assert_equal(res['id'], None)
        assert_false(res['registered'])
        assert_true(res['gravatar'])
        assert_false(res['active'])

    def test_deserialize_contributors(self):
        contrib = UserFactory()
        unreg = UnregUserFactory()
        name, email = fake.name(), fake.email()
        unreg_no_record = serialize_unregistered(name, email)
        contrib_data = [
            add_contributor_json(contrib),
            serialize_unregistered(fake.name(), unreg.username),
            unreg_no_record
        ]
        contrib_data[0]['permission'] = 'admin'
        contrib_data[1]['permission'] = 'write'
        contrib_data[2]['permission'] = 'read'
        contrib_data[0]['visible'] = True
        contrib_data[1]['visible'] = True
        contrib_data[2]['visible'] = True
        res = deserialize_contributors(
            self.project,
            contrib_data,
            auth=Auth(self.creator))
        assert_equal(len(res), len(contrib_data))
        assert_true(res[0]['user'].is_registered)

        assert_false(res[1]['user'].is_registered)
        assert_true(res[1]['user']._id)

        assert_false(res[2]['user'].is_registered)
        assert_true(res[2]['user']._id)

    def test_deserialize_contributors_sends_unreg_contributor_added_signal(self):
        unreg = UnregUserFactory()
        from website.project.model import unreg_contributor_added
        serialized = [serialize_unregistered(fake.name(), unreg.username)]
        serialized[0]['visible'] = True
        with capture_signals() as mock_signals:
            deserialize_contributors(self.project, serialized,
                                     auth=Auth(self.creator))
        assert_equal(mock_signals.signals_sent(), set([unreg_contributor_added]))

    def test_serialize_unregistered_with_record(self):
        name, email = fake.name(), fake.email()
        user = self.project.add_unregistered_contributor(fullname=name,
                                                         email=email, auth=Auth(self.project.creator))
        self.project.save()
        res = serialize_unregistered(
            fullname=name,
            email=email
        )
        assert_false(res['active'])
        assert_false(res['registered'])
        assert_equal(res['id'], user._primary_key)
        assert_true(res['gravatar_url'])
        assert_equal(res['fullname'], name)
        assert_equal(res['email'], email)

    def test_add_contributor_with_unreg_contribs_and_reg_contribs(self):
        n_contributors_pre = len(self.project.contributors)
        reg_user = UserFactory()
        name, email = fake.name(), fake.email()
        pseudouser = {
            'id': None,
            'registered': False,
            'fullname': name,
            'email': email,
            'permission': 'admin',
            'visible': True,
        }
        reg_dict = add_contributor_json(reg_user)
        reg_dict['permission'] = 'admin'
        reg_dict['visible'] = True
        payload = {
            'users': [reg_dict, pseudouser],
            'node_ids': []
        }
        url = self.project.api_url_for('project_contributors_post')
        self.app.post_json(url, payload).maybe_follow()
        self.project.reload()
        assert_equal(len(self.project.contributors),
                     n_contributors_pre + len(payload['users']))

        new_unreg = auth.get_user(username=email)
        assert_false(new_unreg.is_registered)
        # unclaimed record was added
        new_unreg.reload()
        assert_in(self.project._primary_key, new_unreg.unclaimed_records)
        rec = new_unreg.get_unclaimed_record(self.project._primary_key)
        assert_equal(rec['name'], name)
        assert_equal(rec['email'], email)

    @mock.patch('website.project.views.contributor.send_claim_email')
    def test_add_contributors_post_only_sends_one_email_to_unreg_user(
            self, mock_send_claim_email):
        # Project has components
        comp1, comp2 = NodeFactory(
            creator=self.creator), NodeFactory(creator=self.creator)
        self.project.nodes.append(comp1)
        self.project.nodes.append(comp2)
        self.project.save()

        # An unreg user is added to the project AND its components
        unreg_user = {  # dict because user has not previous unreg record
            'id': None,
            'registered': False,
            'fullname': fake.name(),
            'email': fake.email(),
            'permission': 'admin',
            'visible': True,
        }
        payload = {
            'users': [unreg_user],
            'node_ids': [comp1._primary_key, comp2._primary_key]
        }

        # send request
        url = self.project.api_url_for('project_contributors_post')
        assert self.project.can_edit(user=self.creator)
        self.app.post_json(url, payload, auth=self.creator.auth)

        # finalize_invitation should only have been called once
        assert_equal(mock_send_claim_email.call_count, 1)

    @mock.patch('website.project.views.contributor.send_claim_email')
    def test_email_sent_when_unreg_user_is_added(self, send_mail):
        name, email = fake.name(), fake.email()
        pseudouser = {
            'id': None,
            'registered': False,
            'fullname': name,
            'email': email,
            'permission': 'admin',
            'visible': True,
        }
        payload = {
            'users': [pseudouser],
            'node_ids': []
        }
        url = self.project.api_url_for('project_contributors_post')
        self.app.post_json(url, payload).maybe_follow()
        assert_true(send_mail.called)
        assert_true(send_mail.called_with(email=email))

    def test_add_multiple_contributors_only_adds_one_log(self):
        n_logs_pre = len(self.project.logs)
        reg_user = UserFactory()
        name = fake.name()
        pseudouser = {
            'id': None,
            'registered': False,
            'fullname': name,
            'email': fake.email(),
            'permission': 'write',
            'visible': True,
        }
        reg_dict = add_contributor_json(reg_user)
        reg_dict['permission'] = 'admin'
        reg_dict['visible'] = True
        payload = {
            'users': [reg_dict, pseudouser],
            'node_ids': []
        }
        url = self.project.api_url_for('project_contributors_post')
        self.app.post_json(url, payload).maybe_follow()
        self.project.reload()
        assert_equal(len(self.project.logs), n_logs_pre + 1)

    def test_add_contribs_to_multiple_nodes(self):
        child = NodeFactory(project=self.project, creator=self.creator)
        n_contributors_pre = len(child.contributors)
        reg_user = UserFactory()
        name, email = fake.name(), fake.email()
        pseudouser = {
            'id': None,
            'registered': False,
            'fullname': name,
            'email': email,
            'permission': 'admin',
            'visible': True,
        }
        reg_dict = add_contributor_json(reg_user)
        reg_dict['permission'] = 'admin'
        reg_dict['visible'] = True
        payload = {
            'users': [reg_dict, pseudouser],
            'node_ids': [self.project._primary_key, child._primary_key]
        }
        url = "/api/v1/project/{0}/contributors/".format(self.project._id)
        self.app.post_json(url, payload).maybe_follow()
        child.reload()
        assert_equal(len(child.contributors),
                     n_contributors_pre + len(payload['users']))


class TestUserInviteViews(OsfTestCase):

    def setUp(self):
        super(TestUserInviteViews, self).setUp()
        ensure_schemas()
        self.user = AuthUserFactory()
        self.project = ProjectFactory(creator=self.user)
        self.invite_url = '/api/v1/project/{0}/invite_contributor/'.format(
            self.project._primary_key)

    def test_invite_contributor_post_if_not_in_db(self):
        name, email = fake.name(), fake.email()
        res = self.app.post_json(
            self.invite_url,
            {'fullname': name, 'email': email},
            auth=self.user.auth,
        )
        contrib = res.json['contributor']
        assert_true(contrib['id'] is None)
        assert_equal(contrib['fullname'], name)
        assert_equal(contrib['email'], email)

    def test_invite_contributor_post_if_unreg_already_in_db(self):
        # A n unreg user is added to a different project
        name, email = fake.name(), fake.email()
        project2 = ProjectFactory()
        unreg_user = project2.add_unregistered_contributor(fullname=name, email=email,
                                                           auth=Auth(project2.creator))
        project2.save()
        res = self.app.post_json(self.invite_url,
                                 {'fullname': name, 'email': email}, auth=self.user.auth)
        expected = add_contributor_json(unreg_user)
        expected['fullname'] = name
        expected['email'] = email
        assert_equal(res.json['contributor'], expected)

    def test_invite_contributor_post_if_emaiL_already_registered(self):
        reg_user = UserFactory()
        # Tries to invite user that is already regiestered
        res = self.app.post_json(self.invite_url,
                                 {'fullname': fake.name(), 'email': reg_user.username},
                                 auth=self.user.auth, expect_errors=True)
        assert_equal(res.status_code, http.BAD_REQUEST)

    def test_invite_contributor_post_if_user_is_already_contributor(self):
        unreg_user = self.project.add_unregistered_contributor(
            fullname=fake.name(), email=fake.email(),
            auth=Auth(self.project.creator)
        )
        self.project.save()
        # Tries to invite unreg user that is already a contributor
        res = self.app.post_json(self.invite_url,
                                 {'fullname': fake.name(), 'email': unreg_user.username},
                                 auth=self.user.auth, expect_errors=True)
        assert_equal(res.status_code, http.BAD_REQUEST)

    def test_invite_contributor_with_no_email(self):
        name = fake.name()
        res = self.app.post_json(self.invite_url,
                                 {'fullname': name, 'email': None}, auth=self.user.auth)
        assert_equal(res.status_code, http.OK)
        data = res.json
        assert_equal(data['status'], 'success')
        assert_equal(data['contributor']['fullname'], name)
        assert_true(data['contributor']['email'] is None)
        assert_false(data['contributor']['registered'])

    def test_invite_contributor_requires_fullname(self):
        res = self.app.post_json(self.invite_url,
                                 {'email': 'brian@queen.com', 'fullname': ''}, auth=self.user.auth,
                                 expect_errors=True)
        assert_equal(res.status_code, http.BAD_REQUEST)

    @mock.patch('website.project.views.contributor.mails.send_mail')
    def test_send_claim_email_to_given_email(self, send_mail):
        project = ProjectFactory()
        given_email = fake.email()
        unreg_user = project.add_unregistered_contributor(
            fullname=fake.name(),
            email=given_email,
            auth=Auth(project.creator),
        )
        project.save()
        send_claim_email(email=given_email, user=unreg_user, node=project)

        assert_true(send_mail.called)
        assert_true(send_mail.called_with(
            to_addr=given_email,
            mail=mails.INVITE
        ))

    @mock.patch('website.project.views.contributor.mails.send_mail')
    def test_send_claim_email_to_referrer(self, send_mail):
        project = ProjectFactory()
        referrer = project.creator
        given_email, real_email = fake.email(), fake.email()
        unreg_user = project.add_unregistered_contributor(fullname=fake.name(),
                                                          email=given_email, auth=Auth(
                                                              referrer)
                                                          )
        project.save()
        send_claim_email(email=real_email, user=unreg_user, node=project)

        assert_true(send_mail.called)
        # email was sent to referrer
        assert_true(send_mail.called_with(
            to_addr=referrer.username,
            mail=mails.FORWARD_INVITE
        ))


class TestClaimViews(OsfTestCase):

    def setUp(self):
        super(TestClaimViews, self).setUp()
        self.referrer = AuthUserFactory()
        self.project = ProjectFactory(creator=self.referrer, is_public=True)
        self.given_name = fake.name()
        self.given_email = fake.email()
        self.user = self.project.add_unregistered_contributor(
            fullname=self.given_name,
            email=self.given_email,
            auth=Auth(user=self.referrer)
        )
        self.project.save()

    @mock.patch('website.project.views.contributor.mails.send_mail')
    def test_claim_user_post_with_registered_user_id(self, send_mail):
        # registered user who is attempting to claim the unclaimed contributor
        reg_user = UserFactory()
        payload = {
            # pk of unreg user record
            'pk': self.user._primary_key,
            'claimerId': reg_user._primary_key
        }
        url = '/api/v1/user/{uid}/{pid}/claim/email/'.format(
            uid=self.user._primary_key,
            pid=self.project._primary_key,
        )

        res = self.app.post_json(url, payload)

        # mail was sent
        assert_true(send_mail.called)
        # ... to the correct address
        assert_true(send_mail.called_with(to_addr=self.given_email))

        # view returns the correct JSON
        assert_equal(res.json, {
            'status': 'success',
            'email': reg_user.username,
            'fullname': self.given_name,
        })

    @mock.patch('website.project.views.contributor.send_claim_registered_email')
    def test_claim_user_post_with_email_already_registered_sends_correct_email(
            self, send_claim_registered_email):
        reg_user = UserFactory()
        payload = {
            'value': reg_user.username,
            'pk': self.user._primary_key
        }
        url = self.project.api_url_for('claim_user_post', uid=self.user._id)
        self.app.post_json(url, payload)
        assert_true(send_claim_registered_email.called)

    def test_user_with_removed_unclaimed_url_claiming(self):
        """ Tests that when an unclaimed user is removed from a project, the
        unregistered user object does not retain the token.
        """
        self.project.remove_contributor(self.user, Auth(user=self.referrer))

        assert_not_in(
            self.project._primary_key,
            self.user.unclaimed_records.keys()
        )

    def test_user_with_claim_url_cannot_claim_twice(self):
        """ Tests that when an unclaimed user is replaced on a project with a
        claimed user, the unregistered user object does not retain the token.
        """
        reg_user = AuthUserFactory()

        self.project.replace_contributor(self.user, reg_user)

        assert_not_in(
            self.project._primary_key,
            self.user.unclaimed_records.keys()
        )

    def test_claim_user_form_redirects_to_password_confirm_page_if_user_is_logged_in(self):
        reg_user = AuthUserFactory()
        url = self.user.get_claim_url(self.project._primary_key)
        res = self.app.get(url, auth=reg_user.auth)
        assert_equal(res.status_code, 302)
        res = res.follow(auth=reg_user.auth)
        token = self.user.get_unclaimed_record(self.project._primary_key)['token']
        expected = self.project.web_url_for(
            'claim_user_registered',
            uid=self.user._id,
            token=token,
        )
        assert_equal(res.request.path, expected)

    def test_get_valid_form(self):
        url = self.user.get_claim_url(self.project._primary_key)
        res = self.app.get(url).maybe_follow()
        assert_equal(res.status_code, 200)

    def test_invalid_claim_form_redirects_to_register_page(self):
        uid = self.user._primary_key
        pid = self.project._primary_key
        url = '/user/{uid}/{pid}/claim/?token=badtoken'.format(**locals())
        res = self.app.get(url, expect_errors=True).maybe_follow()
        assert_equal(res.status_code, 200)
        assert_equal(res.request.path, '/account/')

    def test_posting_to_claim_form_with_valid_data(self):
        url = self.user.get_claim_url(self.project._primary_key)
        res = self.app.post(url, {
            'username': self.user.username,
            'password': 'killerqueen',
            'password2': 'killerqueen'
        }).maybe_follow()
        assert_equal(res.status_code, 200)
        self.user.reload()
        assert_true(self.user.is_registered)
        assert_true(self.user.is_active())
        assert_not_in(self.project._primary_key, self.user.unclaimed_records)

    def test_posting_to_claim_form_removes_all_unclaimed_data(self):
        # user has multiple unclaimed records
        p2 = ProjectFactory(creator=self.referrer)
        self.user.add_unclaimed_record(node=p2, referrer=self.referrer,
                                       given_name=fake.name())
        self.user.save()
        assert_true(len(self.user.unclaimed_records.keys()) > 1)  # sanity check
        url = self.user.get_claim_url(self.project._primary_key)
        self.app.post(url, {
            'username': self.given_email,
            'password': 'bohemianrhap',
            'password2': 'bohemianrhap'
        })
        self.user.reload()
        assert_equal(self.user.unclaimed_records, {})

    def test_posting_to_claim_form_sets_fullname_to_given_name(self):
        # User is created with a full name
        original_name = fake.name()
        unreg = UnregUserFactory(fullname=original_name)
        # User invited with a different name
        different_name = fake.name()
        new_user = self.project.add_unregistered_contributor(
            email=unreg.username,
            fullname=different_name,
            auth=Auth(self.project.creator),
        )
        self.project.save()
        # Goes to claim url
        claim_url = new_user.get_claim_url(self.project._id)
        self.app.post(claim_url, {
            'username': unreg.username,
            'password': 'killerqueen', 'password2': 'killerqueen'
        })
        unreg.reload()
        # Full name was set correctly
        assert_equal(unreg.fullname, different_name)
        # CSL names were set correctly
        parsed_name = impute_names_model(different_name)
        assert_equal(unreg.given_name, parsed_name['given_name'])
        assert_equal(unreg.family_name, parsed_name['family_name'])

    @mock.patch('website.project.views.contributor.mails.send_mail')
    def test_claim_user_post_returns_fullname(self, send_mail):
        url = '/api/v1/user/{0}/{1}/claim/email/'.format(self.user._primary_key,
                                                         self.project._primary_key)
        res = self.app.post_json(url,
                                 {'value': self.given_email,
                                     'pk': self.user._primary_key},
                                 auth=self.referrer.auth)
        assert_equal(res.json['fullname'], self.given_name)
        assert_true(send_mail.called)
        assert_true(send_mail.called_with(to_addr=self.given_email))

    @mock.patch('website.project.views.contributor.mails.send_mail')
    def test_claim_user_post_if_email_is_different_from_given_email(self, send_mail):
        email = fake.email()  # email that is different from the one the referrer gave
        url = '/api/v1/user/{0}/{1}/claim/email/'.format(self.user._primary_key,
                                                         self.project._primary_key)
        self.app.post_json(url,
                           {'value': email, 'pk': self.user._primary_key}
                           )
        assert_true(send_mail.called)
        assert_equal(send_mail.call_count, 2)
        call_to_invited = send_mail.mock_calls[0]
        assert_true(call_to_invited.called_with(
            to_addr=email
        ))
        call_to_referrer = send_mail.mock_calls[1]
        assert_true(call_to_referrer.called_with(
            to_addr=self.given_email
        ))

    def test_claim_url_with_bad_token_returns_400(self):
        url = self.project.web_url_for(
            'claim_user_registered',
            uid=self.user._id,
            token='badtoken',
        )
        res = self.app.get(url, auth=self.referrer.auth, expect_errors=400)
        assert_equal(res.status_code, 400)

    def test_cannot_claim_user_with_user_who_is_already_contributor(self):
        # user who is already a contirbutor to the project
        contrib = AuthUserFactory.build()
        contrib.set_password('underpressure')
        contrib.save()
        self.project.add_contributor(contrib, auth=Auth(self.project.creator))
        self.project.save()
        # Claiming user goes to claim url, but contrib is already logged in
        url = self.user.get_claim_url(self.project._primary_key)
        res = self.app.get(
            url,
            auth=contrib.auth,
        ).follow(
            auth=contrib.auth,
            expect_errors=True,
        )
        # Response is a 400
        assert_equal(res.status_code, 400)


class TestWatchViews(OsfTestCase):

    def setUp(self):
        super(TestWatchViews, self).setUp()
        self.user = UserFactory.build()
        api_key = ApiKeyFactory()
        self.user.api_keys.append(api_key)
        self.user.save()
        self.consolidate_auth = Auth(user=self.user, api_key=api_key)
        self.auth = ('test', self.user.api_keys[0]._id)  # used for requests auth
        # A public project
        self.project = ProjectFactory(is_public=True)
        self.project.save()
        # Manually reset log date to 100 days ago so it won't show up in feed
        self.project.logs[0].date = dt.datetime.utcnow() - dt.timedelta(days=100)
        self.project.logs[0].save()
        # A log added now
        self.last_log = self.project.add_log(
            NodeLog.TAG_ADDED, params={'project': self.project._primary_key},
            auth=self.consolidate_auth, log_date=dt.datetime.utcnow(),
            save=True,
        )
        # Clear watched list
        self.user.watched = []
        self.user.save()

    def test_watching_a_project_appends_to_users_watched_list(self):
        n_watched_then = len(self.user.watched)
        url = '/api/v1/project/{0}/watch/'.format(self.project._id)
        res = self.app.post_json(url,
                                 params={"digest": True},
                                 auth=self.auth)
        assert_equal(res.json['watchCount'], 1)
        self.user.reload()
        n_watched_now = len(self.user.watched)
        assert_equal(res.status_code, 200)
        assert_equal(n_watched_now, n_watched_then + 1)
        assert_true(self.user.watched[-1].digest)

    def test_watching_project_twice_returns_400(self):
        url = "/api/v1/project/{0}/watch/".format(self.project._id)
        res = self.app.post_json(url,
                                 params={},
                                 auth=self.auth)
        assert_equal(res.status_code, 200)
        # User tries to watch a node she's already watching
        res2 = self.app.post_json(url,
                                  params={},
                                  auth=self.auth,
                                  expect_errors=True)
        assert_equal(res2.status_code, http.BAD_REQUEST)

    def test_unwatching_a_project_removes_from_watched_list(self):
        # The user has already watched a project
        watch_config = WatchConfigFactory(node=self.project)
        self.user.watch(watch_config)
        self.user.save()
        n_watched_then = len(self.user.watched)
        url = '/api/v1/project/{0}/unwatch/'.format(self.project._id)
        res = self.app.post_json(url, {}, auth=self.auth)
        self.user.reload()
        n_watched_now = len(self.user.watched)
        assert_equal(res.status_code, 200)
        assert_equal(n_watched_now, n_watched_then - 1)
        assert_false(self.user.is_watching(self.project))

    def test_toggle_watch(self):
        # The user is not watching project
        assert_false(self.user.is_watching(self.project))
        url = "/api/v1/project/{0}/togglewatch/".format(self.project._id)
        res = self.app.post_json(url, {}, auth=self.auth)
        # The response json has a watchcount and watched property
        assert_equal(res.json['watchCount'], 1)
        assert_true(res.json['watched'])
        assert_equal(res.status_code, 200)
        self.user.reload()
        # The user is now watching the project
        assert_true(res.json['watched'])
        assert_true(self.user.is_watching(self.project))

    def test_toggle_watch_node(self):
        # The project has a public sub-node
        node = NodeFactory(creator=self.user, project=self.project, is_public=True)
        url = "/api/v1/project/{}/node/{}/togglewatch/".format(self.project._id,
                                                               node._id)
        res = self.app.post_json(url, {}, auth=self.auth)
        assert_equal(res.status_code, 200)
        self.user.reload()
        # The user is now watching the sub-node
        assert_true(res.json['watched'])
        assert_true(self.user.is_watching(node))

    def test_get_watched_logs(self):
        project = ProjectFactory()
        # Add some logs
        for _ in range(12):
            project.logs.append(NodeLogFactory(user=self.user, action="file_added"))
        project.save()
        watch_cfg = WatchConfigFactory(node=project)
        self.user.watch(watch_cfg)
        self.user.save()
        url = "/api/v1/watched/logs/"
        res = self.app.get(url, auth=self.auth)
        assert_equal(len(res.json['logs']), 10)
        assert_equal(res.json['logs'][0]['action'], 'file_added')

    def test_get_more_watched_logs(self):
        project = ProjectFactory()
        # Add some logs
        for _ in range(12):
            project.logs.append(NodeLogFactory(user=self.user, action="file_added"))
        project.save()
        watch_cfg = WatchConfigFactory(node=project)
        self.user.watch(watch_cfg)
        self.user.save()
        url = "/api/v1/watched/logs/"
        res = self.app.get(url, {"pageNum": 1}, auth=self.auth)
        assert_equal(len(res.json['logs']), 3)
        assert_equal(res.json['logs'][0]['action'], 'file_added')


class TestPointerViews(OsfTestCase):

    def setUp(self):
        super(TestPointerViews, self).setUp()
        self.user = AuthUserFactory()
        self.consolidate_auth = Auth(user=self.user)
        self.project = ProjectFactory(creator=self.user)

    # https://github.com/CenterForOpenScience/openscienceframework.org/issues/1109
    def test_get_pointed_excludes_folders(self):
        pointer_project = ProjectFactory(is_public=True)  # project that points to another project
        pointed_project = ProjectFactory(creator=self.user)  # project that other project points to
        pointer_project.add_pointer(pointed_project, Auth(pointer_project.creator), save=True)

        # Project is in a dashboard folder
        folder = FolderFactory(creator=pointed_project.creator)
        folder.add_pointer(pointed_project, Auth(pointed_project.creator), save=True)

        url = pointed_project.api_url_for('get_pointed')
        res = self.app.get(url, auth=self.user.auth)
        assert_equal(res.status_code, 200)
        # pointer_project's id is included in response, but folder's id is not
        pointer_ids = [each['id'] for each in res.json['pointed']]
        assert_in(pointer_project._id, pointer_ids)
        assert_not_in(folder._id, pointer_ids)

    def test_add_pointers(self):

        url = self.project.api_url + 'pointer/'
        node_ids = [
            NodeFactory()._id
            for _ in range(5)
        ]
        self.app.post_json(
            url,
            {'nodeIds': node_ids},
            auth=self.user.auth,
        ).maybe_follow()

        self.project.reload()
        assert_equal(
            len(self.project.nodes),
            5
        )

    def test_add_the_same_pointer_more_than_once(self):
        url = self.project.api_url + 'pointer/'
        double_node = NodeFactory()

        self.app.post_json(
            url,
            {'nodeIds': [double_node._id]},
            auth=self.user.auth,
        )
        res = self.app.post_json(
            url,
            {'nodeIds': [double_node._id]},
            auth=self.user.auth,
            expect_errors=True
        )
        assert_equal(res.status_code, 400)

    def test_add_pointers_no_user_logg_in(self):

        url = self.project.api_url_for('add_pointers')
        node_ids = [
            NodeFactory()._id
            for _ in range(5)
        ]
        res = self.app.post_json(
            url,
            {'nodeIds': node_ids},
            auth=None,
            expect_errors=True
        )

        assert_equal(res.status_code, 401)

    def test_add_pointers_public_non_contributor(self):

        project2 = ProjectFactory()
        project2.set_privacy('public')
        project2.save()

        url = self.project.api_url_for('add_pointers')

        self.app.post_json(
            url,
            {'nodeIds': [project2._id]},
            auth=self.user.auth,
        ).maybe_follow()

        self.project.reload()
        assert_equal(
            len(self.project.nodes),
            1
        )

    def test_add_pointers_contributor(self):
        user2 = AuthUserFactory()
        self.project.add_contributor(user2)
        self.project.save()

        url = self.project.api_url_for('add_pointers')
        node_ids = [
            NodeFactory()._id
            for _ in range(5)
        ]
        self.app.post_json(
            url,
            {'nodeIds': node_ids},
            auth=user2.auth,
        ).maybe_follow()

        self.project.reload()
        assert_equal(
            len(self.project.nodes),
            5
        )

    def test_add_pointers_not_provided(self):
        url = self.project.api_url + 'pointer/'
        res = self.app.post_json(url, {}, auth=self.user.auth, expect_errors=True)
        assert_equal(res.status_code, 400)

    def test_move_pointers(self):
        project_two = ProjectFactory(creator=self.user)
        url = api_url_for('move_pointers')
        node = NodeFactory()
        pointer = self.project.add_pointer(node, auth=self.consolidate_auth)

        assert_equal(len(self.project.nodes), 1)
        assert_equal(len(project_two.nodes), 0)

        user_auth = self.user.auth
        move_request = \
            {
                'fromNodeId': self.project._id,
                'toNodeId': project_two._id,
                'pointerIds': [pointer.node._id],
            }
        self.app.post_json(
            url,
            move_request,
            auth=user_auth,
        ).maybe_follow()
        self.project.reload()
        project_two.reload()
        assert_equal(len(self.project.nodes), 0)
        assert_equal(len(project_two.nodes), 1)

    def test_remove_pointer(self):
        url = self.project.api_url + 'pointer/'
        node = NodeFactory()
        pointer = self.project.add_pointer(node, auth=self.consolidate_auth)
        self.app.delete_json(
            url,
            {'pointerId': pointer._id},
            auth=self.user.auth,
        )
        self.project.reload()
        assert_equal(
            len(self.project.nodes),
            0
        )

    def test_remove_pointer_not_provided(self):
        url = self.project.api_url + 'pointer/'
        res = self.app.delete_json(url, {}, auth=self.user.auth, expect_errors=True)
        assert_equal(res.status_code, 400)

    def test_remove_pointer_not_found(self):
        url = self.project.api_url + 'pointer/'
        res = self.app.delete_json(
            url,
            {'pointerId': None},
            auth=self.user.auth,
            expect_errors=True
        )
        assert_equal(res.status_code, 400)

    def test_remove_pointer_not_in_nodes(self):
        url = self.project.api_url + 'pointer/'
        node = NodeFactory()
        pointer = Pointer(node=node)
        res = self.app.delete_json(
            url,
            {'pointerId': pointer._id},
            auth=self.user.auth,
            expect_errors=True
        )
        assert_equal(res.status_code, 400)

    def test_fork_pointer(self):
        url = self.project.api_url + 'pointer/fork/'
        node = NodeFactory(creator=self.user)
        pointer = self.project.add_pointer(node, auth=self.consolidate_auth)
        self.app.post_json(
            url,
            {'pointerId': pointer._id},
            auth=self.user.auth
        )

    def test_fork_pointer_not_provided(self):
        url = self.project.api_url + 'pointer/fork/'
        res = self.app.post_json(url, {}, auth=self.user.auth,
                expect_errors=True)
        assert_equal(res.status_code, 400)

    def test_fork_pointer_not_found(self):
        url = self.project.api_url + 'pointer/fork/'
        res = self.app.post_json(
            url,
            {'pointerId': None},
            auth=self.user.auth,
            expect_errors=True
        )
        assert_equal(res.status_code, 400)

    def test_fork_pointer_not_in_nodes(self):
        url = self.project.api_url + 'pointer/fork/'
        node = NodeFactory()
        pointer = Pointer(node=node)
        res = self.app.post_json(
            url,
            {'pointerId': pointer._id},
            auth=self.user.auth,
            expect_errors=True
        )
        assert_equal(res.status_code, 400)

    def test_before_register_with_pointer(self):
        "Assert that link warning appears in before register callback."
        node = NodeFactory()
        self.project.add_pointer(node, auth=self.consolidate_auth)
        url = self.project.api_url + 'fork/before/'
        res = self.app.get(url, auth=self.user.auth).maybe_follow()
        prompts = [
            prompt
            for prompt in res.json['prompts']
            if 'Links will be copied into your fork' in prompt
        ]
        assert_equal(len(prompts), 1)

    def test_before_fork_with_pointer(self):
        "Assert that link warning appears in before fork callback."
        node = NodeFactory()
        self.project.add_pointer(node, auth=self.consolidate_auth)
        url = self.project.api_url + 'beforeregister/'
        res = self.app.get(url, auth=self.user.auth).maybe_follow()
        prompts = [
            prompt
            for prompt in res.json['prompts']
            if 'Links will be copied into your registration' in prompt
        ]
        assert_equal(len(prompts), 1)

    def test_before_register_no_pointer(self):
        "Assert that link warning does not appear in before register callback."
        url = self.project.api_url + 'fork/before/'
        res = self.app.get(url, auth=self.user.auth).maybe_follow()
        prompts = [
            prompt
            for prompt in res.json['prompts']
            if 'Links will be copied into your fork' in prompt
        ]
        assert_equal(len(prompts), 0)

    def test_before_fork_no_pointer(self):
        """Assert that link warning does not appear in before fork callback.

        """
        url = self.project.api_url + 'beforeregister/'
        res = self.app.get(url, auth=self.user.auth).maybe_follow()
        prompts = [
            prompt
            for prompt in res.json['prompts']
            if 'Links will be copied into your registration' in prompt
        ]
        assert_equal(len(prompts), 0)

    def test_get_pointed(self):
        pointing_node = ProjectFactory(creator=self.user)
        pointing_node.add_pointer(self.project, auth=Auth(self.user))
        url = self.project.api_url_for('get_pointed')
        res = self.app.get(url, auth=self.user.auth)
        pointed = res.json['pointed']
        assert_equal(len(pointed), 1)
        assert_equal(pointed[0]['url'], pointing_node.url)
        assert_equal(pointed[0]['title'], pointing_node.title)
        assert_equal(pointed[0]['authorShort'], abbrev_authors(pointing_node))

    def test_get_pointed_private(self):
        secret_user = UserFactory()
        pointing_node = ProjectFactory(creator=secret_user)
        pointing_node.add_pointer(self.project, auth=Auth(secret_user))
        url = self.project.api_url_for('get_pointed')
        res = self.app.get(url, auth=self.user.auth)
        pointed = res.json['pointed']
        assert_equal(len(pointed), 1)
        assert_equal(pointed[0]['url'], None)
        assert_equal(pointed[0]['title'], 'Private Component')
        assert_equal(pointed[0]['authorShort'], 'Private Author(s)')


class TestPublicViews(OsfTestCase):

    def test_explore(self):
        res = self.app.get("/explore/").maybe_follow()
        assert_equal(res.status_code, 200)


class TestAuthViews(OsfTestCase):

    def setUp(self):
        super(TestAuthViews, self).setUp()
        self.user = AuthUserFactory()
        self.auth = self.user.auth

    def test_merge_user(self):
        dupe = UserFactory(
            username="copy@cat.com",
            emails=['copy@cat.com']
        )
        dupe.set_password("copycat")
        dupe.save()
        url = "/api/v1/user/merge/"
        self.app.post_json(
            url,
            {
                "merged_username": "copy@cat.com",
                "merged_password": "copycat"
            },
            auth=self.auth,
        )
        self.user.reload()
        dupe.reload()
        assert_true(dupe.is_merged)

    @mock.patch('framework.auth.views.mails.send_mail')
    def test_register_sends_confirm_email(self, send_mail):
        url = '/register/'
        self.app.post(url, {
            'register-fullname': 'Freddie Mercury',
            'register-username': 'fred@queen.com',
            'register-password': 'killerqueen',
            'register-username2': 'fred@queen.com',
            'register-password2': 'killerqueen',
        })
        assert_true(send_mail.called)
        assert_true(send_mail.called_with(
            to_addr='fred@queen.com'
        ))

    def test_register_ok(self):
        url = api_url_for('register_user')
        name, email, password = fake.name(), fake.email(), 'underpressure'
        self.app.post_json(
            url,
            {
                'fullName': name,
                'email1': email,
                'email2': email,
                'password': password,
            }
        )
        user = User.find_one(Q('username', 'eq', email))
        assert_equal(user.fullname, name)

    def test_register_email_mismatch(self):
        url = api_url_for('register_user')
        name, email, password = fake.name(), fake.email(), 'underpressure'
        res = self.app.post_json(
            url,
            {
                'fullName': name,
                'email1': email,
                'email2': email + 'lol',
                'password': password,
            },
            expect_errors=True,
        )
        assert_equal(res.status_code, http.BAD_REQUEST)
        users = User.find(Q('username', 'eq', email))
        assert_equal(users.count(), 0)

    def test_register_after_being_invited_as_unreg_contributor(self):
        # Regression test for:
        #    https://github.com/CenterForOpenScience/openscienceframework.org/issues/861
        #    https://github.com/CenterForOpenScience/openscienceframework.org/issues/1021
        #    https://github.com/CenterForOpenScience/openscienceframework.org/issues/1026
        # A user is invited as an unregistered contributor
        project = ProjectFactory()

        name, email = fake.name(), fake.email()

        project.add_unregistered_contributor(fullname=name, email=email,
                auth=Auth(project.creator))
        project.save()

        # The new, unregistered user
        new_user = User.find_one(Q('username', 'eq', email))

        # Instead of following the invitation link, they register at the regular
        # registration page

        # They use a different name when they register, but same email
        real_name = fake.name()
        password = 'myprecious'

        url = api_url_for('register_user')
        payload = {
            'fullName': real_name,
            'email1': email,
            'email2': email,
            'password': password,
        }
        # Send registration request
        self.app.post_json(url, payload)

        new_user.reload()

        # New user confirms by following confirmation link
        confirm_url = new_user.get_confirmation_url(email, external=False)
        self.app.get(confirm_url)

        new_user.reload()
        # Password and fullname should be updated
        assert_true(new_user.is_confirmed())
        assert_true(new_user.check_password(password))
        assert_equal(new_user.fullname, real_name)

    def test_register_sends_user_registered_signal(self):
        url = api_url_for('register_user')
        name, email, password = fake.name(), fake.email(), 'underpressure'
        with capture_signals() as mock_signals:
            self.app.post_json(
                url,
                {
                    'fullName': name,
                    'email1': email,
                    'email2': email,
                    'password': password,
                }
            )
        assert_equal(mock_signals.signals_sent(), set([auth.signals.user_registered]))

    def test_register_post_sends_user_registered_signal(self):
        url = web_url_for('auth_register_post')
        name, email, password = fake.name(), fake.email(), 'underpressure'
        with capture_signals() as mock_signals:
            self.app.post(url, {
                'register-fullname': name,
                'register-username': email,
                'register-password': password,
                'register-username2': email,
                'register-password2': password
            })
        assert_equal(mock_signals.signals_sent(), set([auth.signals.user_registered]))

    def test_resend_confirmation_get(self):
        res = self.app.get('/resend/')
        assert_equal(res.status_code, 200)

    def test_confirm_email_clears_unclaimed_records_and_revokes_token(self):
        unclaimed_user = UnconfirmedUserFactory()
        # unclaimed user has been invited to a project.
        referrer = UserFactory()
        project = ProjectFactory(creator=referrer)
        unclaimed_user.add_unclaimed_record(project, referrer, 'foo')
        unclaimed_user.save()

        # sanity check
        assert_equal(len(unclaimed_user.email_verifications.keys()), 1)

        # user goes to email confirmation link
        token = unclaimed_user.get_confirmation_token(unclaimed_user.username)
        url = web_url_for('confirm_email_get', uid=unclaimed_user._id, token=token)
        res = self.app.get(url)
        assert_equal(res.status_code, 302)

        # unclaimed records and token are cleared
        unclaimed_user.reload()
        assert_equal(unclaimed_user.unclaimed_records, {})
        assert_equal(len(unclaimed_user.email_verifications.keys()), 0)


    @mock.patch('framework.auth.views.mails.send_mail')
    def test_resend_confirmation_post_sends_confirm_email(self, send_mail):
        # Make sure user has a confirmation token for their primary email
        self.user.add_email_verification(self.user.username)
        self.user.save()
        self.app.post('/resend/', {'email': self.user.username})
        assert_true(send_mail.called)
        assert_true(send_mail.called_with(
            to_addr=self.user.username
        ))

    @mock.patch('framework.auth.views.mails.send_mail')
    def test_resend_confirmation_post_if_user_not_in_database(self, send_mail):
        self.app.post('/resend/', {'email': 'norecord@norecord.no'})
        assert_false(send_mail.called)

    def test_confirmation_link_registers_user(self):
        user = User.create_unconfirmed('brian@queen.com', 'bicycle123', 'Brian May')
        assert_false(user.is_registered)  # sanity check
        user.save()
        confirmation_url = user.get_confirmation_url('brian@queen.com', external=False)
        res = self.app.get(confirmation_url)
        assert_equal(res.status_code, 302, 'redirects to settings page')
        res = res.follow()
        user.reload()
        assert_true(user.is_registered)

    def test_expired_link_returns_400(self):
        user = User.create_unconfirmed(
            'brian1@queen.com',
            'bicycle123',
            'Brian May',
        )
        user.save()
        token = user.get_confirmation_token('brian1@queen.com')
        url = user.get_confirmation_url('brian1@queen.com', external=False)
        user.confirm_email(token)
        user.save()
        res = self.app.get(url, expect_errors=True)
        assert_equal(res.status_code, http.BAD_REQUEST)


# TODO: Use mock add-on
class TestAddonUserViews(OsfTestCase):

    def setUp(self):
        super(TestAddonUserViews, self).setUp()
        self.user = AuthUserFactory()

    def test_choose_addons_add(self):
        """Add add-ons; assert that add-ons are attached to project.

        """
        url = '/api/v1/settings/addons/'
        self.app.post_json(
            url,
            {'github': True},
            auth=self.user.auth,
        ).maybe_follow()
        self.user.reload()
        assert_true(self.user.get_addon('github'))

    def test_choose_addons_remove(self):
        # Add, then delete, add-ons; assert that add-ons are not attached to
        # project.
        url = '/api/v1/settings/addons/'
        self.app.post_json(
            url,
            {'github': True},
            auth=self.user.auth,
        ).maybe_follow()
        self.app.post_json(
            url,
            {'github': False},
            auth=self.user.auth
        ).maybe_follow()
        self.user.reload()
        assert_false(self.user.get_addon('github'))


# TODO: Move to OSF Storage
class TestFileViews(OsfTestCase):

    def setUp(self):
        super(TestFileViews, self).setUp()
        self.user = AuthUserFactory()
        self.project = ProjectFactory.build(creator=self.user, is_public=True)
        self.project.add_contributor(self.user)
        self.project.save()

    def test_files_get(self):
        url = '/api/v1/{0}/files/'.format(self.project._primary_key)
        res = self.app.get(url, auth=self.user.auth).follow(auth=self.user.auth)
        expected = _view_project(self.project, auth=Auth(user=self.user))

        assert_equal(res.status_code, http.OK)
        assert_equal(res.json['node'], expected['node'])
        assert_in('tree_js', res.json)
        assert_in('tree_css', res.json)

    def test_grid_data(self):
        url = '/api/v1/{0}/files/grid/'.format(self.project._primary_key)
        res = self.app.get(url, auth=self.user.auth).maybe_follow()
        assert_equal(res.status_code, http.OK)
        expected = rubeus.to_hgrid(self.project, auth=Auth(self.user))
        data = res.json['data']
        assert_equal(len(data), len(expected))


class TestComments(OsfTestCase):

    def setUp(self):
        super(TestComments, self).setUp()
        self.project = ProjectFactory(is_public=True)
        self.consolidated_auth = Auth(user=self.project.creator)
        self.non_contributor = AuthUserFactory()
        self.user = AuthUserFactory()
        self.project.add_contributor(self.user)
        self.project.save()
        self.user.save()

    def _configure_project(self, project, comment_level):

        project.comment_level = comment_level
        project.save()

    def _add_comment(self, project, content=None, **kwargs):

        content = content if content is not None else 'hammer to fall'
        url = project.api_url + 'comment/'
        return self.app.post_json(
            url,
            {
                'content': content,
                'isPublic': 'public',
            },
            **kwargs
        )

    def test_add_comment_public_contributor(self):

        self._configure_project(self.project, 'public')
        res = self._add_comment(
            self.project, auth=self.project.creator.auth,
        )

        self.project.reload()

        res_comment = res.json['comment']
        date_created = dt.datetime.strptime(str(res_comment.pop('dateCreated')), '%Y-%m-%dT%H:%M:%S.%f')
        date_modified = dt.datetime.strptime(str(res_comment.pop('dateModified')), '%Y-%m-%dT%H:%M:%S.%f')

        serialized_comment = serialize_comment(self.project.commented[0], self.consolidated_auth)
        date_created2 = dt.datetime.strptime(serialized_comment.pop('dateCreated'), '%Y-%m-%dT%H:%M:%S.%f')
        date_modified2 = dt.datetime.strptime(serialized_comment.pop('dateModified'), '%Y-%m-%dT%H:%M:%S.%f')

        assert_datetime_equal(date_created, date_created2)
        assert_datetime_equal(date_modified, date_modified2)

        assert_equal(len(self.project.commented), 1)
        assert_equal(res_comment, serialized_comment)

    def test_add_comment_public_non_contributor(self):

        self._configure_project(self.project, 'public')
        res = self._add_comment(
            self.project, auth=self.non_contributor.auth,
        )

        self.project.reload()

        # Note: Use `parse_date` rather than `strptime` to avoid very rare
        # missing floating point values
        res_comment = res.json['comment']
        date_created = parse_date(res_comment.pop('dateCreated'))
        date_modified = parse_date(res_comment.pop('dateModified'))

        serialized_comment = serialize_comment(self.project.commented[0], Auth(user=self.non_contributor))
        date_created2 = parse_date(serialized_comment.pop('dateCreated'))
        date_modified2 = parse_date(serialized_comment.pop('dateModified'))

        assert_datetime_equal(date_created, date_created2)
        assert_datetime_equal(date_modified, date_modified2)

        assert_equal(len(self.project.commented), 1)
        assert_equal(res_comment, serialized_comment)

    def test_add_comment_private_contributor(self):

        self._configure_project(self.project, 'private')
        res = self._add_comment(
            self.project, auth=self.project.creator.auth,
        )

        self.project.reload()

        res_comment = res.json['comment']
        date_created = dt.datetime.strptime(str(res_comment.pop('dateCreated')), '%Y-%m-%dT%H:%M:%S.%f')
        date_modified = dt.datetime.strptime(str(res_comment.pop('dateModified')), '%Y-%m-%dT%H:%M:%S.%f')

        serialized_comment = serialize_comment(self.project.commented[0], self.consolidated_auth)
        date_created2 = dt.datetime.strptime(serialized_comment.pop('dateCreated'), '%Y-%m-%dT%H:%M:%S.%f')
        date_modified2 = dt.datetime.strptime(serialized_comment.pop('dateModified'), '%Y-%m-%dT%H:%M:%S.%f')

        assert_datetime_equal(date_created, date_created2)
        assert_datetime_equal(date_modified, date_modified2)

        assert_equal(len(self.project.commented), 1)
        assert_equal(res_comment, serialized_comment)


    def test_add_comment_private_non_contributor(self):

        self._configure_project(self.project, 'private')
        res = self._add_comment(
            self.project, auth=self.non_contributor.auth, expect_errors=True,
        )

        assert_equal(res.status_code, http.FORBIDDEN)

    def test_add_comment_logged_out(self):

        self._configure_project(self.project, 'public')
        res = self._add_comment(self.project)

        assert_equal(res.status_code, 302)
        assert_in('next=', res.headers.get('location'))

    def test_add_comment_off(self):

        self._configure_project(self.project, None)
        res = self._add_comment(
            self.project, auth=self.project.creator.auth, expect_errors=True,
        )

        assert_equal(res.status_code, http.BAD_REQUEST)

    def test_add_comment_empty(self):
        self._configure_project(self.project, 'public')
        res = self._add_comment(
            self.project, content='',
            auth=self.project.creator.auth,
            expect_errors=True,
        )
        assert_equal(res.status_code, http.BAD_REQUEST)
        assert_false(getattr(self.project, 'commented', []))

    def test_add_comment_toolong(self):
        self._configure_project(self.project, 'public')
        res = self._add_comment(
            self.project, content='toolong' * 500,
            auth=self.project.creator.auth,
            expect_errors=True,
        )
        assert_equal(res.status_code, http.BAD_REQUEST)
        assert_false(getattr(self.project, 'commented', []))

    def test_add_comment_whitespace(self):
        self._configure_project(self.project, 'public')
        res = self._add_comment(
            self.project, content='  ',
            auth=self.project.creator.auth,
            expect_errors=True
        )
        assert_equal(res.status_code, http.BAD_REQUEST)
        assert_false(getattr(self.project, 'commented', []))

    def test_edit_comment(self):

        self._configure_project(self.project, 'public')
        comment = CommentFactory(node=self.project)

        url = self.project.api_url + 'comment/{0}/'.format(comment._id)
        res = self.app.put_json(
            url,
            {
                'content': 'edited',
                'isPublic': 'private',
            },
            auth=self.project.creator.auth,
        )

        comment.reload()

        assert_equal(res.json['content'], 'edited')

        assert_equal(comment.content, 'edited')

    def test_edit_comment_short(self):
        self._configure_project(self.project, 'public')
        comment = CommentFactory(node=self.project, content='short')
        url = self.project.api_url + 'comment/{0}/'.format(comment._id)
        res = self.app.put_json(
            url,
            {
                'content': '',
                'isPublic': 'private',
            },
            auth=self.project.creator.auth,
            expect_errors=True,
        )
        comment.reload()
        assert_equal(res.status_code, http.BAD_REQUEST)
        assert_equal(comment.content, 'short')

    def test_edit_comment_toolong(self):
        self._configure_project(self.project, 'public')
        comment = CommentFactory(node=self.project, content='short')
        url = self.project.api_url + 'comment/{0}/'.format(comment._id)
        res = self.app.put_json(
            url,
            {
                'content': 'toolong' * 500,
                'isPublic': 'private',
            },
            auth=self.project.creator.auth,
            expect_errors=True,
        )
        comment.reload()
        assert_equal(res.status_code, http.BAD_REQUEST)
        assert_equal(comment.content, 'short')

    def test_edit_comment_non_author(self):
        "Contributors who are not the comment author cannot edit."
        self._configure_project(self.project, 'public')
        comment = CommentFactory(node=self.project)
        non_author = AuthUserFactory()
        self.project.add_contributor(non_author, auth=self.consolidated_auth)

        url = self.project.api_url + 'comment/{0}/'.format(comment._id)
        res = self.app.put_json(
            url,
            {
                'content': 'edited',
                'isPublic': 'private',
            },
            auth=non_author.auth,
            expect_errors=True,
        )

        assert_equal(res.status_code, http.FORBIDDEN)

    def test_edit_comment_non_contributor(self):
        "Non-contributors who are not the comment author cannot edit."
        self._configure_project(self.project, 'public')
        comment = CommentFactory(node=self.project)

        url = self.project.api_url + 'comment/{0}/'.format(comment._id)
        res = self.app.put_json(
            url,
            {
                'content': 'edited',
                'isPublic': 'private',
            },
            auth=self.non_contributor.auth,
            expect_errors=True,
        )

        assert_equal(res.status_code, http.FORBIDDEN)

    def test_delete_comment_author(self):

        self._configure_project(self.project, 'public')
        comment = CommentFactory(node=self.project)

        url = self.project.api_url + 'comment/{0}/'.format(comment._id)
        self.app.delete_json(
            url,
            auth=self.project.creator.auth,
        )

        comment.reload()

        assert_true(comment.is_deleted)

    def test_delete_comment_non_author(self):

        self._configure_project(self.project, 'public')
        comment = CommentFactory(node=self.project)

        url = self.project.api_url + 'comment/{0}/'.format(comment._id)
        res = self.app.delete_json(
            url,
            auth=self.non_contributor.auth,
            expect_errors=True,
        )

        assert_equal(res.status_code, http.FORBIDDEN)

        comment.reload()

        assert_false(comment.is_deleted)

    def test_report_abuse(self):

        self._configure_project(self.project, 'public')
        comment = CommentFactory(node=self.project)
        reporter = AuthUserFactory()

        url = self.project.api_url + 'comment/{0}/report/'.format(comment._id)

        self.app.post_json(
            url,
            {
                'category': 'spam',
                'text': 'ads',
            },
            auth=reporter.auth,
        )

        comment.reload()
        assert_in(reporter._id, comment.reports)
        assert_equal(
            comment.reports[reporter._id],
            {'category': 'spam', 'text': 'ads'}
        )

    def test_can_view_private_comments_if_contributor(self):

        self._configure_project(self.project, 'public')
        CommentFactory(node=self.project, user=self.project.creator, is_public=False)

        url = self.project.api_url + 'comments/'
        res = self.app.get(url, auth=self.project.creator.auth)

        assert_equal(len(res.json['comments']), 1)

    def test_view_comments_with_anonymous_link(self):
        self.project.set_privacy('private')
        self.project.save()
        self.project.reload()
        user = AuthUserFactory()
        link = PrivateLinkFactory(anonymous=True)
        link.nodes.append(self.project)
        link.save()

        CommentFactory(node=self.project, user=self.project.creator, is_public=False)

        url = self.project.api_url + 'comments/'
        res = self.app.get(url, {"view_only": link.key}, auth=user.auth)
        comment = res.json['comments'][0]
        author = comment['author']
        assert_in('A user', author['name'])
        assert_false(author['gravatarUrl'])
        assert_false(author['url'])
        assert_false(author['id'])

    def test_discussion_recursive(self):

        self._configure_project(self.project, 'public')
        comment_l0 = CommentFactory(node=self.project)

        user_l1 = UserFactory()
        user_l2 = UserFactory()
        comment_l1 = CommentFactory(node=self.project, target=comment_l0, user=user_l1)
        CommentFactory(node=self.project, target=comment_l1, user=user_l2)

        url = self.project.api_url + 'comments/discussion/'
        res = self.app.get(url)

        assert_equal(len(res.json['discussion']), 3)

    def test_discussion_no_repeats(self):

        self._configure_project(self.project, 'public')
        comment_l0 = CommentFactory(node=self.project)

        comment_l1 = CommentFactory(node=self.project, target=comment_l0)
        CommentFactory(node=self.project, target=comment_l1)

        url = self.project.api_url + 'comments/discussion/'
        res = self.app.get(url)

        assert_equal(len(res.json['discussion']), 1)

    def test_discussion_sort(self):

        self._configure_project(self.project, 'public')

        user1 = UserFactory()
        user2 = UserFactory()

        CommentFactory(node=self.project)
        for _ in range(3):
            CommentFactory(node=self.project, user=user1)
        for _ in range(2):
            CommentFactory(node=self.project, user=user2)

        url = self.project.api_url + 'comments/discussion/'
        res = self.app.get(url)

        assert_equal(len(res.json['discussion']), 3)
        observed = [user['id'] for user in res.json['discussion']]
        expected = [user1._id, user2._id, self.project.creator._id]
        assert_equal(observed, expected)

    def test_view_comments_updates_user_comments_view_timestamp(self):
        CommentFactory(node=self.project)

        url = self.project.api_url_for('update_comments_timestamp')
        res = self.app.put_json(url, auth=self.user.auth)
        self.user.reload()

        user_timestamp = self.user.comments_viewed_timestamp[self.project._id]
        view_timestamp = dt.datetime.utcnow()
        assert_datetime_equal(user_timestamp, view_timestamp)

    def test_confirm_non_contrib_viewers_dont_have_pid_in_comments_view_timestamp(self):
        url = self.project.api_url_for('update_comments_timestamp')
        res = self.app.put_json(url, auth=self.user.auth)

        self.non_contributor.reload()
        assert_not_in(self.project._id, self.non_contributor.comments_viewed_timestamp)

    def test_n_unread_comments_updates_when_comment_is_added(self):
        self._add_comment(self.project, auth=self.project.creator.auth)
        self.project.reload()

        url = self.project.api_url_for('list_comments')
        res = self.app.get(url, auth=self.user.auth)
        assert_equal(res.json.get('nUnread'), 1)

        url = self.project.api_url_for('update_comments_timestamp')
        res = self.app.put_json(url, auth=self.user.auth)
        self.user.reload()

        url = self.project.api_url_for('list_comments')
        res = self.app.get(url, auth=self.user.auth)
        assert_equal(res.json.get('nUnread'), 0)

    def test_n_unread_comments_updates_when_comment_reply(self):
        comment = CommentFactory(node=self.project, user=self.project.creator)
        reply = CommentFactory(node=self.project, user=self.user, target=comment)
        self.project.reload()

        url = self.project.api_url_for('list_comments')
        res = self.app.get(url, auth=self.project.creator.auth)
        assert_equal(res.json.get('nUnread'), 1)


    def test_n_unread_comments_updates_when_comment_is_edited(self):
        self.test_edit_comment()
        self.project.reload()

        url = self.project.api_url_for('list_comments')
        res = self.app.get(url, auth=self.user.auth)
        assert_equal(res.json.get('nUnread'), 1)

    def test_n_unread_comments_is_zero_when_no_comments(self):
        url = self.project.api_url_for('list_comments')
        res = self.app.get(url, auth=self.project.creator.auth)
        assert_equal(res.json.get('nUnread'), 0)


class TestTagViews(OsfTestCase):

    def setUp(self):
        super(TestTagViews, self).setUp()
        self.user = AuthUserFactory()
        self.project = ProjectFactory(creator=self.user)

    @unittest.skip('Tags endpoint disabled for now.')
    def test_tag_get_returns_200(self):
        url = web_url_for('project_tag', tag='foo')
        res = self.app.get(url)
        assert_equal(res.status_code, 200)


@requires_search
class TestSearchViews(OsfTestCase):

    def setUp(self):
        super(TestSearchViews, self).setUp()
        import website.search.search as search
        search.delete_all()

        self.project = ProjectFactory(creator=UserFactory(fullname='Robbie Williams'))
        self.contrib = UserFactory(fullname='Brian May')
        for i in range(0, 12):
            UserFactory(fullname='Freddie Mercury{}'.format(i))

    def tearDown(self):
        super(TestSearchViews, self).tearDown()
        import website.search.search as search
        search.delete_all()

    def test_search_contributor(self):
        url = api_url_for('search_contributor')
        res = self.app.get(url, {'query': self.contrib.fullname})
        assert_equal(res.status_code, 200)
        result = res.json['users']
        assert_equal(len(result), 1)
        brian = result[0]
        assert_equal(brian['fullname'], self.contrib.fullname)
        assert_in('gravatar_url', brian)
        assert_equal(brian['registered'], self.contrib.is_registered)
        assert_equal(brian['active'], self.contrib.is_active())

    def test_search_pagination_default(self):
        url = api_url_for('search_contributor')
        res = self.app.get(url, {'query': 'fr'})
        assert_equal(res.status_code, 200)
        result = res.json['users']
        pages = res.json['pages']
        page = res.json['page']
        assert_equal(len(result), 10)
        assert_equal(pages, 2)
        assert_equal(page, 0)

    def test_search_pagination_default_page_1(self):
        url = api_url_for('search_contributor')
        res = self.app.get(url, {'query': 'fr', 'page': 1})
        assert_equal(res.status_code, 200)
        result = res.json['users']
        page = res.json['page']
        assert_equal(len(result), 2)
        assert_equal(page, 1)

    def test_search_pagination_smaller_pages(self):
        url = api_url_for('search_contributor')
        res = self.app.get(url, {'query': 'fr', 'size': 5})
        assert_equal(res.status_code, 200)
        result = res.json['users']
        pages = res.json['pages']
        page = res.json['page']
        assert_equal(len(result), 5)
        assert_equal(page, 0)
        assert_equal(pages, 3)

    def test_search_pagination_smaller_pages_page_2(self):
        url = api_url_for('search_contributor')
        res = self.app.get(url, {'query': 'fr', 'page': 2, 'size': 5, })
        assert_equal(res.status_code, 200)
        result = res.json['users']
        pages = res.json['pages']
        page = res.json['page']
        assert_equal(len(result), 2)
        assert_equal(page, 2)
        assert_equal(pages, 3)

    def test_search_projects(self):
        url = '/search/'
        res = self.app.get(url, {'q': self.project.title})
        assert_equal(res.status_code, 200)


class TestODMTitleSearch(OsfTestCase):
    """ Docs from original method:
    :arg term: The substring of the title.
    :arg category: Category of the node.
    :arg isDeleted: yes, no, or either. Either will not add a qualifier for that argument in the search.
    :arg isFolder: yes, no, or either. Either will not add a qualifier for that argument in the search.
    :arg isRegistration: yes, no, or either. Either will not add a qualifier for that argument in the search.
    :arg includePublic: yes or no. Whether the projects listed should include public projects.
    :arg includeContributed: yes or no. Whether the search should include projects the current user has
        contributed to.
    :arg ignoreNode: a list of nodes that should not be included in the search.
    :return: a list of dictionaries of projects
    """
    def setUp(self):
        super(TestODMTitleSearch, self).setUp()

        self.user = AuthUserFactory()
        self.user_two = AuthUserFactory()
        self.project = ProjectFactory(creator=self.user, title="foo")
        self.project_two = ProjectFactory(creator=self.user_two, title="bar")
        self.public_project = ProjectFactory(creator=self.user_two, is_public=True, title="baz")
        self.registration_project = RegistrationFactory(creator=self.user, title="qux")
        self.folder = FolderFactory(creator=self.user, title="quux")
        self.dashboard = DashboardFactory(creator=self.user, title="Dashboard")
        self.url = api_url_for('search_projects_by_title')

    def test_search_projects_by_title(self):
        res = self.app.get(self.url, {'term': self.project.title}, auth=self.user.auth)
        assert_equal(res.status_code, 200)
        assert_equal(len(res.json), 1)
        res = self.app.get(self.url,
                           {
                               'term': self.public_project.title,
                               'includePublic': 'yes',
                               'includeContributed': 'no'
                           }, auth=self.user.auth)
        assert_equal(res.status_code, 200)
        assert_equal(len(res.json), 1)
        res = self.app.get(self.url,
                           {
                               'term': self.project.title,
                               'includePublic': 'no',
                               'includeContributed': 'yes'
                           }, auth=self.user.auth)
        assert_equal(res.status_code, 200)
        assert_equal(len(res.json), 1)
        res = self.app.get(self.url,
                           {
                               'term': self.project.title,
                               'includePublic': 'no',
                               'includeContributed': 'yes',
                               'isRegistration': 'no'
                           }, auth=self.user.auth)
        assert_equal(res.status_code, 200)
        assert_equal(len(res.json), 1)
        res = self.app.get(self.url,
                           {
                               'term': self.project.title,
                               'includePublic': 'yes',
                               'includeContributed': 'yes',
                               'isRegistration': 'either'
                           }, auth=self.user.auth)
        assert_equal(res.status_code, 200)
        assert_equal(len(res.json), 1)
        res = self.app.get(self.url,
                           {
                               'term': self.public_project.title,
                               'includePublic': 'yes',
                               'includeContributed': 'yes',
                               'isRegistration': 'either'
                           }, auth=self.user.auth)
        assert_equal(res.status_code, 200)
        assert_equal(len(res.json), 1)
        res = self.app.get(self.url,
                           {
                               'term': self.registration_project.title,
                               'includePublic': 'yes',
                               'includeContributed': 'yes',
                               'isRegistration': 'either'
                           }, auth=self.user.auth)
        assert_equal(res.status_code, 200)
        assert_equal(len(res.json), 2)
        res = self.app.get(self.url,
                           {
                               'term': self.registration_project.title,
                               'includePublic': 'yes',
                               'includeContributed': 'yes',
                               'isRegistration': 'no'
                           }, auth=self.user.auth)
        assert_equal(res.status_code, 200)
        assert_equal(len(res.json), 1)
        res = self.app.get(self.url,
                           {
                               'term': self.folder.title,
                               'includePublic': 'yes',
                               'includeContributed': 'yes',
                               'isFolder': 'yes'
                           }, auth=self.user.auth)
        assert_equal(res.status_code, 200)
        assert_equal(len(res.json), 1)
        res = self.app.get(self.url,
                           {
                               'term': self.folder.title,
                               'includePublic': 'yes',
                               'includeContributed': 'yes',
                               'isFolder': 'no'
                           }, auth=self.user.auth)
        assert_equal(res.status_code, 200)
        assert_equal(len(res.json), 0)
        res = self.app.get(self.url,
                           {
                               'term': self.dashboard.title,
                               'includePublic': 'yes',
                               'includeContributed': 'yes',
                               'isFolder': 'no'
                           }, auth=self.user.auth)
        assert_equal(res.status_code, 200)
        assert_equal(len(res.json), 0)
        res = self.app.get(self.url,
                           {
                               'term': self.dashboard.title,
                               'includePublic': 'yes',
                               'includeContributed': 'yes',
                               'isFolder': 'yes'
                           }, auth=self.user.auth)
        assert_equal(res.status_code, 200)
        assert_equal(len(res.json), 1)


class TestReorderComponents(OsfTestCase):

    def setUp(self):
        super(TestReorderComponents, self).setUp()
        self.creator = AuthUserFactory()
        self.contrib = AuthUserFactory()
        # Project is public
        self.project = ProjectFactory.build(creator=self.creator, public=True)
        self.project.add_contributor(self.contrib, auth=Auth(self.creator))

        # subcomponent that only creator can see
        self.public_component = NodeFactory(creator=self.creator, public=True)
        self.private_component = NodeFactory(creator=self.creator, public=False)
        self.project.nodes.append(self.public_component)
        self.project.nodes.append(self.private_component)

        self.project.save()

    # https://github.com/CenterForOpenScience/openscienceframework.org/issues/489
    def test_reorder_components_with_private_component(self):

        # contrib tries to reorder components
        payload = {
            'new_list': [
                '{0}:node'.format(self.private_component._primary_key),
                '{0}:node'.format(self.public_component._primary_key),
            ]
        }
        url = self.project.api_url_for('project_reorder_components')
        res = self.app.post_json(url, payload, auth=self.contrib.auth)
        assert_equal(res.status_code, 200)


class TestDashboardViews(OsfTestCase):

    def setUp(self):
        super(TestDashboardViews, self).setUp()
        self.creator = AuthUserFactory()
        self.contrib = AuthUserFactory()
        self.dashboard = DashboardFactory(creator=self.creator)

    # https://github.com/CenterForOpenScience/openscienceframework.org/issues/571
    def test_components_with__are_accessible_from_dashboard(self):
        project = ProjectFactory(creator=self.creator, public=False)
        component = NodeFactory(creator=self.creator, project=project)
        component.add_contributor(self.contrib, auth=Auth(self.creator))
        component.save()
        # Get the All My Projects smart folder from the dashboard
        url = api_url_for('get_dashboard', nid=ALL_MY_PROJECTS_ID)
        res = self.app.get(url, auth=self.contrib.auth)

        assert_equal(len(res.json), 1)

<<<<<<< HEAD
    def test_registered_components_with__are_accessible_from_dashboard(self):
=======
    def test_get_dashboard_nodes(self):
        project = ProjectFactory(creator=self.creator)
        component = NodeFactory(creator=self.creator, project=project)

        url = api_url_for('get_dashboard_nodes')

        res = self.app.get(url, auth=self.creator.auth)
        assert_equal(res.status_code, 200)

        nodes = res.json['nodes']
        assert_equal(len(nodes), 1)

        project_serialized = nodes[0]
        assert_equal(project_serialized['id'], project._primary_key)

    def test_get_dashboard_nodes_shows_components_if_user_is_not_contrib_on_project(self):
        # User creates a project with a component
        project = ProjectFactory(creator=self.creator)
        component = NodeFactory(creator=self.creator, project=project)
        # User adds friend as a contributor to the component but not the
        # project
        friend = AuthUserFactory()
        component.add_contributor(friend, auth=Auth(self.creator))
        component.save()

        # friend requests their dashboard nodes
        url = api_url_for('get_dashboard_nodes')
        res = self.app.get(url, auth=friend.auth)
        nodes = res.json['nodes']
        # Response includes component
        assert_equal(len(nodes), 1)
        assert_equal(nodes[0]['id'], component._primary_key)

        # friend requests dashboard nodes ,filtering against components
        url = api_url_for('get_dashboard_nodes', no_components=True)
        res = self.app.get(url, auth=friend.auth)
        nodes = res.json['nodes']
        assert_equal(len(nodes), 0)

    def test_get_dashboard_nodes_admin_only(self):
        friend = AuthUserFactory()
        project = ProjectFactory(creator=self.creator)
        # Friend is added as a contributor with read+write (not admin)
        # permissions
        perms = permissions.expand_permissions(permissions.WRITE)
        project.add_contributor(friend, auth=Auth(self.creator), permissions=perms)
        project.save()

        url = api_url_for('get_dashboard_nodes')
        res = self.app.get(url, auth=friend.auth)
        assert_equal(res.json['nodes'][0]['id'], project._primary_key)

        # Can filter project according to permission
        url = api_url_for('get_dashboard_nodes', permissions='admin')
        res = self.app.get(url, auth=friend.auth)
        assert_equal(len(res.json['nodes']), 0)

    def test_get_dashboard_nodes_invalid_permission(self):
        url = api_url_for('get_dashboard_nodes', permissions='not-valid')
        res = self.app.get(url, auth=self.creator.auth, expect_errors=True)
        assert_equal(res.status_code, 400)

    def test_registered_components_with_are_accessible_from_dashboard(self):
>>>>>>> 4573df13
        project = ProjectFactory(creator=self.creator, public=False)
        component = NodeFactory(creator=self.creator, project=project)
        component.add_contributor(self.contrib, auth=Auth(self.creator))
        component.save()
        project.register_node(
            None, Auth(self.creator), '', '',
        )
        # Get the All My Registrations smart folder from the dashboard
        url = api_url_for('get_dashboard', nid=ALL_MY_REGISTRATIONS_ID)
        res = self.app.get(url, auth=self.contrib.auth)

        assert_equal(len(res.json), 1)

    def test_untouched_node_is_collapsed(self):
        found_item = False
        folder = FolderFactory(creator=self.creator, public=True)
        self.dashboard.add_pointer(folder, auth=Auth(self.creator))
        url = api_url_for('get_dashboard', nid=self.dashboard._id)
        dashboard_data = self.app.get(url, auth=self.creator.auth)
        dashboard_json = dashboard_data.json[u'data']
        for dashboard_item in dashboard_json:
            if dashboard_item[u'node_id'] == folder._id:
                found_item = True
                assert_false(dashboard_item[u'expand'], "Expand state was not set properly.")
        assert_true(found_item, "Did not find the folder in the dashboard.")

    def test_expand_node_sets_expand_to_true(self):
        found_item = False
        folder = FolderFactory(creator=self.creator, public=True)
        self.dashboard.add_pointer(folder, auth=Auth(self.creator))
        url = api_url_for('expand', pid=folder._id)
        self.app.post(url, auth=self.creator.auth)
        url = api_url_for('get_dashboard', nid=self.dashboard._id)
        dashboard_data = self.app.get(url, auth=self.creator.auth)
        dashboard_json = dashboard_data.json[u'data']
        for dashboard_item in dashboard_json:
            if dashboard_item[u'node_id'] == folder._id:
                found_item = True
                assert_true(dashboard_item[u'expand'], "Expand state was not set properly.")
        assert_true(found_item, "Did not find the folder in the dashboard.")

    def test_collapse_node_sets_expand_to_true(self):
        found_item = False
        folder = FolderFactory(creator=self.creator, public=True)
        self.dashboard.add_pointer(folder, auth=Auth(self.creator))

        # Expand the folder
        url = api_url_for('expand', pid=folder._id)
        self.app.post(url, auth=self.creator.auth)

        # Serialize the dashboard and test
        url = api_url_for('get_dashboard', nid=self.dashboard._id)
        dashboard_data = self.app.get(url, auth=self.creator.auth)
        dashboard_json = dashboard_data.json[u'data']
        for dashboard_item in dashboard_json:
            if dashboard_item[u'node_id'] == folder._id:
                found_item = True
                assert_true(dashboard_item[u'expand'], "Expand state was not set properly.")
        assert_true(found_item, "Did not find the folder in the dashboard.")

        # Collapse the folder
        found_item = False
        url = api_url_for('collapse', pid=folder._id)
        self.app.post(url, auth=self.creator.auth)

        # Serialize the dashboard and test
        url = api_url_for('get_dashboard', nid=self.dashboard._id)
        dashboard_data = self.app.get(url, auth=self.creator.auth)
        dashboard_json = dashboard_data.json[u'data']
        for dashboard_item in dashboard_json:
            if dashboard_item[u'node_id'] == folder._id:
                found_item = True
                assert_false(dashboard_item[u'expand'], "Expand state was not set properly.")
        assert_true(found_item, "Did not find the folder in the dashboard.")

    def test_folder_new_post(self):
        url = api_url_for('folder_new_post', nid=self.dashboard._id)
        found_item = False

        # Make the folder
        title = 'New test folder'
        payload = {'title': title, }
        self.app.post_json(url, payload, auth=self.creator.auth)

        # Serialize the dashboard and test
        url = api_url_for('get_dashboard', nid=self.dashboard._id)
        dashboard_data = self.app.get(url, auth=self.creator.auth)
        dashboard_json = dashboard_data.json[u'data']
        for dashboard_item in dashboard_json:
            if dashboard_item[u'name'] == title:
                found_item = True
        assert_true(found_item, "Did not find the folder in the dashboard.")


class TestWikiWidgetViews(OsfTestCase):

    def setUp(self):
        super(TestWikiWidgetViews, self).setUp()

        # project with no home wiki page
        self.project = ProjectFactory()
        self.read_only_contrib = AuthUserFactory()
        self.project.add_contributor(self.read_only_contrib, permissions='read')
        self.noncontributor = AuthUserFactory()

        # project with no home wiki content
        self.project2 = ProjectFactory(creator=self.project.creator)
        self.project2.add_contributor(self.read_only_contrib, permissions='read')
        self.project2.update_node_wiki(name='home', content='', auth=Auth(self.project.creator))

    def test_show_wiki_for_contributors_when_no_wiki_or_content(self):
        assert_true(_should_show_wiki_widget(self.project, self.project.creator))
        assert_true(_should_show_wiki_widget(self.project2, self.project.creator))

    def test_show_wiki_is_false_for_read_contributors_when_no_wiki_or_content(self):
        assert_false(_should_show_wiki_widget(self.project, self.read_only_contrib))
        assert_false(_should_show_wiki_widget(self.project2, self.read_only_contrib))

    def test_show_wiki_is_false_for_noncontributors_when_no_wiki_or_content(self):
        assert_false(_should_show_wiki_widget(self.project, self.noncontributor))
        assert_false(_should_show_wiki_widget(self.project2, self.read_only_contrib))


class TestForkViews(OsfTestCase):

    def setUp(self):
        super(TestForkViews, self).setUp()
        self.user = AuthUserFactory()
        self.project = ProjectFactory.build(creator=self.user, is_public=True)
        self.consolidated_auth = Auth(user=self.project.creator)
        self.user.save()
        self.project.save()

    def test_fork_private_project_non_contributor(self):
        self.project.set_privacy("private")
        self.project.save()

        url = self.project.api_url_for('node_fork_page')
        non_contributor = AuthUserFactory()
        res = self.app.post_json(url,
                                 auth=non_contributor.auth,
                                 expect_errors=True)
        assert_equal(res.status_code, http.FORBIDDEN)

    def test_fork_public_project_non_contributor(self):
        url = self.project.api_url_for('node_fork_page')
        non_contributor = AuthUserFactory()
        res = self.app.post_json(url, auth=non_contributor.auth)
        assert_equal(res.status_code, 200)

    def test_fork_project_contributor(self):
        contributor = AuthUserFactory()
        self.project.set_privacy("private")
        self.project.add_contributor(contributor)
        self.project.save()

        url = self.project.api_url_for('node_fork_page')
        res = self.app.post_json(url, auth=contributor.auth)
        assert_equal(res.status_code, 200)

    def test_registered_forks_dont_show_in_fork_list(self):
        fork = self.project.fork_node(self.consolidated_auth)
        RegistrationFactory(project=fork)

        url = self.project.api_url_for('get_forks')
        res = self.app.get(url, auth=self.user.auth)

        assert_equal(len(res.json['nodes']), 1)
        assert_equal(res.json['nodes'][0]['id'], fork._id)


class TestProjectCreation(OsfTestCase):

    def setUp(self):
        super(TestProjectCreation, self).setUp()
        self.creator = AuthUserFactory()
        self.url = api_url_for('project_new_post')

    def test_needs_title(self):
        res = self.app.post_json(self.url, {}, auth=self.creator.auth, expect_errors=True)
        assert_equal(res.status_code, 400)

    def test_create_component_strips_html(self):
        user = AuthUserFactory()
        project = ProjectFactory(creator=user)
        url = web_url_for('project_new_node', pid=project._id)
        post_data = {'title': '<b>New <blink>Component</blink> Title</b>',  'category': ''}
        request = self.app.post(url, post_data, auth=user.auth).follow()
        project.reload()
        child = project.nodes[0]
        # HTML has been stripped
        assert_equal(child.title, 'New Component Title')

    def test_strip_html_from_title(self):
        payload = {
            'title': 'no html <b>here</b>'
        }
        res = self.app.post_json(self.url, payload, auth=self.creator.auth)
        node = Node.load(res.json['projectUrl'].replace('/', ''))
        assert_true(node)
        assert_equal('no html here', node.title)

    def test_only_needs_title(self):
        payload = {
            'title': 'Im a real title'
        }
        res = self.app.post_json(self.url, payload, auth=self.creator.auth)
        assert_equal(res.status_code, 201)

    def test_title_must_be_one_long(self):
        payload = {
            'title': ''
        }
        res = self.app.post_json(
            self.url, payload, auth=self.creator.auth, expect_errors=True)
        assert_equal(res.status_code, 400)

    def test_title_must_be_less_than_200(self):
        payload = {
            'title': ''.join([str(x) for x in xrange(0, 250)])
        }
        res = self.app.post_json(
            self.url, payload, auth=self.creator.auth, expect_errors=True)
        assert_equal(res.status_code, 400)

    def test_fails_to_create_project_with_whitespace_title(self):
        payload = {
            'title': '   '
        }
        res = self.app.post_json(
            self.url, payload, auth=self.creator.auth, expect_errors=True)
        assert_equal(res.status_code, 400)

    def test_creates_a_project(self):
        payload = {
            'title': 'Im a real title'
        }
        res = self.app.post_json(self.url, payload, auth=self.creator.auth)
        assert_equal(res.status_code, 201)
        node = Node.load(res.json['projectUrl'].replace('/', ''))
        assert_true(node)
        assert_true(node.title, 'Im a real title')

    def test_description_works(self):
        payload = {
            'title': 'Im a real title',
            'description': 'I describe things!'
        }
        res = self.app.post_json(self.url, payload, auth=self.creator.auth)
        assert_equal(res.status_code, 201)
        node = Node.load(res.json['projectUrl'].replace('/', ''))
        assert_true(node)
        assert_true(node.description, 'I describe things!')

    def test_can_template(self):
        other_node = ProjectFactory(creator=self.creator)
        payload = {
            'title': 'Im a real title',
            'template': other_node._id
        }
        res = self.app.post_json(self.url, payload, auth=self.creator.auth)
        assert_equal(res.status_code, 201)
        node = Node.load(res.json['projectUrl'].replace('/', ''))
        assert_true(node)
        assert_true(node.template_node, other_node)

    def test_project_before_template_no_addons(self):
        project = ProjectFactory()
        res = self.app.get(project.api_url_for('project_before_template'), auth=project.creator.auth)
        assert_equal(res.json['prompts'], [])

    def test_project_before_template_with_addons(self):
        project = ProjectWithAddonFactory(addon='github')
        res = self.app.get(project.api_url_for('project_before_template'), auth=project.creator.auth)
        assert_in('GitHub', res.json['prompts'])

    def test_project_new_from_template_non_user(self):
        project = ProjectFactory()
        url = api_url_for('project_new_from_template', nid=project._id)
        res = self.app.post(url, auth=None)
        assert_equal(res.status_code, 302)
        res2 = res.follow(expect_errors=True)
        assert_equal(res2.status_code, 401)
        assert_in("Sign up or Log in", res2.body)

    def test_project_new_from_template_public_non_contributor(self):
        non_contributor = AuthUserFactory()
        project = ProjectFactory(is_public=True)
        url = api_url_for('project_new_from_template', nid=project._id)
        res = self.app.post(url, auth = non_contributor.auth)
        assert_equal(res.status_code, 201)

    def test_project_new_from_template_contributor(self):
        contributor = AuthUserFactory()
        project = ProjectFactory(is_public=False)
        project.add_contributor(contributor)
        project.save()

        url = api_url_for('project_new_from_template', nid=project._id)
        res = self.app.post(url, auth = contributor.auth)
        assert_equal(res.status_code, 201)


class TestUnconfirmedUserViews(OsfTestCase):

    def test_can_view_profile(self):
        user = UnconfirmedUserFactory()
        url = web_url_for('profile_view_id', uid=user._id)
        res = self.app.get(url)
        assert_equal(res.status_code, 200)


class TestProfileNodeList(OsfTestCase):

    def setUp(self):
        OsfTestCase.setUp(self)
        self.user = AuthUserFactory()

        self.public = ProjectFactory(is_public=True)
        self.public_component = NodeFactory(project=self.public, is_public=True)
        self.private = ProjectFactory(is_public=False)
        self.deleted = ProjectFactory(is_public=True, is_deleted=True)

        for node in (self.public, self.public_component, self.private, self.deleted):
            node.add_contributor(self.user, auth=Auth(node.creator))
            node.save()

    def test_get_public_projects(self):
        url = api_url_for('get_public_projects', uid=self.user._id)
        res = self.app.get(url)
        node_ids = [each['id'] for each in res.json['nodes']]
        assert_in(self.public._id, node_ids)
        assert_not_in(self.private._id, node_ids)
        assert_not_in(self.deleted._id, node_ids)
        assert_not_in(self.public_component._id, node_ids)

    def test_get_public_components(self):
        url = api_url_for('get_public_components', uid=self.user._id)
        res = self.app.get(url)
        node_ids = [each['id'] for each in res.json['nodes']]
        assert_in(self.public_component._id, node_ids)
        assert_not_in(self.public._id, node_ids)
        assert_not_in(self.private._id, node_ids)
        assert_not_in(self.deleted._id, node_ids)


if __name__ == '__main__':
    unittest.main()<|MERGE_RESOLUTION|>--- conflicted
+++ resolved
@@ -2956,7 +2956,7 @@
         self.dashboard = DashboardFactory(creator=self.creator)
 
     # https://github.com/CenterForOpenScience/openscienceframework.org/issues/571
-    def test_components_with__are_accessible_from_dashboard(self):
+    def test_components_with_are_accessible_from_dashboard(self):
         project = ProjectFactory(creator=self.creator, public=False)
         component = NodeFactory(creator=self.creator, project=project)
         component.add_contributor(self.contrib, auth=Auth(self.creator))
@@ -2967,9 +2967,6 @@
 
         assert_equal(len(res.json), 1)
 
-<<<<<<< HEAD
-    def test_registered_components_with__are_accessible_from_dashboard(self):
-=======
     def test_get_dashboard_nodes(self):
         project = ProjectFactory(creator=self.creator)
         component = NodeFactory(creator=self.creator, project=project)
@@ -3033,7 +3030,6 @@
         assert_equal(res.status_code, 400)
 
     def test_registered_components_with_are_accessible_from_dashboard(self):
->>>>>>> 4573df13
         project = ProjectFactory(creator=self.creator, public=False)
         component = NodeFactory(creator=self.creator, project=project)
         component.add_contributor(self.contrib, auth=Auth(self.creator))
