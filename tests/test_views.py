--- conflicted
+++ resolved
@@ -38,31 +38,17 @@
 from website.project.decorators import check_can_access
 from website.addons.github.model import AddonGitHubOauthSettings
 
-<<<<<<< HEAD
 from tests.base import OsfTestCase, fake, capture_signals, assert_is_redirect, assert_datetime_equal
 from tests.factories import (
     UserFactory, ApiKeyFactory, ProjectFactory, WatchConfigFactory,
     NodeFactory, NodeLogFactory, AuthUserFactory, UnregUserFactory,
     RegistrationFactory, CommentFactory, PrivateLinkFactory, UnconfirmedUserFactory, DashboardFactory, FolderFactory,
     ProjectWithAddonFactory
-=======
+
 from website.project.views.node import human_format_citation
 from website.project.views.node import machine_format_citation
 
-
-from tests.base import DbTestCase, fake, capture_signals, URLLookup, assert_is_redirect
-from tests.factories import (
-    UserFactory, ApiKeyFactory, ProjectFactory, WatchConfigFactory,
-    NodeFactory, NodeLogFactory, AuthUserFactory, UnregUserFactory,
-    RegistrationFactory, CommentFactory
-)
-
 from website.project.views.CitationParser import to_citation, to_machine_readable, formatter
-
-
-app = website.app.init_app(
-    routes=True, set_backends=False, settings_module='website.settings',
->>>>>>> ba599be7
 )
 from website.settings import ALL_MY_REGISTRATIONS_ID, ALL_MY_PROJECTS_ID
 
@@ -138,10 +124,6 @@
     def test_check_user_access_if_user_is_None(self):
         assert_false(check_can_access(self.project, None))
 
-<<<<<<< HEAD
-
-class TestProjectViews(OsfTestCase):
-=======
 class TestCitationViews(DbTestCase):
 
     def setUp(self):
@@ -317,8 +299,7 @@
         assert_equals('', res.headers['Content-Type'])
 
 
-class TestProjectViews(DbTestCase):
->>>>>>> ba599be7
+class TestProjectViews(OsfTestCase):
 
     def setUp(self):
         super(TestProjectViews, self).setUp()
