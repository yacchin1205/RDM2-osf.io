--- conflicted
+++ resolved
@@ -42,11 +42,7 @@
 from tests.factories import (
     UserFactory, ApiKeyFactory, ProjectFactory, WatchConfigFactory,
     NodeFactory, NodeLogFactory, AuthUserFactory, UnregUserFactory,
-<<<<<<< HEAD
     RegistrationFactory, CommentFactory, PrivateLinkFactory, DashboardFactory, FolderFactory
-=======
-    CommentFactory, PrivateLinkFactory
->>>>>>> 9a91a453
 )
 
 
