--- conflicted
+++ resolved
@@ -138,11 +138,6 @@
         )
         NEW_YEAR = '2014'
         COPYLEFT_HOLDERS = ['Richard Stallman']
-<<<<<<< HEAD
-        self.node.set_node_license('GPL3', NEW_YEAR, COPYLEFT_HOLDERS, auth=Auth(self.user), save=True)
-        assert_equal(self.node.node_license.license_id, GPL3.license_id)
-=======
-
         self.node.set_node_license(
             {
                 'id': GPL3.id,
@@ -153,17 +148,13 @@
             save=True
         )
 
-        assert_equal(self.node.node_license.id, GPL3.id)
->>>>>>> 8e258aa9
+        assert_equal(self.node.node_license.id, GPL3.license_id)
         assert_equal(self.node.node_license.name, GPL3.name)
         assert_equal(self.node.node_license.copyright_holders, COPYLEFT_HOLDERS)
 
     @assert_not_logs(NodeLog.CHANGED_LICENSE, 'node')
     def test_Node_set_node_license_invalid(self):
         with assert_raises(NodeStateError):
-<<<<<<< HEAD
-            self.node.set_node_license('SOME ID', 'foo', [], auth=Auth(self.user))
-=======
             self.node.set_node_license(
                 {
                     'id': 'SOME ID',
@@ -171,5 +162,4 @@
                     'copyrightHolders': []
                 },
                 auth=Auth(self.user)
-            )
->>>>>>> 8e258aa9
+            )