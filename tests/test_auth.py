#!/usr/bin/env python
# -*- coding: utf-8 -*-
import unittest
from nose.tools import *  # PEP8 asserts
import mock
import datetime
import httplib as http

from flask import Flask
from werkzeug.wrappers import BaseResponse
from webtest_plus import TestApp

from framework.exceptions import HTTPError
import framework.auth as auth
from tests.base import OsfTestCase
from tests.factories import (UserFactory, UnregUserFactory, AuthFactory,
    ProjectFactory, AuthUserFactory, PrivateLinkFactory
)

from framework import Q
from framework import app
from framework.auth.model import User
from framework.auth.decorators import must_be_logged_in, Auth

from website.project.decorators import must_have_permission, must_be_contributor


def assert_is_redirect(response, msg="Response is a redirect."):
    assert 300 <= response.status_code < 400, msg


class TestAuthUtils(OsfTestCase):

    def test_register(self):
        auth.register('rosie@franklin.com', 'gattaca', fullname="Rosie Franklin")
        user = User.find_one(Q('username', 'eq', 'rosie@franklin.com'))
        # The password should be set
        assert_true(user.check_password('gattaca'))
        assert_equal(user.fullname, "Rosie Franklin")
        assert_equal(user.username, 'rosie@franklin.com')
        assert_in("rosie@franklin.com", user.emails)

    def test_unreg_user_can_register(self):
        user = UnregUserFactory()

        auth.register_unconfirmed(username=user.username,
            password='gattaca', fullname='Rosie')

        assert_true(user.get_confirmation_token(user.username))

    def test_get_user_by_id(self):
        user = UserFactory()
        assert_equal(auth.get_user(id=user._id), user)

    def test_get_user_by_username(self):
        user = UserFactory()
        assert_equal(auth.get_user(username=user.username), user)

    def test_get_user_with_wrong_password_returns_false(self):
        user = UserFactory.build()
        user.set_password('killerqueen')
        assert_false(auth.get_user(username=user.username,
            password='wrong'))

    def test_login_success_authenticates_user(self):
        user = UserFactory.build(date_last_login=datetime.datetime.utcnow())
        user.set_password('killerqueen')
        user.save()
        # need request context because login returns a rsponse
        with app.test_request_context():
            res = auth.login(user.username, 'killerqueen')
            assert_true(isinstance(res, BaseResponse))
            assert_equal(res.status_code, 302)

    def test_login_unregistered_user(self):
        user = UnregUserFactory()
        user.set_password('killerqueen')
        user.save()
        with assert_raises(auth.LoginNotAllowedError):
            # password is correct, but user is unregistered
            auth.login(user.username, 'killerqueen')

    def test_login_with_incorrect_password_returns_false(self):
        user = UserFactory.build()
        user.set_password('rhapsody')
        user.save()
        with assert_raises(auth.PasswordIncorrectError):
            auth.login(user.username, 'wrongpassword')


class TestAuthObject(OsfTestCase):

    def test_factory(self):
        auth_obj = AuthFactory()
        assert_true(isinstance(auth_obj.user, auth.model.User))
        assert_true(auth_obj.api_key)

    def test_from_kwargs(self):
        user = UserFactory()
        request_args = {'key': 'mykey'}
        kwargs = {'user': user, 'api_key': 'myapikey', 'api_node': '123v'}
        auth_obj = Auth.from_kwargs(request_args, kwargs)
        assert_equal(auth_obj.user, user)
        assert_equal(auth_obj.api_key, kwargs['api_key'])
        assert_equal(auth_obj.private_key, request_args['key'])

    def test_logged_in(self):
        user = UserFactory()
        auth_obj = Auth(user=user)
        assert_true(auth_obj.logged_in)
        auth2 = Auth(user=None)
        assert_false(auth2.logged_in)

<<<<<<< HEAD

class TestPrivateLink(DbTestCase):
=======
class TestPrivateLink(OsfTestCase):
>>>>>>> 55207d37

    def setUp(self):
        self.flaskapp = Flask('testing_private_links')

        @self.flaskapp.route('/project/<pid>/')
        @must_be_contributor
        def project_get(**kwargs):
            return 'success', 200

        self.app = TestApp(self.flaskapp)

        self.user = AuthUserFactory()
        self.project = ProjectFactory(is_public=False)
        self.link = PrivateLinkFactory()
        self.project.private_links.append(self.link)
        self.project.save()

    @mock.patch('website.project.decorators.get_api_key')
    @mock.patch('website.project.decorators.Auth.from_kwargs')
    def test_has_private_link_key(self, mock_from_kwargs, mock_get_api_key):
        mock_get_api_key.return_value = 'foobar123'
        mock_from_kwargs.return_value = Auth(user=None)
        res = self.app.get('/project/{0}'.format(self.project._primary_key),
            {'key': self.link.key})
        res = res.follow()
        assert_equal(res.status_code, 200)
        assert_equal(res.body, 'success')

    @mock.patch('website.project.decorators.get_api_key')
    @mock.patch('website.project.decorators.Auth.from_kwargs')
    def test_does_not_have_key(self, mock_from_kwargs, mock_get_api_key):
        mock_get_api_key.return_value = 'foobar123'
        mock_from_kwargs.return_value = Auth(user=None)
        res = self.app.get('/project/{0}'.format(self.project._primary_key),
            {'key': None})
        assert_is_redirect(res)


# Flask app for testing view decorators
decoratorapp = Flask('decorators')


@must_be_contributor
def view_that_needs_contributor(**kwargs):
    return kwargs['project'] or kwargs['node']


class AuthAppTestCase(OsfTestCase):

    def setUp(self):
        self.ctx = decoratorapp.test_request_context()
        self.ctx.push()

    def tearDown(self):
        self.ctx.pop()

class TestMustBeContributorDecorator(AuthAppTestCase):

    def setUp(self):
        super(TestMustBeContributorDecorator, self).setUp()
        self.contrib = AuthUserFactory()
        self.project = ProjectFactory()
        self.project.add_contributor(self.contrib, auth=Auth(self.project.creator))
        self.project.save()


    def test_must_be_contributor_when_user_is_contributor(self):
        result = view_that_needs_contributor(
            pid=self.project._primary_key,
            api_key=self.contrib.auth[1],
            api_node=self.project,
            user=self.contrib)
        assert_equal(result, self.project)

    def test_must_be_contributor_when_user_is_not_contributor_raises_error(self):
        non_contributor = AuthUserFactory()
        with assert_raises(HTTPError):
            view_that_needs_contributor(
                pid=self.project._primary_key,
                api_key=non_contributor.auth[1],
                api_node=non_contributor.auth[1],
                user=non_contributor
            )

    def test_must_be_contributor_no_user(self):
        res = view_that_needs_contributor(
            pid=self.project._primary_key,
            user=None,
            api_key='123',
            api_node='abc',
        )
        assert_is_redirect(res)
        redirect_url = res.headers['Location']
        assert_equal(redirect_url, '/login/?next=/')


@must_be_logged_in
def protected(**kwargs):
    return 'open sesame'


@must_have_permission('dance')
def thriller(**kwargs):
    return 'chiller'


class TestPermissionDecorators(AuthAppTestCase):

    @mock.patch('framework.auth.decorators.Auth.from_kwargs')
    def test_must_be_logged_in_decorator_with_user(self, mock_from_kwargs):
        user = UserFactory()
        mock_from_kwargs.return_value = Auth(user=user)
        protected()

    @mock.patch('framework.auth.decorators.Auth.from_kwargs')
    def test_must_be_logged_in_decorator_with_no_user(self, mock_from_kwargs):
        mock_from_kwargs.return_value = Auth()
        resp = protected()
        assert_true(isinstance(resp, BaseResponse))
        assert_in('/login/', resp.headers.get('location'))

    @mock.patch('website.project.decorators._kwargs_to_nodes')
    @mock.patch('framework.auth.decorators.Auth.from_kwargs')
    def test_must_have_permission_true(self, mock_from_kwargs, mock_to_nodes):
        project = ProjectFactory()
        project.add_permission(project.creator, 'dance')
        mock_from_kwargs.return_value = Auth(user=project.creator)
        mock_to_nodes.return_value = (project, None)
        thriller(node=project)

    @mock.patch('website.project.decorators._kwargs_to_nodes')
    @mock.patch('framework.auth.decorators.Auth.from_kwargs')
    def test_must_have_permission_false(self, mock_from_kwargs, mock_to_nodes):
        project = ProjectFactory()
        mock_from_kwargs.return_value = Auth(user=project.creator)
        mock_to_nodes.return_value = (project, None)
        with assert_raises(HTTPError) as ctx:
            thriller(node=project)
        assert_equal(ctx.exception.code, http.FORBIDDEN)

    @mock.patch('website.project.decorators._kwargs_to_nodes')
    @mock.patch('framework.auth.decorators.Auth.from_kwargs')
    def test_must_have_permission_not_logged_in(self, mock_from_kwargs, mock_to_nodes):
        project = ProjectFactory()
        mock_from_kwargs.return_value = Auth()
        mock_to_nodes.return_value = (project, None)
        with assert_raises(HTTPError) as ctx:
            thriller(node=project)
        assert_equal(ctx.exception.code, http.UNAUTHORIZED)


if __name__ == '__main__':
    unittest.main()<|MERGE_RESOLUTION|>--- conflicted
+++ resolved
@@ -111,12 +111,8 @@
         auth2 = Auth(user=None)
         assert_false(auth2.logged_in)
 
-<<<<<<< HEAD
-
-class TestPrivateLink(DbTestCase):
-=======
+
 class TestPrivateLink(OsfTestCase):
->>>>>>> 55207d37
 
     def setUp(self):
         self.flaskapp = Flask('testing_private_links')
