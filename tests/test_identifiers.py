--- conflicted
+++ resolved
@@ -241,13 +241,9 @@
         assert_not_in(res.json.keys(), 'ark')
         assert_equal(res.status_code, 201)
 
-<<<<<<< HEAD
-    @httpretty.activate
-=======
     @responses.activate
     @mock.patch('website.settings.EZID_USERNAME', 'testfortravisnotreal')
     @mock.patch('website.settings.EZID_PASSWORD', 'testfortravisnotreal')
->>>>>>> 46aeee09
     def test_create_identifiers_exists(self):
         identifier = self.node._id
         doi = settings.EZID_FORMAT.format(namespace=settings.DOI_NAMESPACE, guid=identifier)
@@ -262,7 +258,6 @@
             )
         )
 
-
         responses.add(
             responses.Response(
                 responses.GET,
