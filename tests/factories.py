# -*- coding: utf-8 -*-
"""Factories for the OSF models, including an abstract ModularOdmFactory.

Example usage: ::

    >>> from tests.factories import UserFactory
    >>> user1 = UserFactory()
    >>> user1.username
    fred0@example.com
    >>> user2 = UserFactory()
    fred1@example.com

Factory boy docs: http://factoryboy.readthedocs.org/

"""
import datetime
import functools
from factory import base, Sequence, SubFactory, post_generation, LazyAttribute

from mock import patch, Mock
from modularodm import Q
from modularodm.exceptions import NoResultsFound

from framework.mongo import StoredObject
from framework.auth import User, Auth
from framework.auth.utils import impute_names_model
from framework.sessions.model import Session
from website.addons import base as addons_base
from website.oauth.models import (
    ApiOAuth2Application,
    ApiOAuth2PersonalToken,
    ExternalAccount,
    ExternalProvider
)
from website.project.model import (
<<<<<<< HEAD
    Comment, Embargo, Node, NodeLog, Pointer, PrivateLink, RegistrationApproval, Retraction, Sanction, Tag, WatchConfig,
    AlternativeCitation
=======
    Comment, DraftRegistration, Embargo, MetaSchema, Node, NodeLog, Pointer,
    PrivateLink, RegistrationApproval, Retraction, Sanction, Tag, WatchConfig,
    ensure_schemas
>>>>>>> 1019ac80
)
from website.notifications.model import NotificationSubscription, NotificationDigest
from website.archiver.model import ArchiveTarget, ArchiveJob
from website.archiver import ARCHIVER_SUCCESS
from website.project.licenses import NodeLicense, NodeLicenseRecord, ensure_licenses
ensure_licenses = functools.partial(ensure_licenses, warn=False)

from website.addons.wiki.model import NodeWikiPage
from tests.base import fake

from tests.base import DEFAULT_METASCHEMA

# TODO: This is a hack. Check whether FactoryBoy can do this better
def save_kwargs(**kwargs):
    for value in kwargs.itervalues():
        if isinstance(value, StoredObject) and not value._is_loaded:
            value.save()


def FakerAttribute(provider, **kwargs):
    """Attribute that lazily generates a value using the Faker library.
    Example: ::

        class UserFactory(ModularOdmFactory):
            name = FakerAttribute('name')
    """
    fake_gen = getattr(fake, provider)
    if not fake_gen:
        raise ValueError('{0!r} is not a valid faker provider.'.format(provider))
    return LazyAttribute(lambda x: fake_gen(**kwargs))


class ModularOdmFactory(base.Factory):
    """Base factory for modular-odm objects.
    """

    ABSTRACT_FACTORY = True

    @classmethod
    def _build(cls, target_class, *args, **kwargs):
        """Build an object without saving it."""
        save_kwargs(**kwargs)
        return target_class(*args, **kwargs)

    @classmethod
    def _create(cls, target_class, *args, **kwargs):
        save_kwargs(**kwargs)
        instance = target_class(*args, **kwargs)
        instance.save()
        return instance


class UserFactory(ModularOdmFactory):
    FACTORY_FOR = User

    username = Sequence(lambda n: "fred{0}@example.com".format(n))
    # Don't use post generation call to set_password because
    # It slows down the tests dramatically
    password = "password"
    fullname = Sequence(lambda n: "Freddie Mercury{0}".format(n))
    is_registered = True
    is_claimed = True
    date_confirmed = datetime.datetime(2014, 2, 21)
    merged_by = None
    email_verifications = {}
    verification_key = None

    @post_generation
    def set_names(self, create, extracted):
        parsed = impute_names_model(self.fullname)
        for key, value in parsed.items():
            setattr(self, key, value)
        if create:
            self.save()

    @post_generation
    def set_emails(self, create, extracted):
        if self.username not in self.emails:
            self.emails.append(self.username)
            self.save()


class AuthUserFactory(UserFactory):
    """A user that automatically has an api key, for quick authentication.

    Example: ::
        user = AuthUserFactory()
        res = self.app.get(url, auth=user.auth)  # user is "logged in"
    """

    @post_generation
    def add_auth(self, create, extracted):
        self.set_password('password')
        self.save()
        self.auth = (self.username, 'password')


class TagFactory(ModularOdmFactory):
    FACTORY_FOR = Tag

    _id = Sequence(lambda n: "scientastic-{}".format(n))


class ApiOAuth2ApplicationFactory(ModularOdmFactory):
    FACTORY_FOR = ApiOAuth2Application

    owner = SubFactory(UserFactory)

    name = Sequence(lambda n: 'Example OAuth2 Application #{}'.format(n))

    home_url = 'ftp://ftp.ncbi.nlm.nimh.gov/'
    callback_url = 'http://example.uk'


class ApiOAuth2PersonalTokenFactory(ModularOdmFactory):
    FACTORY_FOR = ApiOAuth2PersonalToken

    owner = SubFactory(UserFactory)

    scopes = 'osf.full_write osf.full_read'

    name = Sequence(lambda n: 'Example OAuth2 Personal Token #{}'.format(n))


class PrivateLinkFactory(ModularOdmFactory):
    FACTORY_FOR = PrivateLink

    name = "link"
    key = "foobarblaz"
    anonymous = False
    creator = SubFactory(AuthUserFactory)

class AbstractNodeFactory(ModularOdmFactory):
    FACTORY_FOR = Node

    title = 'The meaning of life'
    description = 'The meaning of life is 42.'
    creator = SubFactory(AuthUserFactory)


class ProjectFactory(AbstractNodeFactory):
    category = 'project'


class FolderFactory(ProjectFactory):
    is_folder = True


class DashboardFactory(FolderFactory):
    is_dashboard = True


class NodeFactory(AbstractNodeFactory):
    category = 'hypothesis'
    parent = SubFactory(ProjectFactory)


class RegistrationFactory(AbstractNodeFactory):

    # Default project is created if not provided
    category = 'project'

    @classmethod
    def _build(cls, target_class, *args, **kwargs):
        raise Exception("Cannot build registration without saving.")

    @classmethod
    def _create(cls, target_class, project=None, schema=None, user=None,
                data=None, archive=False, embargo=None, registration_approval=None, retraction=None, is_public=False,
                *args, **kwargs):
        save_kwargs(**kwargs)
        # Original project to be registered
        project = project or target_class(*args, **kwargs)
        project.save()

        # Default registration parameters
        schema = schema or DEFAULT_METASCHEMA
        user = user or project.creator
        data = data or {'some': 'data'}
        auth = Auth(user=user)
        register = lambda: project.register_node(
            schema=schema,
            auth=auth,
            data=data
        )

        def add_approval_step(reg):
            if embargo:
                reg.embargo = embargo
            elif registration_approval:
                reg.registration_approval = registration_approval
            elif retraction:
                reg.retraction = retraction
            else:
                reg.require_approval(reg.creator)
            reg.save()
            reg.sanction.add_authorizer(reg.creator)
            reg.sanction.save()

        if archive:
            reg = register()
            add_approval_step(reg)
        else:
            with patch('framework.tasks.handlers.enqueue_task'):
                reg = register()
                add_approval_step(reg)
            with patch.object(reg.archive_job, 'archive_tree_finished', Mock(return_value=True)):
                reg.archive_job.status = ARCHIVER_SUCCESS
                reg.archive_job.save()
                reg.sanction.state = Sanction.APPROVED
                reg.sanction.save()
        ArchiveJob(
            src_node=project,
            dst_node=reg,
            initiator=user,
        )
        if is_public:
            reg.is_public = True
        reg.save()
        return reg


class PointerFactory(ModularOdmFactory):
    FACTORY_FOR = Pointer
    node = SubFactory(NodeFactory)


class NodeLogFactory(ModularOdmFactory):
    FACTORY_FOR = NodeLog
    action = 'file_added'
    user = SubFactory(UserFactory)


class WatchConfigFactory(ModularOdmFactory):
    FACTORY_FOR = WatchConfig
    node = SubFactory(NodeFactory)


class SanctionFactory(ModularOdmFactory):

    ABSTRACT_FACTORY = True

    @classmethod
    def _create(cls, target_class, approve=False, *args, **kwargs):
        user = kwargs.get('user') or UserFactory()
        sanction = ModularOdmFactory._create(target_class, initiated_by=user, *args, **kwargs)
        reg_kwargs = {
            'creator': user,
            'user': user,
            sanction.SHORT_NAME: sanction
        }
        RegistrationFactory(**reg_kwargs)
        if not approve:
            sanction.state = Sanction.UNAPPROVED
            sanction.save()
        return sanction

class RetractionFactory(SanctionFactory):
    FACTORY_FOR = Retraction
    user = SubFactory(UserFactory)


class EmbargoFactory(SanctionFactory):
    FACTORY_FOR = Embargo
    user = SubFactory(UserFactory)

class RegistrationApprovalFactory(SanctionFactory):
    FACTORY_FOR = RegistrationApproval
    user = SubFactory(UserFactory)

class NodeWikiFactory(ModularOdmFactory):
    FACTORY_FOR = NodeWikiPage

    page_name = 'home'
    content = 'Some content'
    version = 1
    user = SubFactory(UserFactory)
    node = SubFactory(NodeFactory)

    @post_generation
    def set_node_keys(self, create, extracted):
        self.node.wiki_pages_current[self.page_name] = self._id
        self.node.wiki_pages_versions[self.page_name] = [self._id]
        self.node.save()


class UnregUserFactory(ModularOdmFactory):
    """Factory for an unregistered user. Uses User.create_unregistered()
    to create an instance.

    """
    FACTORY_FOR = User
    email = Sequence(lambda n: "brian{0}@queen.com".format(n))
    fullname = Sequence(lambda n: "Brian May{0}".format(n))

    @classmethod
    def _build(cls, target_class, *args, **kwargs):
        '''Build an object without saving it.'''
        return target_class.create_unregistered(*args, **kwargs)

    @classmethod
    def _create(cls, target_class, *args, **kwargs):
        instance = target_class.create_unregistered(*args, **kwargs)
        instance.save()
        return instance

class UnconfirmedUserFactory(ModularOdmFactory):
    """Factory for a user that has not yet confirmed their primary email
    address (username).
    """

    FACTORY_FOR = User
    username = Sequence(lambda n: 'roger{0}@queen.com'.format(n))
    fullname = Sequence(lambda n: 'Roger Taylor{0}'.format(n))
    password = 'killerqueen'

    @classmethod
    def _build(cls, target_class, username, password, fullname):
        '''Build an object without saving it.'''
        return target_class.create_unconfirmed(
            username=username, password=password, fullname=fullname
        )

    @classmethod
    def _create(cls, target_class, username, password, fullname):
        instance = target_class.create_unconfirmed(
            username=username, password=password, fullname=fullname
        )
        instance.save()
        return instance


class AuthFactory(base.Factory):
    FACTORY_FOR = Auth
    user = SubFactory(UserFactory)


class ProjectWithAddonFactory(ProjectFactory):
    """Factory for a project that has an addon. The addon will be added to
    both the Node and the creator records. ::

        p = ProjectWithAddonFactory(addon='github')
        p.get_addon('github') # => github node settings object
        p.creator.get_addon('github') # => github user settings object

    """

    # TODO: Should use mock addon objects
    @classmethod
    def _build(cls, target_class, addon='s3', *args, **kwargs):
        '''Build an object without saving it.'''
        instance = ProjectFactory._build(target_class, *args, **kwargs)
        auth = Auth(user=instance.creator)
        instance.add_addon(addon, auth)
        instance.creator.add_addon(addon)
        return instance

    @classmethod
    def _create(cls, target_class, addon='s3', *args, **kwargs):
        instance = ProjectFactory._create(target_class, *args, **kwargs)
        auth = Auth(user=instance.creator)
        instance.add_addon(addon, auth)
        instance.creator.add_addon(addon)
        instance.save()
        return instance

# Deprecated unregistered user factory, used mainly for testing migration

class DeprecatedUnregUser(object):
    '''A dummy "model" for an unregistered user.'''
    def __init__(self, nr_name, nr_email):
        self.nr_name = nr_name
        self.nr_email = nr_email

    def to_dict(self):
        return {"nr_name": self.nr_name, "nr_email": self.nr_email}


class DeprecatedUnregUserFactory(base.Factory):
    """Generates a dictonary represenation of an unregistered user, in the
    format expected by the OSF.
    ::

        >>> from tests.factories import UnregUserFactory
        >>> UnregUserFactory()
        {'nr_name': 'Tom Jones0', 'nr_email': 'tom0@example.com'}
        >>> UnregUserFactory()
        {'nr_name': 'Tom Jones1', 'nr_email': 'tom1@example.com'}
    """
    FACTORY_FOR = DeprecatedUnregUser

    nr_name = Sequence(lambda n: "Tom Jones{0}".format(n))
    nr_email = Sequence(lambda n: "tom{0}@example.com".format(n))

    @classmethod
    def _create(cls, target_class, *args, **kwargs):
        return target_class(*args, **kwargs).to_dict()

    _build = _create


class CommentFactory(ModularOdmFactory):

    FACTORY_FOR = Comment
    content = Sequence(lambda n: 'Comment {0}'.format(n))
    is_public = True

    @classmethod
    def _build(cls, target_class, *args, **kwargs):
        node = kwargs.pop('node', None) or NodeFactory()
        user = kwargs.pop('user', None) or node.creator
        target = kwargs.pop('target', None) or node
        instance = target_class(
            node=node,
            user=user,
            target=target,
            *args, **kwargs
        )
        return instance

    @classmethod
    def _create(cls, target_class, *args, **kwargs):
        node = kwargs.pop('node', None) or NodeFactory()
        user = kwargs.pop('user', None) or node.creator
        target = kwargs.pop('target', None) or node
        instance = target_class(
            node=node,
            user=user,
            target=target,
            *args, **kwargs
        )
        instance.save()
        return instance


class NotificationSubscriptionFactory(ModularOdmFactory):
    FACTORY_FOR = NotificationSubscription


class NotificationDigestFactory(ModularOdmFactory):
    FACTORY_FOR = NotificationDigest


class ExternalAccountFactory(ModularOdmFactory):
    FACTORY_FOR = ExternalAccount

    provider = 'mock2'
    provider_id = Sequence(lambda n: 'user-{0}'.format(n))
    provider_name = 'Fake Provider'
    display_name = Sequence(lambda n: 'user-{0}'.format(n))


class SessionFactory(ModularOdmFactory):
    FACTORY_FOR = Session

    @classmethod
    def _build(cls, target_class, *args, **kwargs):
        user = kwargs.pop('user', None)
        instance = target_class(*args, **kwargs)

        if user:
            instance.data['auth_user_username'] = user.username
            instance.data['auth_user_id'] = user._primary_key
            instance.data['auth_user_fullname'] = user.fullname

        return instance

    @classmethod
    def _create(cls, target_class, *args, **kwargs):
        instance = cls._build(target_class, *args, **kwargs)
        instance.save()
        return instance


class MockOAuth2Provider(ExternalProvider):
    name = "Mock OAuth 2.0 Provider"
    short_name = "mock2"

    client_id = "mock2_client_id"
    client_secret = "mock2_client_secret"

    auth_url_base = "https://mock2.com/auth"
    callback_url = "https://mock2.com/callback"

    def handle_callback(self, response):
        return {
            'provider_id': 'mock_provider_id'
        }


class MockAddonNodeSettings(addons_base.AddonNodeSettingsBase):
    pass


class MockAddonUserSettings(addons_base.AddonUserSettingsBase):
    pass


class MockAddonUserSettingsMergeable(addons_base.AddonUserSettingsBase):
    def merge(self):
        pass


class MockOAuthAddonUserSettings(addons_base.AddonOAuthUserSettingsBase):
    oauth_provider = MockOAuth2Provider


class MockOAuthAddonNodeSettings(addons_base.AddonOAuthNodeSettingsBase):
    oauth_provider = MockOAuth2Provider


class ArchiveTargetFactory(ModularOdmFactory):
    FACTORY_FOR = ArchiveTarget


class ArchiveJobFactory(ModularOdmFactory):
    FACTORY_FOR = ArchiveJob

<<<<<<< HEAD
class AlternativeCitationFactory(ModularOdmFactory):
    FACTORY_FOR = AlternativeCitation

    @classmethod
    def _create(cls, target_class, *args, **kwargs):
        name = kwargs.get('name')
        text = kwargs.get('text')
        instance = target_class(
            name=name,
            text=text
        )
        print instance
        instance.save()
        return instance
=======

class DraftRegistrationFactory(ModularOdmFactory):
    FACTORY_FOR = DraftRegistration

    @classmethod
    def _create(cls, *args, **kwargs):
        branched_from = kwargs.get('branched_from')
        initiator = kwargs.get('initiator')
        registration_schema = kwargs.get('registration_schema')
        registration_metadata = kwargs.get('registration_metadata')
        if not branched_from:
            project_params = {}
            if initiator:
                project_params['creator'] = initiator
            branched_from = ProjectFactory(**project_params)
        initiator = branched_from.creator
        try:
            registration_schema = registration_schema or MetaSchema.find()[0]
        except IndexError:
            ensure_schemas()
        registration_metadata = registration_metadata or {}
        draft = DraftRegistration.create_from_node(
            branched_from,
            user=initiator,
            schema=registration_schema,
            data=registration_metadata,
        )
        return draft

>>>>>>> 1019ac80

class NodeLicenseRecordFactory(ModularOdmFactory):
    FACTORY_FOR = NodeLicenseRecord

    @classmethod
    def _create(cls, *args, **kwargs):
        try:
            NodeLicense.find_one(
                Q('name', 'eq', 'No license')
            )
        except NoResultsFound:
            ensure_licenses()
        kwargs['node_license'] = kwargs.get(
            'node_license',
            NodeLicense.find_one(
                Q('name', 'eq', 'No license')
            )
        )
        return super(NodeLicenseRecordFactory, cls)._create(*args, **kwargs)<|MERGE_RESOLUTION|>--- conflicted
+++ resolved
@@ -33,14 +33,9 @@
     ExternalProvider
 )
 from website.project.model import (
-<<<<<<< HEAD
-    Comment, Embargo, Node, NodeLog, Pointer, PrivateLink, RegistrationApproval, Retraction, Sanction, Tag, WatchConfig,
-    AlternativeCitation
-=======
     Comment, DraftRegistration, Embargo, MetaSchema, Node, NodeLog, Pointer,
-    PrivateLink, RegistrationApproval, Retraction, Sanction, Tag, WatchConfig,
+    PrivateLink, RegistrationApproval, Retraction, Sanction, Tag, WatchConfig, AlternativeCitation,
     ensure_schemas
->>>>>>> 1019ac80
 )
 from website.notifications.model import NotificationSubscription, NotificationDigest
 from website.archiver.model import ArchiveTarget, ArchiveJob
@@ -559,7 +554,6 @@
 class ArchiveJobFactory(ModularOdmFactory):
     FACTORY_FOR = ArchiveJob
 
-<<<<<<< HEAD
 class AlternativeCitationFactory(ModularOdmFactory):
     FACTORY_FOR = AlternativeCitation
 
@@ -574,7 +568,6 @@
         print instance
         instance.save()
         return instance
-=======
 
 class DraftRegistrationFactory(ModularOdmFactory):
     FACTORY_FOR = DraftRegistration
@@ -604,8 +597,6 @@
         )
         return draft
 
->>>>>>> 1019ac80
-
 class NodeLicenseRecordFactory(ModularOdmFactory):
     FACTORY_FOR = NodeLicenseRecord
 
