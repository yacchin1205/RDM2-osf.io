# -*- coding: utf-8 -*-
"""Factories for the OSF models, including an abstract ModularOdmFactory.

Example usage: ::

    >>> from tests.factories import UserFactory
    >>> user1 = UserFactory()
    >>> user1.username
    fred0@example.com
    >>> user2 = UserFactory()
    fred1@example.com

Factory boy docs: http://factoryboy.readthedocs.org/

"""
import datetime
from factory import base, Sequence, SubFactory, post_generation, LazyAttribute

from framework.mongo import StoredObject
from framework.auth import User, Auth
from framework.auth.utils import impute_names_model
<<<<<<< HEAD
=======
from framework.sessions.model import Session
>>>>>>> 1b4f429d
from website.addons import base as addons_base
from website.oauth.models import ExternalAccount
from website.oauth.models import ExternalProvider
from website.project.model import (
    ApiKey, Node, NodeLog, WatchConfig, Tag, Pointer, Comment, PrivateLink,
)
from website.notifications.model import NotificationSubscription, NotificationDigest

from website.addons.wiki.model import NodeWikiPage
from tests.base import fake


# TODO: This is a hack. Check whether FactoryBoy can do this better
def save_kwargs(**kwargs):
    for value in kwargs.itervalues():
        if isinstance(value, StoredObject) and not value._is_loaded:
            value.save()


def FakerAttribute(provider, **kwargs):
    """Attribute that lazily generates a value using the Faker library.
    Example: ::

        class UserFactory(ModularOdmFactory):
            name = FakerAttribute('name')
    """
    fake_gen = getattr(fake, provider)
    if not fake_gen:
        raise ValueError('{0!r} is not a valid faker provider.'.format(provider))
    return LazyAttribute(lambda x: fake_gen(**kwargs))


class ModularOdmFactory(base.Factory):
    """Base factory for modular-odm objects.
    """

    ABSTRACT_FACTORY = True

    @classmethod
    def _build(cls, target_class, *args, **kwargs):
        """Build an object without saving it."""
        save_kwargs(**kwargs)
        return target_class(*args, **kwargs)

    @classmethod
    def _create(cls, target_class, *args, **kwargs):
        save_kwargs(**kwargs)
        instance = target_class(*args, **kwargs)
        instance.save()
        return instance


class UserFactory(ModularOdmFactory):
    FACTORY_FOR = User

    username = Sequence(lambda n: "fred{0}@example.com".format(n))
    # Don't use post generation call to set_password because
    # It slows down the tests dramatically
    password = "password"
    fullname = Sequence(lambda n: "Freddie Mercury{0}".format(n))
    is_registered = True
    is_claimed = True
    api_keys = []
    date_confirmed = datetime.datetime(2014, 2, 21)
    merged_by = None
    email_verifications = {}
    verification_key = None

    @post_generation
    def set_names(self, create, extracted):
        parsed = impute_names_model(self.fullname)
        for key, value in parsed.items():
            setattr(self, key, value)
        if create:
            self.save()

    @post_generation
    def set_emails(self, create, extracted):
        if self.username not in self.emails:
            self.emails.append(self.username)
            self.save()


class AuthUserFactory(UserFactory):
    """A user that automatically has an api key, for quick authentication.

    Example: ::
        user = AuthUserFactory()
        res = self.app.get(url, auth=user.auth)  # user is "logged in"
    """

    @post_generation
    def add_api_key(self, create, extracted):
        key = ApiKeyFactory()
        self.api_keys.append(key)
        self.save()
        self.auth = ('test', key._primary_key)


class TagFactory(ModularOdmFactory):
    FACTORY_FOR = Tag

    _id = Sequence(lambda n: "scientastic-{}".format(n))


class ApiKeyFactory(ModularOdmFactory):
    FACTORY_FOR = ApiKey


class PrivateLinkFactory(ModularOdmFactory):
    FACTORY_FOR = PrivateLink

    name = "link"
    key = "foobarblaz"
    anonymous = False
    creator = SubFactory(AuthUserFactory)

class AbstractNodeFactory(ModularOdmFactory):
    FACTORY_FOR = Node

    title = 'The meaning of life'
    description = 'The meaning of life is 42.'
    creator = SubFactory(AuthUserFactory)


class ProjectFactory(AbstractNodeFactory):
    category = 'project'


class FolderFactory(ProjectFactory):
    is_folder = True


class DashboardFactory(FolderFactory):
    is_dashboard = True


class NodeFactory(AbstractNodeFactory):
    category = 'hypothesis'
    parent = SubFactory(ProjectFactory)


class RegistrationFactory(AbstractNodeFactory):

    # Default project is created if not provided
    category = 'project'

    @classmethod
    def _build(cls, target_class, *args, **kwargs):
        raise Exception("Cannot build registration without saving.")

    @classmethod
    def _create(cls, target_class, project=None, schema=None, user=None,
                template=None, data=None, *args, **kwargs):

        save_kwargs(**kwargs)

        # Original project to be registered
        project = project or target_class(*args, **kwargs)
        project.save()

        # Default registration parameters
        #schema = schema or MetaSchema.find_one(
        #    Q('name', 'eq', 'Open-Ended_Registration')
        #)
        schema = None
        user = user or project.creator
        template = template or "Template1"
        data = data or "Some words"
        auth = Auth(user=user)
        return project.register_node(
            schema=schema,
            auth=auth,
            template=template,
            data=data,
        )


class PointerFactory(ModularOdmFactory):
    FACTORY_FOR = Pointer
    node = SubFactory(NodeFactory)


class NodeLogFactory(ModularOdmFactory):
    FACTORY_FOR = NodeLog
    action = 'file_added'
    user = SubFactory(UserFactory)


class WatchConfigFactory(ModularOdmFactory):
    FACTORY_FOR = WatchConfig
    node = SubFactory(NodeFactory)


class NodeWikiFactory(ModularOdmFactory):
    FACTORY_FOR = NodeWikiPage

    page_name = 'home'
    content = 'Some content'
    version = 1
    user = SubFactory(UserFactory)
    node = SubFactory(NodeFactory)

    @post_generation
    def set_node_keys(self, create, extracted):
        self.node.wiki_pages_current[self.page_name] = self._id
        self.node.wiki_pages_versions[self.page_name] = [self._id]
        self.node.save()


class UnregUserFactory(ModularOdmFactory):
    """Factory for an unregistered user. Uses User.create_unregistered()
    to create an instance.

    """
    FACTORY_FOR = User
    email = Sequence(lambda n: "brian{0}@queen.com".format(n))
    fullname = Sequence(lambda n: "Brian May{0}".format(n))

    @classmethod
    def _build(cls, target_class, *args, **kwargs):
        '''Build an object without saving it.'''
        return target_class.create_unregistered(*args, **kwargs)

    @classmethod
    def _create(cls, target_class, *args, **kwargs):
        instance = target_class.create_unregistered(*args, **kwargs)
        instance.save()
        return instance

class UnconfirmedUserFactory(ModularOdmFactory):
    """Factory for a user that has not yet confirmed their primary email
    address (username).
    """

    FACTORY_FOR = User
    username = Sequence(lambda n: 'roger{0}@queen.com'.format(n))
    fullname = Sequence(lambda n: 'Roger Taylor{0}'.format(n))
    password = 'killerqueen'

    @classmethod
    def _build(cls, target_class, username, password, fullname):
        '''Build an object without saving it.'''
        return target_class.create_unconfirmed(
            username=username, password=password, fullname=fullname
        )

    @classmethod
    def _create(cls, target_class, username, password, fullname):
        instance = target_class.create_unconfirmed(
            username=username, password=password, fullname=fullname
        )
        instance.save()
        return instance


class AuthFactory(base.Factory):
    FACTORY_FOR = Auth
    user = SubFactory(UserFactory)
    api_key = SubFactory(ApiKeyFactory)


class ProjectWithAddonFactory(ProjectFactory):
    """Factory for a project that has an addon. The addon will be added to
    both the Node and the creator records. ::

        p = ProjectWithAddonFactory(addon='github')
        p.get_addon('github') # => github node settings object
        p.creator.get_addon('github') # => github user settings object

    """

    # TODO: Should use mock addon objects
    @classmethod
    def _build(cls, target_class, addon='s3', *args, **kwargs):
        '''Build an object without saving it.'''
        instance = ProjectFactory._build(target_class, *args, **kwargs)
        auth = Auth(user=instance.creator)
        instance.add_addon(addon, auth)
        instance.creator.add_addon(addon)
        return instance

    @classmethod
    def _create(cls, target_class, addon='s3', *args, **kwargs):
        instance = ProjectFactory._create(target_class, *args, **kwargs)
        auth = Auth(user=instance.creator)
        instance.add_addon(addon, auth)
        instance.creator.add_addon(addon)
        instance.save()
        return instance

# Deprecated unregistered user factory, used mainly for testing migration

class DeprecatedUnregUser(object):
    '''A dummy "model" for an unregistered user.'''
    def __init__(self, nr_name, nr_email):
        self.nr_name = nr_name
        self.nr_email = nr_email

    def to_dict(self):
        return {"nr_name": self.nr_name, "nr_email": self.nr_email}


class DeprecatedUnregUserFactory(base.Factory):
    """Generates a dictonary represenation of an unregistered user, in the
    format expected by the OSF.
    ::

        >>> from tests.factories import UnregUserFactory
        >>> UnregUserFactory()
        {'nr_name': 'Tom Jones0', 'nr_email': 'tom0@example.com'}
        >>> UnregUserFactory()
        {'nr_name': 'Tom Jones1', 'nr_email': 'tom1@example.com'}
    """
    FACTORY_FOR = DeprecatedUnregUser

    nr_name = Sequence(lambda n: "Tom Jones{0}".format(n))
    nr_email = Sequence(lambda n: "tom{0}@example.com".format(n))

    @classmethod
    def _create(cls, target_class, *args, **kwargs):
        return target_class(*args, **kwargs).to_dict()

    _build = _create


class CommentFactory(ModularOdmFactory):

    FACTORY_FOR = Comment
    content = Sequence(lambda n: 'Comment {0}'.format(n))
    is_public = True

    @classmethod
    def _build(cls, target_class, *args, **kwargs):
        node = kwargs.pop('node', None) or NodeFactory()
        user = kwargs.pop('user', None) or node.creator
        target = kwargs.pop('target', None) or node
        instance = target_class(
            node=node,
            user=user,
            target=target,
            *args, **kwargs
        )
        return instance

    @classmethod
    def _create(cls, target_class, *args, **kwargs):
        node = kwargs.pop('node', None) or NodeFactory()
        user = kwargs.pop('user', None) or node.creator
        target = kwargs.pop('target', None) or node
        instance = target_class(
            node=node,
            user=user,
            target=target,
            *args, **kwargs
        )
        instance.save()
        return instance


class NotificationSubscriptionFactory(ModularOdmFactory):
    FACTORY_FOR = NotificationSubscription


class NotificationDigestFactory(ModularOdmFactory):
    FACTORY_FOR = NotificationDigest


class ExternalAccountFactory(ModularOdmFactory):
    FACTORY_FOR = ExternalAccount

    provider = 'mock2'
    provider_id = Sequence(lambda n: 'user-{0}'.format(n))
    provider_name = 'Fake Provider'
    display_name = Sequence(lambda n: 'user-{0}'.format(n))
<<<<<<< HEAD
=======


class SessionFactory(ModularOdmFactory):
    FACTORY_FOR = Session

    @classmethod
    def _build(cls, target_class, *args, **kwargs):
        user = kwargs.pop('user', None)
        instance = target_class(*args, **kwargs)

        if user:
            instance.data['auth_user_username'] = user.username
            instance.data['auth_user_id'] = user._primary_key
            instance.data['auth_user_fullname'] = user.fullname

        return instance

    @classmethod
    def _create(cls, target_class, *args, **kwargs):
        instance = cls._build(target_class, *args, **kwargs)
        instance.save()
        return instance
>>>>>>> 1b4f429d


class MockOAuth2Provider(ExternalProvider):
    name = "Mock OAuth 2.0 Provider"
    short_name = "mock2"

    client_id = "mock2_client_id"
    client_secret = "mock2_client_secret"

    auth_url_base = "https://mock2.com/auth"
    callback_url = "https://mock2.com/callback"

    def handle_callback(self, response):
        return {
            'provider_id': 'mock_provider_id'
        }


class MockAddonNodeSettings(addons_base.AddonNodeSettingsBase):
    pass


class MockAddonUserSettings(addons_base.AddonUserSettingsBase):
    pass


class MockAddonUserSettingsMergeable(addons_base.AddonUserSettingsBase):
    def merge(self):
        pass<|MERGE_RESOLUTION|>--- conflicted
+++ resolved
@@ -19,10 +19,7 @@
 from framework.mongo import StoredObject
 from framework.auth import User, Auth
 from framework.auth.utils import impute_names_model
-<<<<<<< HEAD
-=======
 from framework.sessions.model import Session
->>>>>>> 1b4f429d
 from website.addons import base as addons_base
 from website.oauth.models import ExternalAccount
 from website.oauth.models import ExternalProvider
@@ -398,8 +395,6 @@
     provider_id = Sequence(lambda n: 'user-{0}'.format(n))
     provider_name = 'Fake Provider'
     display_name = Sequence(lambda n: 'user-{0}'.format(n))
-<<<<<<< HEAD
-=======
 
 
 class SessionFactory(ModularOdmFactory):
@@ -422,7 +417,6 @@
         instance = cls._build(target_class, *args, **kwargs)
         instance.save()
         return instance
->>>>>>> 1b4f429d
 
 
 class MockOAuth2Provider(ExternalProvider):
