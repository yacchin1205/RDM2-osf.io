--- conflicted
+++ resolved
@@ -100,7 +100,6 @@
 # Celery dbs
 celerybeat-schedule.db
 celery_beat.py.db
-<<<<<<< HEAD
 
 # Admin Specific
 #################
@@ -112,8 +111,6 @@
 
 # Diff (used during merge resolution)
 *.orig
-=======
-#
+
 # GUIDS
-scripts/guid_blacklist.txt
->>>>>>> 9c32f564
+scripts/guid_blacklist.txt