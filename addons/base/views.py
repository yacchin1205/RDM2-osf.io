import datetime
import httplib
import os
import uuid
import markupsafe
import urllib
from django.utils import timezone

from flask import make_response
from flask import redirect
from flask import request
import furl
import jwe
import jwt
from django.db import transaction
from django.contrib.contenttypes.models import ContentType

from addons.base.models import BaseStorageAddon
from addons.osfstorage.models import OsfStorageFile
from addons.osfstorage.models import OsfStorageFileNode

from framework import sentry
from framework.auth import Auth
from framework.auth import cas
from framework.auth import oauth_scopes
from framework.auth.decorators import collect_auth, must_be_logged_in, must_be_signed
from framework.exceptions import HTTPError
from framework.routing import json_renderer, proxy_url
from framework.sentry import log_exception
from framework.transactions.handlers import no_auto_transaction
from website import mails
from website import settings
from addons.base import exceptions
from addons.base import signals as file_signals
from addons.base.utils import format_last_known_metadata, get_mfr_url
from osf.models import (BaseFileNode, TrashedFileNode,
                        OSFUser, AbstractNode,
                        NodeLog, DraftRegistration, RegistrationSchema,
                        Guid, FileVersionUserMetadata, FileVersion, FileInfo)
from website.profile.utils import get_profile_image_url
from website.project import decorators
from website.project.decorators import must_be_contributor_or_public, must_be_valid_project, check_contributor_auth
from website.ember_osf_web.decorators import ember_flag_is_active
from website.project.utils import serialize_node
from website.util import rubeus, timestamp

# import so that associated listener is instantiated and gets emails
from website.notifications.events.files import FileEvent  # noqa

from framework.logging import logging

logger = logging.getLogger(__name__)

ERROR_MESSAGES = {'FILE_GONE': u"""
<style>
#toggleBar{{display: none;}}
</style>
<div class="alert alert-info" role="alert">
<p>
The file "{file_name}" stored on {provider} was deleted via the GakuNin RDM.
</p>
<p>
It was deleted by <a href="/{deleted_by_guid}">{deleted_by}</a> on {deleted_on}.
</p>""",
                  'FILE_GONE_ACTOR_UNKNOWN': u"""
<style>
#toggleBar{{display: none;}}
</style>
<div class="alert alert-info" role="alert">
<p>
The file "{file_name}" stored on {provider} was deleted via the GakuNin RDM.
</p>
<p>
It was deleted on {deleted_on}.
</p>""",
                  'DONT_KNOW': u"""
<style>
#toggleBar{{display: none;}}
</style>
<div class="alert alert-info" role="alert">
<p>
File not found at {provider}.
</p>""",
                  'BLAME_PROVIDER': u"""
<style>
#toggleBar{{display: none;}}
</style>
<div class="alert alert-info" role="alert">
<p>
This {provider} link to the file "{file_name}" is currently unresponsive.
The provider ({provider}) may currently be unavailable or "{file_name}" may have been removed from {provider} through another interface.
</p>
<p>
You may wish to verify this through {provider}'s website.
</p>""",
                  'FILE_SUSPENDED': u"""
<style>
#toggleBar{{display: none;}}
</style>
<div class="alert alert-info" role="alert">
This content has been removed."""}

WATERBUTLER_JWE_KEY = jwe.kdf(settings.WATERBUTLER_JWE_SECRET.encode('utf-8'), settings.WATERBUTLER_JWE_SALT.encode('utf-8'))


@decorators.must_have_permission('write')
@decorators.must_not_be_registration
def disable_addon(auth, **kwargs):
    node = kwargs['node'] or kwargs['project']

    addon_name = kwargs.get('addon')
    if addon_name is None:
        raise HTTPError(httplib.BAD_REQUEST)

    deleted = node.delete_addon(addon_name, auth)

    return {'deleted': deleted}


@must_be_logged_in
def get_addon_user_config(**kwargs):

    user = kwargs['auth'].user

    addon_name = kwargs.get('addon')
    if addon_name is None:
        raise HTTPError(httplib.BAD_REQUEST)

    addon = user.get_addon(addon_name)
    if addon is None:
        raise HTTPError(httplib.BAD_REQUEST)

    return addon.to_json(user)


permission_map = {
    'create_folder': 'write',
    'revisions': 'read',
    'metadata': 'read',
    'download': 'read',
    'render': 'read',
    'export': 'read',
    'upload': 'write',
    'delete': 'write',
    'copy': 'write',
    'move': 'write',
    'copyto': 'write',
    'moveto': 'write',
    'copyfrom': 'read',
    'movefrom': 'write',
}


def check_access(node, auth, action, cas_resp):
    """Verify that user can perform requested action on resource. Raise appropriate
    error code if action cannot proceed.
    """
    permission = permission_map.get(action, None)
    if permission is None:
        raise HTTPError(httplib.BAD_REQUEST)

    if cas_resp:
        if permission == 'read':
            if node.is_public:
                return True
            required_scope = oauth_scopes.CoreScopes.NODE_FILE_READ
        else:
            required_scope = oauth_scopes.CoreScopes.NODE_FILE_WRITE
        if not cas_resp.authenticated \
           or required_scope not in oauth_scopes.normalize_scopes(cas_resp.attributes['accessTokenScope']):
            raise HTTPError(httplib.FORBIDDEN)

    if permission == 'read':
        if node.can_view(auth):
            return True
        # The user may have admin privileges on a parent node, in which
        # case they should have read permissions
        if node.is_registration and node.registered_from.can_view(auth):
            return True
    if permission == 'write' and node.can_edit(auth):
        return True

    # Users attempting to register projects with components might not have
    # `write` permissions for all components. This will result in a 403 for
    # all `upload` actions as well as `copyfrom` actions if the component
    # in question is not public. To get around this, we have to recursively
    # check the node's parent node to determine if they have `write`
    # permissions up the stack.
    # TODO(hrybacki): is there a way to tell if this is for a registration?
    # All nodes being registered that receive the `upload` action will have
    # `node.is_registration` == True. However, we have no way of telling if
    # `copyfrom` actions are originating from a node being registered.
    # TODO This is raise UNAUTHORIZED for registrations that have not been archived yet
    if action == 'copyfrom' or (action == 'upload' and node.is_registration):
        parent = node.parent_node
        while parent:
            if parent.can_edit(auth):
                return True
            parent = parent.parent_node

    # Users with the prereg admin permission should be allowed to download files
    # from prereg challenge draft registrations.
    try:
        prereg_schema = RegistrationSchema.objects.get(name='Prereg Challenge', schema_version=2)
        allowed_nodes = [node] + node.parents
        prereg_draft_registration = DraftRegistration.objects.filter(
            branched_from__in=allowed_nodes,
            registration_schema=prereg_schema
        )
        if action == 'download' and \
                    auth.user is not None and \
                    prereg_draft_registration.count() > 0 and \
                    auth.user.has_perm('osf.administer_prereg'):
            return True
    except RegistrationSchema.DoesNotExist:
        pass

    raise HTTPError(httplib.FORBIDDEN if auth.user else httplib.UNAUTHORIZED)


def make_auth(user):
    if user is not None:
        return {
            'id': user._id,
            'email': '{}@osf.io'.format(user._id),
            'name': user.fullname,
        }
    return {}


@collect_auth
def get_auth(auth, **kwargs):
    cas_resp = None
    if not auth.user:
        # Central Authentication Server OAuth Bearer Token
        authorization = request.headers.get('Authorization')
        if authorization and authorization.startswith('Bearer '):
            client = cas.get_client()
            try:
                access_token = cas.parse_auth_header(authorization)
                cas_resp = client.profile(access_token)
            except cas.CasError as err:
                sentry.log_exception()
                # NOTE: We assume that the request is an AJAX request
                return json_renderer(err)
            if cas_resp.authenticated:
                auth.user = OSFUser.load(cas_resp.user)

    try:
        data = jwt.decode(
            jwe.decrypt(request.args.get('payload', '').encode('utf-8'), WATERBUTLER_JWE_KEY),
            settings.WATERBUTLER_JWT_SECRET,
            options={'require_exp': True},
            algorithm=settings.WATERBUTLER_JWT_ALGORITHM
        )['data']
    except (jwt.InvalidTokenError, KeyError) as err:
        sentry.log_message(str(err))
        raise HTTPError(httplib.FORBIDDEN)

    if not auth.user:
        auth.user = OSFUser.from_cookie(data.get('cookie', ''))

    try:
        action = data['action']
        node_id = data['nid']
        provider_name = data['provider']
    except KeyError:
        raise HTTPError(httplib.BAD_REQUEST)

    node = AbstractNode.load(node_id)
    if not node:
        raise HTTPError(httplib.NOT_FOUND)

    check_access(node, auth, action, cas_resp)

    provider_settings = node.get_addon(provider_name)
    if not provider_settings:
        raise HTTPError(httplib.BAD_REQUEST)

    try:
        path = data.get('path')
        version = data.get('version')
        credentials = None
        waterbutler_settings = None
        fileversion = None
        if provider_name == 'osfstorage':
            if path and version:
                # check to see if this is a file or a folder
                filenode = OsfStorageFileNode.load(path.strip('/'))
                if filenode and filenode.is_file:
                    try:
                        fileversion = FileVersion.objects.filter(
                            basefilenode___id=path.strip('/'),
                            identifier=version
                        ).select_related('region').get()
                    except FileVersion.DoesNotExist:
                        raise HTTPError(httplib.BAD_REQUEST)
            # path and no version, use most recent version
            elif path:
                filenode = OsfStorageFileNode.load(path.strip('/'))
                if filenode and filenode.is_file:
                    fileversion = FileVersion.objects.filter(
                        basefilenode=filenode
                    ).select_related('region').order_by('-created').first()
            if fileversion:
                region = fileversion.region
                credentials = region.waterbutler_credentials
                waterbutler_settings = fileversion.serialize_waterbutler_settings(
                    node_id=provider_settings.owner._id,
                    root_id=provider_settings.root_node._id,
                )
        # If they haven't been set by version region, use the NodeSettings region
        if not (credentials and waterbutler_settings):
            credentials = provider_settings.serialize_waterbutler_credentials()
            waterbutler_settings = provider_settings.serialize_waterbutler_settings()
    except exceptions.AddonError:
        log_exception()
        raise HTTPError(httplib.BAD_REQUEST)

    return {'payload': jwe.encrypt(jwt.encode({
        'exp': timezone.now() + datetime.timedelta(seconds=settings.WATERBUTLER_JWT_EXPIRATION),
        'data': {
            'auth': make_auth(auth.user),  # A waterbutler auth dict not an Auth object
            'credentials': credentials,
            'settings': waterbutler_settings,
            'callback_url': node.api_url_for(
                ('create_waterbutler_log' if not node.is_registration else 'registration_callbacks'),
                _absolute=True,
                _internal=True
            ),
        }
    }, settings.WATERBUTLER_JWT_SECRET, algorithm=settings.WATERBUTLER_JWT_ALGORITHM), WATERBUTLER_JWE_KEY)}


LOG_ACTION_MAP = {
    'move': NodeLog.FILE_MOVED,
    'copy': NodeLog.FILE_COPIED,
    'rename': NodeLog.FILE_RENAMED,
    'create': NodeLog.FILE_ADDED,
    'update': NodeLog.FILE_UPDATED,
    'delete': NodeLog.FILE_REMOVED,
    'create_folder': NodeLog.FOLDER_CREATED,
}

DOWNLOAD_ACTIONS = set([
    'download_file',
    'download_zip',
])


# TODO: Use this to mark file versions as seen when
# MFR callback endpoint is implemented
def mark_file_version_as_seen(user, path, version):
    """
    Mark a file version as seen by the given user.
    If no version is included, default to the most recent version.
    """
    file_to_update = OsfStorageFile.objects.get(_id=path)
    if version:
        file_version = file_to_update.versions.get(identifier=version)
    else:
        file_version = file_to_update.versions.order_by('-created').first()
    FileVersionUserMetadata.objects.get_or_create(user=user, file_version=file_version)


@must_be_signed
@no_auto_transaction
@must_be_valid_project(quickfiles_valid=True)
def create_waterbutler_log(payload, **kwargs):
    with transaction.atomic():
        try:
            auth = payload['auth']
            # Don't log download actions, but do update analytics
            if payload['action'] in DOWNLOAD_ACTIONS:
                node = AbstractNode.load(payload['metadata']['nid'])
                return {'status': 'success'}

            user = OSFUser.load(auth['id'])
            if user is None:
                raise HTTPError(httplib.BAD_REQUEST)

            action = LOG_ACTION_MAP[payload['action']]
        except KeyError:
            raise HTTPError(httplib.BAD_REQUEST)

        auth = Auth(user=user)
        node = kwargs['node'] or kwargs['project']

        if action in (NodeLog.FILE_MOVED, NodeLog.FILE_COPIED):

            for bundle in ('source', 'destination'):
                for key in ('provider', 'materialized', 'name', 'nid'):
                    if key not in payload[bundle]:
                        raise HTTPError(httplib.BAD_REQUEST)

            dest = payload['destination']
            src = payload['source']

            if src is not None and dest is not None:
                dest_path = dest['materialized']
                src_path = src['materialized']
                if dest_path.endswith('/') and src_path.endswith('/'):
                    dest_path = os.path.dirname(dest_path)
                    src_path = os.path.dirname(src_path)
                if (
                    os.path.split(dest_path)[0] == os.path.split(src_path)[0]
                    and dest['provider'] == src['provider']
                    and dest['nid'] == src['nid']
                    and dest['name'] != src['name']
                ):
                    action = LOG_ACTION_MAP['rename']

            destination_node = node  # For clarity
            source_node = AbstractNode.load(payload['source']['nid'])

            source = source_node.get_addon(payload['source']['provider'])
            destination = node.get_addon(payload['destination']['provider'])

            payload['source'].update({
                'materialized': payload['source']['materialized'].lstrip('/'),
                'addon': source.config.full_name,
                'url': source_node.web_url_for(
                    'addon_view_or_download_file',
                    path=payload['source']['path'].lstrip('/'),
                    provider=payload['source']['provider']
                ),
                'node': {
                    '_id': source_node._id,
                    'url': source_node.url,
                    'title': source_node.title,
                }
            })

            payload['destination'].update({
                'materialized': payload['destination']['materialized'].lstrip('/'),
                'addon': destination.config.full_name,
                'url': destination_node.web_url_for(
                    'addon_view_or_download_file',
                    path=payload['destination']['path'].lstrip('/'),
                    provider=payload['destination']['provider']
                ),
                'node': {
                    '_id': destination_node._id,
                    'url': destination_node.url,
                    'title': destination_node.title,
                }
            })

            payload.update({
                'node': destination_node._id,
                'project': destination_node.parent_id,
            })

            if not payload.get('errors'):
                destination_node.add_log(
                    action=action,
                    auth=auth,
                    params=payload
                )

            if payload.get('email') is True or payload.get('errors'):
                mails.send_mail(
                    user.username,
                    mails.FILE_OPERATION_FAILED if payload.get('errors')
                    else mails.FILE_OPERATION_SUCCESS,
                    action=payload['action'],
                    source_node=source_node,
                    destination_node=destination_node,
                    source_path=payload['source']['materialized'],
                    source_addon=payload['source']['addon'],
                    destination_addon=payload['destination']['addon'],
                    osf_support_email=settings.OSF_SUPPORT_EMAIL
                )

            if payload.get('errors'):
                # Action failed but our function succeeded
                # Bail out to avoid file_signals
                return {'status': 'success'}

        else:
            try:
                metadata = payload['metadata']
                node_addon = node.get_addon(payload['provider'])
            except KeyError:
                raise HTTPError(httplib.BAD_REQUEST)

            if node_addon is None:
                raise HTTPError(httplib.BAD_REQUEST)

            metadata['path'] = metadata['path'].lstrip('/')
<<<<<<< HEAD
=======

            # Create/update timestamp record
            if action in (NodeLog.FILE_ADDED, NodeLog.FILE_UPDATED):
                metadata = payload.get('metadata') or payload.get('destination')

                if payload['provider'] == 'osfstorage':
                    file_node = BaseFileNode.objects.get(_id=metadata['path'])
                    fileinfo = FileInfo.objects.filter(file=file_node).first()
                    if not fileinfo:
                        fileinfo = FileInfo()
                        fileinfo.file = file_node
                    fileinfo.file_size = metadata['size']
                    fileinfo.save()

                if metadata['kind'] == 'file':
                    created_flag = action == NodeLog.FILE_ADDED
                    timestamp.file_created_or_updated(node, metadata, user.id, created_flag)

>>>>>>> 64dd736d
            node_addon.create_waterbutler_log(auth, action, metadata)

        # Create/update timestamp record
        if action in (NodeLog.FILE_ADDED, NodeLog.FILE_UPDATED):
            metadata = payload.get('metadata') or payload.get('destination')
            if metadata['kind'] == 'file':
                created_flag = action == NodeLog.FILE_ADDED
                timestamp.file_created_or_updated(node, metadata, user.id, created_flag)
        # Update moved, or renamed timestamp records
        elif action in (NodeLog.FILE_MOVED, NodeLog.FILE_RENAMED):
            src_path = payload['source']['materialized']
            dest_path = payload['destination']['materialized']
            provider = payload['source']['provider']
            timestamp.file_node_moved(node._id, provider, src_path, dest_path)
        # Update status of deleted timestamp records
        elif action in (NodeLog.FILE_REMOVED):
            src_path = metadata['materialized']
            provider = payload['metadata']['provider']
            timestamp.file_node_deleted(node._id, provider, src_path)

    with transaction.atomic():
        file_signals.file_updated.send(target=node, user=user, event_type=action, payload=payload)

    return {'status': 'success'}


@file_signals.file_updated.connect
def addon_delete_file_node(self, target, user, event_type, payload):
    """ Get addon BaseFileNode(s), move it into the TrashedFileNode collection
    and remove it from StoredFileNode.

    Required so that the guids of deleted addon files are not re-pointed when an
    addon file or folder is moved or renamed.
    """
    if event_type == 'file_removed':
        if payload.get('provider', None) != 'osfstorage':
            provider = payload['provider']
            path = payload['metadata']['path']
            materialized_path = payload['metadata']['materialized']
            content_type = ContentType.objects.get_for_model(target)
            if path.endswith('/'):
                folder_children = BaseFileNode.resolve_class(provider, BaseFileNode.ANY).objects.filter(
                    provider=provider,
                    target_object_id=target.id,
                    target_content_type=content_type,
                    _materialized_path__startswith=materialized_path
                )
                for item in folder_children:
                    if item.kind == 'file' and not TrashedFileNode.load(item._id):
                        item.delete(user=user)
                    elif item.kind == 'folder':
                        BaseFileNode.delete(item)
            else:
                try:
                    file_node = BaseFileNode.resolve_class(provider, BaseFileNode.FILE).objects.get(
                        target_object_id=target.id,
                        target_content_type=content_type,
                        _materialized_path=materialized_path
                    )
                except BaseFileNode.DoesNotExist:
                    file_node = None

                if file_node and not TrashedFileNode.load(file_node._id):
                    file_node.delete(user=user)


@must_be_valid_project
def addon_view_or_download_file_legacy(**kwargs):
    query_params = request.args.to_dict()
    node = kwargs.get('node') or kwargs['project']

    action = query_params.pop('action', 'view')
    provider = kwargs.get('provider', 'osfstorage')

    if kwargs.get('path'):
        path = kwargs['path']
    elif kwargs.get('fid'):
        path = kwargs['fid']

    if 'download' in request.path or request.path.startswith('/api/v1/'):
        action = 'download'

    if kwargs.get('vid'):
        query_params['version'] = kwargs['vid']

    # If provider is OSFstorage, check existence of requested file in the filetree
    # This prevents invalid GUIDs from being created
    if provider == 'osfstorage':
        node_settings = node.get_addon('osfstorage')

        try:
            path = node_settings.get_root().find_child_by_name(path)._id
        except OsfStorageFileNode.DoesNotExist:
            raise HTTPError(
                404, data=dict(
                    message_short='File not found',
                    message_long='You requested a file that does not exist.'
                )
            )

    return redirect(
        node.web_url_for(
            'addon_view_or_download_file',
            path=path,
            provider=provider,
            action=action,
            **query_params
        ),
        code=httplib.MOVED_PERMANENTLY
    )

@must_be_contributor_or_public
def addon_deleted_file(auth, target, error_type='BLAME_PROVIDER', **kwargs):
    """Shows a nice error message to users when they try to view a deleted file
    """
    # Allow file_node to be passed in so other views can delegate to this one
    file_node = kwargs.get('file_node') or TrashedFileNode.load(kwargs.get('trashed_id'))

    deleted_by, deleted_on = None, None
    if isinstance(file_node, TrashedFileNode):
        deleted_by = file_node.deleted_by
        deleted_by_guid = file_node.deleted_by._id if deleted_by else None
        deleted_on = file_node.deleted_on.strftime('%c') + ' UTC'
        if getattr(file_node, 'suspended', False):
            error_type = 'FILE_SUSPENDED'
        elif file_node.deleted_by is None or (auth.private_key and auth.private_key.anonymous):
            if file_node.provider == 'osfstorage':
                error_type = 'FILE_GONE_ACTOR_UNKNOWN'
            else:
                error_type = 'BLAME_PROVIDER'
        else:
            error_type = 'FILE_GONE'
    else:
        error_type = 'DONT_KNOW'

    file_path = kwargs.get('path', file_node.path)
    file_name = file_node.name or os.path.basename(file_path)
    file_name_title, file_name_ext = os.path.splitext(file_name)
    provider_full = settings.ADDONS_AVAILABLE_DICT[file_node.provider].full_name
    try:
        file_guid = file_node.get_guid()._id
    except AttributeError:
        file_guid = None

    format_params = dict(
        file_name=markupsafe.escape(file_name),
        deleted_by=markupsafe.escape(getattr(deleted_by, 'fullname', None)),
        deleted_on=markupsafe.escape(deleted_on),
        provider=markupsafe.escape(provider_full)
    )
    if deleted_by:
        format_params['deleted_by_guid'] = markupsafe.escape(deleted_by_guid)

    error_msg = ERROR_MESSAGES[error_type].format(**format_params)
    if isinstance(target, AbstractNode):
        error_msg += format_last_known_metadata(auth, target, file_node, error_type)
        ret = serialize_node(target, auth, primary=True)
        ret.update(rubeus.collect_addon_assets(target))
        ret.update({
            'error': error_msg,
            'urls': {
                'render': None,
                'sharejs': None,
                'mfr': get_mfr_url(target, file_node.provider),
                'profile_image': get_profile_image_url(auth.user, 25),
                'files': target.web_url_for('collect_file_trees'),
            },
            'extra': {},
            'size': 9966699,  # Prevent file from being edited, just in case
            'sharejs_uuid': None,
            'file_name': file_name,
            'file_path': file_path,
            'file_name_title': file_name_title,
            'file_name_ext': file_name_ext,
            'version_id': None,
            'file_guid': file_guid,
            'file_id': file_node._id,
            'provider': file_node.provider,
            'materialized_path': file_node.materialized_path or file_path,
            'private': getattr(target.get_addon(file_node.provider), 'is_private', False),
            'file_tags': list(file_node.tags.filter(system=False).values_list('name', flat=True)) if not file_node._state.adding else [],  # Only access ManyRelatedManager if saved
            'allow_comments': file_node.provider in settings.ADDONS_COMMENTABLE,
        })

        # timestampVerifyResult Update(file was gone)
        timestamp.file_node_gone(file_node.target._id, file_node.provider, file_node.materialized_path)

    else:
        # TODO - serialize deleted metadata for future types of deleted file targets
        ret = {'error': error_msg}

    return ret, httplib.GONE


@must_be_contributor_or_public
@ember_flag_is_active('ember_file_detail_page')
def addon_view_or_download_file(auth, path, provider, **kwargs):
    extras = request.args.to_dict()
    extras.pop('_', None)  # Clean up our url params a bit
    action = extras.get('action', 'view')
    guid = kwargs.get('guid')
    guid_target = getattr(Guid.load(guid), 'referent', None)
    target = guid_target or kwargs.get('node') or kwargs['project']

    provider_safe = markupsafe.escape(provider)
    path_safe = markupsafe.escape(path)

    if not path:
        raise HTTPError(httplib.BAD_REQUEST)

    node_addon = target.get_addon(provider)

    if not isinstance(node_addon, BaseStorageAddon):
        object_text = markupsafe.escape(getattr(target, 'project_or_component', 'this object'))
        raise HTTPError(httplib.BAD_REQUEST, data={
            'message_short': 'Bad Request',
            'message_long': 'The {} add-on containing {} is no longer connected to {}.'.format(provider_safe, path_safe, object_text)
        })

    if not node_addon.has_auth:
        raise HTTPError(httplib.UNAUTHORIZED, data={
            'message_short': 'Unauthorized',
            'message_long': 'The {} add-on containing {} is no longer authorized.'.format(provider_safe, path_safe)
        })

    if not node_addon.complete:
        raise HTTPError(httplib.BAD_REQUEST, data={
            'message_short': 'Bad Request',
            'message_long': 'The {} add-on containing {} is no longer configured.'.format(provider_safe, path_safe)
        })

    savepoint_id = transaction.savepoint()
    file_node = BaseFileNode.resolve_class(provider, BaseFileNode.FILE).get_or_create(target, path)

    # Note: Cookie is provided for authentication to waterbutler
    # it is overriden to force authentication as the current user
    # the auth header is also pass to support basic auth
    version = file_node.touch(
        request.headers.get('Authorization'),
        **dict(
            extras,
            cookie=request.cookies.get(settings.COOKIE_NAME)
        )
    )
    if version is None:
        # File is either deleted or unable to be found in the provider location
        # Rollback the insertion of the file_node
        transaction.savepoint_rollback(savepoint_id)
        if not file_node.pk:
            file_node = BaseFileNode.load(path)
            # Allow osfstorage to redirect if the deep url can be used to find a valid file_node
            if file_node and file_node.provider == 'osfstorage' and not file_node.is_deleted:
                return redirect(
                    file_node.target.web_url_for('addon_view_or_download_file', path=file_node._id, provider=file_node.provider)
                )
        return addon_deleted_file(target=target, file_node=file_node, path=path, **kwargs)
    else:
        transaction.savepoint_commit(savepoint_id)

    # TODO clean up these urls and unify what is used as a version identifier
    if request.method == 'HEAD':
        return make_response(('', httplib.FOUND, {
            'Location': file_node.generate_waterbutler_url(**dict(extras, direct=None, version=version.identifier, _internal=extras.get('mode') == 'render'))
        }))

    if action == 'download':
        format = extras.get('format')
        _, extension = os.path.splitext(file_node.name)
        # avoid rendering files with the same format type.
        if format and '.{}'.format(format.lower()) != extension.lower():
            return redirect('{}/export?format={}&url={}'.format(get_mfr_url(target, provider), format, urllib.quote(file_node.generate_waterbutler_url(
                **dict(extras, direct=None, version=version.identifier, _internal=extras.get('mode') == 'render')
            ))))
        return redirect(file_node.generate_waterbutler_url(**dict(extras, direct=None, version=version.identifier, _internal=extras.get('mode') == 'render')))

    if action == 'get_guid':
        draft_id = extras.get('draft')
        draft = DraftRegistration.load(draft_id)
        if draft is None or draft.is_approved:
            raise HTTPError(httplib.BAD_REQUEST, data={
                'message_short': 'Bad Request',
                'message_long': 'File not associated with required object.'
            })
        guid = file_node.get_guid(create=True)
        guid.referent.save()
        return dict(guid=guid._id)

    if action == 'addtimestamp':
        cookie = auth.user.get_or_create_cookie()
        file_info = timestamp.get_file_info(cookie, file_node, version)
        if file_info is not None:
            timestamp.add_token(auth.user.id, target, file_info)
        else:
            raise HTTPError(httplib.BAD_REQUEST, data={
                'message_short': 'Add TimestampError',
                'message_long': 'AddTimestamp setting error.'
            })

    if len(request.path.strip('/').split('/')) > 1:
        guid = file_node.get_guid(create=True)
        return redirect(furl.furl('/{}/'.format(guid._id)).set(args=extras).url)
    return addon_view_file(auth, target, file_node, version)


@collect_auth
def persistent_file_download(auth, **kwargs):
    id_or_guid = kwargs.get('fid_or_guid')
    file = BaseFileNode.active.filter(_id=id_or_guid).first()
    if not file:
        guid = Guid.load(id_or_guid)
        if guid:
            file = guid.referent
        else:
            raise HTTPError(httplib.NOT_FOUND, data={
                'message_short': 'File Not Found',
                'message_long': 'The requested file could not be found.'
            })
    if not file.is_file:
        raise HTTPError(httplib.BAD_REQUEST, data={
            'message_long': 'Downloading folders is not permitted.'
        })

    auth_redirect = check_contributor_auth(file.target, auth,
                                           include_public=True,
                                           include_view_only_anon=True)
    if auth_redirect:
        return auth_redirect

    query_params = request.args.to_dict()

    return redirect(
        file.generate_waterbutler_url(**query_params),
        code=httplib.FOUND
    )


def addon_view_or_download_quickfile(**kwargs):
    fid = kwargs.get('fid', 'NOT_AN_FID')
    file_ = OsfStorageFile.load(fid)
    if not file_:
        raise HTTPError(httplib.NOT_FOUND, data={
            'message_short': 'File Not Found',
            'message_long': 'The requested file could not be found.'
        })
    return proxy_url('/project/{}/files/osfstorage/{}/'.format(file_.target._id, fid))

def addon_view_file(auth, node, file_node, version):
    # TODO: resolve circular import issue
    from addons.wiki import settings as wiki_settings

    if isinstance(version, tuple):
        version, error = version
        error = error.replace('\n', '').strip()
    else:
        error = None

    ret = serialize_node(node, auth, primary=True)

    if file_node._id + '-' + version._id not in node.file_guid_to_share_uuids:
        node.file_guid_to_share_uuids[file_node._id + '-' + version._id] = uuid.uuid4()
        node.save()

    if ret['user']['can_edit']:
        sharejs_uuid = str(node.file_guid_to_share_uuids[file_node._id + '-' + version._id])
    else:
        sharejs_uuid = None

    internal_furl = furl.furl(settings.INTERNAL_DOMAIN)
    download_url = furl.furl(request.url.encode('utf-8')).set(
        netloc=internal_furl.netloc,
        args=dict(request.args, **{
            'direct': None,
            'mode': 'render',
            'action': 'download',
            'public_file': node.is_public,
        })
    )

    # Verify file
    verify_result = None
    cookie = auth.user.get_or_create_cookie()
    file_info = timestamp.get_file_info(cookie, file_node, version)
    if file_info is not None:
        verify_result = timestamp.check_file_timestamp(auth.user.id, node, file_info)
    else:
        verify_result = {
            'verify_result': '',
            'verify_result_title': ''
        }

    mfr_url = get_mfr_url(node, file_node.provider)
    render_url = furl.furl(mfr_url).set(
        path=['render'],
        args={'url': download_url.url}
    )
    ret.update({
        'urls': {
            'render': render_url.url,
            'mfr': mfr_url,
            'sharejs': wiki_settings.SHAREJS_URL,
            'profile_image': get_profile_image_url(auth.user, 25),
            'files': node.web_url_for('collect_file_trees'),
            'archived_from': get_archived_from_url(node, file_node) if node.is_registration else None,
        },
        'error': error,
        'file_name': file_node.name,
        'file_name_title': os.path.splitext(file_node.name)[0],
        'file_name_ext': os.path.splitext(file_node.name)[1],
        'version_id': version.identifier,
        'file_path': file_node.path,
        'sharejs_uuid': sharejs_uuid,
        'provider': file_node.provider,
        'materialized_path': file_node.materialized_path,
        'extra': version.metadata.get('extra', {}),
        'size': version.size if version.size is not None else 9966699,
        'private': getattr(node.get_addon(file_node.provider), 'is_private', False),
        'file_tags': list(file_node.tags.filter(system=False).values_list('name', flat=True)) if not file_node._state.adding else [],  # Only access ManyRelatedManager if saved
        'file_guid': file_node.get_guid()._id,
        'file_id': file_node._id,
        'allow_comments': file_node.provider in settings.ADDONS_COMMENTABLE,
        'checkout_user': file_node.checkout._id if file_node.checkout else None,
        'pre_reg_checkout': is_pre_reg_checkout(node, file_node),
        'timestamp_verify_result': verify_result['verify_result'],
        'timestamp_verify_result_title': verify_result['verify_result_title']
    })

    ret.update(rubeus.collect_addon_assets(node))
    return ret

def is_pre_reg_checkout(node, file_node):
    checkout_user = file_node.checkout
    if not checkout_user:
        return False
    if checkout_user in node.contributors:
        return False
    if checkout_user.has_perm('osf.view_prereg'):
        return node.draft_registrations_active.filter(registration_schema__name='Prereg Challenge').exists()
    return False

def get_archived_from_url(node, file_node):
    if file_node.copied_from:
        trashed = TrashedFileNode.load(file_node.copied_from._id)
        if not trashed:
            return node.registered_from.web_url_for('addon_view_or_download_file', provider=file_node.provider, path=file_node.copied_from._id)
    return None<|MERGE_RESOLUTION|>--- conflicted
+++ resolved
@@ -488,8 +488,6 @@
                 raise HTTPError(httplib.BAD_REQUEST)
 
             metadata['path'] = metadata['path'].lstrip('/')
-<<<<<<< HEAD
-=======
 
             # Create/update timestamp record
             if action in (NodeLog.FILE_ADDED, NodeLog.FILE_UPDATED):
@@ -508,7 +506,6 @@
                     created_flag = action == NodeLog.FILE_ADDED
                     timestamp.file_created_or_updated(node, metadata, user.id, created_flag)
 
->>>>>>> 64dd736d
             node_addon.create_waterbutler_log(auth, action, metadata)
 
         # Create/update timestamp record
