import datetime
import httplib
import os
import uuid
import markupsafe
import urllib
from django.utils import timezone

from flask import make_response
from flask import redirect
from flask import request
import furl
import jwe
import jwt

from django.db import transaction
from django.contrib.contenttypes.models import ContentType

from addons.base.models import BaseStorageAddon
from addons.osfstorage.models import OsfStorageFile
from addons.osfstorage.models import OsfStorageFileNode

from framework import sentry
from framework.auth import Auth
from framework.auth import cas
from framework.auth import oauth_scopes
from framework.auth.decorators import collect_auth, must_be_logged_in, must_be_signed
from framework.exceptions import HTTPError
from framework.routing import json_renderer, proxy_url
from framework.sentry import log_exception
from framework.transactions.handlers import no_auto_transaction
from website import mails
from website import settings
from addons.base import exceptions
from addons.base import signals as file_signals
from addons.base.utils import format_last_known_metadata
from osf.models import (BaseFileNode, TrashedFileNode,
<<<<<<< HEAD
                        OSFUser, AbstractNode, Preprint,
                        NodeLog, DraftRegistration, MetaSchema,
=======
                        OSFUser, AbstractNode,
                        NodeLog, DraftRegistration, RegistrationSchema,
>>>>>>> 577051fd
                        Guid, FileVersionUserMetadata)
from website.profile.utils import get_profile_image_url
from website.project import decorators
from website.project.decorators import must_be_contributor_or_public, must_be_valid_project, check_contributor_auth
from website.ember_osf_web.decorators import ember_flag_is_active
from website.project.utils import serialize_node
from website.settings import MFR_SERVER_URL
from website.util import rubeus

# import so that associated listener is instantiated and gets emails
from website.notifications.events.files import FileEvent  # noqa

ERROR_MESSAGES = {'FILE_GONE': u"""
<style>
#toggleBar{{display: none;}}
</style>
<div class="alert alert-info" role="alert">
<p>
The file "{file_name}" stored on {provider} was deleted via the OSF.
</p>
<p>
It was deleted by <a href="/{deleted_by_guid}">{deleted_by}</a> on {deleted_on}.
</p>""",
                  'FILE_GONE_ACTOR_UNKNOWN': u"""
<style>
#toggleBar{{display: none;}}
</style>
<div class="alert alert-info" role="alert">
<p>
The file "{file_name}" stored on {provider} was deleted via the OSF.
</p>
<p>
It was deleted on {deleted_on}.
</p>""",
                  'DONT_KNOW': u"""
<style>
#toggleBar{{display: none;}}
</style>
<div class="alert alert-info" role="alert">
<p>
File not found at {provider}.
</p>""",
                  'BLAME_PROVIDER': u"""
<style>
#toggleBar{{display: none;}}
</style>
<div class="alert alert-info" role="alert">
<p>
This {provider} link to the file "{file_name}" is currently unresponsive.
The provider ({provider}) may currently be unavailable or "{file_name}" may have been removed from {provider} through another interface.
</p>
<p>
You may wish to verify this through {provider}'s website.
</p>""",
                  'FILE_SUSPENDED': u"""
<style>
#toggleBar{{display: none;}}
</style>
<div class="alert alert-info" role="alert">
This content has been removed."""}

WATERBUTLER_JWE_KEY = jwe.kdf(settings.WATERBUTLER_JWE_SECRET.encode('utf-8'), settings.WATERBUTLER_JWE_SALT.encode('utf-8'))


@decorators.must_have_permission('write')
@decorators.must_not_be_registration
def disable_addon(auth, **kwargs):
    node = kwargs['node'] or kwargs['project']

    addon_name = kwargs.get('addon')
    if addon_name is None:
        raise HTTPError(httplib.BAD_REQUEST)

    deleted = node.delete_addon(addon_name, auth)

    return {'deleted': deleted}


@must_be_logged_in
def get_addon_user_config(**kwargs):

    user = kwargs['auth'].user

    addon_name = kwargs.get('addon')
    if addon_name is None:
        raise HTTPError(httplib.BAD_REQUEST)

    addon = user.get_addon(addon_name)
    if addon is None:
        raise HTTPError(httplib.BAD_REQUEST)

    return addon.to_json(user)


permission_map = {
    'create_folder': 'write',
    'revisions': 'read',
    'metadata': 'read',
    'download': 'read',
    'render': 'read',
    'export': 'read',
    'upload': 'write',
    'delete': 'write',
    'copy': 'write',
    'move': 'write',
    'copyto': 'write',
    'moveto': 'write',
    'copyfrom': 'read',
    'movefrom': 'write',
}

def check_access(node, auth, action, cas_resp):
    """Verify that user can perform requested action on resource. Raise appropriate
    error code if action cannot proceed.
    """
    permission = permission_map.get(action, None)
    if permission is None:
        raise HTTPError(httplib.BAD_REQUEST)

    if cas_resp:
        if permission == 'read':
            if node.can_view_files(auth=None):
                return True
            required_scope = node.file_read_scope
        else:
            required_scope = node.file_write_scope

        if not cas_resp.authenticated \
           or required_scope not in oauth_scopes.normalize_scopes(cas_resp.attributes['accessTokenScope']):
            raise HTTPError(httplib.FORBIDDEN)

    if permission == 'read':
        if node.can_view_files(auth):
            return True
        # The user may have admin privileges on a parent node, in which
        # case they should have read permissions
        if getattr(node, 'is_registration', False) and node.registered_from.can_view(auth):
            return True
    if permission == 'write' and node.can_edit(auth):
        return True

    # Users attempting to register projects with components might not have
    # `write` permissions for all components. This will result in a 403 for
    # all `upload` actions as well as `copyfrom` actions if the component
    # in question is not public. To get around this, we have to recursively
    # check the node's parent node to determine if they have `write`
    # permissions up the stack.
    # TODO(hrybacki): is there a way to tell if this is for a registration?
    # All nodes being registered that receive the `upload` action will have
    # `node.is_registration` == True. However, we have no way of telling if
    # `copyfrom` actions are originating from a node being registered.
    # TODO This is raise UNAUTHORIZED for registrations that have not been archived yet
    if isinstance(node, AbstractNode):
        if action == 'copyfrom' or (action == 'upload' and node.is_registration):
            parent = node.parent_node
            while parent:
                if parent.can_edit(auth):
                    return True
                parent = parent.parent_node

        # Users with the prereg admin permission should be allowed to download files
        # from prereg challenge draft registrations.
        try:
            prereg_schema = MetaSchema.objects.get(name='Prereg Challenge', schema_version=2)
            allowed_nodes = [node] + node.parents
            prereg_draft_registration = DraftRegistration.objects.filter(
                branched_from__in=allowed_nodes,
                registration_schema=prereg_schema
            )
            if action == 'download' and \
                        auth.user is not None and \
                        prereg_draft_registration.count() > 0 and \
                        auth.user.has_perm('osf.administer_prereg'):
                return True
<<<<<<< HEAD
        except MetaSchema.DoesNotExist:
            pass
=======
            parent = parent.parent_node

    # Users with the prereg admin permission should be allowed to download files
    # from prereg challenge draft registrations.
    try:
        prereg_schema = RegistrationSchema.objects.get(name='Prereg Challenge', schema_version=2)
        allowed_nodes = [node] + node.parents
        prereg_draft_registration = DraftRegistration.objects.filter(
            branched_from__in=allowed_nodes,
            registration_schema=prereg_schema
        )
        if action == 'download' and \
                    auth.user is not None and \
                    prereg_draft_registration.count() > 0 and \
                    auth.user.has_perm('osf.administer_prereg'):
            return True
    except RegistrationSchema.DoesNotExist:
        pass
>>>>>>> 577051fd

    raise HTTPError(httplib.FORBIDDEN if auth.user else httplib.UNAUTHORIZED)

def make_auth(user):
    if user is not None:
        return {
            'id': user._id,
            'email': '{}@osf.io'.format(user._id),
            'name': user.fullname,
        }
    return {}


@collect_auth
def get_auth(auth, **kwargs):
    cas_resp = None
    if not auth.user:
        # Central Authentication Server OAuth Bearer Token
        authorization = request.headers.get('Authorization')
        if authorization and authorization.startswith('Bearer '):
            client = cas.get_client()
            try:
                access_token = cas.parse_auth_header(authorization)
                cas_resp = client.profile(access_token)
            except cas.CasError as err:
                sentry.log_exception()
                # NOTE: We assume that the request is an AJAX request
                return json_renderer(err)
            if cas_resp.authenticated:
                auth.user = OSFUser.load(cas_resp.user)

    try:
        data = jwt.decode(
            jwe.decrypt(request.args.get('payload', '').encode('utf-8'), WATERBUTLER_JWE_KEY),
            settings.WATERBUTLER_JWT_SECRET,
            options={'require_exp': True},
            algorithm=settings.WATERBUTLER_JWT_ALGORITHM
        )['data']
    except (jwt.InvalidTokenError, KeyError) as err:
        sentry.log_message(str(err))
        raise HTTPError(httplib.FORBIDDEN)

    if not auth.user:
        auth.user = OSFUser.from_cookie(data.get('cookie', ''))

    try:
        action = data['action']
        node_id = data['nid']
        provider_name = data['provider']
    except KeyError:
        raise HTTPError(httplib.BAD_REQUEST)

    node = AbstractNode.load(node_id) or Preprint.load(node_id)
    if not node:
        raise HTTPError(httplib.NOT_FOUND)

    check_access(node, auth, action, cas_resp)
    if hasattr(node, 'get_addon'):
        provider_settings = node.get_addon(provider_name)
        if not provider_settings:
            raise HTTPError(httplib.BAD_REQUEST)
    try:
        credentials = node.serialize_waterbutler_credentials(provider_name)
        waterbutler_settings = node.serialize_waterbutler_settings(provider_name)
    except exceptions.AddonError:
        log_exception()
        raise HTTPError(httplib.BAD_REQUEST)

    return {'payload': jwe.encrypt(jwt.encode({
        'exp': timezone.now() + datetime.timedelta(seconds=settings.WATERBUTLER_JWT_EXPIRATION),
        'data': {
            'auth': make_auth(auth.user),  # A waterbutler auth dict not an Auth object
            'credentials': credentials,
            'settings': waterbutler_settings,
            'callback_url': node.api_url_for(
                ('create_waterbutler_log' if not getattr(node, 'is_registration', False) else 'registration_callbacks'),
                _absolute=True,
                _internal=True
            )
        }
    }, settings.WATERBUTLER_JWT_SECRET, algorithm=settings.WATERBUTLER_JWT_ALGORITHM), WATERBUTLER_JWE_KEY)}


LOG_ACTION_MAP = {
    'move': NodeLog.FILE_MOVED,
    'copy': NodeLog.FILE_COPIED,
    'rename': NodeLog.FILE_RENAMED,
    'create': NodeLog.FILE_ADDED,
    'update': NodeLog.FILE_UPDATED,
    'delete': NodeLog.FILE_REMOVED,
    'create_folder': NodeLog.FOLDER_CREATED,
}

DOWNLOAD_ACTIONS = set([
    'download_file',
    'download_zip',
])


# TODO: Use this to mark file versions as seen when
# MFR callback endpoint is implemented
def mark_file_version_as_seen(user, path, version):
    """
    Mark a file version as seen by the given user.
    If no version is included, default to the most recent version.
    """
    file_to_update = OsfStorageFile.objects.get(_id=path)
    if version:
        file_version = file_to_update.versions.get(identifier=version)
    else:
        file_version = file_to_update.versions.order_by('-created').first()
    FileVersionUserMetadata.objects.get_or_create(user=user, file_version=file_version)


@must_be_signed
@no_auto_transaction
@must_be_valid_project(quickfiles_valid=True, preprints_valid=True)
def create_waterbutler_log(payload, **kwargs):
    with transaction.atomic():
        try:
            auth = payload['auth']
            # Don't log download actions, but do update analytics
            if payload['action'] in DOWNLOAD_ACTIONS:
                guid = Guid.load(payload['metadata'].get('nid'))
                if guid:
                    node = guid.referent
                return {'status': 'success'}

            user = OSFUser.load(auth['id'])
            if user is None:
                raise HTTPError(httplib.BAD_REQUEST)

            action = LOG_ACTION_MAP[payload['action']]
        except KeyError:
            raise HTTPError(httplib.BAD_REQUEST)

        auth = Auth(user=user)
        node = kwargs.get('node') or kwargs.get('project') or Preprint.load(kwargs.get('nid')) or Preprint.load(kwargs.get('pid'))

        if action in (NodeLog.FILE_MOVED, NodeLog.FILE_COPIED):

            for bundle in ('source', 'destination'):
                for key in ('provider', 'materialized', 'name', 'nid'):
                    if key not in payload[bundle]:
                        raise HTTPError(httplib.BAD_REQUEST)

            dest = payload['destination']
            src = payload['source']

            if src is not None and dest is not None:
                dest_path = dest['materialized']
                src_path = src['materialized']
                if dest_path.endswith('/') and src_path.endswith('/'):
                    dest_path = os.path.dirname(dest_path)
                    src_path = os.path.dirname(src_path)
                if (
                    os.path.split(dest_path)[0] == os.path.split(src_path)[0] and
                    dest['provider'] == src['provider'] and
                    dest['nid'] == src['nid'] and
                    dest['name'] != src['name']
                ):
                    action = LOG_ACTION_MAP['rename']

            destination_node = node  # For clarity
            source_node = AbstractNode.load(src['nid']) or Preprint.load(src['nid'])

            # We return provider fullname so we need to load node settings, if applicable
            source = None
            if hasattr(source_node, 'get_addon'):
                source = source_node.get_addon(payload['source']['provider'])
            destination = None
            if hasattr(node, 'get_addon'):
                destination = node.get_addon(payload['destination']['provider'])

            payload['source'].update({
                'materialized': payload['source']['materialized'].lstrip('/'),
                'addon': source.config.full_name if source else 'osfstorage',
                'url': source_node.web_url_for(
                    'addon_view_or_download_file',
                    path=payload['source']['path'].lstrip('/'),
                    provider=payload['source']['provider']
                ),
                'node': {
                    '_id': source_node._id,
                    'url': source_node.url,
                    'title': source_node.title,
                }
            })

            payload['destination'].update({
                'materialized': payload['destination']['materialized'].lstrip('/'),
                'addon': destination.config.full_name if destination else 'osfstorage',
                'url': destination_node.web_url_for(
                    'addon_view_or_download_file',
                    path=payload['destination']['path'].lstrip('/'),
                    provider=payload['destination']['provider']
                ),
                'node': {
                    '_id': destination_node._id,
                    'url': destination_node.url,
                    'title': destination_node.title,
                }
            })

            if not payload.get('errors'):
                destination_node.add_log(
                    action=action,
                    auth=auth,
                    params=payload
                )

            if payload.get('email') is True or payload.get('errors'):
                mails.send_mail(
                    user.username,
                    mails.FILE_OPERATION_FAILED if payload.get('errors')
                    else mails.FILE_OPERATION_SUCCESS,
                    action=payload['action'],
                    source_node=source_node,
                    destination_node=destination_node,
                    source_path=payload['source']['materialized'],
                    source_addon=payload['source']['addon'],
                    destination_addon=payload['destination']['addon'],
                    osf_support_email=settings.OSF_SUPPORT_EMAIL
                )

            if payload.get('errors'):
                # Action failed but our function succeeded
                # Bail out to avoid file_signals
                return {'status': 'success'}

        else:
            node.create_waterbutler_log(auth, action, payload)

    with transaction.atomic():
        file_signals.file_updated.send(target=node, user=user, event_type=action, payload=payload)

    return {'status': 'success'}


@file_signals.file_updated.connect
def addon_delete_file_node(self, target, user, event_type, payload):
    """ Get addon BaseFileNode(s), move it into the TrashedFileNode collection
    and remove it from StoredFileNode.

    Required so that the guids of deleted addon files are not re-pointed when an
    addon file or folder is moved or renamed.
    """
    if event_type == 'file_removed' and payload.get('provider', None) != 'osfstorage':
        provider = payload['provider']
        path = payload['metadata']['path']
        materialized_path = payload['metadata']['materialized']
        content_type = ContentType.objects.get_for_model(target)
        if path.endswith('/'):
            folder_children = BaseFileNode.resolve_class(provider, BaseFileNode.ANY).objects.filter(
                provider=provider,
                target_object_id=target.id,
                target_content_type=content_type,
                _materialized_path__startswith=materialized_path
            )
            for item in folder_children:
                if item.kind == 'file' and not TrashedFileNode.load(item._id):
                    item.delete(user=user)
                elif item.kind == 'folder':
                    BaseFileNode.delete(item)
        else:
            try:
                file_node = BaseFileNode.resolve_class(provider, BaseFileNode.FILE).objects.get(
                    target_object_id=target.id,
                    target_content_type=content_type,
                    _materialized_path=materialized_path
                )
            except BaseFileNode.DoesNotExist:
                file_node = None

            if file_node and not TrashedFileNode.load(file_node._id):
                file_node.delete(user=user)


@must_be_valid_project
def addon_view_or_download_file_legacy(**kwargs):
    query_params = request.args.to_dict()
    node = kwargs.get('node') or kwargs['project']

    action = query_params.pop('action', 'view')
    provider = kwargs.get('provider', 'osfstorage')

    if kwargs.get('path'):
        path = kwargs['path']
    elif kwargs.get('fid'):
        path = kwargs['fid']

    if 'download' in request.path or request.path.startswith('/api/v1/'):
        action = 'download'

    if kwargs.get('vid'):
        query_params['version'] = kwargs['vid']

    # If provider is OSFstorage, check existence of requested file in the filetree
    # This prevents invalid GUIDs from being created
    if provider == 'osfstorage':
        node_settings = node.get_addon('osfstorage')

        try:
            path = node_settings.get_root().find_child_by_name(path)._id
        except OsfStorageFileNode.DoesNotExist:
            raise HTTPError(
                404, data=dict(
                    message_short='File not found',
                    message_long='You requested a file that does not exist.'
                )
            )

    return redirect(
        node.web_url_for(
            'addon_view_or_download_file',
            path=path,
            provider=provider,
            action=action,
            **query_params
        ),
        code=httplib.MOVED_PERMANENTLY
    )

@must_be_contributor_or_public
def addon_deleted_file(auth, target, error_type='BLAME_PROVIDER', **kwargs):
    """Shows a nice error message to users when they try to view a deleted file
    """
    # Allow file_node to be passed in so other views can delegate to this one
    file_node = kwargs.get('file_node') or TrashedFileNode.load(kwargs.get('trashed_id'))

    deleted_by, deleted_on = None, None
    if isinstance(file_node, TrashedFileNode):
        deleted_by = file_node.deleted_by
        deleted_by_guid = file_node.deleted_by._id if deleted_by else None
        deleted_on = file_node.deleted_on.strftime('%c') + ' UTC'
        if getattr(file_node, 'suspended', False):
            error_type = 'FILE_SUSPENDED'
        elif file_node.deleted_by is None or (auth.private_key and auth.private_key.anonymous):
            if file_node.provider == 'osfstorage':
                error_type = 'FILE_GONE_ACTOR_UNKNOWN'
            else:
                error_type = 'BLAME_PROVIDER'
        else:
            error_type = 'FILE_GONE'
    else:
        error_type = 'DONT_KNOW'

    file_path = kwargs.get('path', file_node.path)
    file_name = file_node.name or os.path.basename(file_path)
    file_name_title, file_name_ext = os.path.splitext(file_name)
    provider_full = settings.ADDONS_AVAILABLE_DICT[file_node.provider].full_name
    try:
        file_guid = file_node.get_guid()._id
    except AttributeError:
        file_guid = None

    format_params = dict(
        file_name=markupsafe.escape(file_name),
        deleted_by=markupsafe.escape(getattr(deleted_by, 'fullname', None)),
        deleted_on=markupsafe.escape(deleted_on),
        provider=markupsafe.escape(provider_full)
    )
    if deleted_by:
        format_params['deleted_by_guid'] = markupsafe.escape(deleted_by_guid)

    error_msg = ERROR_MESSAGES[error_type].format(**format_params)
    if isinstance(target, AbstractNode):
        error_msg += format_last_known_metadata(auth, target, file_node, error_type)
        ret = serialize_node(target, auth, primary=True)
        ret.update(rubeus.collect_addon_assets(target))
        ret.update({
            'error': error_msg,
            'urls': {
                'render': None,
                'sharejs': None,
                'mfr': settings.MFR_SERVER_URL,
                'profile_image': get_profile_image_url(auth.user, 25),
                'files': target.web_url_for('collect_file_trees'),
            },
            'extra': {},
            'size': 9966699,  # Prevent file from being edited, just in case
            'sharejs_uuid': None,
            'file_name': file_name,
            'file_path': file_path,
            'file_name_title': file_name_title,
            'file_name_ext': file_name_ext,
            'version_id': None,
            'file_guid': file_guid,
            'file_id': file_node._id,
            'provider': file_node.provider,
            'materialized_path': file_node.materialized_path or file_path,
            'private': getattr(target.get_addon(file_node.provider), 'is_private', False),
            'file_tags': list(file_node.tags.filter(system=False).values_list('name', flat=True)) if not file_node._state.adding else [],  # Only access ManyRelatedManager if saved
            'allow_comments': file_node.provider in settings.ADDONS_COMMENTABLE,
        })
    else:
        # TODO - serialize deleted metadata for future types of deleted file targets
        ret = {'error': error_msg}

    return ret, httplib.GONE


@must_be_contributor_or_public
@ember_flag_is_active('ember_file_detail_page')
def addon_view_or_download_file(auth, path, provider, **kwargs):
    extras = request.args.to_dict()
    extras.pop('_', None)  # Clean up our url params a bit
    action = extras.get('action', 'view')
    guid = kwargs.get('guid')
    guid_target = getattr(Guid.load(guid), 'referent', None)
    target = guid_target or kwargs.get('node') or kwargs['project']

    provider_safe = markupsafe.escape(provider)
    path_safe = markupsafe.escape(path)

    if not path:
        raise HTTPError(httplib.BAD_REQUEST)

    if hasattr(target, 'get_addon'):

        node_addon = target.get_addon(provider)

        if not isinstance(node_addon, BaseStorageAddon):
            object_text = markupsafe.escape(getattr(target, 'project_or_component', 'this object'))
            raise HTTPError(httplib.BAD_REQUEST, data={
                'message_short': 'Bad Request',
                'message_long': 'The {} add-on containing {} is no longer connected to {}.'.format(provider_safe, path_safe, object_text)
            })

        if not node_addon.has_auth:
            raise HTTPError(httplib.UNAUTHORIZED, data={
                'message_short': 'Unauthorized',
                'message_long': 'The {} add-on containing {} is no longer authorized.'.format(provider_safe, path_safe)
            })

        if not node_addon.complete:
            raise HTTPError(httplib.BAD_REQUEST, data={
                'message_short': 'Bad Request',
                'message_long': 'The {} add-on containing {} is no longer configured.'.format(provider_safe, path_safe)
            })

    savepoint_id = transaction.savepoint()
    file_node = BaseFileNode.resolve_class(provider, BaseFileNode.FILE).get_or_create(target, path)

    # Note: Cookie is provided for authentication to waterbutler
    # it is overriden to force authentication as the current user
    # the auth header is also pass to support basic auth
    version = file_node.touch(
        request.headers.get('Authorization'),
        **dict(
            extras,
            cookie=request.cookies.get(settings.COOKIE_NAME)
        )
    )
    if version is None:
        # File is either deleted or unable to be found in the provider location
        # Rollback the insertion of the file_node
        transaction.savepoint_rollback(savepoint_id)
        if not file_node.pk:
            file_node = BaseFileNode.load(path)
            # Allow osfstorage to redirect if the deep url can be used to find a valid file_node
            if file_node and file_node.provider == 'osfstorage' and not file_node.is_deleted:
                return redirect(
                    file_node.target.web_url_for('addon_view_or_download_file', path=file_node._id, provider=file_node.provider)
                )
        return addon_deleted_file(target=target, file_node=file_node, path=path, **kwargs)
    else:
        transaction.savepoint_commit(savepoint_id)

    # TODO clean up these urls and unify what is used as a version identifier
    if request.method == 'HEAD':
        return make_response(('', httplib.FOUND, {
            'Location': file_node.generate_waterbutler_url(**dict(extras, direct=None, version=version.identifier, _internal=extras.get('mode') == 'render'))
        }))

    if action == 'download':
        format = extras.get('format')
        _, extension = os.path.splitext(file_node.name)
        # avoid rendering files with the same format type.
        if format and '.{}'.format(format.lower()) != extension.lower():
            return redirect('{}/export?format={}&url={}'.format(MFR_SERVER_URL, format, urllib.quote(file_node.generate_waterbutler_url(
                **dict(extras, direct=None, version=version.identifier, _internal=extras.get('mode') == 'render')
            ))))
        return redirect(file_node.generate_waterbutler_url(**dict(extras, direct=None, version=version.identifier, _internal=extras.get('mode') == 'render')))

    if action == 'get_guid':
        draft_id = extras.get('draft')
        draft = DraftRegistration.load(draft_id)
        if draft is None or draft.is_approved:
            raise HTTPError(httplib.BAD_REQUEST, data={
                'message_short': 'Bad Request',
                'message_long': 'File not associated with required object.'
            })
        guid = file_node.get_guid(create=True)
        guid.referent.save()
        return dict(guid=guid._id)

    if len(request.path.strip('/').split('/')) > 1:
        guid = file_node.get_guid(create=True)
        return redirect(furl.furl('/{}/'.format(guid._id)).set(args=extras).url)
    if isinstance(target, Preprint):
        # Cannot currently view preprint files in file view
        raise HTTPError(httplib.NOT_FOUND, data={
            'message_short': 'File Not Found',
            'message_long': 'The requested file could not be found.'
        })

    return addon_view_file(auth, target, file_node, version)


@collect_auth
def persistent_file_download(auth, **kwargs):
    id_or_guid = kwargs.get('fid_or_guid')
    file = BaseFileNode.active.filter(_id=id_or_guid).first()
    if not file:
        guid = Guid.load(id_or_guid)
        if guid:
            file = guid.referent
        else:
            raise HTTPError(httplib.NOT_FOUND, data={
                'message_short': 'File Not Found',
                'message_long': 'The requested file could not be found.'
            })
    if not file.is_file:
        raise HTTPError(httplib.BAD_REQUEST, data={
            'message_long': 'Downloading folders is not permitted.'
        })

    auth_redirect = check_contributor_auth(file.target, auth,
                                           include_public=True,
                                           include_view_only_anon=True)
    if auth_redirect:
        return auth_redirect

    query_params = request.args.to_dict()

    return redirect(
        file.generate_waterbutler_url(**query_params),
        code=httplib.FOUND
    )


def addon_view_or_download_quickfile(**kwargs):
    fid = kwargs.get('fid', 'NOT_AN_FID')
    file_ = OsfStorageFile.load(fid)
    if not file_:
        raise HTTPError(httplib.NOT_FOUND, data={
            'message_short': 'File Not Found',
            'message_long': 'The requested file could not be found.'
        })
    return proxy_url('/project/{}/files/osfstorage/{}/'.format(file_.target._id, fid))

def addon_view_file(auth, node, file_node, version):
    # TODO: resolve circular import issue
    from addons.wiki import settings as wiki_settings

    if isinstance(version, tuple):
        version, error = version
        error = error.replace('\n', '').strip()
    else:
        error = None

    ret = serialize_node(node, auth, primary=True)

    if file_node._id + '-' + version._id not in node.file_guid_to_share_uuids:
        node.file_guid_to_share_uuids[file_node._id + '-' + version._id] = uuid.uuid4()
        node.save()

    if ret['user']['can_edit']:
        sharejs_uuid = str(node.file_guid_to_share_uuids[file_node._id + '-' + version._id])
    else:
        sharejs_uuid = None

    internal_furl = furl.furl(settings.INTERNAL_DOMAIN)
    download_url = furl.furl(request.url.encode('utf-8')).set(
        netloc=internal_furl.netloc,
        args=dict(request.args, **{
            'direct': None,
            'mode': 'render',
            'action': 'download',
            'public_file': node.is_public,
        })
    )

    render_url = furl.furl(settings.MFR_SERVER_URL).set(
        path=['render'],
        args={'url': download_url.url}
    )

    ret.update({
        'urls': {
            'render': render_url.url,
            'mfr': settings.MFR_SERVER_URL,
            'sharejs': wiki_settings.SHAREJS_URL,
            'profile_image': get_profile_image_url(auth.user, 25),
            'files': node.web_url_for('collect_file_trees'),
            'archived_from': get_archived_from_url(node, file_node) if node.is_registration else None,
        },
        'error': error,
        'file_name': file_node.name,
        'file_name_title': os.path.splitext(file_node.name)[0],
        'file_name_ext': os.path.splitext(file_node.name)[1],
        'version_id': version.identifier,
        'file_path': file_node.path,
        'sharejs_uuid': sharejs_uuid,
        'provider': file_node.provider,
        'materialized_path': file_node.materialized_path,
        'extra': version.metadata.get('extra', {}),
        'size': version.size if version.size is not None else 9966699,
        'private': getattr(node.get_addon(file_node.provider), 'is_private', False),
        'file_tags': list(file_node.tags.filter(system=False).values_list('name', flat=True)) if not file_node._state.adding else [],  # Only access ManyRelatedManager if saved
        'file_guid': file_node.get_guid()._id,
        'file_id': file_node._id,
        'allow_comments': file_node.provider in settings.ADDONS_COMMENTABLE,
        'checkout_user': file_node.checkout._id if file_node.checkout else None,
        'pre_reg_checkout': is_pre_reg_checkout(node, file_node),
    })

    ret.update(rubeus.collect_addon_assets(node))
    return ret

def is_pre_reg_checkout(node, file_node):
    checkout_user = file_node.checkout
    if not checkout_user:
        return False
    if checkout_user in node.contributors:
        return False
    if checkout_user.has_perm('osf.view_prereg'):
        return node.draft_registrations_active.filter(registration_schema__name='Prereg Challenge').exists()
    return False

def get_archived_from_url(node, file_node):
    if file_node.copied_from:
        trashed = TrashedFileNode.load(file_node.copied_from._id)
        if not trashed:
            return node.registered_from.web_url_for('addon_view_or_download_file', provider=file_node.provider, path=file_node.copied_from._id)
    return None<|MERGE_RESOLUTION|>--- conflicted
+++ resolved
@@ -35,13 +35,8 @@
 from addons.base import signals as file_signals
 from addons.base.utils import format_last_known_metadata
 from osf.models import (BaseFileNode, TrashedFileNode,
-<<<<<<< HEAD
                         OSFUser, AbstractNode, Preprint,
-                        NodeLog, DraftRegistration, MetaSchema,
-=======
-                        OSFUser, AbstractNode,
                         NodeLog, DraftRegistration, RegistrationSchema,
->>>>>>> 577051fd
                         Guid, FileVersionUserMetadata)
 from website.profile.utils import get_profile_image_url
 from website.project import decorators
@@ -205,7 +200,7 @@
         # Users with the prereg admin permission should be allowed to download files
         # from prereg challenge draft registrations.
         try:
-            prereg_schema = MetaSchema.objects.get(name='Prereg Challenge', schema_version=2)
+            prereg_schema = RegistrationSchema.objects.get(name='Prereg Challenge', schema_version=2)
             allowed_nodes = [node] + node.parents
             prereg_draft_registration = DraftRegistration.objects.filter(
                 branched_from__in=allowed_nodes,
@@ -216,29 +211,8 @@
                         prereg_draft_registration.count() > 0 and \
                         auth.user.has_perm('osf.administer_prereg'):
                 return True
-<<<<<<< HEAD
-        except MetaSchema.DoesNotExist:
+        except RegistrationSchema.DoesNotExist:
             pass
-=======
-            parent = parent.parent_node
-
-    # Users with the prereg admin permission should be allowed to download files
-    # from prereg challenge draft registrations.
-    try:
-        prereg_schema = RegistrationSchema.objects.get(name='Prereg Challenge', schema_version=2)
-        allowed_nodes = [node] + node.parents
-        prereg_draft_registration = DraftRegistration.objects.filter(
-            branched_from__in=allowed_nodes,
-            registration_schema=prereg_schema
-        )
-        if action == 'download' and \
-                    auth.user is not None and \
-                    prereg_draft_registration.count() > 0 and \
-                    auth.user.has_perm('osf.administer_prereg'):
-            return True
-    except RegistrationSchema.DoesNotExist:
-        pass
->>>>>>> 577051fd
 
     raise HTTPError(httplib.FORBIDDEN if auth.user else httplib.UNAUTHORIZED)
 
