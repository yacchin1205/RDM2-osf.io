--- conflicted
+++ resolved
@@ -491,7 +491,7 @@
 
             # Create/update timestamp record
             if action in (NodeLog.FILE_ADDED, NodeLog.FILE_UPDATED):
-<<<<<<< HEAD
+                metadata = payload.get('metadata') or payload.get('destination')
 
                 if payload['provider'] == 'osfstorage':
                     file_node = BaseFileNode.objects.get(_id=metadata['path'])
@@ -502,13 +502,9 @@
                     fileinfo.file_size = metadata['size']
                     fileinfo.save()
 
-                upload_file_add_timestamptoken(payload, node)
-=======
-                metadata = payload.get('metadata') or payload.get('destination')
                 if metadata['kind'] == 'file':
                     created_flag = action == NodeLog.FILE_ADDED
                     timestamp.file_created_or_updated(node, metadata, user.id, created_flag)
->>>>>>> a61a0384
 
             node_addon.create_waterbutler_log(auth, action, metadata)
 
