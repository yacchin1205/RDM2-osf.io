# -*- coding: utf-8 -*-
"""Fake data generator.

To use:

1. Install fake-factory.

    pip install fake-factory

2. Create your OSF user account

3. Run the script, passing in your username (email).
::

    python -m scripts.create_fakes --user fred@cos.io

This will create 3 fake public projects, each with 3 fake contributors (with
    you as the creator).

To create a project with a complex component structure, pass in a list representing the depth you would
like each component to contain.
Examples:
    python -m scripts.create_fakes -u fred@cos --components '[1, 1, 1, 1]' --nprojects 1
...will create a project with 4 components.
    python -m scripts.create_fakes -u fred@cos --components '4' --nprojects 1
...will create a project with a series of components, 4 levels deep.
    python -m scripts.create_fakes -u fred@cos --components '[1, [1, 1]]' --nprojects 1
...will create a project with two top level components, and one with a depth of 2 components.
    python -m scripts.create_fakes -u fred@cos --nprojects 3 --preprint True
...will create 3 preprints with the default provider osf
    python -m scripts.create_fakes -u fred@cos --nprojects 3 --preprint True --preprintprovider osf,test_provider
...will create 3 preprints with the providers osf and test_provider

"""
from __future__ import print_function, absolute_import

import ast
import sys
import mock
import argparse
import logging

import django
import pytz
from faker import Factory
from faker.providers import BaseProvider
from modularodm.exceptions import NoResultsFound
from modularodm.query.querydialect import DefaultQueryDialect as Q
django.setup()

from framework.auth import Auth
<<<<<<< HEAD
from framework.auth import utils
from osf_tests.factories import (
    fake_email,
    NodeFactory,
    PreprintFactory,
    PreprintProviderFactory,
    ProjectFactory,
    RegistrationFactory,
    UserFactory,
)
=======
from osf_tests.factories import UserFactory, ProjectFactory, NodeFactory, RegistrationFactory, PreprintFactory, PreprintProviderFactory
>>>>>>> 4b4db212
from osf import models
from website.app import init_app


class Sciencer(BaseProvider):
    # Science term Faker Provider created by @csheldonhess
    # https://github.com/csheldonhess/FakeConsumer/blob/master/faker/providers/science.py
    word_list = ('abiosis', 'abrade', 'absorption', 'acceleration', 'accumulation',
                 'acid', 'acidic', 'activist', 'adaptation', 'agonistic', 'agrarian', 'airborne',
                 'alchemist', 'alignment', 'allele', 'alluvial', 'alveoli', 'ambiparous',
                 'amphibian', 'amplitude', 'analysis', 'ancestor', 'anodize', 'anomaly',
                 'anther', 'antigen', 'apiary', 'apparatus', 'application', 'approximation',
                 'aquatic', 'aquifer', 'arboreal', 'archaeology', 'artery', 'assessment',
                 'asteroid', 'atmosphere', 'atomic', 'atrophy', 'attenuate', 'aven', 'aviary',
                 'axis', 'bacteria', 'balance', 'bases', 'biome', 'biosphere', 'black hole',
                 'blight', 'buoyancy', 'calcium', 'canopy', 'capacity', 'capillary', 'carapace',
                 'carcinogen', 'catalyst', 'cauldron', 'celestial', 'cells', 'centigrade',
                 'centimeter', 'centrifugal', 'chemical reaction', 'chemicals', 'chemistry',
                 'chlorophyll', 'choked', 'chromosome', 'chronic', 'churn', 'classification',
                 'climate', 'cloud', 'comet', 'composition', 'compound', 'compression',
                 'condensation', 'conditions', 'conduction', 'conductivity', 'conservation',
                 'constant', 'constellation', 'continental', 'convection', 'convention', 'cool',
                 'core', 'cosmic', 'crater', 'creature', 'crepuscular', 'crystals', 'cycle', 'cytoplasm',
                 'dampness', 'data', 'decay', 'decibel', 'deciduous', 'defoliate', 'density',
                 'denude', 'dependency', 'deposits', 'depth', 'desiccant', 'detritus',
                 'development', 'digestible', 'diluted', 'direction', 'disappearance', 'discovery',
                 'dislodge', 'displace', 'dissection', 'dissolution', 'dissolve', 'distance',
                 'diurnal', 'diverse', 'doldrums', 'dynamics', 'earthquake', 'eclipse', 'ecology',
                 'ecosystem', 'electricity', 'elements', 'elevation', 'embryo', 'endangered',
                 'endocrine', 'energy', 'entropy', 'environment', 'enzyme', 'epidermis', 'epoch',
                 'equilibrium', 'equine', 'erosion', 'essential', 'estuary', 'ethical', 'evaporation',
                 'event', 'evidence', 'evolution', 'examination', 'existence', 'expansion',
                 'experiment', 'exploration ', 'extinction', 'extreme', 'facet', 'fault', 'fauna',
                 'feldspar', 'fermenting', 'fission', 'fissure', 'flora', 'flourish', 'flowstone',
                 'foliage', 'food chain', 'forage', 'force', 'forecast', 'forensics', 'formations',
                 'fossil fuel', 'frequency', 'friction', 'fungi', 'fusion', 'galaxy', 'gastric',
                 'geo-science', 'geothermal', 'germination', 'gestation', 'global', 'gravitation',
                 'green', 'greenhouse effect', 'grotto', 'groundwater', 'habitat', 'heat', 'heavens',
                 'hemisphere', 'hemoglobin', 'herpetologist', 'hormones', 'host', 'humidity', 'hyaline',
                 'hydrogen', 'hydrology', 'hypothesis', 'ichthyology', 'illumination', 'imagination',
                 'impact of', 'impulse', 'incandescent', 'indigenous', 'inertia', 'inevitable', 'inherit',
                 'inquiry', 'insoluble', 'instinct', 'instruments', 'integrity', 'intelligence',
                 'interacts with', 'interdependence', 'interplanetary', 'invertebrate', 'investigation',
                 'invisible', 'ions', 'irradiate', 'isobar', 'isotope', 'joule', 'jungle', 'jurassic',
                 'jutting', 'kilometer', 'kinetics', 'kingdom', 'knot', 'laser', 'latitude', 'lava',
                 'lethal', 'life', 'lift', 'light', 'limestone', 'lipid', 'lithosphere', 'load',
                 'lodestone', 'luminous', 'luster', 'magma', 'magnet', 'magnetism', 'mangrove', 'mantle',
                 'marine', 'marsh', 'mass', 'matter', 'measurements', 'mechanical', 'meiosis', 'meridian',
                 'metamorphosis', 'meteor', 'microbes', 'microcosm', 'migration', 'millennia', 'minerals',
                 'modulate', 'moisture', 'molecule', 'molten', 'monograph', 'monolith', 'motion',
                 'movement', 'mutant', 'mutation', 'mysterious', 'natural', 'navigable', 'navigation',
                 'negligence', 'nervous system', 'nesting', 'neutrons', 'niche', 'nocturnal',
                 'nuclear energy', 'numerous', 'nurture', 'obsidian', 'ocean', 'oceanography', 'omnivorous',
                 'oolites (cave pearls)', 'opaque', 'orbit', 'organ', 'organism', 'ornithology',
                 'osmosis', 'oxygen', 'paleontology', 'parallax', 'particle', 'penumbra',
                 'percolate', 'permafrost', 'permutation', 'petrify', 'petrograph', 'phenomena',
                 'physical property', 'planetary', 'plasma', 'polar', 'pole', 'pollination',
                 'polymer', 'population', 'precipitation', 'predator', 'prehensile', 'preservation',
                 'preserve', 'pressure', 'primate', 'pristine', 'probe', 'process', 'propagation',
                 'properties', 'protected', 'proton', 'pulley', 'qualitative data', 'quantum', 'quark',
                 'quarry', 'radiation', 'radioactivity', 'rain forest', 'ratio', 'reaction', 'reagent',
                 'realm', 'redwoods', 'reeds', 'reflection', 'refraction', 'relationships between', 'reptile',
                 'research', 'resistance', 'resonate', 'rookery', 'rubble', 'runoff', 'salinity', 'sandbar',
                 'satellite', 'saturation', 'scientific investigation', 'scientist\'s', 'sea floor', 'season',
                 'sedentary', 'sediment', 'sedimentary', 'seepage', 'seismic', 'sensors', 'shard',
                 'similarity', 'solar', 'soluble', 'solvent', 'sonic', 'sound', 'source', 'species',
                 'spectacular', 'spectrum', 'speed', 'sphere', 'spring', 'stage', 'stalactite',
                 'stalagmites', 'stimulus', 'substance', 'subterranean', 'sulfuric acid', 'surface',
                 'survival', 'swamp', 'sylvan', 'symbiosis', 'symbol', 'synergy', 'synthesis', 'taiga',
                 'taxidermy', 'technology', 'tectonics', 'temperate', 'temperature', 'terrestrial',
                 'thermals', 'thermometer', 'thrust', 'torque', 'toxin', 'trade winds', 'pterodactyl',
                 'transformation tremors', 'tropical', 'umbra', 'unbelievable', 'underwater', 'unearth',
                 'unique', 'unite', 'unity', 'universal', 'unpredictable', 'unusual', 'ursine', 'vacuole',
                 'valuable', 'vapor', 'variable', 'variety', 'vast', 'velocity', 'ventifact', 'verdant',
                 'vespiary', 'viable', 'vibration', 'virus', 'viscosity', 'visible', 'vista', 'vital',
                 'vitreous', 'volt', 'volume', 'vulpine', 'wave', 'wax', 'weather', 'westerlies', 'wetlands',
                 'whitewater', 'xeriscape', 'xylem', 'yield', 'zero-impact', 'zone', 'zygote', 'achieving',
                 'acquisition of', 'an alternative', 'analysis of', 'approach toward', 'area', 'aspects of',
                 'assessment of', 'assuming', 'authority', 'available', 'benefit of', 'circumstantial',
                 'commentary', 'components', 'concept of', 'consistent', 'corresponding', 'criteria',
                 'data', 'deduction', 'demonstrating', 'derived', 'distribution', 'dominant', 'elements',
                 'equation', 'estimate', 'evaluation', 'factors', 'features', 'final', 'function',
                 'initial', 'instance ', 'interpretation of', 'maintaining ', 'method', 'perceived',
                 'percent', 'period', 'positive', 'potential', 'previous', 'primary', 'principle',
                 'procedure', 'process', 'range', 'region', 'relevant', 'required', 'research',
                 'resources', 'response', 'role', 'section', 'select', 'significant ', 'similar',
                 'source', 'specific', 'strategies', 'structure', 'theory', 'transfer', 'variables',
                 'corvidae', 'passerine', 'Pica pica', 'Chinchilla lanigera', 'Nymphicus hollandicus',
                 'Melopsittacus undulatus', )

    def science_word(cls):
        """
        :example 'Lorem'
        """
        return cls.random_element(cls.word_list)

    def science_words(cls, nb=3):
        """
        Generate an array of random words
        :example array('Lorem', 'ipsum', 'dolor')
        :param nb how many words to return
        """
        return [cls.science_word() for _ in range(0, nb)]

    def science_sentence(cls, nb_words=6, variable_nb_words=True):
        """
        Generate a random sentence
        :example 'Lorem ipsum dolor sit amet.'
        :param nb_words around how many words the sentence should contain
        :param variable_nb_words set to false if you want exactly $nbWords returned,
            otherwise $nbWords may vary by +/-40% with a minimum of 1
        """
        if nb_words <= 0:
            return ''

        if variable_nb_words:
            nb_words = cls.randomize_nb_elements(nb_words)

        words = cls.science_words(nb_words)
        words[0] = words[0].title()

        return " ".join(words) + '.'

    def science_sentences(cls, nb=3):
        """
        Generate an array of sentences
        :example array('Lorem ipsum dolor sit amet.', 'Consectetur adipisicing eli.')
        :param nb how many sentences to return
        :return list
        """
        return [cls.science_sentence() for _ in range(0, nb)]

    def science_paragraph(cls, nb_sentences=3, variable_nb_sentences=True):
        """
        Generate a single paragraph
        :example 'Sapiente sunt omnis. Ut pariatur ad autem ducimus et. Voluptas rem voluptas sint modi dolorem amet.'
        :param nb_sentences around how many sentences the paragraph should contain
        :param variable_nb_sentences set to false if you want exactly $nbSentences returned,
            otherwise $nbSentences may vary by +/-40% with a minimum of 1
        :return string
        """
        if nb_sentences <= 0:
            return ''

        if variable_nb_sentences:
            nb_sentences = cls.randomize_nb_elements(nb_sentences)

        return " ".join(cls.science_sentences(nb_sentences))

    def science_paragraphs(cls, nb=3):
        """
        Generate an array of paragraphs
        :example array($paragraph1, $paragraph2, $paragraph3)
        :param nb how many paragraphs to return
        :return array
        """
        return [cls.science_paragraph() for _ in range(0, nb)]

    def science_text(cls, max_nb_chars=200):
        """
        Generate a text string.
        Depending on the $maxNbChars, returns a string made of words, sentences, or paragraphs.
        :example 'Sapiente sunt omnis. Ut pariatur ad autem ducimus et. Voluptas rem voluptas sint modi dolorem amet.'
        :param max_nb_chars Maximum number of characters the text should contain (minimum 5)
        :return string
        """
        text = []
        if max_nb_chars < 5:
            raise ValueError('text() can only generate text of at least 5 characters')

        if max_nb_chars < 25:
            # join words
            while not text:
                size = 0
                # determine how many words are needed to reach the $max_nb_chars once;
                while size < max_nb_chars:
                    word = (' ' if size else '') + cls.science_word()
                    text.append(word)
                    size += len(word)
                text.pop()
            text[0] = text[0][0].upper() + text[0][1:]
            last_index = len(text) - 1
            text[last_index] += '.'
        elif max_nb_chars < 100:
            # join sentences
            while not text:
                size = 0
                # determine how many sentences are needed to reach the $max_nb_chars once
                while size < max_nb_chars:
                    sentence = (' ' if size else '') + cls.science_sentence()
                    text.append(sentence)
                    size += len(sentence)
                text.pop()
        else:
            # join paragraphs
            while not text:
                size = 0
                # determine how many paragraphs are needed to reach the $max_nb_chars once
                while size < max_nb_chars:
                    paragraph = ('\n' if size else '') + cls.science_paragraph()
                    text.append(paragraph)
                    size += len(paragraph)
                text.pop()

        return "".join(text)


logger = logging.getLogger('create_fakes')
SILENT_LOGGERS = [
    'factory',
    'website.mails',
]
for logger_name in SILENT_LOGGERS:
    logging.getLogger(logger_name).setLevel(logging.CRITICAL)
fake = Factory.create()
fake.add_provider(Sciencer)


def create_fake_user():
    email = fake_email()
    name = fake.name()
    user = UserFactory(username=email, fullname=name,
                       is_registered=True, is_claimed=True,
                       date_registered=fake.date_time(tzinfo=pytz.UTC),
                       emails=[email]
                   )
    user.set_password('faker123')
    user.save()
    logger.info('Created user: {0} <{1}>'.format(user.fullname, user.username))
    return user


def parse_args():
    parser = argparse.ArgumentParser(description='Create fake data.')
    parser.add_argument('-u', '--user', dest='user', required=True)
    parser.add_argument('--nusers', dest='n_users', type=int, default=3)
    parser.add_argument('--nprojects', dest='n_projects', type=int, default=3)
    parser.add_argument('-c', '--components', dest='n_components', type=evaluate_argument, default='0')
    parser.add_argument('-p', '--privacy', dest="privacy", type=str, default='private', choices=['public', 'private'])
    parser.add_argument('-n', '--name', dest='name', type=str, default=None)
    parser.add_argument('-t', '--tags', dest='n_tags', type=int, default=5)
    parser.add_argument('--presentation', dest='presentation_name', type=str, default=None)
    parser.add_argument('-r', '--registration', dest='is_registration', type=bool, default=False)
    parser.add_argument('-pre', '--preprint', dest='is_preprint', type=bool, default=False)
    parser.add_argument('-preprovider', '--preprintprovider', dest='preprint_provider', type=str, default=None)
    return parser.parse_args()

def evaluate_argument(string):
    return ast.literal_eval(string)


def create_fake_project(creator, n_users, privacy, n_components, name, n_tags, presentation_name, is_registration, is_preprint, preprint_provider):
    auth = Auth(user=creator)
    project_title = name if name else fake.science_sentence()
    if is_preprint:
        provider = None
        if preprint_provider:
            try:
                provider = models.PreprintProvider.find_one(Q('_id', 'eq', provider))
            except NoResultsFound:
                pass
        if not provider:
            provider = PreprintProviderFactory(name=fake.science_word())
        privacy = 'public'
        mock_change_identifier = mock.patch('website.identifiers.client.EzidClient.change_status_identifier')
        mock_change_identifier.start()
        project = PreprintFactory(title=project_title, description=fake.science_paragraph(), creator=creator, provider=provider)
        node = project.node
    elif is_registration:
        project = RegistrationFactory(title=project_title, description=fake.science_paragraph(), creator=creator)
        node = project
    else:
        project = ProjectFactory(title=project_title, description=fake.science_paragraph(), creator=creator)
        node = project

    node.set_privacy(privacy)
    for _ in range(n_users):
        contrib = create_fake_user()
        node.add_contributor(contrib, auth=auth)
    if isinstance(n_components, int):
        for _ in range(n_components):
            NodeFactory(parent=node, title=fake.science_sentence(), description=fake.science_paragraph(),
                        creator=creator)
    elif isinstance(n_components, list):
        render_generations_from_node_structure_list(node, creator, n_components)
    for _ in range(n_tags):
        node.add_tag(fake.science_word(), auth=auth)
    if presentation_name is not None:
        node.add_tag(presentation_name, auth=auth)
        node.add_tag('poster', auth=auth)

    node.save()
    project.save()
    logger.info('Created project: {0}'.format(node.title))
    return project


def render_generations_from_parent(parent, creator, num_generations):
    current_gen = parent
    for generation in xrange(0, num_generations):
        next_gen = NodeFactory(
            parent=current_gen,
            creator=creator,
            title=fake.science_sentence(),
            description=fake.science_paragraph()
        )
        current_gen = next_gen
    return current_gen


def render_generations_from_node_structure_list(parent, creator, node_structure_list):
    new_parent = None
    for node_number in node_structure_list:
        if isinstance(node_number, list):
            render_generations_from_node_structure_list(new_parent or parent, creator, node_number)
        else:
            new_parent = render_generations_from_parent(parent, creator, node_number)
    return new_parent


def main():
    args = parse_args()
    creator = models.OSFUser.find(Q('username', 'eq', args.user))[0]
    for i in range(args.n_projects):
        name = args.name + str(i) if args.name else ''
        create_fake_project(creator, args.n_users, args.privacy, args.n_components, name, args.n_tags,
                            args.presentation_name, args.is_registration, args.is_preprint, args.preprint_provider)
    print('Created {n} fake projects.'.format(n=args.n_projects))
    sys.exit(0)


if __name__ == '__main__':
    init_app(set_backends=True, routes=False)
    main()<|MERGE_RESOLUTION|>--- conflicted
+++ resolved
@@ -49,20 +49,7 @@
 django.setup()
 
 from framework.auth import Auth
-<<<<<<< HEAD
-from framework.auth import utils
-from osf_tests.factories import (
-    fake_email,
-    NodeFactory,
-    PreprintFactory,
-    PreprintProviderFactory,
-    ProjectFactory,
-    RegistrationFactory,
-    UserFactory,
-)
-=======
-from osf_tests.factories import UserFactory, ProjectFactory, NodeFactory, RegistrationFactory, PreprintFactory, PreprintProviderFactory
->>>>>>> 4b4db212
+from osf_tests.factories import UserFactory, ProjectFactory, NodeFactory, RegistrationFactory, PreprintFactory, PreprintProviderFactory, fake_email
 from osf import models
 from website.app import init_app
 
