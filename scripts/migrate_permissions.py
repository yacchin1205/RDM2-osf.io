--- conflicted
+++ resolved
@@ -8,11 +8,7 @@
 import logging
 logger = logging.getLogger(__name__)
 
-<<<<<<< HEAD
-settings.SEARCH_ENGINE = 'none'
-=======
 settings.SEARCH_ENGINE = None
->>>>>>> 3def46e8
 
 def main():
     app.init_app()
