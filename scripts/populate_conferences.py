--- conflicted
+++ resolved
@@ -92,11 +92,7 @@
     },
     'spsp2015': {
         'name': 'SPSP 2015',
-<<<<<<< HEAD
-        'info_url': 'http://spspmeeting.org/2015/General-Info.aspx',
-=======
         'info_url': None,
->>>>>>> 62bbef3e
         'logo_url': 'http://spspmeeting.org/CMSPages/SPSPimages/spsp2015banner.jpg',
         'active': True,
         'admins': [
@@ -104,8 +100,6 @@
             'andrew@cos.io',
         ],
     },
-<<<<<<< HEAD
-=======
     'aps2015': {
         'name': 'APS 2015',
         'info_url': None,
@@ -137,7 +131,6 @@
         ],
         'public_projects': True,
     },
->>>>>>> 62bbef3e
 }
 
 
