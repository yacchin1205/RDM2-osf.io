#!/usr/bin/env python
# encoding: utf-8

import os

from modularodm import Q
from modularodm.exceptions import ModularOdmException

from framework.auth.core import User

from website import settings
from website.app import init_app
from website.conferences.model import Conference


def main():
    init_app(set_backends=True, routes=False)
    populate_conferences()


MEETING_DATA = {
    'spsp2014': {
        'name': 'Society for Personality and Social Psychology 2014',
        'info_url': None,
        'logo_url': None,
        'active': False,
        'admins': [],
        'public_projects': True,
        'poster': True,
        'talk': True,
    },
    'asb2014': {
        'name': 'Association of Southeastern Biologists 2014',
        'info_url': 'http://www.sebiologists.org/meetings/talks_posters.html',
        'logo_url': None,
        'active': False,
        'admins': [],
        'public_projects': True,
        'poster': True,
        'talk': True,
    },
    'aps2014': {
        'name': 'Association for Psychological Science 2014',
        'info_url': 'http://centerforopenscience.org/aps/',
        'logo_url': '/static/img/2014_Convention_banner-with-APS_700px.jpg',
        'active': False,
        'admins': [],
        'public_projects': True,
        'poster': True,
        'talk': True,
    },
    'annopeer2014': {
        'name': '#annopeer',
        'info_url': None,
        'logo_url': None,
        'active': False,
        'admins': [],
        'public_projects': True,
        'poster': True,
        'talk': True,
    },
    'cpa2014': {
        'name': 'Canadian Psychological Association 2014',
        'info_url': None,
        'logo_url': None,
        'active': False,
        'admins': [],
        'public_projects': True,
        'poster': True,
        'talk': True,
    },
    'filaments2014': {
        'name': 'National Radio Astronomy Observatory Filaments 2014',
        'info_url': None,
        'logo_url': 'https://science.nrao.edu/science/meetings/2014/'
                    'filamentary-structure/images/filaments2014_660x178.png',
        'active': False,
        'admins': [
            'lvonschi@nrao.edu',
            # 'Dkim@nrao.edu',
        ],
        'public_projects': True,
        'poster': True,
        'talk': True,
    },
    'bitss2014': {
        'name': 'Berkeley Initiative for Transparency in the Social Sciences Research Transparency Forum 2014',
        'info_url': None,
        'logo_url': os.path.join(
            settings.STATIC_URL_PATH,
            'img',
            'conferences',
            'bitss.jpg',
        ),
        'active': False,
        'admins': [
            'gkroll@berkeley.edu',
            'awais@berkeley.edu',
        ],
        'public_projects': True,
        'poster': False,
        'talk': True,
    },
    'spsp2015': {
        'name': 'Society for Personality and Social Psychology 2015',
        'info_url': None,
        'logo_url': None,
        'active': False,
        'admins': [
            'meetings@spsp.org',
        ],
        'poster': True,
        'talk': True,
    },
    'aps2015': {
        'name': 'Association for Psychological Science 2015',
        'info_url': None,
        'logo_url': 'http://www.psychologicalscience.org/images/APS_2015_Banner_990x157.jpg',
        'active': True,
        'admins': [
        ],
        'public_projects': True,
        'poster': True,
        'talk': True,
    },
    'icps2015': {
        'name': 'International Convention of Psychological Science 2015',
        'info_url': None,
        'logo_url': 'http://icps.psychologicalscience.org/wp-content/themes/deepblue/images/ICPS_Website-header_990px.jpg',
        'active': False,
        'admins': [
        ],
        'public_projects': True,
        'poster': True,
        'talk': True,
    },
    'mpa2015': {
        'name': 'Midwestern Psychological Association 2015',
        'info_url': None,
        'logo_url': 'http://www.midwesternpsych.org/resources/Pictures/MPA%20logo.jpg',
        'active': True,
        'admins': [
            'mpa@kent.edu',
        ],
        'public_projects': True,
        'poster': True,
        'talk': True,
    },
    'NCCC2015': {
        'name': 'North Carolina Cognition Conference 2015',
        'info_url': None,
        'logo_url': None,
        'active': False,
        'admins': [
            'aoverman@elon.edu',
        ],
        'public_projects': True,
        'poster': True,
        'talk': True,
    },
    'VPRSF2015': {
        'name': 'Virginia Piedmont Regional Science Fair 2015',
        'info_url': None,
        'logo_url': 'http://vprsf.org/wp-content/themes/VPRSF/images/logo.png',
        'active': False,
        'admins': [
            'director@vprsf.org',
        ],
        'public_projects': True,
        'poster': True,
        'talk': True,
    },
    'APRS2015': {
        'name': 'UVA Annual Postdoctoral Research Symposium 2015',
        'info_url': None,
        'logo_url': 'http://s1.postimg.org/50qj9u6i7/GPA_Logo.jpg',
        'active': False,
        'admins': [
            'mhurst@virginia.edu',
        ],
        'public_projects': True,
        'poster': True,
        'talk': True,
    },
    'ASB2015': {
        'name': 'Association of Southeastern Biologists 2015',
        'info_url': None,
        'logo_url': 'http://www.sebiologists.org/wp/wp-content/uploads/2014/09/banner_image_Large.png',
        'active': False,
        'admins': [
            'amorris.mtsu@gmail.com',
        ],
        'public_projects': True,
        'poster': True,
        'talk': True,
    },
    'TeaP2015': {
        'name': 'Tagung experimentell arbeitender Psychologen 2015',
        'info_url': None,
        'logo_url': None,
        'active': False,
        'admins': [
        ],
        'public_projects': True,
        'poster': True,
        'talk': True,
    },
    'VSSEF2015': {
        'name': 'Virginia State Science and Engineering Fair 2015',
        'info_url': 'http://www.vmi.edu/conferences/vssef/vssef_home/',
        'logo_url': 'http://www.vmi.edu/uploadedImages/Images/Headers/vssef4.jpg',
        'active': False,
        'admins': [],
        'public_projects': True,
        'poster': True,
        'talk': True,
    },
    'RMPA2015': {
        'name': 'Rocky Mountain Psychological Association 2015',
        'info_url': 'http://www.rockymountainpsych.org/uploads/7/4/2/6/7426961/85th_annual_rmpa_conference_program_hr.pdf',
        'logo_url': 'http://www.rockymountainpsych.org/uploads/7/4/2/6/7426961/header_images/1397234084.jpg',
        'active': False,
        'admins': [],
        'public_projects': True,
        'poster': True,
        'talk': True,
    },
    'ARP2015': {
        'name': 'Association for Research in Personality 2015',
        'info_url': 'http://www.personality-arp.org/conference/',
        'logo_url': 'http://www.personality-arp.org/wp-content/uploads/conference/st-louis-arp.jpg',
        'active': True,
        'admins': [],
        'public_projects': True,
        'poster': True,
        'talk': True,
    },
    'SEP2015': {
        'name': 'Society of Experimental Psychologists Meeting 2015',
        'info_url': 'http://faculty.virginia.edu/Society_of_Experimental_Psychologists/',
        'logo_url': 'http://www.sepsych.org/nav/images/SEP-header.gif',
        'active': False,
        'admins': [],
        'public_projects': True,
        'poster': True,
        'talk': True,
    },
    'Reid2015': {
        'name': 'L. Starling Reid Undergraduate Psychology Conference 2015',
        'info_url': 'http://avillage.web.virginia.edu/Psych/Conference',
        'logo_url': None,
        'active': True,
        'admins': [],
        'public_projects': True,
        'poster': True,
        'talk': True,
    },
    'NEEPS2015': {
        'name': 'Northeastern Evolutionary Psychology Conference 2015',
        'info_url': 'http://neeps2015.weebly.com/',
        'logo_url': None,
        'active': False,
        'admins': [],
        'public_projects': True,
        'poster': True,
        'talk': True,
    },
    'VaACS2015': {
        'name': 'Virginia Section American Chemical Society Student Poster Session 2015',
        'info_url': 'http://virginia.sites.acs.org/',
        'logo_url': 'http://virginia.sites.acs.org/Bulletin/15/UVA.jpg',
        'active': False,
        'admins': [],
        'public_projects': True,
        'poster': True,
        'talk': True,
    },
    'MADSSCi2015': {
        'name': 'Mid-Atlantic Directors and Staff of Scientific Cores & Southeastern Association of Shared Services 2015',
        'info_url': 'http://madssci.abrf.org',
        'logo_url': 'http://s24.postimg.org/qtc3baefp/2015madssci_seasr.png',
        'active': True,
        'admins': [],
        'public_projects': True,
        'poster': True,
        'talk': True,
    },
    'NRAO2015': {
        'name': 'National Radio Astronomy Observatory Accretion 2015',
        'info_url': 'https://science.nrao.edu/science/meetings/2015/accretion2015/posters',
        'logo_url': None,
        'active': True,
        'admins': [],
        'public_projects': True,
        'poster': True,
        'talk': True,
    },
    'ARCS2015': {
        'name': 'Advancing Research Communication and Scholarship 2015',
        'info_url': 'http://commons.pacificu.edu/arcs/',
        'logo_url': 'http://commons.pacificu.edu/assets/md5images/4dfd167454e9f4745360a9550e189323.png',
        'active': True,
        'admins': [],
        'public_projects': True,
        'poster': True,
        'talk': True,
    },
    'singlecasedesigns2015': {
        'name': 'Single Case Designs in Clinical Psychology: Uniting Research and Practice',
        'info_url': 'https://www.royalholloway.ac.uk/psychology/events/eventsarticles/singlecasedesignsinclinicalpsychologyunitingresearchandpractice.aspx',
        'logo_url': None,
        'active': True,
        'admins': [],
        'public_projects': True,
        'poster': True,
        'talk': True,
    },
    'OSFM2015': {
        'name': 'OSF for Meetings 2015',
        'info_url': None,
        'logo_url': None,
        'active': True,
        'admins': [],
        'public_projects': True,
        'poster': True,
        'talk': True,
    },
    'JSSP2015': {
        'name': 'Japanese Society of Social Psychology 2015',
        'info_url': 'http://www.socialpsychology.jp/conf2015/index.html',
        'logo_url': None,
        'active': True,
        'admins': [],
        'public_projects': True,
        'poster': True,
        'talk': True,
    },
    '4S2015': {
        'name': 'Society for Social Studies of Science 2015',
        'info_url': 'http://www.4sonline.org/meeting',
        'logo_url': 'http://www.4sonline.org/ee/denver-skyline.jpg',
        'active': True,
        'admins': [],
        'public_projects': True,
        'poster': True,
        'talk': True,
    },
    'IARR2016': {
        'name': 'International Association for Relationship Research 2016',
        'info_url': 'http://iarr.psych.utoronto.ca/',
        'logo_url': None,
        'active': True,
        'admins': [],
        'public_projects': True,
        'poster': True,
        'talk': True,
    },
    'IA2015': {
        'name': 'Inclusive Astronomy 2015',
        'info_url': 'https://vanderbilt.irisregistration.com/Home/Site?code=InclusiveAstronomy2015',
        'logo_url': 'https://vanderbilt.blob.core.windows.net/images/Inclusive%20Astronomy.jpg',
        'active': True,
        'admins': [],
        'public_projects': True,
        'poster': True,
        'talk': True,
    },
    'R2RC': {
        'name': 'Right to Research Coalition',
        'info_url': None,
        'logo_url': None,
        'active': True,
        'admins': [],
        'public_projects': True,
        'poster': True,
        'talk': True,
    },
    'OpenCon2015': {
        'name': 'OpenCon2015',
        'info_url': 'http://opencon2015.org/',
        'logo_url': 'http://s8.postimg.org/w9b30pxyd/Open_Con2015_new_logo.png',
        'active': True,
        'admins': [],
        'public_projects': True,
        'poster': True,
        'talk': True,
    },
    'ESIP2015': {
        'name': 'Earth Science Information Partners 2015',
        'info_url': 'http://esipfed.org/',
        'logo_url': 'http://s30.postimg.org/m2uz2g4pt/ESIP.png',
        'active': True,
        'admins': [],
        'public_projects': True,
        'poster': True,
        'talk': True,
    },
    'SPSP2016': {
        'name': 'Society for Personality and Social Psychology 2016 ',
        'info_url': 'http://meeting.spsp.org',
        'logo_url': None,
        'active': True,
        'admins': [],
        'public_projects': True,
        'poster': True,
        'talk': True,
    },
    'NACIII': {
        'name': '2015 National Astronomy Consortium (NAC) III Workshop',
        'info_url': 'https://info.nrao.edu/do/odi/meetings/2015/nac111/',
        'logo_url': None,
        'active': True,
        'admins': [],
        'public_projects': True,
        'poster': True,
        'talk': True,
    },
    'CDS2015': {
        'name': 'Cognitive Development Society 2015',
        'info_url': 'http://meetings.cogdevsoc.org/',
        'logo_url': None,
        'active': True,
        'admins': [],
        'public_projects': True,
        'poster': True,
        'talk': True,
    },
    'SEASR2016': {
        'name': 'Southeastern Association of Shared Resources 2016',
        'info_url': 'http://seasr.abrf.org',
        'logo_url': None,
        'active': True,
        'admins': [],
        'public_projects': True,
        'poster': True,
        'talk': True,
    },
    'Accretion2015': {
        'name': 'Observational Evidence of Gas Accretion onto Galaxies?',
        'info_url': 'https://science.nrao.edu/science/meetings/2015/accretion2015',
        'logo_url': None,
        'active': True,
        'admins': [],
        'public_projects': True,
        'poster': True,
        'talk': True,
    },
    '2020Futures': {
        'name': 'U.S. Radio/Millimeter/Submillimeter Science Futures in the 2020s',
        'info_url': 'https://science.nrao.edu/science/meetings/2015/2020futures/home',
        'logo_url': None,
        'active': True,
        'admins': [],
        'public_projects': True,
        'poster': True,
        'talk': True,
    },
    'RMPA2016': {
        'name': 'Rocky Mountain Psychological Association 2016',
        'info_url': 'http://www.rockymountainpsych.org/convention-info.html',
        'logo_url': 'http://www.rockymountainpsych.org/uploads/7/4/2/6/7426961/header_images/1397234084.jpg',
        'active': True,
        'admins': [],
        'public_projects': True,
        'poster': True,
        'talk': True,
    },
    'CNI2015': {
        'name': 'Coalition for Networked Information (CNI) Fall Membership Meeting 2015',
        'info_url': 'https://www.cni.org/events/membership-meetings/upcoming-meeting/fall-2015/',
        'logo_url': None,
        'active': True,
        'admins': [],
        'public_projects': True,
        'poster': False,
        'talk': True,
    },
        'SWPA2016': {
        'name': 'Southwestern Psychological Association Convention 2016',
        'info_url': 'https://www.swpsych.org/conv_dates.php',
        'logo_url': 'http://s28.postimg.org/xbwyqqvx9/SWPAlogo4.jpg',
        'active': True,
        'admins': [],
        'public_projects': True,
        'poster': True,
        'talk': True,
    },
    'ESIP2016W': {
        'name': 'Earth Science Information Partners Winter Meeting 2016',
        'info_url': 'http://commons.esipfed.org/2016WinterMeeting',
        'logo_url': 'http://s30.postimg.org/m2uz2g4pt/ESIP.png',
        'active': True,
        'admins': [],
        'public_projects': True,
        'poster': True,
        'talk': True,
    },
<<<<<<< HEAD
    'PsiChiRepository': {
        'name': 'Psi Chi',
        'info_url': 'http://psichi.org',
=======
     'MiamiBrainhack15': {
        'name': 'University of Miami Brainhack 2015',
        'info_url': 'http://brainhack.org/americas/',
>>>>>>> 98665a24
        'logo_url': None,
        'active': True,
        'admins': [],
        'public_projects': True,
        'poster': True,
        'talk': True,
<<<<<<< HEAD
        'field_names': {
            'submission1': 'measures',
            'submission2': 'materials',
            'submission1_plural': 'measures/scales',
            'submission2_plural': 'study materials',
            'meeting_title_type': 'Repository',
            'add_submission': 'materials',
            'mail_subject': 'Title',
            'mail_message_body': 'Measure or material short description',
            'mail_attachment': 'Your measure/scale or material file(s)'
        }
=======
>>>>>>> 98665a24
    },
}


def populate_conferences():
    for meeting, attrs in MEETING_DATA.iteritems():
        meeting = meeting.strip()
        admin_emails = attrs.pop('admins')
        admin_objs = []
        for email in admin_emails:
            try:
                user = User.find_one(Q('username', 'iexact', email))
                admin_objs.append(user)
            except ModularOdmException:
                raise RuntimeError('Username {0!r} is not registered.'.format(email))
        conf = Conference(
            endpoint=meeting, admins=admin_objs, **attrs
        )
        try:
            conf.save()
        except ModularOdmException:
            conf = Conference.find_one(Q('endpoint', 'eq', meeting))
            for key, value in attrs.items():
                setattr(conf, key, value)
            conf.admins = admin_objs
            changed_fields = conf.save()
            if changed_fields:
                print('Updated {}: {}'.format(meeting, changed_fields))
        else:
            print('Added new Conference: {}'.format(meeting))


if __name__ == '__main__':
    main()<|MERGE_RESOLUTION|>--- conflicted
+++ resolved
@@ -475,7 +475,7 @@
         'poster': False,
         'talk': True,
     },
-        'SWPA2016': {
+    'SWPA2016': {
         'name': 'Southwestern Psychological Association Convention 2016',
         'info_url': 'https://www.swpsych.org/conv_dates.php',
         'logo_url': 'http://s28.postimg.org/xbwyqqvx9/SWPAlogo4.jpg',
@@ -495,22 +495,19 @@
         'poster': True,
         'talk': True,
     },
-<<<<<<< HEAD
+    'MiamiBrainhack15': {
+        'name': 'University of Miami Brainhack 2015',
+        'info_url': 'http://brainhack.org/americas/',
+        'logo_url': None,
+        'active': True,
+        'admins': [],
+        'public_projects': True,
+        'poster': True,
+        'talk': True,
+    },
     'PsiChiRepository': {
         'name': 'Psi Chi',
         'info_url': 'http://psichi.org',
-=======
-     'MiamiBrainhack15': {
-        'name': 'University of Miami Brainhack 2015',
-        'info_url': 'http://brainhack.org/americas/',
->>>>>>> 98665a24
-        'logo_url': None,
-        'active': True,
-        'admins': [],
-        'public_projects': True,
-        'poster': True,
-        'talk': True,
-<<<<<<< HEAD
         'field_names': {
             'submission1': 'measures',
             'submission2': 'materials',
@@ -522,8 +519,6 @@
             'mail_message_body': 'Measure or material short description',
             'mail_attachment': 'Your measure/scale or material file(s)'
         }
-=======
->>>>>>> 98665a24
     },
 }
 
