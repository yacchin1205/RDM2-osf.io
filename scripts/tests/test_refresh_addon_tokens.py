# -*- coding: utf-8 -*-

import mock
from django.utils import timezone
from nose.tools import *  # noqa

from tests.base import OsfTestCase

from website.addons.box.tests.factories import BoxAccountFactory
from website.addons.googledrive.tests.factories import GoogleDriveAccountFactory
from website.addons.mendeley.tests.factories import MendeleyAccountFactory

import datetime

from dateutil.relativedelta import relativedelta

from website.oauth.models import ExternalAccount

from scripts.refresh_addon_tokens import (
    get_targets, main, look_up_provider, PROVIDER_CLASSES
)


class TestRefreshTokens(OsfTestCase):

    def setUp(self):
        super(TestRefreshTokens, self).setUp()
        self.addons = ('box', 'googledrive', 'mendeley', )

    def tearDown(self):
        super(TestRefreshTokens, self).tearDown()
        ExternalAccount.remove()

    def test_look_up_provider(self):
        for Provider in PROVIDER_CLASSES:
            result = look_up_provider(Provider.short_name)
            assert_equal(result, Provider)
        fake_result = look_up_provider('fake_addon_name')
        assert_equal(fake_result, None)

    def test_get_targets(self):
        now = timezone.now()
        records = [
            BoxAccountFactory(date_last_refreshed=now - datetime.timedelta(days=4)),
            BoxAccountFactory(date_last_refreshed=now - datetime.timedelta(days=2)),
            GoogleDriveAccountFactory(date_last_refreshed=now - datetime.timedelta(days=4)),
            GoogleDriveAccountFactory(date_last_refreshed=now - datetime.timedelta(days=2)),
            MendeleyAccountFactory(date_last_refreshed=now - datetime.timedelta(days=4)),
            MendeleyAccountFactory(date_last_refreshed=now - datetime.timedelta(days=2)),
        ]
        box_targets = list(get_targets(delta=relativedelta(days=3), addon_short_name='box'))
        drive_targets = list(get_targets(delta=relativedelta(days=3), addon_short_name='googledrive'))
        mendeley_targets = list(get_targets(delta=relativedelta(days=3), addon_short_name='mendeley'))
        assert_equal(records[0]._id, box_targets[0]._id)
        assert_not_in(records[1], box_targets)
        assert_equal(records[2]._id, drive_targets[0]._id)
        assert_not_in(records[3], drive_targets)
        assert_equal(records[4]._id, mendeley_targets[0]._id)
        assert_not_in(records[5], mendeley_targets)

    @mock.patch('scripts.refresh_addon_tokens.Mendeley.refresh_oauth_key')
    @mock.patch('scripts.refresh_addon_tokens.GoogleDriveProvider.refresh_oauth_key')
    @mock.patch('scripts.refresh_addon_tokens.Box.refresh_oauth_key')
    def test_refresh(self, mock_box_refresh, mock_drive_refresh, mock_mendeley_refresh):
<<<<<<< HEAD
        fake_box_account = BoxAccountFactory(expires_at=timezone.now())
        fake_drive_account = GoogleDriveAccountFactory(expires_at=timezone.now())
        fake_mendeley_account = MendeleyAccountFactory(expires_at=timezone.now())
=======
        fake_authorized_box_account = BoxAccountFactory(date_last_refreshed=datetime.datetime.utcnow())
        fake_authorized_drive_account = GoogleDriveAccountFactory(date_last_refreshed=datetime.datetime.utcnow())
        fake_authorized_mendeley_account = MendeleyAccountFactory(date_last_refreshed=datetime.datetime.utcnow())
        fake_unauthorized_box_account = BoxAccountFactory(date_last_refreshed=datetime.datetime.utcnow() - datetime.timedelta(days=4))
        fake_unauthorized_drive_account = GoogleDriveAccountFactory(date_last_refreshed=datetime.datetime.utcnow() - datetime.timedelta(days=4))
        fake_unauthorized_mendeley_account = MendeleyAccountFactory(date_last_refreshed=datetime.datetime.utcnow() - datetime.timedelta(days=4))
>>>>>>> 8e258aa9
        for addon in self.addons:
            Provider = look_up_provider(addon)
            main(delta=relativedelta(days=3), Provider=Provider, rate_limit=(5, 1), dry_run=False)
        assert_equal(1, mock_box_refresh.call_count)
        assert_equal(1, mock_drive_refresh.call_count)
        assert_equal(1, mock_mendeley_refresh.call_count)<|MERGE_RESOLUTION|>--- conflicted
+++ resolved
@@ -62,18 +62,12 @@
     @mock.patch('scripts.refresh_addon_tokens.GoogleDriveProvider.refresh_oauth_key')
     @mock.patch('scripts.refresh_addon_tokens.Box.refresh_oauth_key')
     def test_refresh(self, mock_box_refresh, mock_drive_refresh, mock_mendeley_refresh):
-<<<<<<< HEAD
-        fake_box_account = BoxAccountFactory(expires_at=timezone.now())
-        fake_drive_account = GoogleDriveAccountFactory(expires_at=timezone.now())
-        fake_mendeley_account = MendeleyAccountFactory(expires_at=timezone.now())
-=======
-        fake_authorized_box_account = BoxAccountFactory(date_last_refreshed=datetime.datetime.utcnow())
-        fake_authorized_drive_account = GoogleDriveAccountFactory(date_last_refreshed=datetime.datetime.utcnow())
-        fake_authorized_mendeley_account = MendeleyAccountFactory(date_last_refreshed=datetime.datetime.utcnow())
-        fake_unauthorized_box_account = BoxAccountFactory(date_last_refreshed=datetime.datetime.utcnow() - datetime.timedelta(days=4))
-        fake_unauthorized_drive_account = GoogleDriveAccountFactory(date_last_refreshed=datetime.datetime.utcnow() - datetime.timedelta(days=4))
-        fake_unauthorized_mendeley_account = MendeleyAccountFactory(date_last_refreshed=datetime.datetime.utcnow() - datetime.timedelta(days=4))
->>>>>>> 8e258aa9
+        fake_authorized_box_account = BoxAccountFactory(date_last_refreshed=timezone.now())
+        fake_authorized_drive_account = GoogleDriveAccountFactory(date_last_refreshed=timezone.now())
+        fake_authorized_mendeley_account = MendeleyAccountFactory(date_last_refreshed=timezone.now())
+        fake_unauthorized_box_account = BoxAccountFactory(date_last_refreshed=timezone.now() - datetime.timedelta(days=4))
+        fake_unauthorized_drive_account = GoogleDriveAccountFactory(date_last_refreshed=timezone.now() - datetime.timedelta(days=4))
+        fake_unauthorized_mendeley_account = MendeleyAccountFactory(date_last_refreshed=timezone.now() - datetime.timedelta(days=4))
         for addon in self.addons:
             Provider = look_up_provider(addon)
             main(delta=relativedelta(days=3), Provider=Provider, rate_limit=(5, 1), dry_run=False)
