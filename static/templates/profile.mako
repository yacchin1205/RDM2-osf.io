<%inherit file="base.mako"/>
<%def name="title()">${fullname}'s Profile</%def>
<%def name="content()">
<div class="page-header">

    % if user_is_profile:
    <script>
        $(function() {
            $('#profile-fullname').editable({
                type:  'text',
                pk:    '${user_id}',
                name:  'fullname',
                url:   '/api/v1/profile/${user_id}/edit/',
                title: 'Edit Full Name',
                placement: 'bottom',
                value: '${fullname}',
                mode: "inline",
                success: function(data) {
                    // Also change the display name in the user info table
                    $("td.fullname").text(data['name']);
                }
            });
        });
    </script>
    % endif
    <img src="${gravatar_url}" />
    <h1 id="${'profile-fullname' if user_is_profile else ''}" style="display:inline-block">${fullname}</h1>

</div><!-- end-page-header -->

<div class="row">
    <div class="col-md-4">
        <table class="table plain">
            <tr>
              <td>Name</td>
              <td class="${'fullname' if user_is_profile else ''}">${fullname}</td>
            </tr>
            <tr>
                <td>Location</td>
                <td></td>
            </tr>
            <tr>
              <td>Member Since</td>
              <td>${date_registered}</td>
            </tr>
            <tr>
              <td>Public Profile</td>
              <td><a href="/profile/${user_id}/">/profile/${user_id}/</a></td>
            </tr>
        </table>
    </div>
    <div class="col-md-4">&nbsp;</div>
    <div class="col-md-4">
        <h2>
           ${activity_points} activity point${'s' if activity_points != 1 else ''}<br />
           ##${number_projects} project${'s' if number_projects !=1  else ''}, ${number_public_projects} public
        </h2>
    </div>
</div><!-- end row -->
<hr />

<div class="row">
    <div class="col-md-6">
        <h3>Public Projects</h3>
        <div mod-meta='{
                "tpl" : "util/render_nodes.mako",
                "uri" : "/api/v1/profile/${user_id}/public_projects/",
                "replace" : true,
                "kwargs" : {"sortable" : true}
            }'></div>
    </div>
    <div class="col-md-6">
        <h3>Public Components</h3>
        <div mod-meta='{
                "tpl" : "util/render_nodes.mako",
                "uri" : "/api/v1/profile/${user_id}/public_components/",
                "replace" : true,
                "kwargs" : {"sortable" : true}
            }'></div>
<<<<<<< HEAD
    </div>
</div><!-- end row -->

<div mod-meta='{"tpl": "footer.mako", "replace": true}'></div>
=======
</div>
</%def>
>>>>>>> 8a120509
<|MERGE_RESOLUTION|>--- conflicted
+++ resolved
@@ -77,12 +77,6 @@
                 "replace" : true,
                 "kwargs" : {"sortable" : true}
             }'></div>
-<<<<<<< HEAD
     </div>
 </div><!-- end row -->
-
-<div mod-meta='{"tpl": "footer.mako", "replace": true}'></div>
-=======
-</div>
-</%def>
->>>>>>> 8a120509
+</%def>