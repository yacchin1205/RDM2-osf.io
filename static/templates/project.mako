--- conflicted
+++ resolved
@@ -138,7 +138,6 @@
         </section>
     </div>
   </div>
-<<<<<<< HEAD
 
 ##<!-- Include Knockout and view model -->
 ##<div mod-meta='{
@@ -162,7 +161,4 @@
 ##        "replace": true
 ##    }'></div>
 
-<div mod-meta='{"tpl": "footer.mako", "replace": true}'></div>
-=======
-</%def>
->>>>>>> c8696a49
+</%def>