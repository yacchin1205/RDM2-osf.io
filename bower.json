--- conflicted
+++ resolved
@@ -8,16 +8,12 @@
     "zeroclipboard": "~1.3.5",
     "hgrid": ">=0.2.1",
     "moment": "~2.7.0",
-<<<<<<< HEAD
     "qunit": "~1.14.0",
     "sinon": "~1.10.2",
     "select2": "~3.5.1",
     "jquery-mockjax": "1.5.3",
+    "raven-js": "~1.1.16"
     "sinon-qunit": "~1.0.0",
     "moment": "~2.7.0"
-=======
-    "select2": "~3.5.1",
-    "raven-js": "~1.1.16"
->>>>>>> a5998d54
   }
 }