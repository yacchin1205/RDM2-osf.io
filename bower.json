{
  "name": "OSF",
  "dependencies": {
    "jquery": "~1.11.0",
    "jquery-ui": "~1.10.4",
    "bootstrap": "~3.3.0",
    "requirejs": "~2.1.11",
    "moment": "~2.7.0",
    "qunit": "~1.14.0",
    "sinon": "~1.10.2",
    "select2": "~3.5.1",
    "jquery-mockjax": "1.5.3",
    "raven-js": "~1.1.16",
    "sinon-qunit": "~1.0.0",
    "typeahead.js": "~0.10.5",
    "knockout": "~3.2.0",
    "handlebars": "~2.0.0",
    "history.js": "~1.8.0",
    "bootstrap.growl": "~2.0.1",
    "bootbox": "~4.3.0",
    "zeroclipboard": "~2.1.6",
    "jquery.tagsinput": "~1.3.2",
    "jquery-autosize": "~1.18.15",
    "x-editable": "~1.5.1",
    "slickgrid": "~2.1.0",
    "dropzone": "https://github.com/sloria/dropzone.git#accept-directory",
<<<<<<< HEAD
    "treebeard": "https://github.com/caneruguz/treebeard.git#41203cefc41f88f5ced1af8a52f5ca646d91cd9c",
=======
    "treebeard": "https://github.com/caneruguz/treebeard.git#f331389796e2c2cdb2623a30ac46b97b3cebd015",
>>>>>>> 7e63d820
    "jquery.cookie": "~1.4.1",
    "hgrid": "~0.2.10",
    "uri.js": "~1.14.1",
    "xhook": "~1.3.0"
  }
}<|MERGE_RESOLUTION|>--- conflicted
+++ resolved
@@ -24,11 +24,7 @@
     "x-editable": "~1.5.1",
     "slickgrid": "~2.1.0",
     "dropzone": "https://github.com/sloria/dropzone.git#accept-directory",
-<<<<<<< HEAD
-    "treebeard": "https://github.com/caneruguz/treebeard.git#41203cefc41f88f5ced1af8a52f5ca646d91cd9c",
-=======
     "treebeard": "https://github.com/caneruguz/treebeard.git#f331389796e2c2cdb2623a30ac46b97b3cebd015",
->>>>>>> 7e63d820
     "jquery.cookie": "~1.4.1",
     "hgrid": "~0.2.10",
     "uri.js": "~1.14.1",
