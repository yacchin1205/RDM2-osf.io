import datetime

from django.utils import timezone
from django.core.exceptions import ValidationError as DjangoValidationError
from modularodm import Q
from modularodm.exceptions import ValidationError as MODMValidationError
import mock
import pytest
import pytz

from framework.exceptions import PermissionsError
from website.util.permissions import READ, WRITE, ADMIN, expand_permissions
from website.project.signals import contributor_added
from website.exceptions import NodeStateError
from website.util import permissions

from osf_models.models import Node, Tag, NodeLog, Contributor, Sanction
from osf_models.exceptions import ValidationError
from osf_models.utils.auth import Auth

from .factories import (
    ProjectFactory,
    NodeFactory,
    UserFactory,
    UnregUserFactory,
    RegistrationFactory,
    NodeLicenseRecordFactory,
    PrivateLinkFactory,
    CollectionFactory,
)
from .utils import capture_signals, assert_datetime_equal, mock_archive


@pytest.fixture()
def user():
    return UserFactory()

@pytest.fixture()
def node(user):
    return NodeFactory(creator=user)

@pytest.fixture()
def auth(user):
    return Auth(user)


@pytest.mark.django_db
def test_top_level_node_has_parent_node_none():
    project = ProjectFactory()
    assert project.parent_node is None

@pytest.mark.django_db
def test_component_has_parent_node():
    node = NodeFactory()
    assert type(node.parent_node) is Node


@pytest.mark.django_db
def test_license_searches_parent_nodes():
    license_record = NodeLicenseRecordFactory()
    project = ProjectFactory(node_license=license_record)
    node = NodeFactory(parent=project)
    assert project.license == license_record
    assert node.license == license_record

@pytest.mark.django_db
class TestNodeMODMCompat:

    def test_basic_querying(self):
        node_1 = ProjectFactory(is_public=False)
        node_2 = ProjectFactory(is_public=True)

        results = Node.find()
        assert len(results) == 2

        private = Node.find(Q('is_public', 'eq', False))
        assert node_1 in private
        assert node_2 not in private

    def test_compound_query(self):
        node = NodeFactory(is_public=True, title='foo')

        assert node in Node.find(Q('is_public', 'eq', True) & Q('title', 'eq', 'foo'))
        assert node not in Node.find(Q('is_public', 'eq', False) & Q('title', 'eq', 'foo'))

    def test_title_validation(self):
        node = NodeFactory.build(title='')
        with pytest.raises(MODMValidationError):
            node.save()
        with pytest.raises(DjangoValidationError) as excinfo:
            node.save()
        assert excinfo.value.message_dict == {'title': ['This field cannot be blank.']}

        too_long = 'a' * 201
        node = NodeFactory.build(title=too_long)
        with pytest.raises(DjangoValidationError) as excinfo:
            node.save()
        assert excinfo.value.message_dict == {'title': ['Title cannot exceed 200 characters.']}

    def test_remove_one(self):
        node = ProjectFactory()
        node2 = ProjectFactory()
        assert len(Node.find()) == 2  # sanity check
        Node.remove_one(node)
        assert len(Node.find()) == 1
        assert node2 in Node.find()

    def test_querying_on_guid_id(self):
        node = NodeFactory()
        assert len(node._id) == 5
        assert node in Node.find(Q('_id', 'eq', node._id))

@pytest.mark.django_db
class TestLogging:

    def test_add_log(self, node, auth):
        node.add_log(NodeLog.PROJECT_CREATED, params={'node': node._id}, auth=auth)
        node.add_log(NodeLog.EMBARGO_INITIATED, params={'node': node._id}, auth=auth)
        node.save()

        last_log = node.logs.first()
        assert last_log.action == NodeLog.EMBARGO_INITIATED
        # date is tzaware
        assert last_log.date.tzinfo == pytz.utc

        # updates node.date_modified
        assert_datetime_equal(node.date_modified, last_log.date)


@pytest.mark.django_db
class TestTagging:

    def test_add_tag(self, node, auth):
        node.add_tag('FoO', auth=auth)
        node.save()

        tag = Tag.objects.get(name='FoO')
        assert node.tags.count() == 1
        assert tag in node.tags.all()

        last_log = node.logs.all().order_by('-date')[0]
        assert last_log.action == NodeLog.TAG_ADDED
        assert last_log.params['tag'] == 'FoO'
        assert last_log.params['node'] == node._id

    def test_add_system_tag(self, node):
        original_log_count = node.logs.count()
        node.add_system_tag('FoO')
        node.save()

        tag = Tag.objects.get(name='FoO')
        assert node.tags.count() == 1
        assert tag in node.tags.all()

        assert tag.system is True

        # No log added
        new_log_count = node.logs.count()
        assert original_log_count == new_log_count

    def test_system_tags_property(self, node, auth):
        node.add_system_tag('FoO')
        node.add_tag('bAr', auth=auth)

        assert 'FoO' in node.system_tags
        assert 'bAr' not in node.system_tags

@pytest.mark.django_db
class TestSearch:

    @mock.patch('website.search.search.update_node')
    def test_update_search(self, mock_update_node, node):
        node.update_search()
        assert mock_update_node.called

@pytest.mark.django_db
class TestNodeCreation:

    def test_creator_is_added_as_contributor(self, fake):
        user = UserFactory()
        node = Node(
            title=fake.bs(),
            creator=user
        )
        node.save()
        assert node.is_contributor(user) is True
        contributor = Contributor.objects.get(user=user, node=node)
        assert contributor.visible is True
        assert contributor.read is True
        assert contributor.write is True
        assert contributor.admin is True

    def test_project_created_log_is_added(self, fake):
        user = UserFactory()
        node = Node(
            title=fake.bs(),
            creator=user
        )
        node.save()
        assert node.logs.count() == 1
        first_log = node.logs.first()
        assert first_log.action == NodeLog.PROJECT_CREATED
        params = first_log.params
        assert params['node'] == node._id
        assert_datetime_equal(first_log.date, node.date_created)

# Copied from tests/test_models.py
@pytest.mark.django_db
class TestContributorMethods:
    def test_add_contributor(self, node, user, auth):
        # A user is added as a contributor
        user2 = UserFactory()
        node.add_contributor(contributor=user2, auth=auth)
        node.save()
        assert node.is_contributor(user2) is True
        last_log = node.logs.all().order_by('-date')[0]
        assert last_log.action == 'contributor_added'
        assert last_log.params['contributors'] == [user2._id]

        assert user2 in user.recently_added.all()

    def test_add_contributors(self, node, auth):
        user1 = UserFactory()
        user2 = UserFactory()
        node.add_contributors(
            [
                {'user': user1, 'permissions': ['read', 'write', 'admin'], 'visible': True},
                {'user': user2, 'permissions': ['read', 'write'], 'visible': False}
            ],
            auth=auth
        )
        last_log = node.logs.all().order_by('-date')[0]
        assert (
            last_log.params['contributors'] ==
            [user1._id, user2._id]
        )
        assert node.is_contributor(user1)
        assert node.is_contributor(user2)
        assert user1._id in node.visible_contributor_ids
        assert user2._id not in node.visible_contributor_ids
        assert node.get_permissions(user1) == [permissions.READ, permissions.WRITE, permissions.ADMIN]
        assert node.get_permissions(user2) == [permissions.READ, permissions.WRITE]
        last_log = node.logs.all().order_by('-date')[0]
        assert (
            last_log.params['contributors'] ==
            [user1._id, user2._id]
        )

    def test_is_contributor(self, node):
        contrib, noncontrib = UserFactory(), UserFactory()
        Contributor.objects.create(user=contrib, node=node)

        assert node.is_contributor(contrib) is True
        assert node.is_contributor(noncontrib) is False

    def test_visible_contributor_ids(self, node, user):
        visible_contrib = UserFactory()
        invisible_contrib = UserFactory()
        Contributor.objects.create(user=visible_contrib, node=node, visible=True)
        Contributor.objects.create(user=invisible_contrib, node=node, visible=False)
        assert visible_contrib._id in node.visible_contributor_ids
        assert invisible_contrib._id not in node.visible_contributor_ids

    def test_set_visible_false(self, node, auth):
        contrib = UserFactory()
        Contributor.objects.create(user=contrib, node=node, visible=True)
        node.set_visible(contrib, visible=False, auth=auth)
        node.save()
        assert Contributor.objects.filter(user=contrib, node=node, visible=False).exists() is True

        last_log = node.logs.all().order_by('-date')[0]
        assert last_log.user == auth.user
        assert last_log.action == NodeLog.MADE_CONTRIBUTOR_INVISIBLE

    def test_set_visible_true(self, node, auth):
        contrib = UserFactory()
        Contributor.objects.create(user=contrib, node=node, visible=False)
        node.set_visible(contrib, visible=True, auth=auth)
        node.save()
        assert Contributor.objects.filter(user=contrib, node=node, visible=True).exists() is True

        last_log = node.logs.all().order_by('-date')[0]
        assert last_log.user == auth.user
        assert last_log.action == NodeLog.MADE_CONTRIBUTOR_VISIBLE

    def test_set_visible_is_noop_if_visibility_is_unchanged(self, node, auth):
        visible, invisible = UserFactory(), UserFactory()
        Contributor.objects.create(user=visible, node=node, visible=True)
        Contributor.objects.create(user=invisible, node=node, visible=False)
        original_log_count = node.logs.count()
        node.set_visible(invisible, visible=False, auth=auth)
        node.set_visible(visible, visible=True, auth=auth)
        node.save()
        assert node.logs.count() == original_log_count

    def test_set_visible_contributor_with_only_one_contributor(self, node, user):
        with pytest.raises(ValueError) as excinfo:
            node.set_visible(user=user, visible=False, auth=None)
        assert excinfo.value.message == 'Must have at least one visible contributor'

    def test_set_visible_missing(self, node):
        with pytest.raises(ValueError):
            node.set_visible(UserFactory(), True)

    def test_copy_contributors_from_adds_contributors(self, node):
        contrib, contrib2 = UserFactory(), UserFactory()
        Contributor.objects.create(user=contrib, node=node, visible=True)
        Contributor.objects.create(user=contrib2, node=node, visible=False)

        node2 = NodeFactory()
        node2.copy_contributors_from(node)

        assert node2.is_contributor(contrib)
        assert node2.is_contributor(contrib2)

        assert node.is_contributor(contrib)
        assert node.is_contributor(contrib2)

    def test_copy_contributors_from_preserves_visibility(self, node):
        visible, invisible = UserFactory(), UserFactory()
        Contributor.objects.create(user=visible, node=node, visible=True)
        Contributor.objects.create(user=invisible, node=node, visible=False)

        node2 = NodeFactory()
        node2.copy_contributors_from(node)

        assert Contributor.objects.get(node=node, user=visible).visible is True
        assert Contributor.objects.get(node=node, user=invisible).visible is False

    def test_copy_contributors_from_preserves_permissions(self, node):
        read, admin = UserFactory(), UserFactory()
        Contributor.objects.create(user=read, node=node, read=True, write=False, admin=False)
        Contributor.objects.create(user=admin, node=node, read=True, write=True, admin=True)

        node2 = NodeFactory()
        node2.copy_contributors_from(node)

        assert node2.has_permission(read, 'read') is True
        assert node2.has_permission(read, 'write') is False
        assert node2.has_permission(admin, 'admin') is True

@pytest.mark.django_db
class TestContributorAddedSignal:

    # Override disconnected signals from conftest
    @pytest.fixture(autouse=True)
    def disconnected_signals(self):
        return None

    @mock.patch('website.project.views.contributor.mails.send_mail')
    def test_add_contributors_sends_contributor_added_signal(self, mock_send_mail, node, auth):
        user = UserFactory()
        contributors = [{
            'user': user,
            'visible': True,
            'permissions': ['read', 'write']
        }]
        with capture_signals() as mock_signals:
            node.add_contributors(contributors=contributors, auth=auth)
            node.save()
            assert node.is_contributor(user)
            assert mock_signals.signals_sent() == set([contributor_added])

@pytest.mark.django_db
class TestPermissionMethods:

    def test_has_permission(self, node):
        user = UserFactory()
        contributor = Contributor.objects.create(
            node=node, user=user,
            read=True, write=False, admin=False
        )

        assert node.has_permission(user, permissions.READ) is True
        assert node.has_permission(user, permissions.WRITE) is False
        assert node.has_permission(user, permissions.ADMIN) is False

        contributor.write = True
        contributor.save()
        assert node.has_permission(user, permissions.WRITE) is True

    def test_has_permission_passed_non_contributor_returns_false(self, node):
        noncontrib = UserFactory()
        assert node.has_permission(noncontrib, permissions.READ) is False

    def test_get_permissions(self, node):
        user = UserFactory()
        contributor = Contributor.objects.create(
            node=node, user=user,
            read=True, write=False, admin=False
        )
        assert node.get_permissions(user) == [permissions.READ]

        contributor.write = True
        contributor.save()
        assert node.get_permissions(user) == [permissions.READ, permissions.WRITE]

    def test_add_permission(self, node):
        user = UserFactory()
        Contributor.objects.create(
            node=node, user=user,
            read=True, write=False, admin=False
        )
        node.add_permission(user, permissions.WRITE)
        node.save()
        assert node.has_permission(user, permissions.WRITE) is True

    def test_set_permissions(self, node):
        low, high = UserFactory(), UserFactory()
        Contributor.objects.create(
            node=node, user=low,
            read=True, write=False, admin=False
        )
        Contributor.objects.create(
            node=node, user=high,
            read=True, write=True, admin=True
        )
        node.set_permissions(low, [permissions.READ, permissions.WRITE])
        assert node.has_permission(low, permissions.READ) is True
        assert node.has_permission(low, permissions.WRITE) is True
        assert node.has_permission(low, permissions.ADMIN) is False

        node.set_permissions(high, [permissions.READ, permissions.WRITE])
        assert node.has_permission(high, permissions.READ) is True
        assert node.has_permission(high, permissions.WRITE) is True
        assert node.has_permission(high, permissions.ADMIN) is False

    def test_set_permissions_raises_error_if_only_admins_permissions_are_reduced(self, node):
        # creator is the only admin
        with pytest.raises(NodeStateError) as excinfo:
            node.set_permissions(node.creator, permissions=[permissions.READ, permissions.WRITE])
        assert excinfo.value.args[0] == 'Must have at least one registered admin contributor'

    def test_add_permission_with_admin_also_grants_read_and_write(self, node):
        user = UserFactory()
        Contributor.objects.create(
            node=node, user=user,
            read=True, write=False, admin=False
        )
        node.add_permission(user, permissions.ADMIN)
        node.save()
        assert node.has_permission(user, permissions.ADMIN)
        assert node.has_permission(user, permissions.WRITE)

    def test_add_permission_already_granted(self, node):
        user = UserFactory()
        Contributor.objects.create(
            node=node, user=user,
            read=True, write=True, admin=True
        )
        with pytest.raises(ValueError):
            node.add_permission(user, permissions.ADMIN)

    def test_contributor_can_edit(self, node, auth):
        contributor = UserFactory()
        contributor_auth = Auth(user=contributor)
        other_guy = UserFactory()
        other_guy_auth = Auth(user=other_guy)
        node.add_contributor(
            contributor=contributor, auth=auth)
        node.save()
        assert bool(node.can_edit(contributor_auth)) is True
        assert bool(node.can_edit(other_guy_auth)) is False

    def test_can_edit_can_be_passed_a_user(self, user, node):
        assert bool(node.can_edit(user=user)) is True

    def test_creator_can_edit(self, auth, node):
        assert bool(node.can_edit(auth)) is True

    def test_noncontributor_cant_edit_public(self):
        user1 = UserFactory()
        user1_auth = Auth(user=user1)
        node = NodeFactory(is_public=True)
        # Noncontributor can't edit
        assert bool(node.can_edit(user1_auth)) is False

# Copied from tests/test_models.py
@pytest.mark.django_db
class TestAddUnregisteredContributor:

    def test_add_unregistered_contributor(self, node, user, auth):
        node.add_unregistered_contributor(
            email='foo@bar.com',
            fullname='Weezy F. Baby',
            auth=auth
        )
        node.save()
        latest_contributor = Contributor.objects.get(node=node, user__username='foo@bar.com').user
        assert latest_contributor.username == 'foo@bar.com'
        assert latest_contributor.fullname == 'Weezy F. Baby'
        assert bool(latest_contributor.is_registered) is False

        # A log event was added
        assert node.logs.first().action == 'contributor_added'
        assert node._id in latest_contributor.unclaimed_records, 'unclaimed record was added'
        unclaimed_data = latest_contributor.get_unclaimed_record(node._primary_key)
        assert unclaimed_data['referrer_id'] == user._primary_key
        assert bool(node.is_contributor(latest_contributor)) is True
        assert unclaimed_data['email'] == 'foo@bar.com'

    def test_add_unregistered_adds_new_unclaimed_record_if_user_already_in_db(self, fake, node, auth):
        user = UnregUserFactory()
        given_name = fake.name()
        new_user = node.add_unregistered_contributor(
            email=user.username,
            fullname=given_name,
            auth=auth
        )
        node.save()
        # new unclaimed record was added
        assert node._primary_key in new_user.unclaimed_records
        unclaimed_data = new_user.get_unclaimed_record(node._primary_key)
        assert unclaimed_data['name'] == given_name

    def test_add_unregistered_raises_error_if_user_is_registered(self, node, auth):
        user = UserFactory(is_registered=True)  # A registered user
        with pytest.raises(ValidationError):
            node.add_unregistered_contributor(
                email=user.username,
                fullname=user.fullname,
                auth=auth
            )

@pytest.mark.django_db
def test_find_for_user():
    node1, node2 = NodeFactory(is_public=False), NodeFactory(is_public=True)
    contrib = UserFactory()
    noncontrib = UserFactory()
    Contributor.objects.create(node=node1, user=contrib)
    Contributor.objects.create(node=node2, user=contrib)
    assert node1 in Node.find_for_user(contrib)
    assert node2 in Node.find_for_user(contrib)
    assert node1 not in Node.find_for_user(noncontrib)

    assert node1 in Node.find_for_user(contrib, Q('is_public', 'eq', False))
    assert node2 not in Node.find_for_user(contrib, Q('is_public', 'eq', False))


@pytest.mark.django_db
def test_can_comment():
    contrib = UserFactory()
    public_node = NodeFactory(is_public=True)
    Contributor.objects.create(node=public_node, user=contrib)
    assert public_node.can_comment(Auth(contrib)) is True
    noncontrib = UserFactory()
    assert public_node.can_comment(Auth(noncontrib)) is True

    private_node = NodeFactory(is_public=False, public_comments=False)
    Contributor.objects.create(node=private_node, user=contrib, read=True)
    assert private_node.can_comment(Auth(contrib)) is True
    noncontrib = UserFactory()
    assert private_node.can_comment(Auth(noncontrib)) is False


@pytest.mark.django_db
def test_parent_kwarg():
    parent = NodeFactory()
    child = NodeFactory(parent=parent)
    assert child.parent_node == parent
    assert child in parent.nodes.all()


@pytest.mark.django_db
class TestSetPrivacy:

    def test_set_privacy_checks_admin_permissions(self, user):
        non_contrib = UserFactory()
        project = ProjectFactory(creator=user, is_public=False)
        # Non-contrib can't make project public
        with pytest.raises(PermissionsError):
            project.set_privacy('public', Auth(non_contrib))

        project.set_privacy('public', Auth(project.creator))
        project.save()

        # Non-contrib can't make project private
        with pytest.raises(PermissionsError):
            project.set_privacy('private', Auth(non_contrib))

    def test_set_privacy_pending_embargo(self, user):
        project = ProjectFactory(creator=user, is_public=False)
        with mock_archive(project, embargo=True, autocomplete=True) as registration:
            assert bool(registration.embargo.is_pending_approval) is True
            assert bool(registration.is_pending_embargo) is True
            with pytest.raises(NodeStateError):
                registration.set_privacy('public', Auth(project.creator))

    def test_set_privacy_pending_registration(self, user):
        project = ProjectFactory(creator=user, is_public=False)
        with mock_archive(project, embargo=False, autocomplete=True) as registration:
            assert bool(registration.registration_approval.is_pending_approval) is True
            assert bool(registration.is_pending_registration) is True
            with pytest.raises(NodeStateError):
                registration.set_privacy('public', Auth(project.creator))

    def test_set_privacy(self, node, auth):
        node.set_privacy('public', auth=auth)
        node.save()
        assert bool(node.is_public) is True
        assert node.logs.first().action == NodeLog.MADE_PUBLIC
        assert node.keenio_read_key != ''
        node.set_privacy('private', auth=auth)
        node.save()
        assert bool(node.is_public) is False
        assert node.logs.first().action == NodeLog.MADE_PRIVATE
        assert node.keenio_read_key == ''

    @mock.patch('website.mails.queue_mail')
    def test_set_privacy_sends_mail_default(self, mock_queue, node, auth):
        node.set_privacy('private', auth=auth)
        node.set_privacy('public', auth=auth)
        assert mock_queue.call_count == 1

    @mock.patch('website.mails.queue_mail')
    def test_set_privacy_sends_mail(self, mock_queue, node, auth):
        node.set_privacy('private', auth=auth)
        node.set_privacy('public', auth=auth, meeting_creation=False)
        assert mock_queue.call_count == 1

    @mock.patch('osf_models.models.queued_mail.queue_mail')
    def test_set_privacy_skips_mail_if_meeting(self, mock_queue, node, auth):
        node.set_privacy('private', auth=auth)
        node.set_privacy('public', auth=auth, meeting_creation=True)
        assert bool(mock_queue.called) is False

    def test_set_privacy_can_not_cancel_pending_embargo_for_registration(self, node, user, auth):
        registration = RegistrationFactory(project=node)
        registration.embargo_registration(
            user,
            timezone.now() + datetime.timedelta(days=10)
        )
        assert bool(registration.is_pending_embargo) is True

        with pytest.raises(NodeStateError):
            registration.set_privacy('public', auth=auth)
        assert bool(registration.is_public) is False

    def test_set_privacy_requests_embargo_termination_on_embargoed_registration(self, node, user, auth):
        for i in range(3):
            c = UserFactory()
            node.add_contributor(c, [ADMIN])
        registration = RegistrationFactory(project=node)
        registration.embargo_registration(
            user,
            timezone.now() + datetime.timedelta(days=10)
        )
        assert len([a for a in registration.get_admin_contributors_recursive(unique_users=True)]) == 4
        embargo = registration.embargo
        embargo.state = Sanction.APPROVED
        embargo.save()
        with mock.patch('osf_models.models.Registration.request_embargo_termination') as mock_request_embargo_termination:
            registration.set_privacy('public', auth=auth)
            assert mock_request_embargo_termination.call_count == 1

# copied from tests/test_models.py
@pytest.mark.django_db
class TestManageContributors:

    def test_contributor_manage_visibility(self, node, user, auth):
        reg_user1 = UserFactory()
        #This makes sure manage_contributors uses set_visible so visibility for contributors is added before visibility
        #for other contributors is removed ensuring there is always at least one visible contributor
        node.add_contributor(contributor=user, permissions=['read', 'write', 'admin'], auth=auth)
        node.add_contributor(contributor=reg_user1, permissions=['read', 'write', 'admin'], auth=auth)

        node.manage_contributors(
            user_dicts=[
                {'id': user._id, 'permission': 'admin', 'visible': True},
                {'id': reg_user1._id, 'permission': 'admin', 'visible': False},
            ],
            auth=auth,
            save=True
        )
        node.manage_contributors(
            user_dicts=[
                {'id': user._id, 'permission': 'admin', 'visible': False},
                {'id': reg_user1._id, 'permission': 'admin', 'visible': True},
            ],
            auth=auth,
            save=True
        )

        assert len(node.visible_contributor_ids) == 1

    def test_manage_contributors_cannot_remove_last_admin_contributor(self, auth, node):
        user2 = UserFactory()
        node.add_contributor(contributor=user2, permissions=[READ, WRITE], auth=auth)
        node.save()
        with pytest.raises(NodeStateError) as excinfo:
            node.manage_contributors(
                user_dicts=[{'id': user2._id,
                             'permission': WRITE,
                             'visible': True}],
                auth=auth,
                save=True
            )
        assert excinfo.value.args[0] == 'Must have at least one registered admin contributor'

    def test_manage_contributors_reordering(self, node, user, auth):
        user2, user3 = UserFactory(), UserFactory()
        node.add_contributor(contributor=user2, auth=auth)
        node.add_contributor(contributor=user3, auth=auth)
        node.save()
        assert list(node.contributors.all()) == [user, user2, user3]
        node.manage_contributors(
            user_dicts=[
                {
                    'id': user2._id,
                    'permission': WRITE,
                    'visible': True,
                },
                {
                    'id': user3._id,
                    'permission': WRITE,
                    'visible': True,
                },
                {
                    'id': user._id,
                    'permission': ADMIN,
                    'visible': True,
                },
            ],
            auth=auth,
            save=True
        )
        assert list(node.contributors.all()) == [user2, user3, user]

    def test_manage_contributors_logs_when_users_reorder(self, node, user, auth):
        user2 = UserFactory()
        node.add_contributor(contributor=user2, permissions=[READ, WRITE], auth=auth)
        node.save()
        node.manage_contributors(
            user_dicts=[
                {
                    'id': user2._id,
                    'permission': WRITE,
                    'visible': True,
                },
                {
                    'id': user._id,
                    'permission': ADMIN,
                    'visible': True,
                },
            ],
            auth=auth,
            save=True
        )
        latest_log = node.logs.latest()
        assert latest_log.action == NodeLog.CONTRIB_REORDERED
        assert latest_log.user == user
        assert user._id in latest_log.params['contributors']
        assert user2._id in latest_log.params['contributors']

    def test_manage_contributors_logs_when_permissions_change(self, node, user, auth):
        user2 = UserFactory()
        node.add_contributor(contributor=user2, permissions=[READ, WRITE], auth=auth)
        node.save()
        node.manage_contributors(
            user_dicts=[
                {
                    'id': user._id,
                    'permission': ADMIN,
                    'visible': True,
                },
                {
                    'id': user2._id,
                    'permission': READ,
                    'visible': True,
                },
            ],
            auth=auth,
            save=True
        )
        latest_log = node.logs.latest()
        assert latest_log.action == NodeLog.PERMISSIONS_UPDATED
        assert latest_log.user == user
        assert user2._id in latest_log.params['contributors']
        assert user._id not in latest_log.params['contributors']

    def test_manage_contributors_new_contributor(self, node, user, auth):
        user = UserFactory()
        users = [
            {'id': user._id, 'permission': READ, 'visible': True},
            {'id': node.creator._id, 'permission': [READ, WRITE, ADMIN], 'visible': True},
        ]
        with pytest.raises(ValueError) as excinfo:
            node.manage_contributors(
                users, auth=auth, save=True
            )
        assert excinfo.value.args[0] == 'User {0} not in contributors'.format(user.fullname)

    def test_manage_contributors_no_contributors(self, node, auth):
        with pytest.raises(NodeStateError):
            node.manage_contributors(
                [], auth=auth, save=True,
            )

    def test_manage_contributors_no_admins(self, node):
        user = UserFactory()
        node.add_contributor(
            user,
            permissions=[READ, WRITE, ADMIN],
            save=True
        )
        users = [
            {'id': node.creator._id, 'permission': 'read', 'visible': True},
            {'id': user._id, 'permission': 'read', 'visible': True},
        ]
        with pytest.raises(NodeStateError):
            node.manage_contributors(
                users, auth=auth, save=True,
            )

    def test_manage_contributors_no_registered_admins(self, node, auth):
        unregistered = UnregUserFactory()
        node.add_contributor(
            unregistered,
            permissions=['read', 'write', 'admin'],
            save=True
        )
        users = [
            {'id': node.creator._id, 'permission': READ, 'visible': True},
            {'id': unregistered._id, 'permission': ADMIN, 'visible': True},
        ]
        with pytest.raises(NodeStateError):
            node.manage_contributors(
                users, auth=auth, save=True,
            )

@pytest.mark.django_db
def test_get_admin_contributors(user, auth):
    read, write, admin = UserFactory(), UserFactory(), UserFactory()
    nonactive_admin = UserFactory()
    noncontrib = UserFactory()
    project = ProjectFactory(creator=user)
    project.add_contributor(read, auth=auth, permissions=[READ])
    project.add_contributor(write, auth=auth, permissions=expand_permissions(WRITE))
    project.add_contributor(admin, auth=auth, permissions=expand_permissions(ADMIN))
    project.add_contributor(nonactive_admin, auth=auth, permissions=expand_permissions(ADMIN))
    project.save()

    nonactive_admin.is_disabled = True
    nonactive_admin.save()

    result = list(project.get_admin_contributors([
        read, write, admin, noncontrib, nonactive_admin
    ]))

    assert admin in result
    assert read not in result
    assert write not in result
    assert noncontrib not in result
    assert nonactive_admin not in result

# copied from tests/test_models.py
@pytest.mark.django_db
class TestNodeTraversals:

    @pytest.fixture()
    def viewer(self):
        return UserFactory()

    @pytest.fixture()
    def root(self, user):
        return ProjectFactory(creator=user)

    def test_next_descendants(self, root, user, viewer, auth):
        comp1 = ProjectFactory(creator=user, parent=root)
        comp1a = ProjectFactory(creator=user, parent=comp1)
        comp1a.add_contributor(viewer, auth=auth, permissions=['read'])
        ProjectFactory(creator=user, parent=comp1)
        comp2 = ProjectFactory(creator=user, parent=root)
        comp2.add_contributor(viewer, auth=auth, permissions=['read'])
        comp2a = ProjectFactory(creator=user, parent=comp2)
        comp2a.add_contributor(viewer, auth=auth, permissions=['read'])
        ProjectFactory(creator=user, parent=comp2)

        descendants = root.next_descendants(
            Auth(viewer),
            condition=lambda auth, node: node.is_contributor(auth.user)
        )
        assert len(descendants) == 2  # two immediate children
        assert len(descendants[0][1]) == 1  # only one visible child of comp1
        assert len(descendants[1][1]) == 0  # don't auto-include comp2's children

    @mock.patch('osf_models.models.node.AbstractNode.update_search')
    def test_delete_registration_tree(self, mock_update_search):
        proj = NodeFactory()
        NodeFactory(parent=proj)
        comp2 = NodeFactory(parent=proj)
        NodeFactory(parent=comp2)
        reg = RegistrationFactory(project=proj)
        reg_ids = [reg._id] + [r._id for r in reg.get_descendants_recursive()]
        reg.delete_registration_tree(save=True)
        assert Node.find(Q('_id', 'in', reg_ids) & Q('is_deleted', 'eq', False)).count() == 0
        assert mock_update_search.call_count == len(reg_ids)

    @mock.patch('osf_models.models.node.AbstractNode.update_search')
    def test_delete_registration_tree_deletes_backrefs(self, mock_update_search):
        proj = NodeFactory()
        NodeFactory(parent=proj)
        comp2 = NodeFactory(parent=proj)
        NodeFactory(parent=comp2)
        reg = RegistrationFactory(project=proj)
        reg.delete_registration_tree(save=True)
        assert bool(proj.registrations_all) is False

    def test_get_active_contributors_recursive_with_duplicate_users(self, user, viewer, auth):
        parent = ProjectFactory(creator=user)

        child = ProjectFactory(creator=viewer, parent=parent)
        child_non_admin = UserFactory()
        child.add_contributor(child_non_admin,
                              auth=auth,
                              permissions=expand_permissions(WRITE))
        grandchild = ProjectFactory(creator=user, parent=child)

        contributors = list(parent.get_active_contributors_recursive())
        assert len(contributors) == 4
        user_ids = [u._id for u, node in contributors]

        assert user._id in user_ids
        assert viewer._id in user_ids
        assert child_non_admin._id in user_ids

        node_ids = [node._id for u, node in contributors]
        assert parent._id in node_ids
        assert grandchild._id in node_ids

    def test_get_active_contributors_recursive_with_no_duplicate_users(self, user, viewer, auth):
        parent = ProjectFactory(creator=user)

        child = ProjectFactory(creator=viewer, parent=parent)
        child_non_admin = UserFactory()
        child.add_contributor(child_non_admin,
                              auth=auth,
                              permissions=expand_permissions(WRITE))
        grandchild = ProjectFactory(creator=user, parent=child)  # noqa

        contributors = list(parent.get_active_contributors_recursive(unique_users=True))
        assert len(contributors) == 3
        user_ids = [u._id for u, node in contributors]

        assert user._id in user_ids
        assert viewer._id in user_ids
        assert child_non_admin._id in user_ids

        node_ids = [node._id for u, node in contributors]
        assert parent._id in node_ids

    def test_get_admin_contributors_recursive_with_duplicate_users(self, viewer, user, auth):
        parent = ProjectFactory(creator=user)

        child = ProjectFactory(creator=viewer, parent=parent)
        child_non_admin = UserFactory()
        child.add_contributor(child_non_admin,
                              auth=auth,
                              permissions=expand_permissions(WRITE))
        child.save()

        grandchild = ProjectFactory(creator=user, parent=child)  # noqa

        admins = list(parent.get_admin_contributors_recursive())
        assert len(admins) == 3
        admin_ids = [u._id for u, node in admins]
        assert user._id in admin_ids
        assert viewer._id in admin_ids

        node_ids = [node._id for u, node in admins]
        assert parent._id in node_ids

    def test_get_admin_contributors_recursive_no_duplicates(self, user, viewer, auth):
        parent = ProjectFactory(creator=user)

        child = ProjectFactory(creator=viewer, parent=parent)
        child_non_admin = UserFactory()
        child.add_contributor(child_non_admin,
                              auth=auth,
                              permissions=expand_permissions(WRITE))
        child.save()

        grandchild = ProjectFactory(creator=user, parent=child)  # noqa

        admins = list(parent.get_admin_contributors_recursive(unique_users=True))
        assert len(admins) == 2
        admin_ids = [u._id for u, node in admins]
        assert user._id in admin_ids
        assert viewer._id in admin_ids

    def test_get_descendants_recursive(self, user, root, auth, viewer):
        comp1 = ProjectFactory(creator=user, parent=root)
        comp1a = ProjectFactory(creator=user, parent=comp1)
        comp1a.add_contributor(viewer, auth=auth, permissions='read')
        comp1b = ProjectFactory(creator=user, parent=comp1)
        comp2 = ProjectFactory(creator=user, parent=root)
        comp2.add_contributor(viewer, auth=auth, permissions='read')
        comp2a = ProjectFactory(creator=user, parent=comp2)
        comp2a.add_contributor(viewer, auth=auth, permissions='read')
        comp2b = ProjectFactory(creator=user, parent=comp2)

        descendants = root.get_descendants_recursive()
        ids = {d._id for d in descendants}
        assert bool({node._id for node in [comp1, comp1a, comp1b, comp2, comp2a, comp2b]}.difference(ids)) is False

    def test_get_descendants_recursive_filtered(self, user, root, viewer, auth):
        comp1 = ProjectFactory(creator=user, parent=root)
        comp1a = ProjectFactory(creator=user, parent=comp1)
        comp1a.add_contributor(viewer, auth=auth, permissions='read')
        ProjectFactory(creator=user, parent=comp1)
        comp2 = ProjectFactory(creator=user)
        comp2.add_contributor(viewer, auth=auth, permissions='read')
        comp2a = ProjectFactory(creator=user, parent=comp2)
        comp2a.add_contributor(viewer, auth=auth, permissions='read')
        ProjectFactory(creator=user, parent=comp2)

        descendants = root.get_descendants_recursive(
            lambda n: n.is_contributor(viewer)
        )
        ids = {d._id for d in descendants}
        nids = {node._id for node in [comp1a, comp2, comp2a]}
        assert bool(ids.difference(nids)) is False

    @pytest.mark.skip('Pointers not yet implemented')
    def test_get_descendants_recursive_cyclic(self, user, root, auth):
        point1 = ProjectFactory(creator=user, parent=root)
        point2 = ProjectFactory(creator=user, parent=root)
        point1.add_pointer(point2, auth=auth)
        point2.add_pointer(point1, auth=auth)

        descendants = list(point1.get_descendants_recursive())
        assert len(descendants) == 1

@pytest.mark.django_db
<<<<<<< HEAD
def test_linked_from():
    node = NodeFactory()
    registration_to_link = RegistrationFactory()
    node_to_link = NodeFactory()

    node.linked_nodes.add(node_to_link)
    node.linked_nodes.add(node_to_link)
    node.linked_nodes.add(registration_to_link)
    node.save()

    assert node in node_to_link.linked_from.all()
    assert node in registration_to_link.linked_from.all()


# Copied from tests/test_models.py
@pytest.mark.django_db
class TestPointerMethods:

    def test_add_pointer(self, node, user, auth):
        node2 = NodeFactory(creator=user)
        node.add_pointer(node2, auth=auth)
        assert node2 in node.linked_nodes.all()
        assert (
            node.logs.latest().action == NodeLog.POINTER_CREATED
        )
        assert (
            node.logs.latest().params == {
                'parent_node': node.parent_id,
                'node': node._primary_key,
                'pointer': {
                    'id': node2._id,
                    'url': node2.url,
                    'title': node2.title,
                    'category': node2.category,
                },
            }
        )

    def test_add_pointer_fails_for_registrations(self, user, auth):
        node = ProjectFactory()
        registration = RegistrationFactory(creator=user)

        with pytest.raises(NodeStateError):
            registration.add_pointer(node, auth=auth)

    def test_get_points_exclude_folders(self):
        user = UserFactory()
        pointer_project = ProjectFactory(is_public=True)  # project that points to another project
        pointed_project = ProjectFactory(creator=user)  # project that other project points to
        pointer_project.add_pointer(pointed_project, Auth(pointer_project.creator), save=True)

        # Project is in a organizer collection
        folder = CollectionFactory(user=pointed_project.creator)
        folder.add_pointer(pointed_project, Auth(pointed_project.creator), save=True)

        assert pointer_project in pointed_project.get_points(folders=False)
        assert folder not in pointed_project.get_points(folders=False)
        assert folder in pointed_project.get_points(folders=True)

    def test_get_points_exclude_deleted(self):
        user = UserFactory()
        pointer_project = ProjectFactory(is_public=True, is_deleted=True)  # project that points to another project
        pointed_project = ProjectFactory(creator=user)  # project that other project points to
        pointer_project.add_pointer(pointed_project, Auth(pointer_project.creator), save=True)

        assert pointer_project not in pointed_project.get_points(deleted=False)
        assert pointer_project in pointed_project.get_points(deleted=True)

    def test_add_pointer_already_present(self, node, user, auth):
        node2 = NodeFactory(creator=user)
        node.add_pointer(node2, auth=auth)
        with pytest.raises(ValueError):
            node.add_pointer(node2, auth=auth)

    def test_rm_pointer(self, node, user, auth):
        node2 = NodeFactory(creator=user)
        node.add_pointer(node2, auth=auth)
        node.rm_pointer(node2, auth=auth)
        # assert Pointer.load(pointer._id) is None
        # assert len(node.nodes) == 0
        assert len(node2.get_points()) == 0
        assert (
            node.logs.latest().action == NodeLog.POINTER_REMOVED
        )
        assert(
            node.logs.latest().params == {
                'parent_node': node.parent_id,
                'node': node._primary_key,
                'pointer': {
                    'id': node2._id,
                    'url': node2.url,
                    'title': node2.title,
                    'category': node2.category,
                },
            }
        )

    def test_rm_pointer_not_present(self, user, node, auth):
        node2 = NodeFactory(creator=user)
        with pytest.raises(ValueError):
            node.rm_pointer(node2, auth=auth)

    def test_fork_pointer_not_present(self, node, auth):
        node2 = NodeFactory()
        with pytest.raises(ValueError):
            node.fork_pointer(node2, auth=auth)

    def _fork_pointer(self, node, content, auth):
        pointer = node.add_pointer(content, auth=auth)
        forked = node.fork_pointer(pointer, auth=auth)
        assert forked.is_fork is True
        assert forked.forked_from == content
        assert forked.primary is True
        assert node.linked_nodes.first() == forked
        assert(
            node.logs.latest().action == NodeLog.POINTER_FORKED
        )
        assert(
            node.logs.latest().params, {
                'parent_node': node.parent_id,
                'node': node._primary_key,
                'pointer': {
                    'id': forked._id,
                    'url': forked.url,
                    'title': forked.title,
                    'category': forked.category,
                },
            }
        )

    @pytest.mark.skip('forking not yet implemented')
    def test_fork_pointer_project(self, node, user, auth):
        project = ProjectFactory(creator=user)
        self._fork_pointer(node=node, content=project, auth=auth)

    @pytest.mark.skip('forking not yet implemented')
    def test_fork_pointer_component(self, node, user, auth):
        component = NodeFactory(creator=user)
        self._fork_pointer(node=node, content=component, auth=auth)

# copied from tests/test_models.py
@pytest.mark.django_db
class TestForkNode:

    def _cmp_fork_original(self, fork_user, fork_date, fork, original,
                           title_prepend='Fork of '):
        """Compare forked node with original node. Verify copied fields,
        modified fields, and files; recursively compare child nodes.

        :param fork_user: User who forked the original nodes
        :param fork_date: Datetime (UTC) at which the original node was forked
        :param fork: Forked node
        :param original: Original node
        :param title_prepend: String prepended to fork title

        """
        # Test copied fields
        assert title_prepend + original.title == fork.title
        assert original.category == fork.category
        assert original.description == fork.description
        assert fork.logs.count() == original.logs.count() + 1
        assert original.logs.latest().action != NodeLog.NODE_FORKED
        assert fork.logs.latest().action == NodeLog.NODE_FORKED
        assert list(original.tags.values_list('name', flat=True)) == list(fork.tags.values_list('name', flat=True))
        assert (original.parent_node is None) == (fork.parent_node is None)

        # Test modified fields
        assert fork.is_fork is True
        assert fork.private_links.count() == 0
        assert fork.forked_from == original
        assert fork._id in [n._id for n in original.forks.all()]
        # Note: Must cast ForeignList to list for comparison
        assert list(fork.contributors.all()) == [fork_user]
        assert (fork_date - fork.date_created) < datetime.timedelta(seconds=30)
        assert fork.forked_date != original.date_created

        # Test that pointers were copied correctly
        assert(
            original.nodes_pointer.all() == fork.nodes_pointer.all(),
        )

        # Test that add-ons were copied correctly
        assert(
            original.get_addon_names() ==
            fork.get_addon_names()
        )
        assert(
            [addon.config.short_name for addon in original.get_addons()] ==
            [addon.config.short_name for addon in fork.get_addons()]
        )

        fork_user_auth = Auth(user=fork_user)
        # Recursively compare children
        for idx, child in enumerate(original.nodes.all()):
            if child.can_view(fork_user_auth):
                self._cmp_fork_original(fork_user, fork_date, fork.nodes.all()[idx],
                                        child, title_prepend='')

    @pytest.mark.skip('pointers/node links not yet implemented')
    @mock.patch('framework.status.push_status_message')
    def test_fork_recursion(self, mock_push_status_message, node, user, auth):
        """Omnibus test for forking.
        """
        # Make some children
        component = NodeFactory(creator=user, parent=node)
        subproject = ProjectFactory(creator=user, parent=node)

        # Add pointers to test copying
        pointee = ProjectFactory()
        node.add_pointer(pointee, auth=auth)
        component.add_pointer(pointee, auth=auth)
        subproject.add_pointer(pointee, auth=auth)

        # Add add-on to test copying
        node.add_addon('github', auth)
        component.add_addon('github', auth)
        subproject.add_addon('github', auth)

        # Log time
        fork_date = timezone.now()

        # Fork node
        with mock.patch.object(Node, 'bulk_update_search'):
            fork = node.fork_node(auth=auth)

        # Compare fork to original
        self._cmp_fork_original(user, fork_date, fork, node)

    def test_fork_private_children(self, node, user, auth):
        """Tests that only public components are created

        """
        # Make project public
        node.set_privacy('public')
        # Make some children
        # public component
        NodeFactory(
            creator=user,
            parent=node,
            title='Forked',
            is_public=True,
        )
        # public subproject
        ProjectFactory(
            creator=user,
            parent=node,
            title='Forked',
            is_public=True,
        )
        # private component
        NodeFactory(
            creator=user,
            parent=node,
            title='Not Forked',
        )
        # private subproject
        private_subproject = ProjectFactory(
            creator=user,
            parent=node,
            title='Not Forked',
        )
        # private subproject public component
        NodeFactory(
            creator=user,
            parent=private_subproject,
            title='Not Forked',
        )
        # public subproject public component
        NodeFactory(
            creator=user,
            parent=private_subproject,
            title='Forked',
        )
        user2 = UserFactory()
        user2_auth = Auth(user=user2)
        fork = None
        # New user forks the project
        fork = node.fork_node(user2_auth)

        # fork correct children
        assert fork.nodes.count() == 2
        assert 'Not Forked' not in fork.nodes.values_list('title', flat=True)

    def test_fork_not_public(self, node, auth):
        node.set_privacy('public')
        fork = node.fork_node(auth)
        assert fork.is_public is False

    def test_fork_log_has_correct_log(self, node, auth):
        fork = node.fork_node(auth)
        last_log = fork.logs.latest()
        assert last_log.action == NodeLog.NODE_FORKED
        # Legacy 'registration' param should be the ID of the fork
        assert last_log.params['registration'] == fork._primary_key
        # 'node' param is the original node's ID
        assert last_log.params['node'] == node._id

    def test_not_fork_private_link(self, node, auth):
        link = PrivateLinkFactory()
        link.nodes.add(node)
        link.save()
        fork = node.fork_node(auth)
        assert link not in fork.private_links.all()

    def test_cannot_fork_private_node(self, node):
        user2 = UserFactory()
        user2_auth = Auth(user=user2)
        with pytest.raises(PermissionsError):
            node.fork_node(user2_auth)

    def test_can_fork_public_node(self, node):
        node.set_privacy('public')
        user2 = UserFactory()
        user2_auth = Auth(user=user2)
        fork = node.fork_node(user2_auth)
        assert bool(fork) is True

    def test_contributor_can_fork(self, node):
        user2 = UserFactory()
        node.add_contributor(user2)
        user2_auth = Auth(user=user2)
        fork = node.fork_node(user2_auth)
        assert bool(fork) is True
        # Forker has admin permissions
        assert fork.contributors.count() == 1
        assert fork.get_permissions(user2) == ['read', 'write', 'admin']

    def test_fork_preserves_license(self, node, auth):
        license = NodeLicenseRecordFactory()
        node.node_license = license
        node.save()
        fork = node.fork_node(auth)
        assert fork.node_license.license_id == license.license_id

    def test_fork_registration(self, user, node, auth):
        registration = RegistrationFactory(project=node)
        fork = registration.fork_node(auth)

        # fork should not be a registration
        assert fork.is_registration is False

        # Compare fork to original
        self._cmp_fork_original(
            user,
            timezone.now(),
            fork,
            registration,
        )

    def test_fork_project_with_no_wiki_pages(self, user, auth):
        project = ProjectFactory(creator=user)
        fork = project.fork_node(auth)
        assert fork.wiki_pages_versions == {}
        assert fork.wiki_pages_current == {}
        assert fork.wiki_private_uuids == {}

    @pytest.mark.skip('wikis not yet implemented')
    def test_forking_clones_project_wiki_pages(self, user, auth):
        project = ProjectFactory(creator=self.user, is_public=True)
        wiki = NodeWikiFactory(node=project)
        current_wiki = NodeWikiFactory(node=project, version=2)
        fork = project.fork_node(self.auth)
        assert_equal(fork.wiki_private_uuids, {})

        registration_wiki_current = NodeWikiPage.load(fork.wiki_pages_current[current_wiki.page_name])
        assert_equal(registration_wiki_current.node, fork)
        assert_not_equal(registration_wiki_current._id, current_wiki._id)

        registration_wiki_version = NodeWikiPage.load(fork.wiki_pages_versions[wiki.page_name][0])
        assert_equal(registration_wiki_version.node, fork)
        assert_not_equal(registration_wiki_version._id, wiki._id)

@pytest.mark.django_db
class TestAlternativeCitationMethods:

    def test_add_citation(self, node, auth, fake):
        name, text = fake.bs(), fake.sentence()
        node.add_citation(auth=auth, save=True, name=name, text=text)
        assert node.alternative_citations.count() == 1

        latest_log = node.logs.latest()
        assert latest_log.action == NodeLog.CITATION_ADDED
        assert latest_log.params['node'] == node._id
        assert latest_log.params['citation'] == {
            'name': name, 'text': text
        }

@pytest.mark.django_db
class TestContributorOrdering:

    def test_can_get_contributor_order(self, node):
        user1, user2 = UserFactory(), UserFactory()
        contrib1 = Contributor.objects.create(user=user1, node=node)
        contrib2 = Contributor.objects.create(user=user2, node=node)
        creator_contrib = Contributor.objects.get(user=node.creator, node=node)
        assert list(node.get_contributor_order()) == [creator_contrib.id, contrib1.id, contrib2.id]
        assert list(node.contributors.all()) == [node.creator, user1, user2]

    def test_can_set_contributor_order(self, node):
        user1, user2 = UserFactory(), UserFactory()
        contrib1 = Contributor.objects.create(user=user1, node=node)
        contrib2 = Contributor.objects.create(user=user2, node=node)
        creator_contrib = Contributor.objects.get(user=node.creator, node=node)
        node.set_contributor_order([contrib1.id, contrib2.id, creator_contrib.id])
        assert list(node.get_contributor_order()) == [contrib1.id, contrib2.id, creator_contrib.id]
        assert list(node.contributors.all()) == [user1, user2, node.creator]
=======
class TestNodeOrdering:

    @pytest.fixture()
    def project(self, user):
        return ProjectFactory(creator=user)

    @pytest.fixture()
    def children(self, project):
        child1 = NodeFactory(parent=project)
        child2 = NodeFactory(parent=project)
        child3 = NodeFactory(parent=project)
        return [child1, child2, child3]

    def test_can_get_node_order(self, project, children):
        assert list(project.get_abstractnode_order()) == [e.pk for e in children]
        assert list(project.nodes.all())

    def test_can_set_node_order(self, project, children):
        project.set_abstractnode_order([children[2].pk, children[1].pk, children[0].pk])
        assert list(project.nodes.all()) == [children[2], children[1], children[0]]
>>>>>>> 3d2d84a2
<|MERGE_RESOLUTION|>--- conflicted
+++ resolved
@@ -30,6 +30,7 @@
 )
 from .utils import capture_signals, assert_datetime_equal, mock_archive
 
+pytestmark = pytest.mark.django_db
 
 @pytest.fixture()
 def user():
@@ -1031,8 +1032,6 @@
         descendants = list(point1.get_descendants_recursive())
         assert len(descendants) == 1
 
-@pytest.mark.django_db
-<<<<<<< HEAD
 def test_linked_from():
     node = NodeFactory()
     registration_to_link = RegistrationFactory()
@@ -1439,7 +1438,7 @@
         node.set_contributor_order([contrib1.id, contrib2.id, creator_contrib.id])
         assert list(node.get_contributor_order()) == [contrib1.id, contrib2.id, creator_contrib.id]
         assert list(node.contributors.all()) == [user1, user2, node.creator]
-=======
+
 class TestNodeOrdering:
 
     @pytest.fixture()
@@ -1459,5 +1458,4 @@
 
     def test_can_set_node_order(self, project, children):
         project.set_abstractnode_order([children[2].pk, children[1].pk, children[0].pk])
-        assert list(project.nodes.all()) == [children[2], children[1], children[0]]
->>>>>>> 3d2d84a2
+        assert list(project.nodes.all()) == [children[2], children[1], children[0]]