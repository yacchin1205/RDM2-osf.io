import logging
import datetime
import urlparse

from django.core.exceptions import ValidationError
from django.db import models
from django.utils import timezone

from framework.auth import Auth
from framework.exceptions import PermissionsError
from osf.utils.fields import NonNaiveDateTimeField
from osf.exceptions import NodeStateError
from website.util import api_v2_url
from website import settings
from website.archiver import ARCHIVER_INITIATED

from osf.models import (
    OSFUser, RegistrationSchema,
    Retraction, Embargo, DraftRegistrationApproval,
    EmbargoTerminationApproval,
)

from osf.models.archive import ArchiveJob
from osf.models.base import BaseModel, ObjectIDMixin
from osf.models.node import AbstractNode
from osf.models.nodelog import NodeLog
from osf.models.provider import RegistrationProvider
from osf.utils.datetime_aware_jsonfield import DateTimeAwareJSONField

logger = logging.getLogger(__name__)


class Registration(AbstractNode):

    provider = models.ForeignKey('RegistrationProvider', related_name='registrations', null=True)
    registered_date = NonNaiveDateTimeField(db_index=True, null=True, blank=True)
    registered_user = models.ForeignKey(OSFUser,
                                        related_name='related_to',
                                        on_delete=models.SET_NULL,
                                        null=True, blank=True)

    registered_schema = models.ManyToManyField(RegistrationSchema)

    registered_meta = DateTimeAwareJSONField(default=dict, blank=True)
    registered_from = models.ForeignKey('self',
                                        related_name='registrations',
                                        on_delete=models.SET_NULL,
                                        null=True, blank=True)
    # Sanctions
    registration_approval = models.ForeignKey('RegistrationApproval',
                                            related_name='registrations',
                                            null=True, blank=True,
                                            on_delete=models.SET_NULL)
    retraction = models.ForeignKey('Retraction',
                                related_name='registrations',
                                null=True, blank=True,
                                on_delete=models.SET_NULL)
    embargo = models.ForeignKey('Embargo',
                                related_name='registrations',
                                null=True, blank=True,
                                on_delete=models.SET_NULL)
    embargo_termination_approval = models.ForeignKey('EmbargoTerminationApproval',
                                                    related_name='registrations',
                                                    null=True, blank=True,
                                                    on_delete=models.SET_NULL)

    @staticmethod
    def find_failed_registrations():
        expired_if_before = timezone.now() - settings.ARCHIVE_TIMEOUT_TIMEDELTA
        node_id_list = ArchiveJob.objects.filter(sent=False, datetime_initiated__lt=expired_if_before, status=ARCHIVER_INITIATED).values_list('dst_node', flat=True)
        root_nodes_id = AbstractNode.objects.filter(id__in=node_id_list).values_list('root', flat=True).distinct()
        stuck_regs = AbstractNode.objects.filter(id__in=root_nodes_id, is_deleted=False)
        return stuck_regs

    @property
    def registered_schema_id(self):
        if self.registered_schema.exists():
            return self.registered_schema.first()._id
        return None

    @property
    def is_registration(self):
        """For v1 compat."""
        return True

    @property
    def is_stuck_registration(self):
        return self in self.find_failed_registrations()

    @property
    def is_collection(self):
        """For v1 compat."""
        return False

    @property
    def archive_job(self):
        return self.archive_jobs.first() if self.archive_jobs.count() else None

    @property
    def sanction(self):
        root = self._dirty_root
        sanction = (
            root.embargo_termination_approval or
            root.retraction or
            root.embargo or
            root.registration_approval
        )
        if sanction:
            return sanction
        else:
            return None

    @property
    def is_registration_approved(self):
        root = self._dirty_root
        if root.registration_approval is None:
            return False
        return root.registration_approval.is_approved

    @property
    def is_pending_embargo(self):
        root = self._dirty_root
        if root.embargo is None:
            return False
        return root.embargo.is_pending_approval

    @property
    def is_pending_embargo_for_existing_registration(self):
        """ Returns True if Node has an Embargo pending approval for an
        existing registrations. This is used specifically to ensure
        registrations pre-dating the Embargo feature do not get deleted if
        their respective Embargo request is rejected.
        """
        root = self._dirty_root
        if root.embargo is None:
            return False
        return root.embargo.pending_registration

    @property
    def is_retracted(self):
        root = self._dirty_root
        if root.retraction is None:
            return False
        return root.retraction.is_approved

    @property
    def is_pending_registration(self):
        root = self._dirty_root
        if root.registration_approval is None:
            return False
        return root.registration_approval.is_pending_approval

    @property
    def is_pending_retraction(self):
        root = self._dirty_root
        if root.retraction is None:
            return False
        return root.retraction.is_pending_approval

    @property
    def is_pending_embargo_termination(self):
        root = self._dirty_root
        if root.embargo_termination_approval is None:
            return False
        return root.embargo_termination_approval.is_pending_approval

    @property
    def is_embargoed(self):
        """A Node is embargoed if:
        - it has an associated Embargo record
        - that record has been approved
        - the node is not public (embargo not yet lifted)
        """
        root = self._dirty_root
        if root.is_public or root.embargo is None:
            return False
        return root.embargo.is_approved

    @property
    def embargo_end_date(self):
        root = self._dirty_root
        if root.embargo is None:
            return False
        return root.embargo.embargo_end_date

    @property
    def archiving(self):
        job = self.archive_job
        return job and not job.done and not job.archive_tree_finished()

    @property
<<<<<<< HEAD
    def _dirty_root(self):
        """Equivalent to `self.root`, but don't let Django fetch a clean copy
        when `self == self.root`. Use when it's important to reflect unsaved
        state rather than database state.
        """
        if self.id == self.root_id:
            return self
        return self.root
=======
    def date_withdrawn(self):
        return getattr(self.root.retraction, 'date_retracted', None)

    @property
    def withdrawal_justification(self):
        return getattr(self.root.retraction, 'justification', None)
>>>>>>> 53c29a04

    def _initiate_embargo(self, user, end_date, for_existing_registration=False,
                          notify_initiator_on_complete=False):
        """Initiates the retraction process for a registration
        :param user: User who initiated the retraction
        :param end_date: Date when the registration should be made public
        """
        end_date_midnight = datetime.datetime.combine(
            end_date,
            datetime.datetime.min.time()
        ).replace(tzinfo=end_date.tzinfo)
        self.embargo = Embargo.objects.create(
            initiated_by=user,
            end_date=end_date_midnight,
            for_existing_registration=for_existing_registration,
            notify_initiator_on_complete=notify_initiator_on_complete
        )
        self.save()  # Set foreign field reference Node.embargo
        admins = self.get_admin_contributors_recursive(unique_users=True)
        for (admin, node) in admins:
            self.embargo.add_authorizer(admin, node)
        self.embargo.save()  # Save embargo's approval_state
        return self.embargo

    def embargo_registration(self, user, end_date, for_existing_registration=False,
                             notify_initiator_on_complete=False):
        """Enter registration into an embargo period at end of which, it will
        be made public
        :param user: User initiating the embargo
        :param end_date: Date when the registration should be made public
        :raises: NodeStateError if Node is not a registration
        :raises: PermissionsError if user is not an admin for the Node
        :raises: ValidationError if end_date is not within time constraints
        """
        if not self.has_permission(user, 'admin'):
            raise PermissionsError('Only admins may embargo a registration')
        if not self._is_embargo_date_valid(end_date):
            if (end_date - timezone.now()) >= settings.EMBARGO_END_DATE_MIN:
                raise ValidationError('Registrations can only be embargoed for up to four years.')
            raise ValidationError('Embargo end date must be at least three days in the future.')

        embargo = self._initiate_embargo(user, end_date,
                                         for_existing_registration=for_existing_registration,
                                         notify_initiator_on_complete=notify_initiator_on_complete)

        self.registered_from.add_log(
            action=NodeLog.EMBARGO_INITIATED,
            params={
                'node': self.registered_from._id,
                'registration': self._id,
                'embargo_id': embargo._id,
            },
            auth=Auth(user),
            save=True,
        )
        if self.is_public:
            self.set_privacy('private', Auth(user))

    def request_embargo_termination(self, auth):
        """Initiates an EmbargoTerminationApproval to lift this Embargoed Registration's
        embargo early."""
        if not self.is_embargoed:
            raise NodeStateError('This node is not under active embargo')
        if not self.root == self:
            raise NodeStateError('Only the root of an embargoed registration can request termination')

        approval = EmbargoTerminationApproval(
            initiated_by=auth.user,
            embargoed_registration=self,
        )
        admins = [admin for admin in self.root.get_admin_contributors_recursive(unique_users=True)]
        for (admin, node) in admins:
            approval.add_authorizer(admin, node=node)
        approval.save()
        approval.ask(admins)
        self.embargo_termination_approval = approval
        self.save()
        return approval

    def terminate_embargo(self, auth):
        """Handles the actual early termination of an Embargoed registration.
        Adds a log to the registered_from Node.
        """
        if not self.is_embargoed:
            raise NodeStateError('This node is not under active embargo')

        self.registered_from.add_log(
            action=NodeLog.EMBARGO_TERMINATED,
            params={
                'project': self._id,
                'node': self.registered_from._id,
                'registration': self._id,
            },
            auth=None,
            save=True
        )
        self.embargo.mark_as_completed()
        for node in self.node_and_primary_descendants():
            node.set_privacy(
                self.PUBLIC,
                auth=None,
                log=False,
                save=True
            )
        return True

    def _initiate_retraction(self, user, justification=None):
        """Initiates the retraction process for a registration
        :param user: User who initiated the retraction
        :param justification: Justification, if given, for retraction
        """
        self.retraction = Retraction.objects.create(
            initiated_by=user,
            justification=justification or None,  # make empty strings None
            state=Retraction.UNAPPROVED
        )
        self.save()
        admins = self.get_admin_contributors_recursive(unique_users=True)
        for (admin, node) in admins:
            self.retraction.add_authorizer(admin, node)
        self.retraction.save()  # Save retraction approval state
        return self.retraction

    def retract_registration(self, user, justification=None, save=True):
        """Retract public registration. Instantiate new Retraction object
        and associate it with the respective registration.
        """

        if not self.is_public and not (self.embargo_end_date or self.is_pending_embargo):
            raise NodeStateError('Only public or embargoed registrations may be withdrawn.')

        if self.root_id != self.id:
            raise NodeStateError('Withdrawal of non-parent registrations is not permitted.')

        retraction = self._initiate_retraction(user, justification)
        self.registered_from.add_log(
            action=NodeLog.RETRACTION_INITIATED,
            params={
                'node': self.registered_from._id,
                'registration': self._id,
                'retraction_id': retraction._id,
            },
            auth=Auth(user),
        )
        self.retraction = retraction
        if save:
            self.save()
        return retraction

    def copy_unclaimed_records(self):
        """Copies unclaimed_records to unregistered contributors from the registered_from node"""
        registered_from_id = self.registered_from._id
        for contributor in self.contributors.filter(is_registered=False):
            record = contributor.unclaimed_records.get(registered_from_id)
            if record:
                contributor.unclaimed_records[self._id] = record
                contributor.save()

    def delete_registration_tree(self, save=False):
        logger.debug('Marking registration {} as deleted'.format(self._id))
        self.is_deleted = True
        for draft_registration in DraftRegistration.objects.filter(registered_node=self):
            # Allow draft registration to be submitted
            if draft_registration.approval:
                draft_registration.approval = None
                draft_registration.save()
        if not getattr(self.embargo, 'for_existing_registration', False):
            self.registered_from = None
        if save:
            self.save()
        self.update_search()
        for child in self.nodes_primary:
            child.delete_registration_tree(save=save)

    def add_tag(self, tag, auth=None, save=True, log=True, system=False):
        if self.retraction is None:
            super(Registration, self).add_tag(tag, auth, save, log, system)
        else:
            raise NodeStateError('Cannot add tags to withdrawn registrations.')

    def add_tags(self, tags, auth=None, save=True, log=True, system=False):
        if self.retraction is None:
            super(Registration, self).add_tags(tags, auth, save, log, system)
        else:
            raise NodeStateError('Cannot add tags to withdrawn registrations.')

    def remove_tag(self, tag, auth, save=True):
        if self.retraction is None:
            super(Registration, self).remove_tag(tag, auth, save)
        else:
            raise NodeStateError('Cannot remove tags of withdrawn registrations.')

    def remove_tags(self, tags, auth, save=True):
        if self.retraction is None:
            super(Registration, self).remove_tags(tags, auth, save)
        else:
            raise NodeStateError('Cannot remove tags of withdrawn registrations.')

    class Meta:
        # custom permissions for use in the OSF Admin App
        permissions = (
            ('view_registration', 'Can view registration details'),
        )

class DraftRegistrationLog(ObjectIDMixin, BaseModel):
    """ Simple log to show status changes for DraftRegistrations

    field - _id - primary key
    field - date - date of the action took place
    field - action - simple action to track what happened
    field - user - user who did the action
    """
    date = NonNaiveDateTimeField(default=timezone.now)
    action = models.CharField(max_length=255)
    draft = models.ForeignKey('DraftRegistration', related_name='logs',
                              null=True, blank=True, on_delete=models.CASCADE)
    user = models.ForeignKey('OSFUser', null=True, on_delete=models.CASCADE)

    SUBMITTED = 'submitted'
    REGISTERED = 'registered'
    APPROVED = 'approved'
    REJECTED = 'rejected'

    def __repr__(self):
        return ('<DraftRegistrationLog({self.action!r}, date={self.date!r}), '
                'user={self.user!r} '
                'with id {self._id!r}>').format(self=self)


class DraftRegistration(ObjectIDMixin, BaseModel):
    URL_TEMPLATE = settings.DOMAIN + 'project/{node_id}/drafts/{draft_id}'

    datetime_initiated = NonNaiveDateTimeField(auto_now_add=True)
    datetime_updated = NonNaiveDateTimeField(auto_now=True)
    deleted = NonNaiveDateTimeField(null=True, blank=True)

    # Original Node a draft registration is associated with
    branched_from = models.ForeignKey('Node', related_name='registered_draft',
                                      null=True, on_delete=models.CASCADE)

    initiator = models.ForeignKey('OSFUser', null=True, on_delete=models.CASCADE)
    provider = models.ForeignKey('RegistrationProvider', related_name='draft_registrations', null=True)

    # Dictionary field mapping question id to a question's comments and answer
    # {
    #   <qid>: {
    #     'comments': [{
    #       'user': {
    #         'id': <uid>,
    #         'name': <name>
    #       },
    #       value: <value>,
    #       lastModified: <datetime>
    #     }],
    #     'value': <value>
    #   }
    # }
    registration_metadata = DateTimeAwareJSONField(default=dict, blank=True)
    registration_schema = models.ForeignKey('RegistrationSchema', null=True, on_delete=models.CASCADE)
    registered_node = models.ForeignKey('Registration', null=True, blank=True,
                                        related_name='draft_registration', on_delete=models.CASCADE)

    approval = models.ForeignKey('DraftRegistrationApproval', null=True, blank=True, on_delete=models.CASCADE)

    # Dictionary field mapping extra fields defined in the RegistrationSchema.schema to their
    # values. Defaults should be provided in the schema (e.g. 'paymentSent': false),
    # and these values are added to the DraftRegistration
    # TODO: Use "FIELD_ALIASES"?
    _metaschema_flags = DateTimeAwareJSONField(default=dict, blank=True)
    notes = models.TextField(blank=True)

    def __repr__(self):
        return ('<DraftRegistration(branched_from={self.branched_from!r}) '
                'with id {self._id!r}>').format(self=self)

    # lazily set flags
    @property
    def flags(self):
        if not self._metaschema_flags:
            self._metaschema_flags = {}
        meta_schema = self.registration_schema
        if meta_schema:
            schema = meta_schema.schema
            flags = schema.get('flags', {})
            dirty = False
            for flag, value in flags.items():
                if flag not in self._metaschema_flags:
                    self._metaschema_flags[flag] = value
                    dirty = True
            if dirty:
                self.save()
        return self._metaschema_flags

    @flags.setter
    def flags(self, flags):
        self._metaschema_flags.update(flags)

    @property
    def url(self):
        return self.URL_TEMPLATE.format(
            node_id=self.branched_from._id,
            draft_id=self._id
        )

    @property
    def absolute_url(self):
        return urlparse.urljoin(settings.DOMAIN, self.url)

    @property
    def absolute_api_v2_url(self):
        node = self.branched_from
        path = '/nodes/{}/draft_registrations/{}/'.format(node._id, self._id)
        return api_v2_url(path)

    # used by django and DRF
    def get_absolute_url(self):
        return self.absolute_api_v2_url

    @property
    def requires_approval(self):
        return self.registration_schema.requires_approval

    @property
    def is_pending_review(self):
        return self.approval.is_pending_approval if (self.requires_approval and self.approval) else False

    @property
    def is_approved(self):
        if self.requires_approval:
            if not self.approval:
                return bool(self.registered_node)
            else:
                return self.approval.is_approved
        else:
            return False

    @property
    def is_rejected(self):
        if self.requires_approval:
            if not self.approval:
                return False
            else:
                return self.approval.is_rejected
        else:
            return False

    @property
    def status_logs(self):
        """ List of logs associated with this node"""
        return self.logs.all().order_by('date')

    @classmethod
    def create_from_node(cls, node, user, schema, data=None, provider=None):
        if not provider:
            provider = RegistrationProvider.load('osf')
        draft = cls(
            initiator=user,
            branched_from=node,
            registration_schema=schema,
            registration_metadata=data or {},
            provider=provider,
        )
        draft.save()
        return draft

    def update_metadata(self, metadata):
        changes = []
        # Prevent comments on approved drafts
        if not self.is_approved:
            for question_id, value in metadata.items():
                old_value = self.registration_metadata.get(question_id)
                if old_value:
                    old_comments = {
                        comment['created']: comment
                        for comment in old_value.get('comments', [])
                    }
                    new_comments = {
                        comment['created']: comment
                        for comment in value.get('comments', [])
                    }
                    old_comments.update(new_comments)
                    metadata[question_id]['comments'] = sorted(
                        old_comments.values(),
                        key=lambda c: c['created']
                    )
                    if old_value.get('value') != value.get('value'):
                        changes.append(question_id)
                else:
                    changes.append(question_id)
        self.registration_metadata.update(metadata)
        return changes

    def submit_for_review(self, initiated_by, meta, save=False):
        approval = DraftRegistrationApproval(
            meta=meta
        )
        approval.save()
        self.approval = approval
        self.add_status_log(initiated_by, DraftRegistrationLog.SUBMITTED)
        if save:
            self.save()

    def register(self, auth, save=False, child_ids=None):
        node = self.branched_from

        # Create the registration
        register = node.register_node(
            schema=self.registration_schema,
            auth=auth,
            data=self.registration_metadata,
            child_ids=child_ids,
            provider=self.provider
        )
        self.registered_node = register
        self.add_status_log(auth.user, DraftRegistrationLog.REGISTERED)
        if save:
            self.save()
        return register

    def approve(self, user):
        self.approval.approve(user)
        self.refresh_from_db()
        self.add_status_log(user, DraftRegistrationLog.APPROVED)
        self.approval.save()

    def reject(self, user):
        self.approval.reject(user)
        self.add_status_log(user, DraftRegistrationLog.REJECTED)
        self.approval.save()

    def add_status_log(self, user, action):
        log = DraftRegistrationLog(action=action, user=user, draft=self)
        log.save()

    def validate_metadata(self, *args, **kwargs):
        """
        Validates draft's metadata
        """
        return self.registration_schema.validate_metadata(*args, **kwargs)<|MERGE_RESOLUTION|>--- conflicted
+++ resolved
@@ -189,7 +189,6 @@
         return job and not job.done and not job.archive_tree_finished()
 
     @property
-<<<<<<< HEAD
     def _dirty_root(self):
         """Equivalent to `self.root`, but don't let Django fetch a clean copy
         when `self == self.root`. Use when it's important to reflect unsaved
@@ -198,14 +197,13 @@
         if self.id == self.root_id:
             return self
         return self.root
-=======
+
     def date_withdrawn(self):
         return getattr(self.root.retraction, 'date_retracted', None)
 
     @property
     def withdrawal_justification(self):
         return getattr(self.root.retraction, 'justification', None)
->>>>>>> 53c29a04
 
     def _initiate_embargo(self, user, end_date, for_existing_registration=False,
                           notify_initiator_on_complete=False):
