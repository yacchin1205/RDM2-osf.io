--- conflicted
+++ resolved
@@ -650,11 +650,7 @@
 
     @property
     def group_names(self):
-<<<<<<< HEAD
         return [self.format_group(name) for name in self.groups.keys()]
-=======
-        return [self.format_group(name) for name in self.groups]
->>>>>>> 2accb716
 
     @property
     def group_objects(self):
