--- conflicted
+++ resolved
@@ -366,19 +366,7 @@
                                 node,
                                 is_authorizer=False,
                                 urls=None):
-<<<<<<< HEAD
-        registration = self._get_registration()
-        prereg_schema = RegistrationSchema.get_prereg_schema()
-        if registration.registered_schema.filter(pk=prereg_schema.pk).exists():
-            return {
-                'custom_message':
-                    ' as part of the Preregistration Challenge (https://nii.ac.jp/prereg)'
-            }
-        else:
-            return {}
-=======
         return {}
->>>>>>> 9746676e
 
 
 class Embargo(PreregCallbackMixin, EmailApprovableSanction):
