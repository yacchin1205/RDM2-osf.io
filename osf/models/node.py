import functools
import itertools
import logging
import re
import urlparse
import warnings

import bson
from django.db.models import Q
from dirtyfields import DirtyFieldsMixin
from django.apps import apps
from django.contrib.contenttypes.fields import GenericRelation
from django.core.paginator import Paginator
from django.core.exceptions import ValidationError
from django.core.urlresolvers import reverse
from django.db import models, transaction, connection
from django.db.models.signals import post_save
from django.db.models.expressions import F
from django.db.models.aggregates import Max
from django.dispatch import receiver
from django.utils import timezone
from django.utils.functional import cached_property
from keen import scoped_keys
from psycopg2._psycopg import AsIs
from typedmodels.models import TypedModel, TypedModelManager
from include import IncludeManager

from framework import status
from framework.celery_tasks.handlers import enqueue_task
from framework.exceptions import PermissionsError
from framework.sentry import log_exception
from osf.exceptions import ValidationValueError
from osf.models.contributor import (Contributor, RecentlyAddedContributor,
                                    get_contributor_permissions)
from osf.models.identifiers import Identifier, IdentifierMixin
from osf.models.licenses import NodeLicenseRecord
from osf.models.mixins import (AddonModelMixin, CommentableMixin, Loggable,
                               NodeLinkMixin, Taggable)
from osf.models.node_relation import NodeRelation
from osf.models.nodelog import NodeLog
from osf.models.sanctions import RegistrationApproval
from osf.models.private_link import PrivateLink
from osf.models.spam import SpamMixin
from osf.models.tag import Tag
from osf.models.user import OSFUser
from osf.models.validators import validate_doi, validate_title
from framework.auth.core import Auth, get_user
from addons.wiki import utils as wiki_utils
from osf.utils.datetime_aware_jsonfield import DateTimeAwareJSONField
from osf.utils.fields import NonNaiveDateTimeField
from osf.utils.requests import DummyRequest, get_request_and_user_id
from osf.utils import sanitize
from osf.utils.workflows import DefaultStates
from website import language, settings
from website.citations.utils import datetime_to_csl
from website.exceptions import (InvalidTagError, NodeStateError,
                                TagNotFoundError, UserNotAffiliatedError)
from website.project.licenses import set_license
from website.mails import mails
from website.project import signals as project_signals
from website.project import tasks as node_tasks
from website.project.model import NodeUpdateError
from website.identifiers.tasks import update_ezid_metadata_on_change
from osf.utils.requests import get_headers_from_request
from osf.utils.permissions import (ADMIN, CREATOR_PERMISSIONS,
                                      DEFAULT_CONTRIBUTOR_PERMISSIONS, READ,
                                      WRITE, expand_permissions,
                                      reduce_permissions)
<<<<<<< HEAD
from .base import BaseModel, GuidMixin, GuidMixinQuerySet
=======
from website.util import api_url_for, api_v2_url, web_url_for
from .base import BaseModel, Guid, GuidMixin, GuidMixinQuerySet
>>>>>>> 15c35127


logger = logging.getLogger(__name__)


class AbstractNodeQuerySet(GuidMixinQuerySet):

    def get_roots(self):
        return self.filter(id__in=self.exclude(type='osf.collection').exclude(type='osf.quickfilesnode').values_list('root_id', flat=True))

    def get_children(self, root, active=False):
        # If `root` is a root node, we can use the 'descendants' related name
        # rather than doing a recursive query
        if root.id == root.root_id:
            query = root.descendants.exclude(id=root.id)
            if active:
                query = query.filter(is_deleted=False)
            return query
        else:
            sql = """
                WITH RECURSIVE descendants AS (
                SELECT
                    parent_id,
                    child_id,
                    1 AS LEVEL,
                    ARRAY[parent_id] as pids
                FROM %s
                %s
                WHERE is_node_link IS FALSE AND parent_id = %s %s
                UNION ALL
                SELECT
                    d.parent_id,
                    s.child_id,
                    d.level + 1,
                    d.pids || s.parent_id
                FROM descendants AS d
                    JOIN %s AS s
                    ON d.child_id = s.parent_id
                WHERE s.is_node_link IS FALSE AND %s = ANY(pids)
                ) SELECT array_agg(DISTINCT child_id)
                FROM descendants
                WHERE parent_id = %s;
            """
            with connection.cursor() as cursor:
                node_relation_table = AsIs(NodeRelation._meta.db_table)
                cursor.execute(sql, [
                    node_relation_table,
                    AsIs('LEFT JOIN osf_abstractnode ON {}.child_id = osf_abstractnode.id'.format(node_relation_table) if active else ''),
                    root.pk,
                    AsIs('AND osf_abstractnode.is_deleted IS FALSE' if active else ''),
                    node_relation_table,
                    root.pk,
                    root.pk])
                row = cursor.fetchone()[0]
                if not row:
                    return AbstractNode.objects.none()
                return AbstractNode.objects.filter(id__in=row)

    def can_view(self, user=None, private_link=None):
        qs = self.filter(is_public=True)

        if private_link is not None:
            if isinstance(private_link, PrivateLink):
                private_link = private_link.key
            if not isinstance(private_link, basestring):
                raise TypeError('"private_link" must be either {} or {}. Got {!r}'.format(str, PrivateLink, private_link))

            qs |= self.filter(private_links__is_deleted=False, private_links__key=private_link)

        if user is not None:
            if isinstance(user, OSFUser):
                user = user.pk
            if not isinstance(user, int):
                raise TypeError('"user" must be either {} or {}. Got {!r}'.format(int, OSFUser, user))

            sqs = Contributor.objects.filter(node=models.OuterRef('pk'), user__id=user, read=True)
            qs |= self.annotate(can_view=models.Exists(sqs)).filter(can_view=True)
            qs |= self.extra(where=['''
                "osf_abstractnode".id in (
                    WITH RECURSIVE implicit_read AS (
                        SELECT "osf_contributor"."node_id"
                        FROM "osf_contributor"
                        WHERE "osf_contributor"."user_id" = %s
                        AND "osf_contributor"."admin" is TRUE
                    UNION ALL
                        SELECT "osf_noderelation"."child_id"
                        FROM "implicit_read"
                        LEFT JOIN "osf_noderelation" ON "osf_noderelation"."parent_id" = "implicit_read"."node_id"
                        WHERE "osf_noderelation"."is_node_link" IS FALSE
                    ) SELECT * FROM implicit_read
                )
            '''], params=(user, ))

        return qs

class AbstractNodeManager(TypedModelManager, IncludeManager):

    def get_queryset(self):
        qs = AbstractNodeQuerySet(self.model, using=self._db)
        # Filter by typedmodels type
        return self._filter_by_type(qs)

    # AbstractNodeQuerySet methods

    def get_roots(self):
        return self.get_queryset().get_roots()

    def get_children(self, root, active=False):
        return self.get_queryset().get_children(root, active=active)

    def can_view(self, user=None, private_link=None):
        return self.get_queryset().can_view(user=user, private_link=private_link)


class AbstractNode(DirtyFieldsMixin, TypedModel, AddonModelMixin, IdentifierMixin,
                   NodeLinkMixin, CommentableMixin, SpamMixin,
                   Taggable, Loggable, GuidMixin, BaseModel):
    """
    All things that inherit from AbstractNode will appear in
    the same table and will be differentiated by the `type` column.
    """

    #: Whether this is a pointer or not
    primary = True
    settings_type = 'node'  # Needed for addons

    FIELD_ALIASES = {
        # TODO: Find a better way
        '_id': 'guids___id',
        'nodes': '_nodes',
        'contributors': '_contributors',
    }

    CATEGORY_MAP = {
        'analysis': 'Analysis',
        'communication': 'Communication',
        'data': 'Data',
        'hypothesis': 'Hypothesis',
        'instrumentation': 'Instrumentation',
        'methods and measures': 'Methods and Measures',
        'procedure': 'Procedure',
        'project': 'Project',
        'software': 'Software',
        'other': 'Other',
        '': 'Uncategorized',
    }

    # Node fields that trigger an update to Solr on save
    SEARCH_UPDATE_FIELDS = {
        'title',
        'category',
        'description',
        'is_fork',
        'retraction',
        'embargo',
        'is_public',
        'is_deleted',
        'node_license',
        'preprint_file',
    }

    # Node fields that trigger a check to the spam filter on save
    SPAM_CHECK_FIELDS = {
        'title',
        'description',
    }

    # Fields that are writable by Node.update
    WRITABLE_WHITELIST = [
        'title',
        'description',
        'category',
        'is_public',
        'node_license',
    ]

    # Named constants
    PRIVATE = 'private'
    PUBLIC = 'public'

    LICENSE_QUERY = re.sub('\s+', ' ', '''WITH RECURSIVE ascendants AS (
            SELECT
                N.node_license_id,
                R.parent_id
            FROM "{noderelation}" AS R
                JOIN "{abstractnode}" AS N ON N.id = R.parent_id
            WHERE R.is_node_link IS FALSE
                AND R.child_id = %s
        UNION ALL
            SELECT
                N.node_license_id,
                R.parent_id
            FROM ascendants AS D
                JOIN "{noderelation}" AS R ON D.parent_id = R.child_id
                JOIN "{abstractnode}" AS N ON N.id = R.parent_id
            WHERE R.is_node_link IS FALSE
            AND D.node_license_id IS NULL
    ) SELECT {fields} FROM "{nodelicenserecord}"
    WHERE id = (SELECT node_license_id FROM ascendants WHERE node_license_id IS NOT NULL) LIMIT 1;''')

    affiliated_institutions = models.ManyToManyField('Institution', related_name='nodes')
    category = models.CharField(max_length=255,
                                choices=CATEGORY_MAP.items(),
                                blank=True,
                                default='')
    # Dictionary field mapping user id to a list of nodes in node.nodes which the user has subscriptions for
    # {<User.id>: [<Node._id>, <Node2._id>, ...] }
    # TODO: Can this be a reference instead of data?
    child_node_subscriptions = DateTimeAwareJSONField(default=dict, blank=True)
    _contributors = models.ManyToManyField(OSFUser,
                                           through=Contributor,
                                           related_name='nodes')

    @property
    def contributors(self):
        # NOTE: _order field is generated by order_with_respect_to = 'node'
        return self._contributors.order_by('contributor___order')

    creator = models.ForeignKey(OSFUser,
                                db_index=True,
                                related_name='nodes_created',
                                on_delete=models.SET_NULL,
                                null=True, blank=True)
    deleted_date = NonNaiveDateTimeField(null=True, blank=True)
    description = models.TextField(blank=True, default='')
    file_guid_to_share_uuids = DateTimeAwareJSONField(default=dict, blank=True)
    forked_date = NonNaiveDateTimeField(db_index=True, null=True, blank=True)
    forked_from = models.ForeignKey('self',
                                    related_name='forks',
                                    on_delete=models.SET_NULL,
                                    null=True, blank=True)
    is_fork = models.BooleanField(default=False, db_index=True)
    is_public = models.BooleanField(default=False, db_index=True)
    is_deleted = models.BooleanField(default=False, db_index=True)
    access_requests_enabled = models.NullBooleanField(default=True, db_index=True)
    node_license = models.ForeignKey('NodeLicenseRecord', related_name='nodes',
                                     on_delete=models.SET_NULL, null=True, blank=True)

    # One of 'public', 'private'
    # TODO: Add validator
    comment_level = models.CharField(default='public', max_length=10)

    root = models.ForeignKey('AbstractNode',
                                default=None,
                                related_name='descendants',
                                on_delete=models.SET_NULL, null=True, blank=True)

    _nodes = models.ManyToManyField('AbstractNode',
                                    through=NodeRelation,
                                    through_fields=('parent', 'child'),
                                    related_name='parent_nodes')

    class Meta:
        base_manager_name = 'objects'
        index_together = (('is_public', 'is_deleted', 'type'))

    objects = AbstractNodeManager()

    @cached_property
    def parent_node(self):
        try:
            node_rel = next(parent for parent in self._parents.filter(is_node_link=False))
        except StopIteration:
            node_rel = None
        if node_rel:
            parent = node_rel.parent
            if parent:
                return parent
        return None

    @property
    def nodes(self):
        """Return queryset of nodes."""
        return self.get_nodes()

    @property
    def node_ids(self):
        return list(self._nodes.all().values_list('guids___id', flat=True))

    @property
    def linked_from(self):
        """Return the nodes that have linked to this node."""
        return self.parent_nodes.filter(node_relations__is_node_link=True)

    @property
    def linked_from_collections(self):
        """Return the collections that have linked to this node."""
        return self.linked_from.filter(type='osf.collection')

    def get_nodes(self, **kwargs):
        """Return list of children nodes. ``kwargs`` are used to filter against
        children. In addition `is_node_link=<bool>` can be passed to filter against
        node links.
        """
        # Prepend 'child__' to kwargs for filtering
        filter_kwargs = {}
        if 'is_node_link' in kwargs:
            filter_kwargs['is_node_link'] = kwargs.pop('is_node_link')
        for key, val in kwargs.items():
            filter_kwargs['child__{}'.format(key)] = val
        node_relations = (NodeRelation.objects.filter(parent=self, **filter_kwargs)
                        .select_related('child')
                        .order_by('_order'))
        return [each.child for each in node_relations]

    @property
    def linked_nodes(self):
        child_pks = NodeRelation.objects.filter(
            parent=self,
            is_node_link=True
        ).select_related('child').values_list('child', flat=True)
        return self._nodes.filter(pk__in=child_pks)

    # permissions = Permissions are now on contributors
    piwik_site_id = models.IntegerField(null=True, blank=True)
    suspended = models.BooleanField(default=False, db_index=True)

    # The node (if any) used as a template for this node's creation
    template_node = models.ForeignKey('self',
                                      related_name='templated_from',
                                      on_delete=models.SET_NULL,
                                      null=True, blank=True)
    title = models.TextField(
        validators=[validate_title]
    )  # this should be a charfield but data from mongo didn't fit in 255
    wiki_pages_current = DateTimeAwareJSONField(default=dict, blank=True)
    wiki_pages_versions = DateTimeAwareJSONField(default=dict, blank=True)
    # Dictionary field mapping node wiki page to sharejs private uuid.
    # {<page_name>: <sharejs_id>}
    wiki_private_uuids = DateTimeAwareJSONField(default=dict, blank=True)

    identifiers = GenericRelation(Identifier, related_query_name='nodes')

    # Preprint fields
    preprint_file = models.ForeignKey('osf.BaseFileNode',
                                      on_delete=models.SET_NULL,
                                      null=True, blank=True)
    preprint_article_doi = models.CharField(max_length=128,
                                            validators=[validate_doi],
                                            null=True, blank=True)
    _is_preprint_orphan = models.NullBooleanField(default=False)
    _has_abandoned_preprint = models.BooleanField(default=False)

    keenio_read_key = models.CharField(max_length=1000, null=True, blank=True)

    def __init__(self, *args, **kwargs):
        self._parent = kwargs.pop('parent', None)
        self._is_templated_clone = False
        super(AbstractNode, self).__init__(*args, **kwargs)

    def __unicode__(self):
        return ('(title={self.title!r}, category={self.category!r}) '
                'with guid {self._id!r}').format(self=self)

    @property
    def is_registration(self):
        """For v1 compat."""
        return False

    @property
    def is_quickfiles(self):
        return False

    @property
    def is_original(self):
        return not self.is_registration and not self.is_fork

    @property
    def is_preprint(self):
        # TODO: This is a temporary implementation.
        if not self.preprint_file_id or not self.is_public:
            return False
        if self.preprint_file.node_id == self.id:
            return self.has_submitted_preprint
        else:
            self._is_preprint_orphan = True
            return False

    @property
    def has_submitted_preprint(self):
        return self.preprints.exclude(machine_state=DefaultStates.INITIAL.value).exists()

    @property
    def is_preprint_orphan(self):
        """For v1 compat"""
        if (not self.is_preprint) and self._is_preprint_orphan:
            return True
        if self.preprint_file:
            return self.preprint_file.is_deleted
        return False

    @property
    def has_published_preprint(self):
        return self.published_preprints_queryset.exists()

    @property
    def published_preprints_queryset(self):
        return self.preprints.filter(is_published=True)

    @property
    def preprint_url(self):
        node_linked_preprint = self.linked_preprint
        if node_linked_preprint:
            return node_linked_preprint.url

    @property
    def linked_preprint(self):
        if self.is_preprint:
            try:
                # if multiple preprints per project are supported on the front end this needs to change.
                published_preprint = self.published_preprints_queryset.first()
                if published_preprint:
                    return published_preprint
                else:
                    return self.preprints.get_queryset()[0]
            except IndexError:
                pass

    @property
    def is_collection(self):
        """For v1 compat"""
        return False

    @property  # TODO Separate out for submodels
    def absolute_api_v2_url(self):
        if self.is_registration:
            path = '/registrations/{}/'.format(self._id)
            return api_v2_url(path)
        if self.is_collection:
            path = '/collections/{}/'.format(self._id)
            return api_v2_url(path)
        path = '/nodes/{}/'.format(self._id)
        return api_v2_url(path)

    @property
    def absolute_url(self):
        if not self.url:
            return None
        return urlparse.urljoin(settings.DOMAIN, self.url)

    @property
    def deep_url(self):
        return '/project/{}/'.format(self._primary_key)

    @property
    def sanction(self):
        """For v1 compat. Registration has the proper implementation of this property."""
        return None

    @property
    def is_retracted(self):
        """For v1 compat."""
        return False

    @property
    def is_pending_registration(self):
        """For v1 compat."""
        return False

    @property
    def is_pending_retraction(self):
        """For v1 compat."""
        return False

    @property
    def is_pending_embargo(self):
        """For v1 compat."""
        return False

    @property
    def is_embargoed(self):
        """For v1 compat."""
        return False

    @property
    def archiving(self):
        """For v1 compat."""
        return False

    @property
    def embargo_end_date(self):
        """For v1 compat."""
        return False

    @property
    def forked_from_guid(self):
        if self.forked_from:
            return self.forked_from._id
        return None

    @property
    def linked_nodes_self_url(self):
        return self.absolute_api_v2_url + 'relationships/linked_nodes/'

    @property
    def linked_registrations_self_url(self):
        return self.absolute_api_v2_url + 'relationships/linked_registrations/'

    @property
    def linked_nodes_related_url(self):
        return self.absolute_api_v2_url + 'linked_nodes/'

    @property
    def linked_registrations_related_url(self):
        return self.absolute_api_v2_url + 'linked_registrations/'

    @property
    def institutions_url(self):
        return self.absolute_api_v2_url + 'institutions/'

    @property
    def institutions_relationship_url(self):
        return self.absolute_api_v2_url + 'relationships/institutions/'

    # For Comment API compatibility
    @property
    def target_type(self):
        """The object "type" used in the OSF v2 API."""
        return 'nodes'

    @property
    def root_target_page(self):
        """The comment page type associated with Nodes."""
        Comment = apps.get_model('osf.Comment')
        return Comment.OVERVIEW

    def belongs_to_node(self, node_id):
        """Check whether this node matches the specified node."""
        return self._id == node_id

    @property
    def category_display(self):
        """The human-readable representation of this node's category."""
        return settings.NODE_CATEGORY_MAP[self.category]

    @property
    def url(self):
        return '/{}/'.format(self._primary_key)

    @property
    def api_url(self):
        if not self.url:
            logger.error('Node {0} has a parent that is not a project'.format(self._id))
            return None
        return '/api/v1{0}'.format(self.deep_url)

    @property
    def display_absolute_url(self):
        url = self.absolute_url
        if url is not None:
            return re.sub(r'https?:', '', url).strip('/')

    @property
    def nodes_active(self):
        return self._nodes.filter(is_deleted=False)

    def web_url_for(self, view_name, _absolute=False, _guid=False, *args, **kwargs):
        return web_url_for(view_name, pid=self._primary_key,
                           _absolute=_absolute, _guid=_guid, *args, **kwargs)

    def api_url_for(self, view_name, _absolute=False, *args, **kwargs):
        return api_url_for(view_name, pid=self._primary_key, _absolute=_absolute, *args, **kwargs)

    @property
    def project_or_component(self):
        # The distinction is drawn based on whether something has a parent node, rather than by category
        return 'project' if not self.parent_node else 'component'

    @property
    def templated_list(self):
        return self.templated_from.filter(is_deleted=False)

    @property
    def draft_registrations_active(self):
        DraftRegistration = apps.get_model('osf.DraftRegistration')
        return DraftRegistration.objects.filter(
            models.Q(branched_from=self) &
            models.Q(deleted__isnull=True) &
            (models.Q(registered_node=None) | models.Q(registered_node__is_deleted=True))
        )

    @property
    def has_active_draft_registrations(self):
        return self.draft_registrations_active.exists()

    @property
    def csl(self):  # formats node information into CSL format for citation parsing
        """a dict in CSL-JSON schema

        For details on this schema, see:
            https://github.com/citation-style-language/schema#csl-json-schema
        """
        csl = {
            'id': self._id,
            'title': sanitize.unescape_entities(self.title),
            'author': [
                contributor.csl_name(self._id)  # method in auth/model.py which parses the names of authors
                for contributor in self.visible_contributors
            ],
            'publisher': 'Open Science Framework',
            'type': 'webpage',
            'URL': self.display_absolute_url,
        }

        doi = self.get_identifier_value('doi')
        if doi:
            csl['DOI'] = doi

        if self.logs.exists():
            csl['issued'] = datetime_to_csl(self.logs.latest().date)

        return csl

    @classmethod
    def bulk_update_search(cls, nodes, index=None):
        from website import search
        try:
            serialize = functools.partial(search.search.update_node, index=index, bulk=True, async=False)
            search.search.bulk_update_nodes(serialize, nodes, index=index)
        except search.exceptions.SearchUnavailableError as e:
            logger.exception(e)
            log_exception()

    def update_search(self):
        from website import search

        try:
            search.search.update_node(self, bulk=False, async=True)
        except search.exceptions.SearchUnavailableError as e:
            logger.exception(e)
            log_exception()

    def delete_search_entry(self):
        from website import search
        try:
            search.search.delete_node(self)
        except search.exceptions.SearchUnavailableError as e:
            logger.exception(e)
            log_exception()

    def is_affiliated_with_institution(self, institution):
        return self.affiliated_institutions.filter(id=institution.id).exists()

    @classmethod
    def find_by_institutions(cls, inst, query=None):
        return inst.nodes.filter(query) if query else inst.nodes.all()

    def _is_embargo_date_valid(self, end_date):
        now = timezone.now()
        if (end_date - now) >= settings.EMBARGO_END_DATE_MIN:
            if (end_date - now) <= settings.EMBARGO_END_DATE_MAX:
                return True
        return False

    def add_affiliated_institution(self, inst, user, save=False, log=True):
        if not user.is_affiliated_with_institution(inst):
            raise UserNotAffiliatedError('User is not affiliated with {}'.format(inst.name))
        if not self.is_affiliated_with_institution(inst):
            self.affiliated_institutions.add(inst)
            self.update_search()
        if log:
            NodeLog = apps.get_model('osf.NodeLog')

            self.add_log(
                action=NodeLog.AFFILIATED_INSTITUTION_ADDED,
                params={
                    'node': self._primary_key,
                    'institution': {
                        'id': inst._id,
                        'name': inst.name
                    }
                },
                auth=Auth(user)
            )

    def remove_affiliated_institution(self, inst, user, save=False, log=True):
        if self.is_affiliated_with_institution(inst):
            self.affiliated_institutions.remove(inst)
            if log:
                self.add_log(
                    action=NodeLog.AFFILIATED_INSTITUTION_REMOVED,
                    params={
                        'node': self._primary_key,
                        'institution': {
                            'id': inst._id,
                            'name': inst.name
                        }
                    },
                    auth=Auth(user)
                )
            if save:
                self.save()
            self.update_search()
            return True
        return False

    def can_view(self, auth):
        if auth and getattr(auth.private_link, 'anonymous', False):
            return auth.private_link.nodes.filter(pk=self.pk).exists()

        if not auth and not self.is_public:
            return False

        return (self.is_public or
                (auth.user and self.has_permission(auth.user, 'read')) or
                auth.private_key in self.private_link_keys_active or
                self.is_admin_parent(auth.user))

    def can_edit(self, auth=None, user=None):
        """Return if a user is authorized to edit this node.
        Must specify one of (`auth`, `user`).

        :param Auth auth: Auth object to check
        :param User user: User object to check
        :returns: Whether user has permission to edit this node.
        """
        if not auth and not user:
            raise ValueError('Must pass either `auth` or `user`')
        if auth and user:
            raise ValueError('Cannot pass both `auth` and `user`')
        user = user or auth.user
        if auth:
            is_api_node = auth.api_node == self
        else:
            is_api_node = False
        return (
            (user and self.has_permission(user, 'write')) or is_api_node
        )

    def get_aggregate_logs_query(self, auth):
        return (
            (
                Q(node_id__in=list(Node.objects.get_children(self).can_view(user=auth.user, private_link=auth.private_link).values_list('id', flat=True)) + [self.id])
            ) & Q(should_hide=False)
        )

    def get_aggregate_logs_queryset(self, auth):
        query = self.get_aggregate_logs_query(auth)
        return NodeLog.objects.filter(query).order_by('-date').include(
            'node__guids', 'user__guids', 'original_node__guids', limit_includes=10
        )

    def get_absolute_url(self):
        return self.absolute_api_v2_url

    def get_permissions(self, user):
        if hasattr(self.contributor_set.all(), '_result_cache'):
            for contrib in self.contributor_set.all():
                if contrib.user_id == user.id:
                    return get_contributor_permissions(contrib)
        try:
            contrib = user.contributor_set.get(node=self)
        except Contributor.DoesNotExist:
            return []
        return get_contributor_permissions(contrib)

    def get_visible(self, user):
        try:
            contributor = self.contributor_set.get(user=user)
        except Contributor.DoesNotExist:
            raise ValueError(u'User {0} not in contributors'.format(user))
        return contributor.visible

    def has_permission(self, user, permission, check_parent=True):
        """Check whether user has permission.

        :param User user: User to test
        :param str permission: Required permission
        :returns: User has required permission
        """
        if not user:
            return False
        query = {'node': self, permission: True}
        has_permission = user.contributor_set.filter(**query).exists()
        if not has_permission and permission == 'read' and check_parent:
            return self.is_admin_parent(user)
        return has_permission

    def has_permission_on_children(self, user, permission):
        """Checks if the given user has a given permission on any child nodes
            that are not registrations or deleted
        """
        if self.has_permission(user, permission):
            return True
        for node in self.nodes_primary.filter(is_deleted=False):
            if node.has_permission_on_children(user, permission):
                return True
        return False

    def is_admin_parent(self, user):
        if self.has_permission(user, 'admin', check_parent=False):
            return True
        parent = self.parent_node
        if parent:
            return parent.is_admin_parent(user)
        return False

    def find_readable_descendants(self, auth):
        """ Returns a generator of first descendant node(s) readable by <user>
        in each descendant branch.
        """
        new_branches = []
        for node in self.nodes_primary.filter(is_deleted=False):
            if node.can_view(auth):
                yield node
            else:
                new_branches.append(node)

        for bnode in new_branches:
            for node in bnode.find_readable_descendants(auth):
                yield node

    @property
    def parents(self):
        if self.parent_node:
            return [self.parent_node] + self.parent_node.parents
        return []

    @property
    def admin_contributor_ids(self):
        return self._get_admin_contributor_ids(include_self=True)

    @property
    def parent_admin_contributor_ids(self):
        return self._get_admin_contributor_ids()

    def _get_admin_contributor_ids(self, include_self=False):
        def get_admin_contributor_ids(node):
            return Contributor.objects.select_related('user').filter(
                node=node,
                user__is_active=True,
                admin=True
            ).values_list('user__guids___id', flat=True)

        contributor_ids = set(self.contributors.values_list('guids___id', flat=True))
        admin_ids = set(get_admin_contributor_ids(self)) if include_self else set()
        for parent in self.parents:
            admins = get_admin_contributor_ids(parent)
            admin_ids.update(set(admins).difference(contributor_ids))
        return admin_ids

    @property
    def admin_contributors(self):
        return OSFUser.objects.filter(
            guids___id__in=self.admin_contributor_ids
        ).order_by('family_name')

    @property
    def parent_admin_contributors(self):
        return OSFUser.objects.filter(
            guids___id__in=self.parent_admin_contributor_ids
        ).order_by('family_name')

    def set_permissions(self, user, permissions, validate=True, save=False):
        # Ensure that user's permissions cannot be lowered if they are the only admin
        if isinstance(user, Contributor):
            user = user.user

        if validate and (reduce_permissions(self.get_permissions(user)) == ADMIN and
                                 reduce_permissions(permissions) != ADMIN):
            admin_contribs = Contributor.objects.filter(node=self, admin=True)
            if admin_contribs.count() <= 1:
                raise NodeStateError('Must have at least one registered admin contributor')

        contrib_obj = Contributor.objects.get(node=self, user=user)

        for permission_level in [READ, WRITE, ADMIN]:
            if permission_level in permissions:
                setattr(contrib_obj, permission_level, True)
            else:
                setattr(contrib_obj, permission_level, False)
        contrib_obj.save()
        if save:
            self.save()

    # TODO: Remove save parameter
    def add_permission(self, user, permission, save=False):
        """Grant permission to a user.

        :param User user: User to grant permission to
        :param str permission: Permission to grant
        :param bool save: Save changes
        :raises: ValueError if user already has permission
        """
        contributor = user.contributor_set.get(node=self)
        if not getattr(contributor, permission, False):
            for perm in expand_permissions(permission):
                setattr(contributor, perm, True)
            contributor.save()
        else:
            if getattr(contributor, permission, False):
                raise ValueError('User already has permission {0}'.format(permission))
        if save:
            self.save()

    # TODO: Remove save parameter
    def remove_permission(self, user, permission, save=False):
        """Revoke permission from a user.

        :param User user: User to revoke permission from
        :param str permission: Permission to revoke
        :param bool save: Save changes
        :raises: ValueError if user does not have permission
        """
        contributor = user.contributor_set.get(node=self)
        if getattr(contributor, permission, False):
            for perm in expand_permissions(permission):
                setattr(contributor, perm, False)
            contributor.save()
        else:
            raise ValueError('User does not have permission {0}'.format(permission))
        if save:
            self.save()

    @property
    def registrations_all(self):
        """For v1 compat."""
        return self.registrations.all()

    @property
    def parent_id(self):
        if self.parent_node:
            return self.parent_node._id
        return None

    @property
    def license(self):
        if self.node_license_id:
            return self.node_license
        with connection.cursor() as cursor:
            cursor.execute(self.LICENSE_QUERY.format(
                abstractnode=AbstractNode._meta.db_table,
                noderelation=NodeRelation._meta.db_table,
                nodelicenserecord=NodeLicenseRecord._meta.db_table,
                fields=', '.join('"{}"."{}"'.format(NodeLicenseRecord._meta.db_table, f.column) for f in NodeLicenseRecord._meta.concrete_fields)
            ), [self.id])
            res = cursor.fetchone()
            if res:
                return NodeLicenseRecord.from_db(self._state.db, None, res)
        return None

    @property
    def visible_contributors(self):
        return OSFUser.objects.filter(
            contributor__node=self,
            contributor__visible=True
        ).order_by('contributor___order')

    # visible_contributor_ids was moved to this property
    @property
    def visible_contributor_ids(self):
        return self.contributor_set.filter(visible=True) \
            .order_by('_order') \
            .values_list('user__guids___id', flat=True)

    @property
    def all_tags(self):
        """Return a queryset containing all of this node's tags (incl. system tags)."""
        # Tag's default manager only returns non-system tags, so we can't use self.tags
        return Tag.all_tags.filter(abstractnode_tagged=self)

    @property
    def system_tags(self):
        """The system tags associated with this node. This currently returns a list of string
        names for the tags, for compatibility with v1. Eventually, we can just return the
        QuerySet.
        """
        return self.all_tags.filter(system=True).values_list('name', flat=True)

    # Override Taggable
    def add_tag_log(self, tag, auth):
        self.add_log(
            action=NodeLog.TAG_ADDED,
            params={
                'parent_node': self.parent_id,
                'node': self._id,
                'tag': tag.name
            },
            auth=auth,
            save=False
        )

    # Override Taggable
    def on_tag_added(self, tag):
        self.update_search()

    def remove_tag(self, tag, auth, save=True):
        if not tag:
            raise InvalidTagError
        elif not self.tags.filter(name=tag).exists():
            raise TagNotFoundError
        else:
            tag_obj = Tag.objects.get(name=tag)
            self.tags.remove(tag_obj)
            self.add_log(
                action=NodeLog.TAG_REMOVED,
                params={
                    'parent_node': self.parent_id,
                    'node': self._id,
                    'tag': tag,
                },
                auth=auth,
                save=False,
            )
            if save:
                self.save()
            self.update_search()
            return True

    def is_contributor(self, user):
        """Return whether ``user`` is a contributor on this node."""
        return user is not None and Contributor.objects.filter(user=user, node=self).exists()

    def set_visible(self, user, visible, log=True, auth=None, save=False):
        if not self.is_contributor(user):
            raise ValueError(u'User {0} not in contributors'.format(user))
        if visible and not Contributor.objects.filter(node=self, user=user, visible=True).exists():
            Contributor.objects.filter(node=self, user=user, visible=False).update(visible=True)
        elif not visible and Contributor.objects.filter(node=self, user=user, visible=True).exists():
            if Contributor.objects.filter(node=self, visible=True).count() == 1:
                raise ValueError('Must have at least one visible contributor')
            Contributor.objects.filter(node=self, user=user, visible=True).update(visible=False)
        else:
            return
        message = (
            NodeLog.MADE_CONTRIBUTOR_VISIBLE
            if visible
            else NodeLog.MADE_CONTRIBUTOR_INVISIBLE
        )
        if log:
            self.add_log(
                message,
                params={
                    'parent': self.parent_id,
                    'node': self._id,
                    'contributors': [user._id],
                },
                auth=auth,
                save=False,
            )
        if save:
            self.save()

    def add_contributor(self, contributor, permissions=None, visible=True,
                        send_email='default', auth=None, log=True, save=False):
        """Add a contributor to the project.

        :param User contributor: The contributor to be added
        :param list permissions: Permissions to grant to the contributor
        :param bool visible: Contributor is visible in project dashboard
        :param str send_email: Email preference for notifying added contributor
        :param Auth auth: All the auth information including user, API key
        :param bool log: Add log to self
        :param bool save: Save after adding contributor
        :returns: Whether contributor was added
        """
        MAX_RECENT_LENGTH = 15

        # If user is merged into another account, use master account
        contrib_to_add = contributor.merged_by if contributor.is_merged else contributor
        if contrib_to_add.is_disabled:
            raise ValidationValueError('Deactivated users cannot be added as contributors.')

        if not self.is_contributor(contrib_to_add):

            contributor_obj, created = Contributor.objects.get_or_create(user=contrib_to_add, node=self)
            contributor_obj.visible = visible

            # Add default contributor permissions
            permissions = permissions or DEFAULT_CONTRIBUTOR_PERMISSIONS
            for perm in permissions:
                setattr(contributor_obj, perm, True)
            contributor_obj.save()

            # Add contributor to recently added list for user
            if auth is not None:
                user = auth.user
                recently_added_contributor_obj, created = RecentlyAddedContributor.objects.get_or_create(
                    user=user,
                    contributor=contrib_to_add
                )
                recently_added_contributor_obj.date_added = timezone.now()
                recently_added_contributor_obj.save()
                count = user.recently_added.count()
                if count > MAX_RECENT_LENGTH:
                    difference = count - MAX_RECENT_LENGTH
                    for each in user.recentlyaddedcontributor_set.order_by('date_added')[:difference]:
                        each.delete()
            if log:
                self.add_log(
                    action=NodeLog.CONTRIB_ADDED,
                    params={
                        'project': self.parent_id,
                        'node': self._primary_key,
                        'contributors': [contrib_to_add._primary_key],
                    },
                    auth=auth,
                    save=False,
                )
            if save:
                self.save()

            if self._id:
                project_signals.contributor_added.send(self,
                                                       contributor=contributor,
                                                       auth=auth, email_template=send_email)
            self.update_search()
            self.save_node_preprints()
            return contrib_to_add, True

        # Permissions must be overridden if changed when contributor is
        # added to parent he/she is already on a child of.
        elif self.is_contributor(contrib_to_add) and permissions is not None:
            self.set_permissions(contrib_to_add, permissions)
            if save:
                self.save()

            return False
        else:
            return False

    def add_contributors(self, contributors, auth=None, log=True, save=False):
        """Add multiple contributors

        :param list contributors: A list of dictionaries of the form:
            {
                'user': <User object>,
                'permissions': <Permissions list, e.g. ['read', 'write']>,
                'visible': <Boolean indicating whether or not user is a bibliographic contributor>
            }
        :param auth: All the auth information including user, API key.
        :param log: Add log to self
        :param save: Save after adding contributor
        """
        for contrib in contributors:
            self.add_contributor(
                contributor=contrib['user'], permissions=contrib['permissions'],
                visible=contrib['visible'], auth=auth, log=False, save=False,
            )
        if log and contributors:
            self.add_log(
                action=NodeLog.CONTRIB_ADDED,
                params={
                    'project': self.parent_id,
                    'node': self._primary_key,
                    'contributors': [
                        contrib['user']._id
                        for contrib in contributors
                    ],
                },
                auth=auth,
                save=False,
            )
        if save:
            self.save()

    def add_unregistered_contributor(self, fullname, email, auth, send_email='default',
                                     visible=True, permissions=None, save=False, existing_user=None):
        """Add a non-registered contributor to the project.

        :param str fullname: The full name of the person.
        :param str email: The email address of the person.
        :param Auth auth: Auth object for the user adding the contributor.
        :param User existing_user: the unregister_contributor if it is already created, otherwise None
        :returns: The added contributor
        :raises: DuplicateEmailError if user with given email is already in the database.
        """
        # Create a new user record if you weren't passed an existing user
        contributor = existing_user if existing_user else OSFUser.create_unregistered(fullname=fullname, email=email)

        contributor.add_unclaimed_record(node=self, referrer=auth.user,
                                         given_name=fullname, email=email)
        try:
            contributor.save()
        except ValidationError:  # User with same email already exists
            contributor = get_user(email=email)
            # Unregistered users may have multiple unclaimed records, so
            # only raise error if user is registered.
            if contributor.is_registered or self.is_contributor(contributor):
                raise

            contributor.add_unclaimed_record(
                node=self, referrer=auth.user, given_name=fullname, email=email
            )

            contributor.save()

        self.add_contributor(
            contributor, permissions=permissions, auth=auth,
            visible=visible, send_email=send_email, log=True, save=False
        )
        self.save()
        return contributor

    def add_contributor_registered_or_not(self, auth, user_id=None,
                                          full_name=None, email=None, send_email='false',
                                          permissions=None, bibliographic=True, index=None, save=False):

        if user_id:
            contributor = OSFUser.load(user_id)
            if not contributor:
                raise ValueError('User with id {} was not found.'.format(user_id))
            if not contributor.is_registered:
                raise ValueError(
                    'Cannot add unconfirmed user {} to node {} by guid. Add an unregistered contributor with fullname and email.'
                    .format(user_id, self._id)
                )
            if self.contributor_set.filter(user=contributor).exists():
                raise ValidationValueError('{} is already a contributor.'.format(contributor.fullname))
            contributor, _ = self.add_contributor(contributor=contributor, auth=auth, visible=bibliographic,
                                 permissions=permissions, send_email=send_email, save=True)
        else:

            try:
                contributor = self.add_unregistered_contributor(
                    fullname=full_name, email=email, auth=auth,
                    send_email=send_email, permissions=permissions,
                    visible=bibliographic, save=True
                )
            except ValidationError:
                contributor = get_user(email=email)
                if self.contributor_set.filter(user=contributor).exists():
                    raise ValidationValueError('{} is already a contributor.'.format(contributor.fullname))
                self.add_contributor(contributor=contributor, auth=auth, visible=bibliographic,
                                     send_email=send_email, permissions=permissions, save=True)

        auth.user.email_last_sent = timezone.now()
        auth.user.save()

        if index is not None:
            self.move_contributor(contributor=contributor, index=index, auth=auth, save=True)

        contributor_obj = self.contributor_set.get(user=contributor)
        contributor.permission = get_contributor_permissions(contributor_obj, as_list=False)
        contributor.bibliographic = contributor_obj.visible
        contributor.node_id = self._id
        contributor_order = list(self.get_contributor_order())
        contributor.index = contributor_order.index(contributor_obj.pk)

        if save:
            contributor.save()

        return contributor_obj

    def callback(self, callback, recursive=False, *args, **kwargs):
        """Invoke callbacks of attached add-ons and collect messages.

        :param str callback: Name of callback method to invoke
        :param bool recursive: Apply callback recursively over nodes
        :return list: List of callback messages
        """
        messages = []

        for addon in self.get_addons():
            method = getattr(addon, callback)
            message = method(self, *args, **kwargs)
            if message:
                messages.append(message)

        if recursive:
            for child in self._nodes.filter(is_deleted=False):
                messages.extend(
                    child.callback(
                        callback, recursive, *args, **kwargs
                    )
                )

        return messages

    def replace_contributor(self, old, new):
        try:
            contrib_obj = self.contributor_set.get(user=old)
        except Contributor.DoesNotExist:
            return False
        contrib_obj.user = new
        contrib_obj.save()

        # Remove unclaimed record for the project
        if self._id in old.unclaimed_records:
            del old.unclaimed_records[self._id]
            old.save()
        self.save_node_preprints()
        return True

    def remove_contributor(self, contributor, auth, log=True):
        """Remove a contributor from this node.

        :param contributor: User object, the contributor to be removed
        :param auth: All the auth information including user, API key.
        """

        if isinstance(contributor, Contributor):
            contributor = contributor.user

        # remove unclaimed record if necessary
        if self._primary_key in contributor.unclaimed_records:
            del contributor.unclaimed_records[self._primary_key]
            contributor.save()

        # If user is the only visible contributor, return False
        if not self.contributor_set.exclude(user=contributor).filter(visible=True).exists():
            return False

        # Node must have at least one registered admin user
        admin_query = self._get_admin_contributors_query(self._contributors.all()).exclude(user=contributor)
        if not admin_query.exists():
            return False

        contrib_obj = self.contributor_set.get(user=contributor)
        contrib_obj.delete()

        # After remove callback
        for addon in self.get_addons():
            message = addon.after_remove_contributor(self, contributor, auth)
            if message:
                # Because addons can return HTML strings, addons are responsible
                # for markupsafe-escaping any messages returned
                status.push_status_message(message, kind='info', trust=True)

        if log:
            self.add_log(
                action=NodeLog.CONTRIB_REMOVED,
                params={
                    'project': self.parent_id,
                    'node': self._id,
                    'contributors': [contributor._id],
                },
                auth=auth,
                save=False,
            )

        self.save()
        self.update_search()
        # send signal to remove this user from project subscriptions
        project_signals.contributor_removed.send(self, user=contributor)

        self.save_node_preprints()
        return True

    def remove_contributors(self, contributors, auth=None, log=True, save=False):

        results = []
        removed = []

        for contrib in contributors:
            outcome = self.remove_contributor(
                contributor=contrib, auth=auth, log=False,
            )
            results.append(outcome)
            removed.append(contrib._id)
        if log:
            self.add_log(
                action=NodeLog.CONTRIB_REMOVED,
                params={
                    'project': self.parent_id,
                    'node': self._primary_key,
                    'contributors': removed,
                },
                auth=auth,
                save=False,
            )

        if save:
            self.save()

        return all(results)

    def move_contributor(self, contributor, auth, index, save=False):
        if not self.has_permission(auth.user, ADMIN):
            raise PermissionsError('Only admins can modify contributor order')
        if isinstance(contributor, OSFUser):
            contributor = self.contributor_set.get(user=contributor)
        contributor_ids = list(self.get_contributor_order())
        old_index = contributor_ids.index(contributor.id)
        contributor_ids.insert(index, contributor_ids.pop(old_index))
        self.set_contributor_order(contributor_ids)
        self.add_log(
            action=NodeLog.CONTRIB_REORDERED,
            params={
                'project': self.parent_id,
                'node': self._id,
                'contributors': [
                    contributor.user._id
                ],
            },
            auth=auth,
            save=False,
        )
        if save:
            self.save()
        self.save_node_preprints()

    def can_comment(self, auth):
        if self.comment_level == 'public':
            return auth.logged_in and (
                self.is_public or
                (auth.user and self.has_permission(auth.user, 'read'))
            )
        return self.is_contributor(auth.user)

    def set_node_license(self, license_detail, auth, save=False):

        license_record, license_changed = set_license(self, license_detail, auth)

        if license_changed:
            self.add_log(
                action=NodeLog.CHANGED_LICENSE,
                params={
                    'parent_node': self.parent_id,
                    'node': self._primary_key,
                    'new_license': license_record.node_license.name
                },
                auth=auth,
                save=False,
            )

        if save:
            self.save()

    def set_privacy(self, permissions, auth=None, log=True, save=True, meeting_creation=False, check_addons=True):
        """Set the permissions for this node. Also, based on meeting_creation, queues
        an email to user about abilities of public projects.

        :param permissions: A string, either 'public' or 'private'
        :param auth: All the auth information including user, API key.
        :param bool log: Whether to add a NodeLog for the privacy change.
        :param bool meeting_creation: Whether this was created due to a meetings email.
        :param bool check_addons: Check and collect messages for addons?
        """
        if auth and not self.has_permission(auth.user, ADMIN):
            raise PermissionsError('Must be an admin to change privacy settings.')
        if permissions == 'public' and not self.is_public:
            if self.is_spam or (settings.SPAM_FLAGGED_MAKE_NODE_PRIVATE and self.is_spammy):
                # TODO: Should say will review within a certain agreed upon time period.
                raise NodeStateError('This project has been marked as spam. Please contact the help desk if you think this is in error.')
            if self.is_registration:
                if self.is_pending_embargo:
                    raise NodeStateError('A registration with an unapproved embargo cannot be made public.')
                elif self.is_pending_registration:
                    raise NodeStateError('An unapproved registration cannot be made public.')
                elif self.is_pending_embargo:
                    raise NodeStateError('An unapproved embargoed registration cannot be made public.')
                elif self.is_embargoed:
                    # Embargoed registrations can be made public early
                    self.request_embargo_termination(auth=auth)
                    return False
            self.is_public = True
            self.keenio_read_key = self.generate_keenio_read_key()
        elif permissions == 'private' and self.is_public:
            if self.is_registration and not self.is_pending_embargo:
                raise NodeStateError('Public registrations must be withdrawn, not made private.')
            else:
                self.is_public = False
                self.keenio_read_key = ''
        else:
            return False

        # After set permissions callback
        for addon in self.get_addons():
            message = addon.after_set_privacy(self, permissions)
            if message:
                status.push_status_message(message, kind='info', trust=False)

        # After set permissions callback
        if check_addons:
            for addon in self.get_addons():
                message = addon.after_set_privacy(self, permissions)
                if message:
                    status.push_status_message(message, kind='info', trust=False)

        # Update existing identifiers
        if self.get_identifier('doi'):
            doi_status = 'unavailable' if permissions == 'private' else 'public'
            enqueue_task(update_ezid_metadata_on_change.s(self._id, status=doi_status))

        if log:
            action = NodeLog.MADE_PUBLIC if permissions == 'public' else NodeLog.MADE_PRIVATE
            self.add_log(
                action=action,
                params={
                    'project': self.parent_id,
                    'node': self._primary_key,
                },
                auth=auth,
                save=False,
            )
        if save:
            self.save()
        if auth and permissions == 'public':
            project_signals.privacy_set_public.send(auth.user, node=self, meeting_creation=meeting_creation)
        return True

    def generate_keenio_read_key(self):
        return scoped_keys.encrypt(settings.KEEN['public']['master_key'], options={
            'filters': [{
                'property_name': 'node.id',
                'operator': 'eq',
                'property_value': str(self._id)
            }],
            'allowed_operations': ['read']
        })

    def save_node_preprints(self):
        if self.preprint_file:
            PreprintService = apps.get_model('osf.PreprintService')
            for preprint in PreprintService.objects.filter(node_id=self.id, is_published=True):
                preprint.save()

    @property
    def private_links_active(self):
        return self.private_links.filter(is_deleted=False)

    @property
    def private_link_keys_active(self):
        return self.private_links.filter(is_deleted=False).values_list('key', flat=True)

    @property
    def private_link_keys_deleted(self):
        return self.private_links.filter(is_deleted=True).values_list('key', flat=True)

    def get_root(self):
        sql = """
            WITH RECURSIVE ascendants AS (
              SELECT
                parent_id,
                child_id,
                1 AS LEVEL,
                ARRAY[child_id] as cids
              FROM %s
              WHERE is_node_link IS FALSE and child_id = %s
              UNION ALL
              SELECT
                S.parent_id,
                D.child_id,
                D.level + 1,
                D.cids || S.child_id
              FROM ascendants AS D
                JOIN %s AS S
                  ON D.parent_id = S.child_id
              WHERE S.is_node_link IS FALSE
                AND %s = ANY(cids)
            ) SELECT parent_id
              FROM ascendants
              WHERE child_id = %s
              ORDER BY level DESC
              LIMIT 1;
        """
        with connection.cursor() as cursor:
            node_relation_table = AsIs(NodeRelation._meta.db_table)
            cursor.execute(sql, [node_relation_table, self.pk, node_relation_table, self.pk, self.pk])
            res = cursor.fetchone()
            if res:
                return AbstractNode.objects.get(pk=res[0])
            return self

    def find_readable_antecedent(self, auth):
        """ Returns first antecendant node readable by <user>.
        """
        next_parent = self.parent_node
        while next_parent:
            if next_parent.can_view(auth):
                return next_parent
            next_parent = next_parent.parent_node

    def copy_contributors_from(self, node):
        """Copies the contibutors from node (including permissions and visibility) into this node."""
        contribs = []
        for contrib in node.contributor_set.all():
            contrib.id = None
            contrib.node = self
            contribs.append(contrib)
        Contributor.objects.bulk_create(contribs)

    def register_node(self, schema, auth, data, parent=None):
        """Make a frozen copy of a node.

        :param schema: Schema object
        :param auth: All the auth information including user, API key.
        :param data: Form data
        :param parent Node: parent registration of registration to be created
        """
        # NOTE: Admins can register child nodes even if they don't have write access them
        if not self.can_edit(auth=auth) and not self.is_admin_parent(user=auth.user):
            raise PermissionsError(
                'User {} does not have permission '
                'to register this node'.format(auth.user._id)
            )
        if self.is_collection:
            raise NodeStateError('Folders may not be registered')
        original = self

        # Note: Cloning a node will clone each WikiPage on the node and all the related WikiVersions
        # and point them towards the registration
        if original.is_deleted:
            raise NodeStateError('Cannot register deleted node.')

        registered = original.clone()
        registered.recast('osf.registration')

        registered.registered_date = timezone.now()
        registered.registered_user = auth.user
        registered.registered_from = original
        if not registered.registered_meta:
            registered.registered_meta = {}
        registered.registered_meta[schema._id] = data

        registered.forked_from = self.forked_from
        registered.creator = self.creator
        registered.node_license = original.license.copy() if original.license else None
        registered.wiki_private_uuids = {}

        # Need to save here in order to set many-to-many fields
        registered.save()

        registered.registered_schema.add(schema)
        registered.copy_contributors_from(self)
        registered.tags.add(*self.all_tags.values_list('pk', flat=True))
        registered.affiliated_institutions.add(*self.affiliated_institutions.values_list('pk', flat=True))

        # Clone each log from the original node for this registration.
        self.clone_logs(registered)

        registered.is_public = False
        registered.access_requests_enabled = False
        # Copy unclaimed records to unregistered users for parent
        registered.copy_unclaimed_records()

        if parent:
            node_relation = NodeRelation.objects.get(parent=parent.registered_from, child=original)
            NodeRelation.objects.get_or_create(_order=node_relation._order, parent=parent, child=registered)

        # After register callback
        for addon in original.get_addons():
            _, message = addon.after_register(original, registered, auth.user)
            if message:
                status.push_status_message(message, kind='info', trust=False)

        for node_relation in original.node_relations.filter(child__is_deleted=False):
            node_contained = node_relation.child
            # Register child nodes
            if not node_relation.is_node_link:
                node_contained.register_node(
                    schema=schema,
                    auth=auth,
                    data=data,
                    parent=registered,
                )
            else:
                # Copy linked nodes
                NodeRelation.objects.get_or_create(
                    is_node_link=True,
                    parent=registered,
                    child=node_contained
                )

        registered.root = None  # Recompute root on save

        registered.save()

        if settings.ENABLE_ARCHIVER:
            registered.refresh_from_db()
            project_signals.after_create_registration.send(self, dst=registered, user=auth.user)

        return registered

    def path_above(self, auth):
        parents = self.parents
        return '/' + '/'.join([p.title if p.can_view(auth) else '-- private project --' for p in reversed(parents)])

    # TODO: Deprecate this; it duplicates much of what serialize_project already
    # does
    def serialize(self, auth=None):
        """Dictionary representation of node that is nested within a NodeLog's
        representation.
        """
        # TODO: incomplete implementation
        return {
            'id': str(self._primary_key),
            'category': self.category_display,
            'node_type': self.project_or_component,
            'url': self.url,
            # TODO: Titles shouldn't contain escaped HTML in the first place
            'title': sanitize.unescape_entities(self.title),
            'path': self.path_above(auth),
            'api_url': self.api_url,
            'is_public': self.is_public,
            'is_registration': self.is_registration,
        }

    def has_node_link_to(self, node):
        return self.node_relations.filter(child=node, is_node_link=True).exists()

    def _initiate_approval(self, user, notify_initiator_on_complete=False):
        end_date = timezone.now() + settings.REGISTRATION_APPROVAL_TIME
        self.registration_approval = RegistrationApproval.objects.create(
            initiated_by=user,
            end_date=end_date,
            notify_initiator_on_complete=notify_initiator_on_complete
        )
        self.save()  # Set foreign field reference Node.registration_approval
        admins = self.get_admin_contributors_recursive(unique_users=True)
        for (admin, node) in admins:
            self.registration_approval.add_authorizer(admin, node=node)
        self.registration_approval.save()  # Save approval's approval_state
        return self.registration_approval

    def require_approval(self, user, notify_initiator_on_complete=False):
        if not self.is_registration:
            raise NodeStateError('Only registrations can require registration approval')
        if not self.has_permission(user, 'admin'):
            raise PermissionsError('Only admins can initiate a registration approval')

        approval = self._initiate_approval(user, notify_initiator_on_complete)

        self.registered_from.add_log(
            action=NodeLog.REGISTRATION_APPROVAL_INITIATED,
            params={
                'node': self.registered_from._id,
                'registration': self._id,
                'registration_approval_id': approval._id,
            },
            auth=Auth(user),
            save=True,
        )

    def get_primary(self, node):
        return NodeRelation.objects.filter(parent=self, child=node, is_node_link=False).exists()

    # TODO optimize me
    def get_descendants_recursive(self, primary_only=False):
        query = self.nodes_primary if primary_only else self._nodes
        for node in query.all():
            yield node
            if not primary_only:
                primary = self.get_primary(node)
                if primary:
                    for descendant in node.get_descendants_recursive(primary_only=primary_only):
                        yield descendant
            else:
                for descendant in node.get_descendants_recursive(primary_only=primary_only):
                    yield descendant

    @property
    def nodes_primary(self):
        """For v1 compat."""
        child_pks = NodeRelation.objects.filter(
            parent=self,
            is_node_link=False
        ).values_list('child', flat=True)
        return self._nodes.filter(pk__in=child_pks)

    @property
    def has_pointers_recursive(self):
        """Recursively checks whether the current node or any of its nodes
        contains a pointer.
        """
        if self.linked_nodes.exists():
            return True
        for node in self.nodes_primary:
            if node.has_pointers_recursive:
                return True
        return False

    # TODO: Optimize me (e.g. use bulk create)
    def fork_node(self, auth, title=None, parent=None):
        """Recursively fork a node.

        :param Auth auth: Consolidated authorization
        :param str title: Optional text to prepend to forked title
        :param Node parent: Sets parent, should only be non-null when recursing
        :return: Forked node
        """
        Registration = apps.get_model('osf.Registration')
        PREFIX = 'Fork of '
        user = auth.user

        # Non-contributors can't fork private nodes
        if not (self.is_public or self.has_permission(user, 'read')):
            raise PermissionsError('{0!r} does not have permission to fork node {1!r}'.format(user, self._id))

        when = timezone.now()

        original = self

        if original.is_deleted:
            raise NodeStateError('Cannot fork deleted node.')

        # Note: Cloning a node will clone each WikiPage on the node and all the related WikiVersions
        # and point them towards the fork
        forked = original.clone()
        if isinstance(forked, Registration):
            forked.recast('osf.node')

        forked.is_fork = True
        forked.forked_date = when
        forked.forked_from = original
        forked.creator = user
        forked.node_license = original.license.copy() if original.license else None
        forked.wiki_private_uuids = {}

        # Forks default to private status
        forked.is_public = False

        # Need to save here in order to access m2m fields
        forked.save()

        forked.tags.add(*self.all_tags.values_list('pk', flat=True))

        if parent:
            node_relation = NodeRelation.objects.get(parent=parent.forked_from, child=original)
            NodeRelation.objects.get_or_create(_order=node_relation._order, parent=parent, child=forked)

        for node_relation in original.node_relations.filter(child__is_deleted=False):
            node_contained = node_relation.child
            # Fork child nodes
            if not node_relation.is_node_link:
                try:  # Catch the potential PermissionsError above
                    node_contained.fork_node(
                        auth=auth,
                        title='',
                        parent=forked,
                    )
                except PermissionsError:
                    pass  # If this exception is thrown omit the node from the result set
            else:
                # Copy linked nodes
                NodeRelation.objects.get_or_create(
                    is_node_link=True,
                    parent=forked,
                    child=node_contained
                )

        if title is None:
            forked.title = PREFIX + original.title
        elif title == '':
            forked.title = original.title
        else:
            forked.title = title

        if len(forked.title) > 200:
            forked.title = forked.title[:200]

        forked.add_contributor(
            contributor=user,
            permissions=CREATOR_PERMISSIONS,
            log=False,
            save=False
        )

        forked.root = None  # Recompute root on save

        forked.save()

        # Need to call this after save for the notifications to be created with the _primary_key
        project_signals.contributor_added.send(forked, contributor=user, auth=auth, email_template='false')

        forked.add_log(
            action=NodeLog.NODE_FORKED,
            params={
                'parent_node': original.parent_id,
                'node': original._primary_key,
                'registration': forked._primary_key,  # TODO: Remove this in favor of 'fork'
                'fork': forked._primary_key,
            },
            auth=auth,
            log_date=when,
            save=False,
        )

        # Clone each log from the original node for this fork.
        self.clone_logs(forked)
        forked.refresh_from_db()

        # After fork callback
        for addon in original.get_addons():
            addon.after_fork(original, forked, user)

        return forked

    def clone_logs(self, node, page_size=100):
        paginator = Paginator(self.logs.order_by('pk').all(), page_size)
        for page_num in paginator.page_range:
            page = paginator.page(page_num)
            # Instantiate NodeLogs "manually"
            # because BaseModel#clone() is too slow for large projects
            logs_to_create = [
                NodeLog(
                    _id=bson.ObjectId(),
                    action=log.action,
                    date=log.date,
                    params=log.params,
                    should_hide=log.should_hide,
                    foreign_user=log.foreign_user,
                    # Set foreign keys, not their objects
                    # to speed things up
                    node_id=node.pk,
                    user_id=log.user_id,
                    original_node_id=log.original_node_id
                )
                for log in page
            ]
            NodeLog.objects.bulk_create(logs_to_create)

    def use_as_template(self, auth, changes=None, top_level=True, parent=None):
        """Create a new project, using an existing project as a template.

        :param auth: The user to be assigned as creator
        :param changes: A dictionary of changes, keyed by node id, which
                        override the attributes of the template project or its
                        children.
        :param Bool top_level: indicates existence of parent TODO: deprecate
        :param Node parent: parent template. Should only be passed in during recursion
        :return: The `Node` instance created.
        """
        Registration = apps.get_model('osf.Registration')
        changes = changes or dict()

        # build the dict of attributes to change for the new node
        try:
            attributes = changes[self._id]
            # TODO: explicitly define attributes which may be changed.
        except (AttributeError, KeyError):
            attributes = dict()

        if self.is_deleted:
            raise NodeStateError('Cannot use deleted node as template.')

        # Non-contributors can't template private nodes
        if not (self.is_public or self.has_permission(auth.user, 'read')):
            raise PermissionsError('{0!r} does not have permission to template node {1!r}'.format(auth.user, self._id))

        new = self.clone()
        if isinstance(new, Registration):
            new.recast('osf.node')

        new._is_templated_clone = True  # This attribute may be read in post_save handlers

        # Clear quasi-foreign fields
        new.wiki_private_uuids.clear()
        new.file_guid_to_share_uuids.clear()

        # set attributes which may be overridden by `changes`
        new.is_public = False
        new.description = ''

        # apply `changes`
        for attr, val in attributes.iteritems():
            setattr(new, attr, val)

        # set attributes which may NOT be overridden by `changes`
        new.creator = auth.user
        new.template_node = self
        # Need to save in order to access contributors m2m table
        new.save(suppress_log=True)
        new.add_contributor(contributor=auth.user, permissions=CREATOR_PERMISSIONS, log=False, save=False)
        new.is_fork = False
        new.node_license = self.license.copy() if self.license else None

        # If that title hasn't been changed, apply the default prefix (once)
        if (
            new.title == self.title and top_level and
            language.TEMPLATED_FROM_PREFIX not in new.title
        ):
            new.title = ''.join((language.TEMPLATED_FROM_PREFIX, new.title,))

        if len(new.title) > 200:
            new.title = new.title[:200]

        # Slight hack - created is a read-only field.
        new.created = timezone.now()

        new.save(suppress_log=True)

        # Need to call this after save for the notifications to be created with the _primary_key
        project_signals.contributor_added.send(new, contributor=auth.user, auth=auth, email_template='false')

        # Log the creation
        new.add_log(
            NodeLog.CREATED_FROM,
            params={
                'node': new._primary_key,
                'template_node': {
                    'id': self._primary_key,
                    'url': self.url,
                    'title': self.title,
                },
            },
            auth=auth,
            log_date=new.created,
            save=False,
        )
        new.save()

        if parent:
            node_relation = NodeRelation.objects.get(parent=parent.template_node, child=self)
            NodeRelation.objects.get_or_create(_order=node_relation._order, parent=parent, child=new)

        # deal with the children of the node, if any
        for node_relation in self.node_relations.select_related('child').filter(child__is_deleted=False):
            node_contained = node_relation.child
            # template child nodes
            if not node_relation.is_node_link:
                try:  # Catch the potential PermissionsError above
                    node_contained.use_as_template(auth, changes, top_level=False, parent=new)
                except PermissionsError:
                    pass

        new.root = None
        new.save()  # Recompute root on save()
        return new

    def next_descendants(self, auth, condition=lambda auth, node: True):
        """
        Recursively find the first set of descedants under a given node that meet a given condition

        returns a list of [(node, [children]), ...]
        """
        ret = []
        for node in self._nodes.order_by('created').all():
            if condition(auth, node):
                # base case
                ret.append((node, []))
            else:
                ret.append((node, node.next_descendants(auth, condition)))
        ret = [item for item in ret if item[1] or condition(auth, item[0])]  # prune empty branches
        return ret

    def node_and_primary_descendants(self):
        """Return an iterator for a node and all of its primary (non-pointer) descendants.

        :param node Node: target Node
        """
        return itertools.chain([self], self.get_descendants_recursive(primary_only=True))

    def active_contributors(self, include=lambda n: True):
        for contrib in self.contributors.filter(is_active=True):
            if include(contrib):
                yield contrib

    def get_active_contributors_recursive(self, unique_users=False, *args, **kwargs):
        """Yield (admin, node) tuples for this node and
        descendant nodes. Excludes contributors on node links and inactive users.

        :param bool unique_users: If True, a given admin will only be yielded once
            during iteration.
        """
        visited_user_ids = []
        for node in self.node_and_primary_descendants(*args, **kwargs):
            for contrib in node.active_contributors(*args, **kwargs):
                if unique_users:
                    if contrib._id not in visited_user_ids:
                        visited_user_ids.append(contrib._id)
                        yield (contrib, node)
                else:
                    yield (contrib, node)

    def _get_admin_contributors_query(self, users):
        return Contributor.objects.select_related('user').filter(
            node=self,
            user__in=users,
            user__is_active=True,
            admin=True
        )

    def get_admin_contributors(self, users):
        """Return a set of all admin contributors for this node. Excludes contributors on node links and
        inactive users.
        """
        return (each.user for each in self._get_admin_contributors_query(users))

    def get_admin_contributors_recursive(self, unique_users=False, *args, **kwargs):
        """Yield (admin, node) tuples for this node and
        descendant nodes. Excludes contributors on node links and inactive users.

        :param bool unique_users: If True, a given admin will only be yielded once
            during iteration.
        """
        visited_user_ids = []
        for node in self.node_and_primary_descendants(*args, **kwargs):
            for contrib in node.contributors.all():
                if node.has_permission(contrib, ADMIN) and contrib.is_active:
                    if unique_users:
                        if contrib._id not in visited_user_ids:
                            visited_user_ids.append(contrib._id)
                            yield (contrib, node)
                    else:
                        yield (contrib, node)

    # TODO: Optimize me
    def manage_contributors(self, user_dicts, auth, save=False):
        """Reorder and remove contributors.

        :param list user_dicts: Ordered list of contributors represented as
            dictionaries of the form:
            {'id': <id>, 'permission': <One of 'read', 'write', 'admin'>, 'visible': bool}
        :param Auth auth: Consolidated authentication information
        :param bool save: Save changes
        :raises: ValueError if any users in `users` not in contributors or if
            no admin contributors remaining
        """
        with transaction.atomic():
            users = []
            user_ids = []
            permissions_changed = {}
            visibility_removed = []
            to_retain = []
            to_remove = []
            for user_dict in user_dicts:
                user = OSFUser.load(user_dict['id'])
                if user is None:
                    raise ValueError('User not found')
                if not self.contributors.filter(id=user.id).exists():
                    raise ValueError(
                        'User {0} not in contributors'.format(user.fullname)
                    )
                permissions = expand_permissions(user_dict['permission'])
                if set(permissions) != set(self.get_permissions(user)):
                    # Validate later
                    self.set_permissions(user, permissions, validate=False, save=False)
                    permissions_changed[user._id] = permissions
                # visible must be added before removed to ensure they are validated properly
                if user_dict['visible']:
                    self.set_visible(user,
                                     visible=True,
                                     auth=auth)
                else:
                    visibility_removed.append(user)
                users.append(user)
                user_ids.append(user_dict['id'])

            for user in visibility_removed:
                self.set_visible(user,
                                 visible=False,
                                 auth=auth)

            for user in self.contributors.all():
                if user._id in user_ids:
                    to_retain.append(user)
                else:
                    to_remove.append(user)

            if users is None or not self._get_admin_contributors_query(users).exists():
                raise NodeStateError(
                    'Must have at least one registered admin contributor'
                )

            if to_retain != users:
                # Ordered Contributor PKs, sorted according to the passed list of user IDs
                sorted_contrib_ids = [
                    each.id for each in sorted(self.contributor_set.all(), key=lambda c: user_ids.index(c.user._id))
                ]
                self.set_contributor_order(sorted_contrib_ids)
                self.add_log(
                    action=NodeLog.CONTRIB_REORDERED,
                    params={
                        'project': self.parent_id,
                        'node': self._id,
                        'contributors': [
                            user._id
                            for user in users
                        ],
                    },
                    auth=auth,
                    save=False,
                )

            if to_remove:
                self.remove_contributors(to_remove, auth=auth, save=False)

            if permissions_changed:
                self.add_log(
                    action=NodeLog.PERMISSIONS_UPDATED,
                    params={
                        'project': self.parent_id,
                        'node': self._id,
                        'contributors': permissions_changed,
                    },
                    auth=auth,
                    save=False,
                )
            if save:
                self.save()

            self.save_node_preprints()

        with transaction.atomic():
            if to_remove or permissions_changed and ['read'] in permissions_changed.values():
                project_signals.write_permissions_revoked.send(self)

    # TODO: optimize me
    def update_contributor(self, user, permission, visible, auth, save=False):
        """ TODO: this method should be updated as a replacement for the main loop of
        Node#manage_contributors. Right now there are redundancies, but to avoid major
        feature creep this will not be included as this time.

        Also checks to make sure unique admin is not removing own admin privilege.
        """
        if not self.has_permission(auth.user, ADMIN):
            raise PermissionsError('Only admins can modify contributor permissions')

        if permission:
            permissions = expand_permissions(permission)
            admins = self.contributor_set.filter(admin=True)
            if not admins.count() > 1:
                # has only one admin
                admin = admins.first()
                if admin.user == user and ADMIN not in permissions:
                    raise NodeStateError('{} is the only admin.'.format(user.fullname))
            if not self.contributor_set.filter(user=user).exists():
                raise ValueError(
                    'User {0} not in contributors'.format(user.fullname)
                )
            if set(permissions) != set(self.get_permissions(user)):
                self.set_permissions(user, permissions, save=save)
                permissions_changed = {
                    user._id: permissions
                }
                self.add_log(
                    action=NodeLog.PERMISSIONS_UPDATED,
                    params={
                        'project': self.parent_id,
                        'node': self._id,
                        'contributors': permissions_changed,
                    },
                    auth=auth,
                    save=save
                )
                with transaction.atomic():
                    if ['read'] in permissions_changed.values():
                        project_signals.write_permissions_revoked.send(self)
        if visible is not None:
            self.set_visible(user, visible, auth=auth)
            self.save_node_preprints()

    def save(self, *args, **kwargs):
        first_save = not bool(self.pk)
        if 'suppress_log' in kwargs.keys():
            self._suppress_log = kwargs['suppress_log']
            del kwargs['suppress_log']
        else:
            self._suppress_log = False
        saved_fields = self.get_dirty_fields(check_relationship=True) or []
        ret = super(AbstractNode, self).save(*args, **kwargs)
        if saved_fields:
            self.on_update(first_save, saved_fields)

        if 'node_license' in saved_fields:
            children = list(self.descendants.filter(node_license=None, is_public=True, is_deleted=False))
            while len(children):
                batch = children[:99]
                self.bulk_update_search(batch)
                children = children[99:]

        return ret

    def on_update(self, first_save, saved_fields):
        User = apps.get_model('osf.OSFUser')
        request, user_id = get_request_and_user_id()
        request_headers = {}
        if not isinstance(request, DummyRequest):
            request_headers = {
                k: v
                for k, v in get_headers_from_request(request).items()
                if isinstance(v, basestring)
            }
        enqueue_task(node_tasks.on_node_updated.s(self._id, user_id, first_save, saved_fields, request_headers))

        if self.preprint_file:
            # avoid circular imports
            from website.preprints.tasks import on_preprint_updated
            PreprintService = apps.get_model('osf.PreprintService')
            # .preprints wouldn't return a single deleted preprint
            for preprint in PreprintService.objects.filter(node_id=self.id, is_published=True):
                enqueue_task(on_preprint_updated.s(preprint._id))

        user = User.load(user_id)
        if user and self.check_spam(user, saved_fields, request_headers):
            # Specifically call the super class save method to avoid recursion into model save method.
            super(AbstractNode, self).save()

    def _get_spam_content(self, saved_fields):
        spam_fields = self.SPAM_CHECK_FIELDS if self.is_public and 'is_public' in saved_fields else self.SPAM_CHECK_FIELDS.intersection(
            saved_fields)
        content = []
        for field in spam_fields:
            if field == 'wiki_pages_latest':
                newest_wiki_page = None
                for wiki_page in self.get_wiki_pages_latest():
                    if not newest_wiki_page:
                        newest_wiki_page = wiki_page
                    elif wiki_page.created > newest_wiki_page.created:
                        newest_wiki_page = wiki_page
                if newest_wiki_page:
                    content.append(newest_wiki_page.raw_text(self).encode('utf-8'))
            else:
                content.append((getattr(self, field, None) or '').encode('utf-8'))
        if not content:
            return None
        return ' '.join(content)

    def check_spam(self, user, saved_fields, request_headers):
        if not settings.SPAM_CHECK_ENABLED:
            return False
        if settings.SPAM_CHECK_PUBLIC_ONLY and not self.is_public:
            return False
        if 'ham_confirmed' in user.system_tags:
            return False

        content = self._get_spam_content(saved_fields)
        if not content:
            return
        is_spam = self.do_check_spam(
            user.fullname,
            user.username,
            content,
            request_headers
        )
        logger.info("Node ({}) '{}' smells like {} (tip: {})".format(
            self._id, self.title.encode('utf-8'), 'SPAM' if is_spam else 'HAM', self.spam_pro_tip
        ))
        if is_spam:
            self._check_spam_user(user)
        return is_spam

    def _check_spam_user(self, user):
        if (
            settings.SPAM_ACCOUNT_SUSPENSION_ENABLED
            and (timezone.now() - user.date_confirmed) <= settings.SPAM_ACCOUNT_SUSPENSION_THRESHOLD
        ):
            self.set_privacy('private', log=False, save=False)

            # Suspend the flagged user for spam.
            if 'spam_flagged' not in user.system_tags:
                user.add_system_tag('spam_flagged')
            if not user.is_disabled:
                user.disable_account()
                user.is_registered = False
                mails.send_mail(
                    to_addr=user.username,
                    mail=mails.SPAM_USER_BANNED,
                    user=user,
                    osf_support_email=settings.OSF_SUPPORT_EMAIL
                )
            user.save()

            # Make public nodes private from this contributor
            for node in user.contributed:
                if self._id != node._id and len(node.contributors) == 1 and node.is_public and not node.is_quickfiles:
                    node.set_privacy('private', log=False, save=True)

    def flag_spam(self):
        """ Overrides SpamMixin#flag_spam.
        """
        super(AbstractNode, self).flag_spam()
        if settings.SPAM_FLAGGED_MAKE_NODE_PRIVATE:
            self.set_privacy(Node.PRIVATE, auth=None, log=False, save=False, check_addons=False)
            log = self.add_log(
                action=NodeLog.MADE_PRIVATE,
                params={
                    'project': self.parent_id,
                    'node': self._primary_key,
                },
                auth=None,
                save=False
            )
            log.should_hide = True
            log.save()

    def confirm_spam(self, save=False):
        super(AbstractNode, self).confirm_spam(save=False)
        self.set_privacy(Node.PRIVATE, auth=None, log=False, save=False)
        log = self.add_log(
            action=NodeLog.MADE_PRIVATE,
            params={
                'project': self.parent_id,
                'node': self._primary_key,
            },
            auth=None,
            save=False
        )
        log.should_hide = True
        log.save()
        if save:
            self.save()

    def resolve(self):
        """For compat with v1 Pointers."""
        return self

    def set_title(self, title, auth, save=False):
        """Set the title of this Node and log it.

        :param str title: The new title.
        :param auth: All the auth information including user, API key.
        """
        # Called so validation does not have to wait until save.
        validate_title(title)

        original_title = self.title
        new_title = sanitize.strip_html(title)
        # Title hasn't changed after sanitzation, bail out
        if original_title == new_title:
            return False
        self.title = new_title
        self.add_log(
            action=NodeLog.EDITED_TITLE,
            params={
                'parent_node': self.parent_id,
                'node': self._primary_key,
                'title_new': self.title,
                'title_original': original_title,
            },
            auth=auth,
            save=False,
        )
        if save:
            self.save()
        return None

    def set_description(self, description, auth, save=False):
        """Set the description and log the event.

        :param str description: The new description
        :param auth: All the auth informtion including user, API key.
        :param bool save: Save self after updating.
        """
        original = self.description
        new_description = sanitize.strip_html(description)
        if original == new_description:
            return False
        self.description = new_description
        self.add_log(
            action=NodeLog.EDITED_DESCRIPTION,
            params={
                'parent_node': self.parent_id,
                'node': self._primary_key,
                'description_new': self.description,
                'description_original': original
            },
            auth=auth,
            save=False,
        )
        if save:
            self.save()
        return None

    def update(self, fields, auth=None, save=True):
        """Update the node with the given fields.

        :param dict fields: Dictionary of field_name:value pairs.
        :param Auth auth: Auth object for the user making the update.
        :param bool save: Whether to save after updating the object.
        """
        if not fields:  # Bail out early if there are no fields to update
            return False
        values = {}
        for key, value in fields.iteritems():
            if key not in self.WRITABLE_WHITELIST:
                continue
            if self.is_registration and key != 'is_public':
                raise NodeUpdateError(reason='Registered content cannot be updated', key=key)
            # Title and description have special methods for logging purposes
            if key == 'title':
                if not self.is_bookmark_collection or not self.is_quickfiles:
                    self.set_title(title=value, auth=auth, save=False)
                else:
                    raise NodeUpdateError(reason='Bookmark collections or QuickFilesNodes cannot be renamed.', key=key)
            elif key == 'description':
                self.set_description(description=value, auth=auth, save=False)
            elif key == 'is_public':
                self.set_privacy(
                    Node.PUBLIC if value else Node.PRIVATE,
                    auth=auth,
                    log=True,
                    save=False
                )
            elif key == 'node_license':
                self.set_node_license(
                    {
                        'id': value.get('id'),
                        'year': value.get('year'),
                        'copyrightHolders': value.get('copyrightHolders') or value.get('copyright_holders', [])
                    },
                    auth,
                    save=save
                )
            else:
                with warnings.catch_warnings():
                    try:
                        # This is in place because historically projects and components
                        # live on different ElasticSearch indexes, and at the time of Node.save
                        # there is no reliable way to check what the old Node.category
                        # value was. When the cateogory changes it is possible to have duplicate/dead
                        # search entries, so always delete the ES doc on categoryt change
                        # TODO: consolidate Node indexes into a single index, refactor search
                        if key == 'category':
                            self.delete_search_entry()
                        ###############
                        old_value = getattr(self, key)
                        if old_value != value:
                            values[key] = {
                                'old': old_value,
                                'new': value,
                            }
                            setattr(self, key, value)
                    except AttributeError:
                        raise NodeUpdateError(reason="Invalid value for attribute '{0}'".format(key), key=key)
                    except warnings.Warning:
                        raise NodeUpdateError(reason="Attribute '{0}' doesn't exist on the Node class".format(key), key=key)
        if save:
            updated = self.get_dirty_fields()
            self.save()
        else:
            updated = []
        for key in values:
            values[key]['new'] = getattr(self, key)
        if values:
            self.add_log(
                NodeLog.UPDATED_FIELDS,
                params={
                    'node': self._id,
                    'updated_fields': {
                        key: {
                            'old': values[key]['old'],
                            'new': values[key]['new']
                        }
                        for key in values
                    }
                },
                auth=auth)
        return updated

    def remove_node(self, auth, date=None):
        """Marks a node as deleted.

        TODO: Call a hook on addons
        Adds a log to the parent node if applicable

        :param auth: an instance of :class:`Auth`.
        :param date: Date node was removed
        :type date: `datetime.datetime` or `None`
        """
        # TODO: rename "date" param - it's shadowing a global
        if not self.can_edit(auth):
            raise PermissionsError(
                '{0!r} does not have permission to modify this {1}'.format(auth.user, self.category or 'node')
            )

        if Node.objects.get_children(self, active=True):
            raise NodeStateError('Any child components must be deleted prior to deleting this project.')

        # After delete callback
        for addon in self.get_addons():
            message = addon.after_delete(self, auth.user)
            if message:
                status.push_status_message(message, kind='info', trust=False)

        log_date = date or timezone.now()

        # Add log to parent
        if self.parent_node:
            self.parent_node.add_log(
                NodeLog.NODE_REMOVED,
                params={
                    'project': self._primary_key,
                },
                auth=auth,
                log_date=log_date,
                save=True,
            )
        else:
            self.add_log(
                NodeLog.PROJECT_DELETED,
                params={
                    'project': self._primary_key,
                },
                auth=auth,
                log_date=log_date,
                save=True,
            )

        self.is_deleted = True
        self.deleted_date = date
        self.save()

        project_signals.node_deleted.send(self)

        return True

    def admin_public_wiki(self, user):
        return (
            self.has_addon('wiki') and
            self.has_permission(user, 'admin') and
            self.is_public
        )

    def admin_of_wiki(self, user):
        return (
            self.has_addon('wiki') and
            self.has_permission(user, 'admin')
        )

    def include_wiki_settings(self, user):
        """Check if node meets requirements to make publicly editable."""
        return self.get_descendants_recursive()

    def get_wiki_pages_latest(self):
        WikiVersion = apps.get_model('addons_wiki.WikiVersion')
        wiki_page_ids = self.wikis.filter(deleted__isnull=True).values_list('id', flat=True)
        return WikiVersion.objects.annotate(name=F('wiki_page__page_name'), newest_version=Max('wiki_page__versions__identifier')).filter(identifier=F('newest_version'), wiki_page__id__in=wiki_page_ids)

    def get_wiki_page(self, name=None, id=None):
        WikiPage = apps.get_model('addons_wiki.WikiPage')
        if name:
            try:
                name = (name or '').strip()
                return self.wikis.get(page_name__iexact=name, deleted__isnull=True)
            except WikiPage.DoesNotExist:
                return None
        return WikiPage.load(id)

    def get_wiki_version(self, name=None, version=None, id=None):
        WikiVersion = apps.get_model('addons_wiki.WikiVersion')
        if name:
            wiki_page = self.get_wiki_page(name)
            if not wiki_page:
                return None

            if version == 'previous':
                version = wiki_page.current_version_number - 1
            elif version == 'current' or version is None:
                version = wiki_page.current_version_number
            elif not ((isinstance(version, int) or version.isdigit())):
                return None

            try:
                return wiki_page.get_version(version=version)
            except WikiVersion.DoesNotExist:
                return None
        return WikiVersion.load(id)

    def create_or_update_node_wiki(self, name, content, auth):
        """Create a WikiPage and a WikiVersion if none exist, otherwise, just create a WikiVersion

        :param page: A string, the page's name, e.g. ``"home"``.
        :param content: A string, the posted content.
        :param auth: All the auth information including user, API key.
        """
        WikiPage = apps.get_model('addons_wiki.WikiPage')
        wiki_page = self.get_wiki_page(name)
        if not wiki_page:
            wiki_page = WikiPage(
                page_name=name,
                user=auth.user,
                node=self
            )
            wiki_page.save()
        new_version = wiki_page.create_version(user=auth.user, content=content)
        return wiki_page, new_version

    def update_node_wiki(self, name, content, auth):
        """Update the node's wiki page with new content.

        :param page: A string, the page's name, e.g. ``"home"``.
        :param content: A string, the posted content.
        :param auth: All the auth information including user, API key.
        """
        wiki_page, new_version = self.create_or_update_node_wiki(name, content, auth)

        self.add_log(
            action=NodeLog.WIKI_UPDATED,
            params={
                'project': self.parent_id,
                'node': self._primary_key,
                'page': wiki_page.page_name,
                'page_id': wiki_page._primary_key,
                'version': new_version.identifier,
            },
            auth=auth,
            log_date=new_version.created,
            save=False,
        )
        self.save()

    # TODO: Move to wiki add-on
    def rename_node_wiki(self, name, new_name, auth):
        """Rename the node's wiki page with new name.

        :param name: A string, the page's name, e.g. ``"My Page"``.
        :param new_name: A string, the new page's name, e.g. ``"My Renamed Page"``.
        :param auth: All the auth information including user, API key.

        """
        # TODO: Fix circular imports
        from addons.wiki.exceptions import (
            PageCannotRenameError,
            PageConflictError,
            PageNotFoundError,
        )
        name = (name or '').strip()
        new_name = (new_name or '').strip()
        page = self.get_wiki_page(name)
        existing_wiki_page = self.get_wiki_page(new_name)
        key = wiki_utils.to_mongo_key(name)
        new_key = wiki_utils.to_mongo_key(new_name)

        if key == 'home':
            raise PageCannotRenameError('Cannot rename wiki home page')
        if not page:
            raise PageNotFoundError('Wiki page not found')
        if (existing_wiki_page and not existing_wiki_page.deleted and key != new_key) or new_key == 'home':
            raise PageConflictError(
                'Page already exists with name {0}'.format(
                    new_name,
                )
            )

        # rename the page first in case we hit a validation exception.
        old_name = page.page_name
        page.rename(new_name)

        # TODO: merge historical records like update (prevents log breaks)
        # transfer the old page versions/current keys to the new name.
        if key != new_key:
            if key in self.wiki_private_uuids:
                self.wiki_private_uuids[new_key] = self.wiki_private_uuids[key]
                del self.wiki_private_uuids[key]

        self.add_log(
            action=NodeLog.WIKI_RENAMED,
            params={
                'project': self.parent_id,
                'node': self._primary_key,
                'page': page.page_name,
                'page_id': page._primary_key,
                'old_page': old_name,
                'version': page.current_version_number,
            },
            auth=auth,
            save=True,
        )

    def delete_node_wiki(self, name, auth):
        page = self.get_wiki_page(name)
        page.deleted = timezone.now()
        page.save()

        self.add_log(
            action=NodeLog.WIKI_DELETED,
            params={
                'project': self.parent_id,
                'node': self._primary_key,
                'page': name,
                'page_id': page._primary_key,
            },
            auth=auth,
            save=False,
        )
        self.save()

    def add_addon(self, name, auth, log=True):
        ret = super(AbstractNode, self).add_addon(name, auth)
        if ret and log:
            self.add_log(
                action=NodeLog.ADDON_ADDED,
                params={
                    'project': self.parent_id,
                    'node': self._id,
                    'addon': ret.__class__._meta.app_config.full_name,
                },
                auth=auth,
                save=False,
            )
            self.save()  # TODO Required?
        return ret

    def delete_addon(self, addon_name, auth, _force=False):
        """Delete an add-on from the node.

        :param str addon_name: Name of add-on
        :param Auth auth: Consolidated authorization object
        :param bool _force: For migration testing ONLY. Do not set to True
            in the application, or else projects will be allowed to delete
            mandatory add-ons!
        :return bool: Add-on was deleted
        """
        ret = super(AbstractNode, self).delete_addon(addon_name, auth, _force)
        if ret:
            config = settings.ADDONS_AVAILABLE_DICT[addon_name]
            self.add_log(
                action=NodeLog.ADDON_REMOVED,
                params={
                    'project': self.parent_id,
                    'node': self._primary_key,
                    'addon': config.full_name,
                },
                auth=auth,
                save=False,
            )
            self.save()
            # TODO: save here or outside the conditional? @mambocab
        return ret

    def has_addon_on_children(self, addon):
        """Checks if a given node has a specific addon on child nodes
            that are not registrations or deleted
        """
        if self.has_addon(addon):
            return True

        # TODO: Optimize me into one query
        for node_relation in self.node_relations.filter(is_node_link=False, child__is_deleted=False).select_related(
                'child'):
            node = node_relation.child
            if node.has_addon_on_children(addon):
                return True
        return False

    def is_derived_from(self, other, attr):
        derived_from = getattr(self, attr)
        while True:
            if derived_from is None:
                return False
            if derived_from == other:
                return True
            derived_from = getattr(derived_from, attr)

    def is_fork_of(self, other):
        return self.is_derived_from(other, 'forked_from')

    def is_registration_of(self, other):
        return self.is_derived_from(other, 'registered_from')


class Node(AbstractNode):
    """
    Concrete Node class: Instance of AbstractNode(TypedModel). All things that inherit
    from AbstractNode will appear in the same table and will be differentiated by the `type` column.

    FYI: Behaviors common between Registration and Node should be on the parent class.
    """

    @property
    def api_v2_url(self):
        return reverse('nodes:node-detail', kwargs={'node_id': self._id, 'version': 'v2'})

    @property
    def is_bookmark_collection(self):
        """For v1 compat"""
        return False

    class Meta:
        # custom permissions for use in the OSF Admin App
        permissions = (
            ('view_node', 'Can view node details'),
        )


class Collection(AbstractNode):
    is_bookmark_collection = models.NullBooleanField(default=False, db_index=True)

    @property
    def is_collection(self):
        """For v1 compat."""
        return True

    @property
    def is_registration(self):
        """For v1 compat."""
        return False

    def remove_node(self, auth, date=None):
        if self.is_bookmark_collection:
            raise NodeStateError('Bookmark collections may not be deleted.')
        # Remove all the collections that this is pointing at.
        for pointed in self.linked_nodes.all():
            if pointed.is_collection:
                pointed.remove_node(auth=auth)
        return super(Collection, self).remove_node(auth=auth, date=date)

    def save(self, *args, **kwargs):
        # Bookmark collections are always named 'Bookmarks'
        if self.is_bookmark_collection and self.title != 'Bookmarks':
            self.title = 'Bookmarks'
        return super(Collection, self).save(*args, **kwargs)


##### Signal listeners #####
@receiver(post_save, sender=Collection)
@receiver(post_save, sender=Node)
@receiver(post_save, sender='osf.QuickFilesNode')
def add_creator_as_contributor(sender, instance, created, **kwargs):
    if created:
        Contributor.objects.get_or_create(
            user=instance.creator,
            node=instance,
            visible=True,
            read=True,
            write=True,
            admin=True
        )


@receiver(post_save, sender=Collection)
@receiver(post_save, sender=Node)
def add_project_created_log(sender, instance, created, **kwargs):
    if created and instance.is_original and not instance._suppress_log:
        # Define log fields for non-component project
        log_action = NodeLog.PROJECT_CREATED
        log_params = {
            'node': instance._id,
        }
        if getattr(instance, 'parent_node', None):
            log_params.update({'parent_node': instance.parent_node._id})

        # Add log with appropriate fields
        instance.add_log(
            log_action,
            params=log_params,
            auth=Auth(user=instance.creator),
            log_date=instance.created,
            save=True,
        )


@receiver(post_save, sender=Collection)
@receiver(post_save, sender=Node)
def send_osf_signal(sender, instance, created, **kwargs):
    if created and instance.is_original and not instance._suppress_log:
        project_signals.project_created.send(instance)


@receiver(post_save, sender=Collection)
@receiver(post_save, sender=Node)
def add_default_node_addons(sender, instance, created, **kwargs):
    if (created or instance._is_templated_clone) and instance.is_original and not instance._suppress_log:
        for addon in settings.ADDONS_AVAILABLE:
            if 'node' in addon.added_default:
                instance.add_addon(addon.short_name, auth=None, log=False)


@receiver(post_save, sender=Collection)
@receiver(post_save, sender=Node)
@receiver(post_save, sender='osf.Registration')
@receiver(post_save, sender='osf.QuickFilesNode')
def set_parent_and_root(sender, instance, created, *args, **kwargs):
    if getattr(instance, '_parent', None):
        NodeRelation.objects.get_or_create(
            parent=instance._parent,
            child=instance,
            is_node_link=False
        )
        # remove cached copy of parent_node
        try:
            del instance.__dict__['parent_node']
        except KeyError:
            pass
    if not instance.root:
        instance.root = instance.get_root()
        instance.save()<|MERGE_RESOLUTION|>--- conflicted
+++ resolved
@@ -66,12 +66,8 @@
                                       DEFAULT_CONTRIBUTOR_PERMISSIONS, READ,
                                       WRITE, expand_permissions,
                                       reduce_permissions)
-<<<<<<< HEAD
+from website.util import api_url_for, api_v2_url, web_url_for
 from .base import BaseModel, GuidMixin, GuidMixinQuerySet
-=======
-from website.util import api_url_for, api_v2_url, web_url_for
-from .base import BaseModel, Guid, GuidMixin, GuidMixinQuerySet
->>>>>>> 15c35127
 
 
 logger = logging.getLogger(__name__)
