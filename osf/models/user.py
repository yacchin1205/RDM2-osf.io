--- conflicted
+++ resolved
@@ -982,9 +982,6 @@
             preprint.remove_permission(user, user_perms)
             preprint.save()
 
-<<<<<<< HEAD
-    def disable_account(self, logout_session=True):
-=======
     @property
     def draft_registrations_active(self):
         """
@@ -1036,8 +1033,7 @@
             draft_reg.remove_permission(user, user_perms)
             draft_reg.save()
 
-    def disable_account(self):
->>>>>>> 8cd8f127
+    def disable_account(self, logout_session=True):
         """
         Disables user account, making is_disabled true, while also unsubscribing user
         from mailchimp emails, remove any existing sessions.
@@ -1969,7 +1965,6 @@
         self.external_identity = {}
         self.deleted = timezone.now()
 
-<<<<<<< HEAD
     def get_idp_entity_ids(self):
         entity_ids = []
         try:
@@ -2000,7 +1995,7 @@
                 ongoing_school = school
                 break
         return (ongoing_job, ongoing_school)
-=======
+
     @property
     def has_resources(self):
         """
@@ -2020,7 +2015,6 @@
         preprints = Preprint.objects.filter(_contributors=self, ever_public=True, deleted__isnull=True).exists()
 
         return groups or nodes or quickfiles or preprints
->>>>>>> 8cd8f127
 
     class Meta:
         # custom permissions for use in the GakuNin RDM Admin App
