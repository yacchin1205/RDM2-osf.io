--- conflicted
+++ resolved
@@ -321,7 +321,122 @@
         # TODO Switch back to head requests
         # return self.update(revision, json.loads(resp.headers['x-waterbutler-metadata']))
 
-<<<<<<< HEAD
+    def get_download_count(self, version=None):
+        """Pull the download count from the pagecounter collection
+        Limit to version if specified.
+        Currently only useful for OsfStorage
+        """
+        parts = ['download', self.node._id, self._id]
+        if version is not None:
+            parts.append(version)
+        page = ':'.join([format(part) for part in parts])
+        _, count = get_basic_counters(page)
+
+        return count or 0
+
+    def copy_under(self, destination_parent, name=None):
+        return utils.copy_files(self, destination_parent.node, destination_parent, name=name)
+
+    def move_under(self, destination_parent, name=None):
+        self.name = name or self.name
+        self.parent = destination_parent.stored_object
+        self._update_node(save=True)  # Trust _update_node to save us
+
+        return self
+
+    def belongs_to_node(self, node_id):
+        """Check whether the file is attached to the specified node."""
+        return self.node._id == node_id
+
+    def get_extra_log_params(self, comment):
+        return {'file': {'name': self.name, 'url': comment.get_comment_page_url()}}
+
+    # used by django and DRF
+    def get_absolute_url(self):
+        return self.absolute_api_v2_url
+
+    def _repoint_guids(self, updated):
+        logger.warn('BaseFileNode._repoint_guids is deprecated.')
+
+    def _update_node(self, recursive=True, save=True):
+        if self.parent is not None:
+            self.node = self.parent.node
+        if save:
+            self.save()
+        if recursive and not self.is_file:
+            for child in self.children:
+                child._update_node(save=save)
+
+    def wrapped(self):
+        """Wrap self in a FileNode subclass
+        """
+        logger.warn('Wrapped is deprecated.')
+        return self
+
+    # TODO: Remove unused parent param
+    def delete(self, user=None, parent=None, save=True, deleted_on=None):
+        """
+        Recast a Folder to TrashedFolder, set fields related to deleting,
+        and recast children.
+        :param user:
+        :param parent:
+        :param save:
+        :param deleted_on:
+        :return:
+        """
+        self.deleted_by = user
+        self.deleted_on = deleted_on = deleted_on or timezone.now()
+
+        if not self.is_file:
+            self.recast(TrashedFolder._typedmodels_type)
+
+            for child in BaseFileNode.objects.filter(parent=self.id).exclude(type__in=TrashedFileNode._typedmodels_subtypes):
+                child.delete(user=user, save=save, deleted_on=deleted_on)
+        else:
+            self.recast(TrashedFile._typedmodels_type)
+
+        if save:
+            self.save()
+
+        return self
+
+    def _serialize(self, **kwargs):
+        return {
+            'id': self._id,
+            'path': self.path,
+            'name': self.name,
+            'kind': self.kind,
+        }
+
+    def save(self, *args, **kwargs):
+        if hasattr(self._meta.model, '_provider') and self._meta.model._provider is not None:
+            self.provider = self._meta.model._provider
+        super(BaseFileNode, self).save(*args, **kwargs)
+
+    def __repr__(self):
+        return '<{}(name={!r}, node={!r})>'.format(
+            self.__class__.__name__,
+            self.name,
+            self.node
+        )
+
+
+# TODO Refactor code pointing at FileNode to point to StoredFileNode
+FileNode = StoredFileNode = BaseFileNode
+
+
+class UnableToRestore(Exception):
+    pass
+
+
+class File(models.Model):
+    class Meta:
+        abstract = True
+
+    @property
+    def kind(self):
+        return 'file'
+
     def update(self, revision, data, user=None):
         """Using revision and data update all data pretaining to self
         :param str or None revision: The revision that data points to
@@ -357,162 +472,6 @@
             # If modified not included in the metadata, insert at the end of the history
             else:
                 self.history.append(data)
-
-        # Finally update last touched
-        self.last_touched = timezone.now()
-
-        self.save()
-        return version
-
-=======
->>>>>>> e04bb124
-    def get_download_count(self, version=None):
-        """Pull the download count from the pagecounter collection
-        Limit to version if specified.
-        Currently only useful for OsfStorage
-        """
-        parts = ['download', self.node._id, self._id]
-        if version is not None:
-            parts.append(version)
-        page = ':'.join([format(part) for part in parts])
-        _, count = get_basic_counters(page)
-
-        return count or 0
-
-    def copy_under(self, destination_parent, name=None):
-        return utils.copy_files(self, destination_parent.node, destination_parent, name=name)
-
-    def move_under(self, destination_parent, name=None):
-        self.name = name or self.name
-        self.parent = destination_parent.stored_object
-        self._update_node(save=True)  # Trust _update_node to save us
-
-        return self
-
-    def belongs_to_node(self, node_id):
-        """Check whether the file is attached to the specified node."""
-        return self.node._id == node_id
-
-    def get_extra_log_params(self, comment):
-        return {'file': {'name': self.name, 'url': comment.get_comment_page_url()}}
-
-    # used by django and DRF
-    def get_absolute_url(self):
-        return self.absolute_api_v2_url
-
-    def _repoint_guids(self, updated):
-        logger.warn('BaseFileNode._repoint_guids is deprecated.')
-
-    def _update_node(self, recursive=True, save=True):
-        if self.parent is not None:
-            self.node = self.parent.node
-        if save:
-            self.save()
-        if recursive and not self.is_file:
-            for child in self.children:
-                child._update_node(save=save)
-
-    def wrapped(self):
-        """Wrap self in a FileNode subclass
-        """
-        logger.warn('Wrapped is deprecated.')
-        return self
-
-    # TODO: Remove unused parent param
-    def delete(self, user=None, parent=None, save=True, deleted_on=None):
-        """
-        Recast a Folder to TrashedFolder, set fields related to deleting,
-        and recast children.
-        :param user:
-        :param parent:
-        :param save:
-        :param deleted_on:
-        :return:
-        """
-        self.deleted_by = user
-        self.deleted_on = deleted_on = deleted_on or timezone.now()
-
-        if not self.is_file:
-            self.recast(TrashedFolder._typedmodels_type)
-
-            for child in BaseFileNode.objects.filter(parent=self.id).exclude(type__in=TrashedFileNode._typedmodels_subtypes):
-                child.delete(user=user, save=save, deleted_on=deleted_on)
-        else:
-            self.recast(TrashedFile._typedmodels_type)
-
-        if save:
-            self.save()
-
-        return self
-
-    def _serialize(self, **kwargs):
-        return {
-            'id': self._id,
-            'path': self.path,
-            'name': self.name,
-            'kind': self.kind,
-        }
-
-    def save(self, *args, **kwargs):
-        if hasattr(self._meta.model, '_provider') and self._meta.model._provider is not None:
-            self.provider = self._meta.model._provider
-        super(BaseFileNode, self).save(*args, **kwargs)
-
-    def __repr__(self):
-        return '<{}(name={!r}, node={!r})>'.format(
-            self.__class__.__name__,
-            self.name,
-            self.node
-        )
-
-
-# TODO Refactor code pointing at FileNode to point to StoredFileNode
-FileNode = StoredFileNode = BaseFileNode
-
-
-class UnableToRestore(Exception):
-    pass
-
-
-class File(models.Model):
-    class Meta:
-        abstract = True
-
-    @property
-    def kind(self):
-        return 'file'
-
-    def update(self, revision, data, user=None):
-        """Using revision and data update all data pretaining to self
-        :param str or None revision: The revision that data points to
-        :param dict data: Metadata recieved from waterbutler
-        :returns: FileVersion
-        """
-        self.name = data['name']
-        self.materialized_path = data['materialized']
-
-        version = FileVersion(identifier=revision)
-        version.update_metadata(data, save=False)
-
-        # Transform here so it can be sortted on later
-        if data['modified'] is not None and data['modified'] != '':
-            data['modified'] = parse_date(
-                data['modified'],
-                ignoretz=True,
-                default=timezone.now()  # Just incase nothing can be parsed
-            )
-
-        # if revision is none then version is the latest version
-        # Dont save the latest information
-        if revision is not None:
-            version.save()
-            self.versions.add(version)
-        for entry in self.history:
-            if ('etag' in entry and 'etag' in data) and (entry['etag'] == data['etag']):
-                break
-        else:
-            # Insert into history if there is no matching etag
-            utils.insort(self.history, data, lambda x: x['modified'])
 
         # Finally update last touched
         self.last_touched = timezone.now()
