--- conflicted
+++ resolved
@@ -152,13 +152,9 @@
     def save(self, *args, **kwargs):
         rv = super(Institution, self).save(*args, **kwargs)
         self.update_search()
-<<<<<<< HEAD
         return rv
-=======
-        return super(Institution, self).save(*args, **kwargs)
 
 @receiver(post_save, sender=Institution)
 def create_institution_auth_groups(sender, instance, created, **kwargs):
     if created:
-        instance.update_group_permissions()
->>>>>>> 8cd8f127
+        instance.update_group_permissions()