var webpack = require('webpack');
var path = require('path');
var fs = require('fs');

var SaveAssetsJson = require('assets-webpack-plugin');

var addons = require('./addons.json');
var root = path.join(__dirname, 'website', 'static');
/** Return the absolute path given a path relative to ./website/static */
var staticPath = function(dir) {
    return path.join(root, dir);
};
var nodePath = function(dir) {
    return path.join(__dirname, 'node_modules', dir);
};
var addonsPath = function(dir) {
    return path.join(__dirname, 'website', 'addons', dir);
};

/**
 * Each JS module for a page on the OSF is webpack entry point. These are built
 * to website/static/public/
 */
var entry = {
    // JS
    'base-page': staticPath('js/pages/base-page.js'),
    'home-page': staticPath('js/pages/home-page.js'),
    'dashboard-page': staticPath('js/pages/dashboard-page.js'),
    'profile-page': staticPath('js/pages/profile-page.js'),
    'project-dashboard': staticPath('js/pages/project-dashboard-page.js'),
    'project-base-page': staticPath('js/pages/project-base-page.js'),
    'wiki-edit-page': staticPath('js/pages/wiki-edit-page.js'),
    'files-page': staticPath('js/pages/files-page.js'),
    'profile-settings-page': staticPath('js/pages/profile-settings-page.js'),
    'register_1-page': staticPath('js/pages/register_1-page.js'),
    'sharing-page': staticPath('js/pages/sharing-page.js'),
    'conference-page': staticPath('js/pages/conference-page.js'),
    'view-file-page': staticPath('js/pages/view-file-page.js'),
    'new-folder-page': staticPath('js/pages/new-folder-page.js'),
    'project-settings-page': staticPath('js/pages/project-settings-page.js'),
    'search-page': staticPath('js/pages/search-page.js'),
    'share-search-page': staticPath('js/pages/share-search-page.js'),
    'profile-settings-addons-page': staticPath('js/pages/profile-settings-addons-page.js'),
    'twofactor-page': staticPath('js/pages/twofactor-page.js'),
    'notifications-config-page': staticPath('js/pages/notifications-config-page.js'),
    // Commons chunk
    'vendor': [
        // Vendor libraries
        'knockout',
        'moment',
        'knockout-validation',
        'bootstrap',
        'bootbox',
        'bootstrap-editable',
        'select2',
        'knockout-punches',
        'dropzone',
        'knockout-sortable',
        'treebeard',
        'jquery.cookie',
        'URIjs',
        // Common internal modules
        'fangorn',
        'citations',
        'osfHelpers'
    ]
};

// Collect adddons endpoints. If an addon's static folder has
// any of the following files, it will be added as an entry point
// and output to website/static/public/js/<addon-name>/files.js
var addonModules = ['files.js', 'node-cfg.js', 'user-cfg.js', 'file-detail.js', 'widget-cfg.js'];
addons.addons.forEach(function(addonName) {
    var baseDir = addonName + '/';
    addonModules.forEach(function(module) {
        var modulePath = path.join(__dirname, 'website', 'addons',
                                  addonName, 'static', module);
        if (fs.existsSync(modulePath)) {
            var entryPoint = baseDir + module.split('.')[0];
            entry[entryPoint] =  modulePath;
        }
    });
});

var resolve = {
    extensions: ['', '.es6.js', '.js'],
    root: root,
    // Look for required files in bower and npm directories
    modulesDirectories: ['./website/static/vendor/bower_components', 'node_modules'],
    // Need to alias libraries that aren't managed by bower or npm
    alias: {
        'knockout-punches': staticPath('vendor/knockout-punches/knockout.punches.js'),
        'knockout-sortable': staticPath('vendor/knockout-sortable/knockout-sortable.js'),
        'knockout-validation': staticPath('vendor/knockout-validation/knockout.validation.js'),
        'knockout-mapping': staticPath('vendor/knockout-mapping/knockout.mapping.js'),
        'bootstrap-editable': staticPath('vendor/bootstrap-editable-custom/js/bootstrap-editable.js'),
        'jquery-blockui': staticPath('vendor/jquery-blockui/jquery.blockui.js'),
        'zeroclipboard': staticPath('vendor/bower_components/zeroclipboard/dist/ZeroClipboard.js'),
        'bootstrap': staticPath('vendor/bower_components/bootstrap/dist/js/bootstrap.min.js'),
        'jquery-tagsinput': staticPath('vendor/bower_components/jquery.tagsinput/jquery.tagsinput.js'),
        'history': nodePath('historyjs/scripts/bundled/html4+html5/jquery.history.js'),
        // Needed for knockout-sortable
        'jquery.ui.sortable': staticPath('vendor/bower_components/jquery-ui/ui/jquery.ui.sortable.js'),
        // Dropzone doesn't have a proper 'main' entry in its bower.json
        'dropzone': staticPath('vendor/bower_components/dropzone/dist/dropzone.js'),
        'truncate': staticPath('vendor/bower_components/truncate/jquery.truncate.js'),
        // Needed for ace code editor in wiki
        'ace-noconflict': staticPath('vendor/bower_components/ace-builds/src-noconflict/ace.js'),
        'ace-ext-language_tools': staticPath('vendor/bower_components/ace-builds/src-noconflict/ext-language_tools.js'),
        'ace-mode-markdown': staticPath('vendor/bower_components/ace-builds/src-noconflict/mode-markdown.js'),
        'pagedown-ace-converter': addonsPath('wiki/static/pagedown-ace/Markdown.Converter.js'),
        'pagedown-ace-sanitizer': addonsPath('wiki/static/pagedown-ace/Markdown.Sanitizer.js'),
        'pagedown-ace-editor': addonsPath('wiki/static/pagedown-ace/Markdown.Editor.js'),
        'wikiPage': addonsPath('wiki/static/wikiPage.js'),
        'highlight-css': nodePath('highlight.js/styles/default.css'),
        // Also alias some internal libraries for easy access
        'fangorn': staticPath('js/fangorn.js'),
        'waterbutler': staticPath('js/waterbutler.js'),
        'folderpicker': staticPath('js/folderPicker.js'),
        'osfHelpers': staticPath('js/osfHelpers.js'),
        'osfLanguage': staticPath('js/osfLanguage.js'),
        'addons': path.join(__dirname, 'website', 'addons'),
        'addonHelper': staticPath('js/addonHelper.js'),
        'koHelpers': staticPath('js/koHelpers.js'),
        'addonPermissions': staticPath('js/addonPermissions.js'),
        'navbar-control': staticPath('js/navbarControl.js'),
        'markdown': staticPath('js/markdown.js'),
        'diffTool': staticPath('js/diffTool.js'),
        'mathrender': staticPath('js/mathrender.js'),
        'citations': staticPath('js/citations.js'),
<<<<<<< HEAD
        'jstz': staticPath('vendor/bower_components/jsTimezoneDetect/index.js'),
        'addonNodeConfig': staticPath('js/addonNodeConfig.js'),
        'citationsNodeConfig': staticPath('js/citationsNodeConfig.js')
=======
        'tests': staticPath('js/tests')
>>>>>>> 525e61ac
    }
};

var externals = {
    // require("jquery") is external and available
    //  on the global var jQuery, which is loaded with CDN
    'jquery': 'jQuery',
    'jquery-ui': 'jQuery.ui',
    'raven-js': 'Raven',
    'MathJax': 'MathJax'
};

var plugins = [
    // Bundle common code between modules
    new webpack.optimize.CommonsChunkPlugin('vendor', 'vendor.[hash].js'),
    // Bower support
    new webpack.ResolverPlugin(
        new webpack.ResolverPlugin.DirectoryDescriptionFilePlugin('bower.json', ['main'])
    ),
    // Make jQuery available in all modules without having to do require('jquery')
    new webpack.ProvidePlugin({
        $: 'jquery',
        jQuery: 'jquery'
    }),
    // Slight hack to make sure that CommonJS is always used
    new webpack.DefinePlugin({
        'define.amd': false
    }),
    new SaveAssetsJson()
];


var output = {
    path: './website/static/public/js/',
    // publicPath: '/static/', // used to generate urls to e.g. images
    filename: '[name].[chunkhash].js',
    sourcePrefix: ''
};

module.exports = {
    entry: entry,
    resolve: resolve,
    externals: externals,
    plugins: plugins,
    output: output,
    module: {
        loaders: [
            {test: /\.es6\.js$/, exclude: [/node_modules/, /bower_components/, /vendor/], loader: 'babel-loader'},
            {test: /\.css$/, loaders: ['style', 'css']},
            // url-loader uses DataUrls; files-loader emits files
            {test: /\.png$/, loader: 'url-loader?limit=100000&mimetype=image/png'},
            {test: /\.gif$/, loader: 'url-loader?limit=10000&mimetype=image/gif'},
            {test: /\.jpg$/, loader: 'url-loader?limit=10000&mimetype=image/jpg'},
            {test: /\.woff/, loader: 'url-loader?limit=10000&mimetype=application/font-woff'},
            {test: /\.svg/, loader: 'file-loader'},
            {test: /\.eot/, loader: 'file-loader'},
            {test: /\.ttf/, loader: 'file-loader'}
        ]
    }
};<|MERGE_RESOLUTION|>--- conflicted
+++ resolved
@@ -128,13 +128,10 @@
         'diffTool': staticPath('js/diffTool.js'),
         'mathrender': staticPath('js/mathrender.js'),
         'citations': staticPath('js/citations.js'),
-<<<<<<< HEAD
         'jstz': staticPath('vendor/bower_components/jsTimezoneDetect/index.js'),
         'addonNodeConfig': staticPath('js/addonNodeConfig.js'),
-        'citationsNodeConfig': staticPath('js/citationsNodeConfig.js')
-=======
+        'citationsNodeConfig': staticPath('js/citationsNodeConfig.js'),
         'tests': staticPath('js/tests')
->>>>>>> 525e61ac
     }
 };
 
