var webpack = require('webpack');
var path = require('path');
var fs = require('fs');

var SaveAssetsJson = require('assets-webpack-plugin');

var addons = require('./addons.json');
var root = path.join(__dirname, 'website', 'static');
/** Return the absolute path given a path relative to ./website/static */
var staticPath = function(dir) {
    return path.join(root, dir);
};

/**
 * Each JS module for a page on the OSF is webpack entry point. These are built
 * to website/static/public/
 */
var entry = {
    'base-page': staticPath('js/pages/base-page.js'),
    'home-page': staticPath('js/pages/home-page.js'),
    'dashboard-page': staticPath('js/pages/dashboard-page.js'),
    'profile-page': staticPath('js/pages/profile-page.js'),
    'project-dashboard': staticPath('js/pages/project-dashboard-page.js'),
    'project-base-page': staticPath('js/pages/project-base-page.js'),
    'wiki-edit-page': staticPath('js/pages/wiki-edit-page.js'),
    'wiki-view-page': staticPath('js/pages/wiki-view-page.js'),
    'files-page': staticPath('js/pages/files-page.js'),
    'profile-settings-page': staticPath('js/pages/profile-settings-page.js'),
    'register_1-page': staticPath('js/pages/register_1-page.js'),
    'sharing-page': staticPath('js/pages/sharing-page.js'),
    'conference-page': staticPath('js/pages/conference-page.js'),
    'view-file-page': staticPath('js/pages/view-file-page.js'),
    'new-folder-page': staticPath('js/pages/new-folder-page.js'),
    'project-settings-page': staticPath('js/pages/project-settings-page.js'),
    'search-page': staticPath('js/pages/search-page.js'),
    'user-addon-cfg-page': staticPath('js/pages/user-addon-cfg-page.js'),
    'notifications-config-page': staticPath('js/notifications-config-page.js'),
    // Commons chunk
    'vendor': [
        'knockout',
        'knockout-validation',
        'bootstrap',
        'bootbox',
        'select2',
        'osfHelpers',
        'knockout-punches',
        'dropzone',
        'knockout-sortable',
        'treebeard',
        'jquery.cookie'
    ]
};

// Collect adddons endpoints. If an addon's static folder has
// any of the following files, it will be added as an entry point
// and output to website/static/public/js/<addon-name>/files.js
var addonModules = ['files.js', 'node-cfg.js', 'user-cfg.js', 'file-detail.js', 'widget-cfg.js'];
addons.addons.forEach(function(addonName) {
    var baseDir = addonName + '/';
    addonModules.forEach(function(module) {
        var modulePath = path.join(__dirname, 'website', 'addons',
                                  addonName, 'static', module);
        if (fs.existsSync(modulePath)) {
            var entryPoint = baseDir + module.split('.')[0];
            entry[entryPoint] =  modulePath;
        }
    });
});

var resolve = {
    root: root,
    // Look for required files in bower and npm directories
    modulesDirectories: ['./website/static/vendor/bower_components', 'node_modules'],
    // Need to alias libraries that aren't managed by bower or npm
    alias: {
        'knockout-punches': staticPath('vendor/knockout-punches/knockout.punches.js'),
        'knockout-sortable': staticPath('vendor/knockout-sortable/knockout-sortable.js'),
        'knockout-validation': staticPath('vendor/knockout-validation/knockout.validation.js'),
        'knockout-mapping': staticPath('vendor/knockout-mapping/knockout.mapping.js'),
        'bootstrap-editable': staticPath('vendor/bower_components/x-editable/dist/bootstrap3-editable/js/bootstrap-editable.js'),
        'jquery-blockui': staticPath('vendor/jquery-blockui/jquery.blockui.js'),
        'zeroclipboard': staticPath('vendor/bower_components/zeroclipboard/dist/ZeroClipboard.js'),
        'bootstrap': staticPath('vendor/bower_components/bootstrap/dist/js/bootstrap.min.js'),
        'jquery-tagsinput': staticPath('vendor/bower_components/jquery.tagsinput/jquery.tagsinput.js'),
        'jquery.cookie': staticPath('vendor/bower_components/jquery.cookie/jquery.cookie.js'),
        'history': staticPath('vendor/bower_components/history.js/scripts/bundled/html4+html5/jquery.history.js'),
        // Needed for knockout-sortable
        'jquery.ui.sortable': staticPath('vendor/bower_components/jquery-ui/ui/jquery.ui.sortable.js'),
        // Dropzone doesn't have a proper 'main' entry in its bower.json
<<<<<<< HEAD
        'dropzone': staticPath('vendor/bower_components/dropzone/downloads/dropzone.js'),
        // Needed for ace code editor in wiki
        'ace-mode-markdown': staticPath('vendor/bower_components/ace-builds/src-noconflict/mode-markdown.js'),
        'ace-noconflict': staticPath('vendor/bower_components/ace-builds/src-noconflict/ace.js'),
        'pagedown-ace-converter': staticPath('vendor/pagedown-ace/Markdown.Converter.js'),
        'pagedown-ace-sanitizer': staticPath('vendor/pagedown-ace/Markdown.Sanitizer.js'),
        'pagedown-ace-editor': staticPath('vendor/pagedown-ace/Markdown.Editor.js'),
=======
        'dropzone': staticPath('vendor/bower_components/dropzone/dist/dropzone.js'),
>>>>>>> e1aeb297
        // Also alias some internal libraries for easy access
        'fangorn': staticPath('js/fangorn.js'),
        'waterbutler': staticPath('js/waterbutler.js'),
        'folderpicker': staticPath('js/folderPicker.js'),
        'osfHelpers': staticPath('js/osfHelpers.js'),
        'osfLanguage': staticPath('js/osfLanguage.js'),
        'addons': path.join(__dirname, 'website', 'addons'),
        'addonHelper': staticPath('js/addonHelper.js'),
        'koHelpers': staticPath('js/koHelpers.js'),
        'addonPermissions': staticPath('js/addonPermissions.js'),
        'navbar-control': staticPath('js/navbarControl.js')
    }
};

var externals = {
    // require("jquery") is external and available
    //  on the global var jQuery, which is loaded with CDN
    'jquery': 'jQuery',
    'jquery-ui': 'jQuery.ui',
    'raven-js': 'Raven'
};

var plugins = [
    // Bundle common code between modules
    new webpack.optimize.CommonsChunkPlugin('vendor', 'vendor.[hash].js'),
    // Bower support
    new webpack.ResolverPlugin(
        new webpack.ResolverPlugin.DirectoryDescriptionFilePlugin('bower.json', ['main'])
    ),
    // Make jQuery available in all modules without having to do require('jquery')
    new webpack.ProvidePlugin({
        $: 'jquery',
        jQuery: 'jquery'
    }),
    // Slight hack to make sure that CommonJS is always used
    new webpack.DefinePlugin({
        'define.amd': false
    }),
    new SaveAssetsJson()
];


var output = {
    path: './website/static/public/js/',
    // publicPath: '/static/', // used to generate urls to e.g. images
    filename: '[name].[chunkhash].js'
};

module.exports = {
    entry: entry,
    resolve: resolve,
    externals: externals,
    plugins: plugins,
    output: output
};<|MERGE_RESOLUTION|>--- conflicted
+++ resolved
@@ -87,17 +87,13 @@
         // Needed for knockout-sortable
         'jquery.ui.sortable': staticPath('vendor/bower_components/jquery-ui/ui/jquery.ui.sortable.js'),
         // Dropzone doesn't have a proper 'main' entry in its bower.json
-<<<<<<< HEAD
-        'dropzone': staticPath('vendor/bower_components/dropzone/downloads/dropzone.js'),
+        'dropzone': staticPath('vendor/bower_components/dropzone/dist/dropzone.js'),
         // Needed for ace code editor in wiki
         'ace-mode-markdown': staticPath('vendor/bower_components/ace-builds/src-noconflict/mode-markdown.js'),
         'ace-noconflict': staticPath('vendor/bower_components/ace-builds/src-noconflict/ace.js'),
         'pagedown-ace-converter': staticPath('vendor/pagedown-ace/Markdown.Converter.js'),
         'pagedown-ace-sanitizer': staticPath('vendor/pagedown-ace/Markdown.Sanitizer.js'),
         'pagedown-ace-editor': staticPath('vendor/pagedown-ace/Markdown.Editor.js'),
-=======
-        'dropzone': staticPath('vendor/bower_components/dropzone/dist/dropzone.js'),
->>>>>>> e1aeb297
         // Also alias some internal libraries for easy access
         'fangorn': staticPath('js/fangorn.js'),
         'waterbutler': staticPath('js/waterbutler.js'),
