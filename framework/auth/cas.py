--- conflicted
+++ resolved
@@ -258,13 +258,9 @@
     :return: redirect response
     """
 
-<<<<<<< HEAD
-=======
-    service_furl = furl.furl(service_url)
-    # `ticket` has already been pulled off in `framework.sessions.before_request()` which calls this method
-    if 'ticket' in service_furl.args:
-        service_furl.args.pop('ticket')
->>>>>>> dde1ad9a
+    # `service_url` is guaranteed to be removed of `ticket` parameter, which has been pulled off in
+    # `framework.sessions.before_request()`. There is no need to check ticket again.
+
     client = get_client()
     cas_resp = client.service_validate(ticket, service_url)
     if cas_resp.authenticated:
@@ -306,7 +302,7 @@
                 'external_id': external_credential['id'],
                 'fullname': fullname,
                 'access_token': cas_resp.attributes['accessToken'],
-                'service_url': service_furl.url,
+                'service_url': service_url,
             }
             return external_first_login_authenticate(
                 user,
