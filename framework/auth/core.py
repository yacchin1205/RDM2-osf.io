# -*- coding: utf-8 -*-

from copy import deepcopy
import datetime as dt
import itertools
import logging
import re
import urlparse

import bson
import pytz
import itsdangerous

from modularodm import fields, Q
from modularodm.exceptions import NoResultsFound, ValidationError, ValidationValueError, QueryException
from modularodm.validators import URLValidator

import framework
from framework import analytics
from framework.addons import AddonModelMixin
from framework.auth import signals, utils
from framework.auth.exceptions import (ChangePasswordError, ExpiredTokenError, InvalidTokenError,
                                       MergeConfirmedRequiredError, MergeConflictError)
from framework.bcrypt import generate_password_hash, check_password_hash
from framework.exceptions import PermissionsError
from framework.guid.model import GuidStoredObject
from framework.mongo.validators import string_required
from framework.sentry import log_exception
from framework.sessions import session
from framework.sessions.model import Session
from framework.sessions.utils import remove_sessions_for_user
from website import mails, settings, filters, security

name_formatters = {
    'long': lambda user: user.fullname,
    'surname': lambda user: user.family_name if user.family_name else user.fullname,
    'initials': lambda user: u'{surname}, {initial}.'.format(
        surname=user.family_name,
        initial=user.given_name_initial,
    ),
}

logger = logging.getLogger(__name__)


# verification key v1
def generate_verification_key():
    return security.random_string(30)


# verification key v2, expires in 30 minutes
def generate_verification_key_v2():
    token = security.random_string(30)
    expires = dt.datetime.utcnow() + dt.timedelta(minutes=settings.VERIFICATION_KEY_V2_EXPIRATION)
    return {
        'token': token,
        'expires': expires,
    }


def validate_history_item(item):
    string_required(item.get('institution'))
    startMonth = item.get('startMonth')
    startYear = item.get('startYear')
    endMonth = item.get('endMonth')
    endYear = item.get('endYear')

    validate_year(startYear)
    validate_year(endYear)

    if startYear and endYear:
        if endYear < startYear:
            raise ValidationValueError('End date must be later than start date.')
        elif endYear == startYear:
            if endMonth and startMonth and endMonth < startMonth:
                raise ValidationValueError('End date must be later than start date.')


def validate_year(item):
    if item:
        try:
            int(item)
        except ValueError:
            raise ValidationValueError('Please enter a valid year.')
        else:
            if len(item) != 4:
                raise ValidationValueError('Please enter a valid year.')

validate_url = URLValidator()


def validate_profile_websites(profile_websites):
    for value in profile_websites or []:
        try:
            validate_url(value)
        except ValidationError:
            # Reraise with a better message
            raise ValidationError('Invalid personal URL.')


def validate_social(value):
    validate_profile_websites(value.get('profileWebsites'))


def get_user_with_verification_key_v2(username=None, token=None):
    """
    Check if the request with `user_name` and `token` is valid and has not expired.
    If so, return the user object. Otherwise return None.
    If user does not have verification_key_v2, return None.

    :param username: user's username
    :param token: one-time verification token
    :rtype: User or None
    """

    if not username or not token:
        return None
    user_obj = get_user(username=username)
    if user_obj:
        try:
            if user_obj.verification_key_v2:
                if user_obj.verification_key_v2['token'] == token:
                    if user_obj.verification_key_v2['expires'] > dt.datetime.utcnow():
                        return user_obj
        except AttributeError:
            # If user does not have `verification_key_v2`, for example an old link with `verification_key`
            return None
    return None


# TODO - rename to _get_current_user_from_session /HRYBACKI
def _get_current_user():
    uid = session._get_current_object() and session.data.get('auth_user_id')
    return User.load(uid)


# TODO: This should be a class method of User?
<<<<<<< HEAD
def get_user(username=None, token=None, email=None, password=None):
    """
    Get an instance of User matching the provided parameters. There are four valid combinations:
        1. email
        2. email and password
        3. username, when using verification_key_v2
        4. token, when using just the verification_key

    :param username: username
    :param token: the verification token
    :param email: email
    :param password: password
    :return: The instance of User requested
    :rtype: User or None
    """

    # tag: database
=======
def get_user(email=None, password=None, verification_key=None, external_id_provider=None, external_id=None):
    """
    Get an instance of User matching the provided params.

    1. email
    2. email and password
    3. verification_key
    4. oauth_provider and oauth_id

    :param email: user's email
    :param password: user's password
    :param verification_key: the verification key
    :param external_id_provider: the oauth provider
    :param external_id: the oauth id
    :rtype bool
    """

>>>>>>> 554c1107
    if password and not email:
        raise AssertionError('If a password is provided, an email must also be provided.')

    query_list = []

<<<<<<< HEAD
    if username:
        query_list.append(Q('username', 'eq', username))
    if token:
        query_list.append(Q('verification_key', 'eq', token))
=======
>>>>>>> 554c1107
    if email:
        email = email.strip().lower()
        query_list.append(Q('emails', 'eq', email) | Q('username', 'eq', email))

    if password:
        password = password.strip()
        try:
            query = query_list[0]
            for query_part in query_list[1:]:
                query = query & query_part
            user = User.find_one(query)
        except Exception as err:
            logger.error(err)
            user = None
        if user and not user.check_password(password):
            return False
        return user

<<<<<<< HEAD
=======
    if verification_key:
        query_list.append(Q('verification_key', 'eq', verification_key))

    if external_id_provider and external_id:
        query_list.append(Q('external_identity.{}.{}'.format(external_id_provider, external_id), 'eq', 'VERIFIED'))

>>>>>>> 554c1107
    try:
        query = query_list[0]
        for query_part in query_list[1:]:
            query = query & query_part
        user = User.find_one(query)
        return user
    except Exception as err:
        logger.error(err)
        return None


class Auth(object):

    def __init__(self, user=None, api_node=None,
                 private_key=None):
        self.user = user
        self.api_node = api_node
        self.private_key = private_key

    def __repr__(self):
        return ('<Auth(user="{self.user}", '
                'private_key={self.private_key})>').format(self=self)

    @property
    def logged_in(self):
        return self.user is not None

    @property
    def private_link(self):
        if not self.private_key:
            return None
        try:
            # Avoid circular import
            from website.project.model import PrivateLink
            private_link = PrivateLink.find_one(
                Q('key', 'eq', self.private_key)
            )

            if private_link.is_deleted:
                return None

        except QueryException:
            return None

        return private_link

    @classmethod
    def from_kwargs(cls, request_args, kwargs):
        user = request_args.get('user') or kwargs.get('user') or _get_current_user()
        private_key = request_args.get('view_only')
        return cls(
            user=user,
            private_key=private_key,
        )


class User(GuidStoredObject, AddonModelMixin):

    # Node fields that trigger an update to the search engine on save
    SEARCH_UPDATE_FIELDS = {
        'fullname',
        'given_name',
        'middle_names',
        'family_name',
        'suffix',
        'merged_by',
        'date_disabled',
        'date_confirmed',
        'jobs',
        'schools',
        'social',
    }

    # TODO: Add SEARCH_UPDATE_NODE_FIELDS, for fields that should trigger a
    #   search update for all nodes to which the user is a contributor.

    SOCIAL_FIELDS = {
        'orcid': u'http://orcid.org/{}',
        'github': u'http://github.com/{}',
        'scholar': u'http://scholar.google.com/citations?user={}',
        'twitter': u'http://twitter.com/{}',
        'profileWebsites': [],
        'linkedIn': u'https://www.linkedin.com/{}',
        'impactStory': u'https://impactstory.org/{}',
        'researcherId': u'http://researcherid.com/rid/{}',
        'researchGate': u'https://researchgate.net/profile/{}',
        'academiaInstitution': u'https://{}',
        'academiaProfileID': u'.academia.edu/{}',
        'baiduScholar': u'http://xueshu.baidu.com/scholarID/{}',
        'ssrn': u'http://papers.ssrn.com/sol3/cf_dev/AbsByAuth.cfm?per_id={}',
    }

    # This is a GuidStoredObject, so this will be a GUID.
    _id = fields.StringField(primary=True)

    # The primary email address for the account.
    # This value is unique, but multiple "None" records exist for:
    #   * unregistered contributors where an email address was not provided.
    # TODO: Update mailchimp subscription on username change in user.save()
    username = fields.StringField(required=False, unique=True, index=True)

    # Hashed. Use `User.set_password` and `User.check_password`
    password = fields.StringField()

    fullname = fields.StringField(required=True, validate=string_required)

    # user has taken action to register the account
    is_registered = fields.BooleanField(index=True)

    # user has claimed the account
    # TODO: This should be retired - it always reflects is_registered.
    #   While a few entries exist where this is not the case, they appear to be
    #   the result of a bug, as they were all created over a small time span.
    is_claimed = fields.BooleanField(default=False, index=True)

    # a list of strings - for internal use
    system_tags = fields.StringField(list=True)

    # security emails that have been sent
    # TODO: This should be removed and/or merged with system_tags
    security_messages = fields.DictionaryField()
    # Format: {
    #   <message label>: <datetime>
    #   ...
    # }

    # user was invited (as opposed to registered unprompted)
    is_invited = fields.BooleanField(default=False, index=True)

    # Per-project unclaimed user data:
    # TODO: add a validation function that ensures that all required keys are present in the input values for that field
    unclaimed_records = fields.DictionaryField(required=False)
    # Format: {
    #   <project_id>: {
    #       'name': <name that referrer provided>,
    #       'referrer_id': <user ID of referrer>,
    #       'token': <verification key v1, used for verification urls>,
    #       'expires': <expiration time for this record>,
    #       'email': <email the referrer provided or None>,
    #       'claimer_email': <email the claimer entered or None>,
    #       'last_sent': <timestamp of last email sent to referrer or None>
    #   }
    #   ...
    # }

    # Time of last sent notification email to newly added contributors
    contributor_added_email_records = fields.DictionaryField(default=dict)
    # Format : {
    #   <project_id>: {
    #       'last_sent': time.time()
    #   }
    #   ...
    # }

    # The user into which this account was merged
    merged_by = fields.ForeignField('user', default=None, index=True)

    # verification key v1: only the token, no expiration time
    verification_key = fields.StringField()

    # verification key v2: token, and expiration time
    verification_key_v2 = fields.DictionaryField(default=dict)
    # Format: {
    #   'token': <the verification key string>
    #   'expires': <the expiration time for the key>
    # }

    email_last_sent = fields.DateTimeField()

    # confirmed emails
    #   emails should be stripped of whitespace and lower-cased before appending
    # TODO: Add validator to ensure an email address only exists once across
    # all User's email lists
    emails = fields.StringField(list=True)

    # email verification tokens
    #   see also ``unconfirmed_emails``
    email_verifications = fields.DictionaryField(default=dict)
    # Format: {
    #   <token> : {
    #       'email': <email address>,
    #       'expiration': <datetime>,
    #       'confirmed': whether user is confirmed or not
    #   }
    # }

    # TODO remove this field once migration (scripts/migration/migrate_mailing_lists_to_mailchimp_fields.py)
    # has been run. This field is deprecated and replaced with mailchimp_mailing_lists
    mailing_lists = fields.DictionaryField()

    # email lists to which the user has chosen a subscription setting
    mailchimp_mailing_lists = fields.DictionaryField()
    # Format: {
    #   'list1': True,
    #   'list2: False,
    #    ...
    # }

    # email lists to which the user has chosen a subscription setting, being sent from osf, rather than mailchimp
    osf_mailing_lists = fields.DictionaryField(default=lambda: {settings.OSF_HELP_LIST: True})
    # Format: {
    #   'list1': True,
    #   'list2: False,
    #    ...
    # }

    # the date this user was registered
    # TODO: consider removal - this can be derived from date_registered
    date_registered = fields.DateTimeField(auto_now_add=dt.datetime.utcnow,
                                           index=True)

    # watched nodes are stored via a list of WatchConfigs
    watched = fields.ForeignField('WatchConfig', list=True)

    # list of collaborators that this user recently added to nodes as a contributor
    recently_added = fields.ForeignField('user', list=True)

    # Attached external accounts (OAuth)
    external_accounts = fields.ForeignField('externalaccount', list=True)

    # CSL names
    given_name = fields.StringField()
    middle_names = fields.StringField()
    family_name = fields.StringField()
    suffix = fields.StringField()

    # identity for user logged in through external idp
    external_identity = fields.DictionaryField()
    # Format: {
    #   <external_id_provider>: {
    #       <external_id>: <status from ('VERIFIED, 'CREATE', 'LINK')>,
    #       ...
    #   },
    #   ...
    # }

    # Employment history
    jobs = fields.DictionaryField(list=True, validate=validate_history_item)
    # Format: {
    #     'title': <position or job title>,
    #     'institution': <institution or organization>,
    #     'department': <department>,
    #     'location': <location>,
    #     'startMonth': <start month>,
    #     'startYear': <start year>,
    #     'endMonth': <end month>,
    #     'endYear': <end year>,
    #     'ongoing: <boolean>
    # }

    # Educational history
    schools = fields.DictionaryField(list=True, validate=validate_history_item)
    # Format: {
    #     'degree': <position or job title>,
    #     'institution': <institution or organization>,
    #     'department': <department>,
    #     'location': <location>,
    #     'startMonth': <start month>,
    #     'startYear': <start year>,
    #     'endMonth': <end month>,
    #     'endYear': <end year>,
    #     'ongoing: <boolean>
    # }

    # Social links
    social = fields.DictionaryField(validate=validate_social)
    # Format: {
    #     'profileWebsites': <list of profile websites>
    #     'twitter': <twitter id>,
    # }

    # date the user last sent a request
    date_last_login = fields.DateTimeField()

    # date the user first successfully confirmed an email address
    date_confirmed = fields.DateTimeField(index=True)

    # When the user was disabled.
    date_disabled = fields.DateTimeField(index=True)

    # when comments were last viewed
    comments_viewed_timestamp = fields.DictionaryField()
    # Format: {
    #   'Comment.root_target._id': 'timestamp',
    #   ...
    # }

    # timezone for user's locale (e.g. 'America/New_York')
    timezone = fields.StringField(default='Etc/UTC')

    # user language and locale data (e.g. 'en_US')
    locale = fields.StringField(default='en_US')

    # whether the user has requested to deactivate their account
    requested_deactivation = fields.BooleanField(default=False)

    # dictionary of projects a user has changed the setting on
    notifications_configured = fields.DictionaryField()
    # Format: {
    #   <node.id>: True
    #   ...
    # }

    # If this user was created through the API,
    # keep track of who added them.
    registered_by = fields.ForeignField('user', default=None, index=True)

    _meta = {'optimistic': True}

    def __repr__(self):
        return '<User({0!r}) with id {1!r}>'.format(self.username, self._id)

    def __str__(self):
        return self.fullname.encode('ascii', 'replace')

    __unicode__ = __str__

    # For compatibility with Django auth
    @property
    def pk(self):
        return self._id

    @property
    def email(self):
        return self.username

    def is_authenticated(self):  # Needed for django compat
        return True

    def is_anonymous(self):
        return False

    @property
    def absolute_api_v2_url(self):
        from website import util
        return util.api_v2_url('users/{}/'.format(self.pk))

    # used by django and DRF
    def get_absolute_url(self):
        if not self.is_registered:
            return None
        return self.absolute_api_v2_url

    @classmethod
    def create_unregistered(cls, fullname, email=None):
        """Create a new unregistered user.
        """
        user = cls(
            username=email,
            fullname=fullname,
            is_invited=True,
            is_registered=False,
        )
        user.update_guessed_names()
        return user

    @classmethod
    def create(cls, username, password, fullname):
        user = cls(
            username=username,
            fullname=fullname,
        )
        user.update_guessed_names()
        user.set_password(password)
        return user

    @classmethod
    def create_unconfirmed(cls, username, password, fullname, external_identity=None,
                           do_confirm=True, campaign=None):
        """Create a new user who has begun registration but needs to verify
        their primary email address (username).
        """
        user = cls.create(username, password, fullname)
        user.add_unconfirmed_email(username, external_identity=external_identity)
        user.is_registered = False
        if external_identity:
            user.external_identity.update(external_identity)
        if campaign:
            # needed to prevent circular import
            from framework.auth.campaigns import system_tag_for_campaign  # skipci
            user.system_tags.append(system_tag_for_campaign(campaign))
        return user

    @classmethod
    def create_confirmed(cls, username, password, fullname):
        user = cls.create(username, password, fullname)
        user.is_registered = True
        user.is_claimed = True
        user.date_confirmed = user.date_registered
        user.emails.append(username)
        return user

    @classmethod
    def from_cookie(cls, cookie, secret=None):
        """Attempt to load a user from their signed cookie
        :returns: None if a user cannot be loaded else User
        """
        if not cookie:
            return None

        secret = secret or settings.SECRET_KEY

        try:
            token = itsdangerous.Signer(secret).unsign(cookie)
        except itsdangerous.BadSignature:
            return None

        user_session = Session.load(token)

        if user_session is None:
            return None

        return cls.load(user_session.data.get('auth_user_id'))

    def get_or_create_cookie(self, secret=None):
        """Find the cookie for the given user
        Create a new session if no cookie is found

        :param str secret: The key to sign the cookie with
        :returns: The signed cookie
        """
        secret = secret or settings.SECRET_KEY
        sessions = Session.find(
            Q('data.auth_user_id', 'eq', self._id)
        ).sort(
            '-date_modified'
        ).limit(1)

        if sessions.count() > 0:
            user_session = sessions[0]
        else:
            user_session = Session(data={
                'auth_user_id': self._id,
                'auth_user_username': self.username,
                'auth_user_fullname': self.fullname,
            })
            user_session.save()

        signer = itsdangerous.Signer(secret)
        return signer.sign(user_session._id)

    def update_guessed_names(self):
        """Updates the CSL name fields inferred from the the full name.
        """
        parsed = utils.impute_names(self.fullname)
        self.given_name = parsed['given']
        self.middle_names = parsed['middle']
        self.family_name = parsed['family']
        self.suffix = parsed['suffix']

    def register(self, username, password=None):
        """Registers the user.
        """
        self.username = username
        if password:
            self.set_password(password)
        if username not in self.emails:
            self.emails.append(username)
        self.is_registered = True
        self.is_claimed = True
        self.date_confirmed = dt.datetime.utcnow()
        self.update_search()
        self.update_search_nodes()

        # Emit signal that a user has confirmed
        signals.user_confirmed.send(self)

        return self

    def add_unclaimed_record(self, node, referrer, given_name, email=None):
        """Add a new project entry in the unclaimed records dictionary.

        :param Node node: Node this unclaimed user was added to.
        :param User referrer: User who referred this user.
        :param str given_name: The full name that the referrer gave for this user.
        :param str email: The given email address.
        :returns: The added record
        """
        if not node.can_edit(user=referrer):
            raise PermissionsError(
                'Referrer does not have permission to add a contributor to project {0}'.format(node._primary_key)
            )
        project_id = node._primary_key
        referrer_id = referrer._primary_key
        if email:
            clean_email = email.lower().strip()
        else:
            clean_email = None
        record = {
            'name': given_name,
            'referrer_id': referrer_id,
            'token': generate_verification_key(),
            'expires': dt.datetime.utcnow() + dt.timedelta(days=settings.CLAIM_TOKEN_EXPIRATION),
            'email': clean_email
        }
        self.unclaimed_records[project_id] = record
        return record

    def display_full_name(self, node=None):
        """Return the full name , as it would display in a contributor list for a
        given node.

        NOTE: Unclaimed users may have a different name for different nodes.
        """
        if node:
            unclaimed_data = self.unclaimed_records.get(node._primary_key, None)
            if unclaimed_data:
                return unclaimed_data['name']
        return self.fullname

    @property
    def is_active(self):
        """Returns True if the user is active. The user must have activated
        their account, must not be deleted, suspended, etc.

        :return: bool
        """
        return (self.is_registered and
                self.password is not None and
                not self.is_merged and
                not self.is_disabled and
                self.is_confirmed)

    def get_unclaimed_record(self, project_id):
        """
        Get an unclaimed record for a given project_id. Return the one record if found. Otherwise, raise ValueError.

        :param project_id, the project node id
        :raises: ValueError if there is no record for the given project.
        """

        try:
            return self.unclaimed_records[project_id]
        except KeyError:  # re-raise as ValueError
            raise ValueError('No unclaimed record for user {self._id} on node {project_id}'
                             .format(**locals()))

    def verify_claim_token(self, token, project_id):
        """
        Verify the claim token for this user for a given node which she/he was added as a unregistered contributor for.
        Return `True` if record found, token valid and not expired. Otherwise return False.

        :param token: the claim token
        :param project_id: the project node id
        """

        try:
            record = self.get_unclaimed_record(project_id)
        except ValueError:  # No unclaimed record for given pid
            return False
        return record['token'] == token and record['expires'] > dt.datetime.utcnow()

    def get_claim_url(self, project_id, external=False):
        """
        Return the URL that an unclaimed user should use to claim their account.
        Raise `ValueError` if there is no unclaimed_record for the given project ID.

        :param project_id: the project ID for the unclaimed record
        :param external:
        :rtype: string
        :returns: the claim url
        :raises: ValueError if there is no record for the given project.
        """
        unclaimed_record = self.get_unclaimed_record(project_id)
        uid = self._primary_key
        base_url = settings.DOMAIN if external else '/'
        token = unclaimed_record['token']
        return '{base_url}user/{uid}/{project_id}/claim/?token={token}'.\
            format(**locals())

    def set_password(self, raw_password, notify=True):
        """Set the password for this user to the hash of ``raw_password``.
        If this is a new user, we're done. If this is a password change,
        then email the user about the change and clear all the old sessions
        so that users will have to log in again with the new password.

        :param raw_password: the plaintext value of the new password
        :param notify: Only meant for unit tests to keep extra notifications from being sent
        :rtype: list
        :returns: Changed fields from the user save
        """
        had_existing_password = bool(self.password)
        self.password = generate_password_hash(raw_password)
        if self.username == raw_password:
            raise ChangePasswordError(['Password cannot be the same as your email address'])
        if had_existing_password and notify:
            mails.send_mail(
                to_addr=self.username,
                mail=mails.PASSWORD_RESET,
                mimetype='plain',
                user=self
            )
            remove_sessions_for_user(self)

    def check_password(self, raw_password):
        """Return a boolean of whether ``raw_password`` was correct."""
        if not self.password or not raw_password:
            return False
        return check_password_hash(self.password, raw_password)

    @property
    def csl_given_name(self):
        parts = [self.given_name]
        if self.middle_names:
            parts.extend(each[0] for each in re.split(r'\s+', self.middle_names))
        return ' '.join(parts)

    @property
    def csl_name(self):
        return {
            'family': self.family_name,
            'given': self.csl_given_name,
        }

    @property
    def created(self):
        from website.project.model import Node
        return Node.find(Q('creator', 'eq', self._id))

    # TODO: This should not be on the User object.
    def change_password(self, raw_old_password, raw_new_password, raw_confirm_password):
        """Change the password for this user to the hash of ``raw_new_password``."""
        raw_old_password = (raw_old_password or '').strip()
        raw_new_password = (raw_new_password or '').strip()
        raw_confirm_password = (raw_confirm_password or '').strip()

        # TODO: Move validation to set_password
        issues = []
        if not self.check_password(raw_old_password):
            issues.append('Old password is invalid')
        elif raw_old_password == raw_new_password:
            issues.append('Password cannot be the same')
        elif raw_new_password == self.username:
            issues.append('Password cannot be the same as your email address')
        if not raw_old_password or not raw_new_password or not raw_confirm_password:
            issues.append('Passwords cannot be blank')
        elif len(raw_new_password) < 8:
            issues.append('Password should be at least eight characters')
        elif len(raw_new_password) > 256:
            issues.append('Password should not be longer than 256 characters')

        if raw_new_password != raw_confirm_password:
            issues.append('Password does not match the confirmation')

        if issues:
            raise ChangePasswordError(issues)
        self.set_password(raw_new_password)

    def _set_email_token_expiration(self, token, expiration=None):
        """Set the expiration date for given email token.

        :param str token: The email token to set the expiration for.
        :param datetime expiration: Datetime at which to expire the token. If ``None``, the
            token will expire after ``settings.EMAIL_TOKEN_EXPIRATION`` hours. This is only
            used for testing purposes.
        """
        expiration = expiration or (dt.datetime.utcnow() + dt.timedelta(hours=settings.EMAIL_TOKEN_EXPIRATION))
        self.email_verifications[token]['expiration'] = expiration
        return expiration

    def add_unconfirmed_email(self, email, expiration=None, external_identity=None):
        """Add an email verification token for a given email."""

        # TODO: This is technically not compliant with RFC 822, which requires
        #       that case be preserved in the "local-part" of an address. From
        #       a practical standpoint, the vast majority of email servers do
        #       not preserve case.
        #       ref: https://tools.ietf.org/html/rfc822#section-6
        email = email.lower().strip()

        if not external_identity and email in self.emails:
            raise ValueError('Email already confirmed to this user.')

        utils.validate_email(email)

        # If the unconfirmed email is already present, refresh the token
        if email in self.unconfirmed_emails:
            self.remove_unconfirmed_email(email)

        token = generate_verification_key()

        # handle when email_verifications is None
        if not self.email_verifications:
            self.email_verifications = {}

        # confirmed used to check if link has been clicked
        self.email_verifications[token] = {
            'email': email,
            'confirmed': False,
            'external_identity': external_identity
        }
        self._set_email_token_expiration(token, expiration=expiration)
        return token

    def remove_unconfirmed_email(self, email):
        """Remove an unconfirmed email addresses and their tokens."""
        for token, value in self.email_verifications.iteritems():
            if value.get('email') == email:
                del self.email_verifications[token]
                return True

        return False

    def remove_email(self, email):
        """Remove a confirmed email"""
        if email == self.username:
            raise PermissionsError("Can't remove primary email")
        if email in self.emails:
            self.emails.remove(email)
            signals.user_email_removed.send(self, email=email)

    @signals.user_email_removed.connect
    def _send_email_removal_confirmations(self, email):
        mails.send_mail(to_addr=self.username,
                        mail=mails.REMOVED_EMAIL,
                        user=self,
                        removed_email=email,
                        security_addr='alternate email address ({})'.format(email))
        mails.send_mail(to_addr=email,
                        mail=mails.REMOVED_EMAIL,
                        user=self,
                        removed_email=email,
                        security_addr='primary email address ({})'.format(self.username))

    def get_confirmation_token(self, email, force=False, renew=False):
        """Return the confirmation token for a given email.

        :param str email: Email to get the token for.
        :param bool force: If an expired token exists for the given email, generate a new
            token and return that token.

        :raises: ExpiredTokenError if trying to access a token that is expired and force=False.
        :raises: KeyError if there no token for the email.
        """
        # TODO: Refactor "force" flag into User.get_or_add_confirmation_token
        for token, info in self.email_verifications.items():
            if info['email'].lower() == email.lower():
                # Old records will not have an expiration key. If it's missing,
                # assume the token is expired
                expiration = info.get('expiration')
                if renew:
                    new_token = self.add_unconfirmed_email(email)
                    self.save()
                    return new_token
                if not expiration or (expiration and expiration < dt.datetime.utcnow()):
                    if not force:
                        raise ExpiredTokenError('Token for email "{0}" is expired'.format(email))
                    else:
                        new_token = self.add_unconfirmed_email(email)
                        self.save()
                        return new_token
                return token
        raise KeyError('No confirmation token for email "{0}"'.format(email))

<<<<<<< HEAD
    def get_confirmation_url(self, email, external=True, force=False, renew=False):
=======
    def get_confirmation_url(self, email, external=True, force=False, external_id_provider=None):
>>>>>>> 554c1107
        """Return the confirmation url for a given email.

        :raises: ExpiredTokenError if trying to access a token that is expired.
        :raises: KeyError if there is no token for the email.
        """
        base = settings.DOMAIN if external else '/'
<<<<<<< HEAD
        token = self.get_confirmation_token(email, force=force, renew=renew)
        return '{0}confirm/{1}/{2}/'.format(base, self._primary_key, token)
=======
        token = self.get_confirmation_token(email, force=force)

        if external_id_provider:
            return '{0}confirm/external/{1}/{2}/'.format(base, self._primary_key, token)
        else:
            return '{0}confirm/{1}/{2}/'.format(base, self._primary_key, token)
>>>>>>> 554c1107

    def get_unconfirmed_email_for_token(self, token):
        """Return email if valid.
        :rtype: bool
        :raises: ExpiredTokenError if trying to access a token that is expired.
        :raises: InvalidTokenError if trying to access a token that is invalid.

        """
        if token not in self.email_verifications:
            raise InvalidTokenError

        verification = self.email_verifications[token]
        # Not all tokens are guaranteed to have expiration dates
        if (
            'expiration' in verification and
            verification['expiration'] < dt.datetime.utcnow()
        ):
            raise ExpiredTokenError

        return verification['email']

    def clean_email_verifications(self, given_token=None):
        email_verifications = deepcopy(self.email_verifications or {})
        for token in self.email_verifications or {}:
            try:
                self.get_unconfirmed_email_for_token(token)
            except (KeyError, ExpiredTokenError):
                email_verifications.pop(token)
                continue
            if token == given_token:
                email_verifications.pop(token)
        self.email_verifications = email_verifications

    def confirm_email(self, token, merge=False):
        """Confirm the email address associated with the token"""
        email = self.get_unconfirmed_email_for_token(token)

        # If this email is confirmed on another account, abort
        try:
            user_to_merge = User.find_one(Q('emails', 'iexact', email))
        except NoResultsFound:
            user_to_merge = None

        if user_to_merge and merge:
            self.merge_user(user_to_merge)
        elif user_to_merge:
            raise MergeConfirmedRequiredError(
                'Merge requires confirmation',
                user=self,
                user_to_merge=user_to_merge,
            )

        # If another user has this email as its username, get it
        try:
            unregistered_user = User.find_one(Q('username', 'eq', email) &
                                              Q('_id', 'ne', self._id))
        except NoResultsFound:
            unregistered_user = None

        if unregistered_user:
            self.merge_user(unregistered_user)
            self.save()
            unregistered_user.username = None

        if email not in self.emails:
            self.emails.append(email)

        # Complete registration if primary email
        if email.lower() == self.username.lower():
            self.register(self.username)
            self.date_confirmed = dt.datetime.utcnow()
        # Revoke token
        del self.email_verifications[token]

        # TODO: We can't assume that all unclaimed records are now claimed.
        # Clear unclaimed records, so user's name shows up correctly on
        # all projects
        self.unclaimed_records = {}
        self.save()

        self.update_search_nodes()

        return True

    @property
    def unconfirmed_emails(self):
        # Handle when email_verifications field is None
        email_verifications = self.email_verifications or {}
        return [
            each['email']
            for each
            in email_verifications.values()
        ]

    def update_search_nodes(self):
        """Call `update_search` on all nodes on which the user is a
        contributor. Needed to add self to contributor lists in search upon
        registration or claiming.

        """
        for node in self.contributed:
            node.update_search()

    def update_search_nodes_contributors(self):
        """
        Bulk update contributor name on all nodes on which the user is
        a contributor.
        :return:
        """
        from website.search import search
        search.update_contributors(self.visible_contributor_to)

    def update_affiliated_institutions_by_email_domain(self):
        """
        Append affiliated_institutions by email domain.
        :return:
        """
        # Avoid circular import
        from website.project.model import Institution
        try:
            email_domains = [email.split('@')[1] for email in self.emails]
            insts = Institution.find(Q('email_domains', 'in', email_domains))
            for inst in insts:
                if inst not in self.affiliated_institutions:
                    self.affiliated_institutions.append(inst)
        except (IndexError, NoResultsFound):
            pass

    @property
    def is_confirmed(self):
        return bool(self.date_confirmed)

    @property
    def social_links(self):
        social_user_fields = {}
        for key, val in self.social.items():
            if val and key in self.SOCIAL_FIELDS:
                if not isinstance(val, basestring):
                    social_user_fields[key] = val
                else:
                    social_user_fields[key] = self.SOCIAL_FIELDS[key].format(val)
        return social_user_fields

    @property
    def biblio_name(self):
        given_names = self.given_name + ' ' + self.middle_names
        surname = self.family_name
        if surname != given_names:
            initials = [
                name[0].upper() + '.'
                for name in given_names.split(' ')
                if name and re.search(r'\w', name[0], re.I)
            ]
            return u'{0}, {1}'.format(surname, ' '.join(initials))
        return surname

    @property
    def given_name_initial(self):
        """
        The user's preferred initialization of their given name.

        Some users with common names may choose to distinguish themselves from
        their colleagues in this way. For instance, there could be two
        well-known researchers in a single field named "Robert Walker".
        "Walker, R" could then refer to either of them. "Walker, R.H." could
        provide easy disambiguation.

        NOTE: The internal representation for this should never end with a
              period. "R" and "R.H" would be correct in the prior case, but
              "R.H." would not.
        """
        return self.given_name[0]

    @property
    def url(self):
        return '/{}/'.format(self._primary_key)

    @property
    def api_url(self):
        return '/api/v1/profile/{0}/'.format(self._primary_key)

    @property
    def absolute_url(self):
        return urlparse.urljoin(settings.DOMAIN, self.url)

    @property
    def display_absolute_url(self):
        url = self.absolute_url
        if url is not None:
            return re.sub(r'https?:', '', url).strip('/')

    @property
    def deep_url(self):
        return '/profile/{}/'.format(self._primary_key)

    @property
    def unconfirmed_email_info(self):
        """Return a list of dictionaries containing information about each of this
        user's unconfirmed emails.
        """
        unconfirmed_emails = []
        email_verifications = self.email_verifications or []
        for token in email_verifications:
            if self.email_verifications[token].get('confirmed', False):
                try:
                    user_merge = User.find_one(Q('emails', 'eq', self.email_verifications[token]['email'].lower()))
                except NoResultsFound:
                    user_merge = False

                unconfirmed_emails.append({'address': self.email_verifications[token]['email'],
                                        'token': token,
                                        'confirmed': self.email_verifications[token]['confirmed'],
                                        'user_merge': user_merge.email if user_merge else False})
        return unconfirmed_emails

    def profile_image_url(self, size=None):
        """A generalized method for getting a user's profile picture urls.
        We may choose to use some service other than gravatar in the future,
        and should not commit ourselves to using a specific service (mostly
        an API concern).

        As long as we use gravatar, this is just a proxy to User.gravatar_url
        """
        return self._gravatar_url(size)

    def _gravatar_url(self, size):
        return filters.gravatar(
            self,
            use_ssl=True,
            size=size
        )

    def get_activity_points(self, db=None):
        db = db or framework.mongo.database
        return analytics.get_total_activity_count(self._primary_key, db=db)

    def disable_account(self):
        """
        Disables user account, making is_disabled true, while also unsubscribing user
        from mailchimp emails.
        """
        from website import mailchimp_utils
        try:
            mailchimp_utils.unsubscribe_mailchimp(
                list_name=settings.MAILCHIMP_GENERAL_LIST,
                user_id=self._id,
                username=self.username
            )
        except mailchimp_utils.mailchimp.ListNotSubscribedError:
            pass
        except mailchimp_utils.mailchimp.InvalidApiKeyError:
            if not settings.ENABLE_EMAIL_SUBSCRIPTIONS:
                pass
            else:
                raise
        except mailchimp_utils.mailchimp.EmailNotExistsError:
            pass
        self.is_disabled = True

    @property
    def is_disabled(self):
        """Whether or not this account has been disabled.

        Abstracts ``User.date_disabled``.

        :return: bool
        """
        return self.date_disabled is not None

    @is_disabled.setter
    def is_disabled(self, val):
        """Set whether or not this account has been disabled."""
        if val and not self.date_disabled:
            self.date_disabled = dt.datetime.utcnow()
        elif val is False:
            self.date_disabled = None

    @property
    def is_merged(self):
        '''Whether or not this account has been merged into another account.
        '''
        return self.merged_by is not None

    @property
    def profile_url(self):
        return '/{}/'.format(self._id)

    @property
    def contributed(self):
        from website.project.model import Node
        return Node.find(Q('contributors', 'eq', self._id))

    @property
    def contributor_to(self):
        from website.project.model import Node
        return Node.find(
            Q('contributors', 'eq', self._id) &
            Q('is_deleted', 'ne', True) &
            Q('is_collection', 'ne', True)
        )

    @property
    def visible_contributor_to(self):
        from website.project.model import Node
        return Node.find(
            Q('contributors', 'eq', self._id) &
            Q('is_deleted', 'ne', True) &
            Q('is_collection', 'ne', True) &
            Q('visible_contributor_ids', 'eq', self._id)
        )

    def get_summary(self, formatter='long'):
        return {
            'user_fullname': self.fullname,
            'user_profile_url': self.profile_url,
            'user_display_name': name_formatters[formatter](self),
            'user_is_claimed': self.is_claimed
        }

    def save(self, *args, **kwargs):
        # TODO: Update mailchimp subscription on username change
        # Avoid circular import
        self.username = self.username.lower().strip() if self.username else None
        ret = super(User, self).save(*args, **kwargs)
        if self.SEARCH_UPDATE_FIELDS.intersection(ret) and self.is_confirmed:
            self.update_search()
            self.update_search_nodes_contributors()
        return ret

    def update_search(self):
        from website import search
        try:
            search.search.update_user(self)
        except search.exceptions.SearchUnavailableError as e:
            logger.exception(e)
            log_exception()

    @classmethod
    def find_by_email(cls, email):
        try:
            user = cls.find_one(
                Q('emails', 'eq', email)
            )
            return [user]
        except:
            return []

    def serialize(self, anonymous=False):
        return {
            'id': utils.privacy_info_handle(self._primary_key, anonymous),
            'fullname': utils.privacy_info_handle(self.fullname, anonymous, name=True),
            'registered': self.is_registered,
            'url': utils.privacy_info_handle(self.url, anonymous),
            'api_url': utils.privacy_info_handle(self.api_url, anonymous),
        }

    ###### OSF-Specific methods ######

    def watch(self, watch_config):
        """Watch a node by adding its WatchConfig to this user's ``watched``
        list. Raises ``ValueError`` if the node is already watched.

        :param watch_config: The WatchConfig to add.
        :param save: Whether to save the user.

        """
        watched_nodes = [each.node for each in self.watched]
        if watch_config.node in watched_nodes:
            raise ValueError('Node is already being watched.')
        watch_config.save()
        self.watched.append(watch_config)
        return None

    def unwatch(self, watch_config):
        """Unwatch a node by removing its WatchConfig from this user's ``watched``
        list. Raises ``ValueError`` if the node is not already being watched.

        :param watch_config: The WatchConfig to remove.
        :param save: Whether to save the user.

        """
        for each in self.watched:
            if watch_config.node._id == each.node._id:
                from framework.transactions.context import TokuTransaction  # Avoid circular import
                with TokuTransaction():
                    # Ensure that both sides of the relationship are removed
                    each.__class__.remove_one(each)
                    self.watched.remove(each)
                    self.save()
                return None
        raise ValueError('Node not being watched.')

    def is_watching(self, node):
        '''Return whether a not a user is watching a Node.'''
        watched_node_ids = set([config.node._id for config in self.watched])
        return node._id in watched_node_ids

    def get_recent_log_ids(self, since=None):
        '''Return a generator of recent logs' ids.

        :param since: A datetime specifying the oldest time to retrieve logs
        from. If ``None``, defaults to 60 days before today. Must be a tz-aware
        datetime because PyMongo's generation times are tz-aware.

        :rtype: generator of log ids (strings)
        '''
        log_ids = []
        # Default since to 60 days before today if since is None
        # timezone aware utcnow
        utcnow = dt.datetime.utcnow().replace(tzinfo=pytz.utc)
        since_date = since or (utcnow - dt.timedelta(days=60))
        for config in self.watched:
            # Extract the timestamps for each log from the log_id (fast!)
            # The first 4 bytes of Mongo's ObjectId encodes time
            # This prevents having to load each Log Object and access their
            # date fields
            node_log_ids = [log.pk for log in config.node.logs
                                   if bson.ObjectId(log.pk).generation_time > since_date and
                                   log.pk not in log_ids]
            # Log ids in reverse chronological order
            log_ids = _merge_into_reversed(log_ids, node_log_ids)
        return (l_id for l_id in log_ids)

    def get_daily_digest_log_ids(self):
        '''Return a generator of log ids generated in the past day
        (starting at UTC 00:00).
        '''
        utcnow = dt.datetime.utcnow()
        midnight = dt.datetime(
            utcnow.year, utcnow.month, utcnow.day,
            0, 0, 0, tzinfo=pytz.utc
        )
        return self.get_recent_log_ids(since=midnight)

    @property
    def can_be_merged(self):
        """The ability of the `merge_user` method to fully merge the user"""
        return all((addon.can_be_merged for addon in self.get_addons()))

    def merge_user(self, user):
        """Merge a registered user into this account. This user will be
        a contributor on any project. if the registered user and this account
        are both contributors of the same project. Then it will remove the
        registered user and set this account to the highest permission of the two
        and set this account to be visible if either of the two are visible on
        the project.

        :param user: A User object to be merged.
        """
        # Fail if the other user has conflicts.
        if not user.can_be_merged:
            raise MergeConflictError('Users cannot be merged')
        # Move over the other user's attributes
        # TODO: confirm
        for system_tag in user.system_tags:
            if system_tag not in self.system_tags:
                self.system_tags.append(system_tag)

        self.is_claimed = self.is_claimed or user.is_claimed
        self.is_invited = self.is_invited or user.is_invited

        # copy over profile only if this user has no profile info
        if user.jobs and not self.jobs:
            self.jobs = user.jobs

        if user.schools and not self.schools:
            self.schools = user.schools

        if user.social and not self.social:
            self.social = user.social

        unclaimed = user.unclaimed_records.copy()
        unclaimed.update(self.unclaimed_records)
        self.unclaimed_records = unclaimed
        # - unclaimed records should be connected to only one user
        user.unclaimed_records = {}

        security_messages = user.security_messages.copy()
        security_messages.update(self.security_messages)
        self.security_messages = security_messages

        notifications_configured = user.notifications_configured.copy()
        notifications_configured.update(self.notifications_configured)
        self.notifications_configured = notifications_configured

        for key, value in user.mailchimp_mailing_lists.iteritems():
            # subscribe to each list if either user was subscribed
            subscription = value or self.mailchimp_mailing_lists.get(key)
            signals.user_merged.send(self, list_name=key, subscription=subscription)

            # clear subscriptions for merged user
            signals.user_merged.send(user, list_name=key, subscription=False, send_goodbye=False)

        for target_id, timestamp in user.comments_viewed_timestamp.iteritems():
            if not self.comments_viewed_timestamp.get(target_id):
                self.comments_viewed_timestamp[target_id] = timestamp
            elif timestamp > self.comments_viewed_timestamp[target_id]:
                self.comments_viewed_timestamp[target_id] = timestamp

        self.emails.extend(user.emails)
        user.emails = []

        for k, v in user.email_verifications.iteritems():
            email_to_confirm = v['email']
            if k not in self.email_verifications and email_to_confirm != user.username:
                self.email_verifications[k] = v
        user.email_verifications = {}

        for institution in user.affiliated_institutions:
            self.affiliated_institutions.append(institution)
        user._affiliated_institutions = []

        for service in user.external_identity:
            for service_id in user.external_identity[service].iterkeys():
                if not (service_id in self.external_identity.get(service, '') and self.external_identity[service][service_id] == 'VERIFIED'):
                    # Prevent 'CREATE', merging user has already been created.
                    status = 'VERIFIED' if user.external_identity[service][service_id] == 'VERIFIED' else 'LINK'
                    if self.external_identity.get(service):
                        self.external_identity[service].update(
                            {service_id: status}
                        )
                    else:
                        self.external_identity[service] = {
                            service_id: status
                        }
        user.external_identity = {}

        # FOREIGN FIELDS
        for watched in user.watched:
            if watched not in self.watched:
                self.watched.append(watched)
        user.watched = []

        for account in user.external_accounts:
            if account not in self.external_accounts:
                self.external_accounts.append(account)
        user.external_accounts = []

        # - addons
        # Note: This must occur before the merged user is removed as a
        #       contributor on the nodes, as an event hook is otherwise fired
        #       which removes the credentials.
        for addon in user.get_addons():
            user_settings = self.get_or_add_addon(addon.config.short_name)
            user_settings.merge(addon)
            user_settings.save()

        # Disconnect signal to prevent emails being sent about being a new contributor when merging users
        # be sure to reconnect it at the end of this code block. Import done here to prevent circular import error.
        from website.addons.osfstorage.listeners import checkin_files_by_user
        from website.project.signals import contributor_added, contributor_removed
        from website.project.views.contributor import notify_added_contributor
        from website.util import disconnected_from

        # - projects where the user was a contributor
        with disconnected_from(signal=contributor_added, listener=notify_added_contributor):
            for node in user.contributed:
                # Skip bookmark collection node
                if node.is_bookmark_collection:
                    continue
                # if both accounts are contributor of the same project
                if node.is_contributor(self) and node.is_contributor(user):
                    if node.permissions[user._id] > node.permissions[self._id]:
                        permissions = node.permissions[user._id]
                    else:
                        permissions = node.permissions[self._id]
                    node.set_permissions(user=self, permissions=permissions)

                    visible1 = self._id in node.visible_contributor_ids
                    visible2 = user._id in node.visible_contributor_ids
                    if visible1 != visible2:
                        node.set_visible(user=self, visible=True, log=True, auth=Auth(user=self))

                else:
                    node.add_contributor(
                        contributor=self,
                        permissions=node.get_permissions(user),
                        visible=node.get_visible(user),
                        log=False,
                    )

                with disconnected_from(signal=contributor_removed, listener=checkin_files_by_user):
                    try:
                        node.remove_contributor(
                            contributor=user,
                            auth=Auth(user=self),
                            log=False,
                        )
                    except ValueError:
                        logger.error('Contributor {0} not in list on node {1}'.format(
                            user._id, node._id
                        ))

                node.save()

        # - projects where the user was the creator
        for node in user.created:
            node.creator = self
            node.save()

        # - file that the user has checked_out, import done here to prevent import error
        from website.files.models.base import FileNode
        for file_node in FileNode.files_checked_out(user=user):
            file_node.checkout = self
            file_node.save()

        # finalize the merge

        remove_sessions_for_user(user)

        # - username is set to None so the resultant user can set it primary
        #   in the future.
        user.username = None
        user.password = None
        user.verification_key = None
        user.osf_mailing_lists = {}
        user.merged_by = self

        user.save()

    def get_projects_in_common(self, other_user, primary_keys=True):
        """Returns either a collection of "shared projects" (projects that both users are contributors for)
        or just their primary keys
        """
        if primary_keys:
            projects_contributed_to = set(self.contributor_to.get_keys())
            other_projects_primary_keys = set(other_user.contributor_to.get_keys())
            return projects_contributed_to.intersection(other_projects_primary_keys)
        else:
            projects_contributed_to = set(self.contributor_to)
            return projects_contributed_to.intersection(other_user.contributor_to)

    def n_projects_in_common(self, other_user):
        """Returns number of "shared projects" (projects that both users are contributors for)"""
        return len(self.get_projects_in_common(other_user, primary_keys=True))

    def is_affiliated_with_institution(self, inst):
        return inst in self.affiliated_institutions

    def remove_institution(self, inst_id):
        removed = False
        for inst in self.affiliated_institutions:
            if inst._id == inst_id:
                self.affiliated_institutions.remove(inst)
                removed = True
        return removed

    _affiliated_institutions = fields.ForeignField('node', list=True)

    @property
    def affiliated_institutions(self):
        from website.institutions.model import Institution, AffiliatedInstitutionsList
        return AffiliatedInstitutionsList([Institution(inst) for inst in self._affiliated_institutions], obj=self, private_target='_affiliated_institutions')

    def get_node_comment_timestamps(self, target_id):
        """ Returns the timestamp for when comments were last viewed on a node, file or wiki.
        """
        default_timestamp = dt.datetime(1970, 1, 1, 12, 0, 0)
        return self.comments_viewed_timestamp.get(target_id, default_timestamp)


def _merge_into_reversed(*iterables):
    '''Merge multiple sorted inputs into a single output in reverse order.
    '''
    return sorted(itertools.chain(*iterables), reverse=True)<|MERGE_RESOLUTION|>--- conflicted
+++ resolved
@@ -135,55 +135,36 @@
 
 
 # TODO: This should be a class method of User?
-<<<<<<< HEAD
-def get_user(username=None, token=None, email=None, password=None):
+def get_user(username=None, token=None, email=None, password=None, external_id_provider=None, external_id=None):
     """
-    Get an instance of User matching the provided parameters. There are four valid combinations:
-        1. email
-        2. email and password
-        3. username, when using verification_key_v2
-        4. token, when using just the verification_key
+    Get an instance of User matching the provided params.
+
+    1. email
+    2. email and password
+    3. username
+    4. token
+    4. oauth_provider and oauth_id
 
     :param username: username
     :param token: the verification token
-    :param email: email
-    :param password: password
-    :return: The instance of User requested
-    :rtype: User or None
-    """
-
-    # tag: database
-=======
-def get_user(email=None, password=None, verification_key=None, external_id_provider=None, external_id=None):
-    """
-    Get an instance of User matching the provided params.
-
-    1. email
-    2. email and password
-    3. verification_key
-    4. oauth_provider and oauth_id
-
     :param email: user's email
     :param password: user's password
-    :param verification_key: the verification key
     :param external_id_provider: the oauth provider
     :param external_id: the oauth id
-    :rtype bool
+    :rtype User or None
     """
 
->>>>>>> 554c1107
     if password and not email:
         raise AssertionError('If a password is provided, an email must also be provided.')
 
     query_list = []
 
-<<<<<<< HEAD
     if username:
         query_list.append(Q('username', 'eq', username))
+
     if token:
         query_list.append(Q('verification_key', 'eq', token))
-=======
->>>>>>> 554c1107
+
     if email:
         email = email.strip().lower()
         query_list.append(Q('emails', 'eq', email) | Q('username', 'eq', email))
@@ -202,15 +183,9 @@
             return False
         return user
 
-<<<<<<< HEAD
-=======
-    if verification_key:
-        query_list.append(Q('verification_key', 'eq', verification_key))
-
     if external_id_provider and external_id:
         query_list.append(Q('external_identity.{}.{}'.format(external_id_provider, external_id), 'eq', 'VERIFIED'))
 
->>>>>>> 554c1107
     try:
         query = query_list[0]
         for query_part in query_list[1:]:
@@ -965,28 +940,19 @@
                 return token
         raise KeyError('No confirmation token for email "{0}"'.format(email))
 
-<<<<<<< HEAD
-    def get_confirmation_url(self, email, external=True, force=False, renew=False):
-=======
-    def get_confirmation_url(self, email, external=True, force=False, external_id_provider=None):
->>>>>>> 554c1107
+    def get_confirmation_url(self, email, external=True, force=False, renew=False, external_id_provider=None):
         """Return the confirmation url for a given email.
 
         :raises: ExpiredTokenError if trying to access a token that is expired.
         :raises: KeyError if there is no token for the email.
         """
         base = settings.DOMAIN if external else '/'
-<<<<<<< HEAD
         token = self.get_confirmation_token(email, force=force, renew=renew)
-        return '{0}confirm/{1}/{2}/'.format(base, self._primary_key, token)
-=======
-        token = self.get_confirmation_token(email, force=force)
 
         if external_id_provider:
             return '{0}confirm/external/{1}/{2}/'.format(base, self._primary_key, token)
         else:
             return '{0}confirm/{1}/{2}/'.format(base, self._primary_key, token)
->>>>>>> 554c1107
 
     def get_unconfirmed_email_for_token(self, token):
         """Return email if valid.
