--- conflicted
+++ resolved
@@ -450,11 +450,7 @@
         if user_session is None:
             return None
 
-<<<<<<< HEAD
-        return cls.load(user_session.data['auth_user_id'])
-=======
         return cls.load(user_session.data.get('auth_user_id'))
->>>>>>> 5ab32cb8
 
     def get_or_create_cookie(self, secret=None):
         """Find the cookie for the given user
