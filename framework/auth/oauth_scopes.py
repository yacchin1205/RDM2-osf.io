--- conflicted
+++ resolved
@@ -146,16 +146,11 @@
     NODE_ALL_WRITE = NODE_ALL_READ + NODE_METADATA_WRITE + NODE_DATA_WRITE + NODE_ACCESS_WRITE
 
     # Full permissions: all routes intended to be exposed to third party API users
-<<<<<<< HEAD
-    FULL_READ = NODE_ALL_READ + USERS_READ + ORGANIZER_READ + GUIDS_READ + METASCHEMAS_READ + (CoreScopes.INSTITUTION_READ, )
-    FULL_WRITE = NODE_ALL_WRITE + USERS_WRITE + ORGANIZER_WRITE + GUIDS_READ
-=======
     FULL_READ = NODE_ALL_READ + USERS_READ + ORGANIZER_READ + GUIDS_READ + METASCHEMAS_READ + DRAFT_READ + (CoreScopes.INSTITUTION_READ, )
     FULL_WRITE = NODE_ALL_WRITE + USERS_WRITE + ORGANIZER_WRITE + GUIDS_READ + DRAFT_WRITE
->>>>>>> 72309448
 
     # Admin permissions- includes functionality not intended for third-party use
-    ADMIN_LEVEL = FULL_WRITE + APPLICATIONS_WRITE + TOKENS_WRITE + COMMENT_REPORTS_WRITE + DRAFT_READ + DRAFT_WRITE
+    ADMIN_LEVEL = FULL_WRITE + APPLICATIONS_WRITE + TOKENS_WRITE + COMMENT_REPORTS_WRITE
 
 # List of all publicly documented scopes, mapped to composed scopes defined above.
 #   Return as sets to enable fast comparisons of provided scopes vs those required by a given node
