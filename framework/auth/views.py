--- conflicted
+++ resolved
@@ -280,14 +280,9 @@
     Only allow redirects which are relative root or full domain.
     Disallows external redirects.
 
-<<<<<<< HEAD
     :param service_url: the service url to check
     :return: True if valid, False otherwise
     """
-=======
-    if not validate_next_url(next_url):
-        raise HTTPError(http.BAD_REQUEST)
->>>>>>> 554c1107
 
     # only OSF, MFR and CAS domains are allowed
     if not (service_url[0] == '/' or
