# -*- coding: utf-8 -*-

import furl
import urllib
import urlparse
import bson.objectid
import httplib as http
from datetime import datetime, timedelta

import itsdangerous

from flask import request
from werkzeug.local import LocalProxy
from weakref import WeakKeyDictionary

from framework.flask import redirect
from framework.mongo import database

from website import settings

from .model import Session


def add_key_to_url(url, scheme, key):
    """Redirects the user to the requests URL with the given key appended
    to the query parameters.

    """
    query = request.args.to_dict()
    query['view_only'] = key
    replacements = {'query': urllib.urlencode(query)}

    if scheme:
        replacements['scheme'] = scheme

    parsed_url = urlparse.urlparse(url)

    if parsed_url.fragment:
        # Fragments should exists server side so this mean some one set up a # in the url
        # WSGI sucks and auto unescapes it so we just shove it back into the path with the escaped hash
        replacements['path'] = '{}%23{}'.format(parsed_url.path, parsed_url.fragment)
        replacements['fragment'] = ''

    parsed_redirect_url = parsed_url._replace(**replacements)
    return urlparse.urlunparse(parsed_redirect_url)


def prepare_private_key():
    """`before_request` handler that checks the Referer header to see if the user
    is requesting from a view-only link. If so, reappend the view-only key.

    NOTE: In order to ensure the execution order of the before_request callbacks,
    this is attached in website.app.init_app rather than using
    @app.before_request.
    """

    # Done if not GET request
    if request.method != 'GET':
        return

    # Done if private_key in args
    key_from_args = request.args.get('view_only', '')
    if key_from_args:
        return

    # grab query key from previous request for not login user
    if request.referrer:
        referrer_parsed = urlparse.urlparse(request.referrer)
        scheme = referrer_parsed.scheme
        key = urlparse.parse_qs(
            urlparse.urlparse(request.referrer).query
        ).get('view_only')
        if key:
            key = key[0]
    else:
        scheme = None
        key = None

    # Update URL and redirect
    if key and not session.is_authenticated:
        new_url = add_key_to_url(request.url, scheme, key)
        return redirect(new_url, code=http.TEMPORARY_REDIRECT)


def get_session():
    session = sessions.get(request._get_current_object())
    if not session:
        session = Session()
        set_session(session)
    return session


def set_session(session):
    sessions[request._get_current_object()] = session


def create_session(response, data=None):
    current_session = get_session()
    if current_session:
        current_session.data.update(data or {})
        current_session.save()
        cookie_value = itsdangerous.Signer(settings.SECRET_KEY).sign(current_session._id)
    else:
        session_id = str(bson.objectid.ObjectId())
        session = Session(_id=session_id, data=data or {})
        session.save()
        cookie_value = itsdangerous.Signer(settings.SECRET_KEY).sign(session_id)
        set_session(session)
    if response is not None:
        response.set_cookie(settings.COOKIE_NAME, value=cookie_value, domain=settings.OSF_COOKIE_DOMAIN)
        return response


sessions = WeakKeyDictionary()
session = LocalProxy(get_session)

# Request callbacks

# NOTE: This gets attached in website.app.init_app to ensure correct callback
# order
def before_request():
    from framework.auth import cas

    # Central Authentication Server Ticket Validation and Authentication
    ticket = request.args.get('ticket')
    if ticket:
        service_url = furl.furl(request.url)
        service_url.args.pop('ticket')
        # Attempt autn wih CAS, and return a proper redirect response
        resp = cas.make_response_from_ticket(ticket=ticket, service_url=service_url.url)
        if request.cookies.get(settings.COOKIE_NAME):
            # TODO: Delete legacy cookie, this special case can be removed anytime after 1/1/2016.
            # A cookie is received which could potentially be a legacy (pre multi-domain) cookie.
            # Issuing a targeted delete of the legacy cookie ensures the user does not end up in a
            # login loop whereby both cookies are sent to the server and one of them at random
            # read for authentication.
            resp.delete_cookie(settings.COOKIE_NAME, domain=None)
        return resp

    if request.authorization:
        # TODO: Fix circular import
        from framework.auth.core import get_user
        user = get_user(
            email=request.authorization.username,
            password=request.authorization.password
        )
        # Create empty session
        # TODO: Shoudn't need to create a session for Basic Auth
        session = Session()
        set_session(session)

        if user:
            user_addon = user.get_addon('twofactor')
            if user_addon and user_addon.is_confirmed:
                otp = request.headers.get('X-OSF-OTP')
                if otp is None or not user_addon.verify_code(otp):
                    # Must specify two-factor authentication OTP code or invalid two-factor
                    # authentication OTP code.
                    session.data['auth_error_code'] = http.UNAUTHORIZED
                    return

            session.data['auth_user_username'] = user.username
            session.data['auth_user_id'] = user._primary_key
            session.data['auth_user_fullname'] = user.fullname
<<<<<<< HEAD

            if user.date_last_login is None or (datetime.utcnow() - user.date_last_login) > timedelta(seconds=60):
                user.date_last_login = datetime.utcnow()
                user.save()
=======
>>>>>>> 58c870e3
        else:
            # Invalid key: Not found in database
            session.data['auth_error_code'] = http.UNAUTHORIZED
        return

    cookie = request.cookies.get(settings.COOKIE_NAME)
    if cookie:
        try:
            session_id = itsdangerous.Signer(settings.SECRET_KEY).unsign(cookie)
            session = Session.load(session_id) or Session(_id=session_id)
        except itsdangerous.BadData:
            return
        if session.data.get('auth_user_id') and 'api' not in request.url:
            database['user'].update({'_id': session.data.get('auth_user_id')}, {'$set': {'date_last_login': datetime.utcnow()}}, w=0)
        set_session(session)

def after_request(response):
    if session.data.get('auth_user_id'):
        session.save()

    return response<|MERGE_RESOLUTION|>--- conflicted
+++ resolved
@@ -5,7 +5,7 @@
 import urlparse
 import bson.objectid
 import httplib as http
-from datetime import datetime, timedelta
+from datetime import datetime
 
 import itsdangerous
 
@@ -162,13 +162,6 @@
             session.data['auth_user_username'] = user.username
             session.data['auth_user_id'] = user._primary_key
             session.data['auth_user_fullname'] = user.fullname
-<<<<<<< HEAD
-
-            if user.date_last_login is None or (datetime.utcnow() - user.date_last_login) > timedelta(seconds=60):
-                user.date_last_login = datetime.utcnow()
-                user.save()
-=======
->>>>>>> 58c870e3
         else:
             # Invalid key: Not found in database
             session.data['auth_error_code'] = http.UNAUTHORIZED
