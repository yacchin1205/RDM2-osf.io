<<<<<<< HEAD
from framework.flask import app, abort
=======
from framework.flask import app
>>>>>>> 72131eba

import httplib as http

import bson.objectid
import itsdangerous
from flask import request, redirect
from werkzeug.local import LocalProxy

<<<<<<< HEAD
=======
from model import Session

>>>>>>> 72131eba
COOKIE_NAME = 'osf'
# todo: make more secret
SECRET_KEY = '4IdgL9FYyZRoDkoQ'

# todo 2-back page view queue
# todo actively_editing date

<<<<<<< HEAD
from model import Session

=======
>>>>>>> 72131eba
def set_previous_url(url=None):
    if url is None:
        url = request.referrer
    session.data['url_previous'] = url


def goback():
    url_previous = session.data.get('url_previous')
    if url_previous:
        del session.data['url_previous']
        return redirect(url_previous)


def create_session(response, data=None):
    session_id = str(bson.objectid.ObjectId())
    cookie_value = itsdangerous.Signer(SECRET_KEY).sign(session_id)
    response.set_cookie(COOKIE_NAME, value=cookie_value)
    session = Session(_id=session_id, data=data or {})
    session.save()
    sessions[request._get_current_object()] = session
    return response


def get_session():
    try:
        return sessions[request._get_current_object()]
    except:
        return None


from weakref import WeakKeyDictionary
sessions = WeakKeyDictionary()
session = LocalProxy(get_session)

# Request callbacks

@app.before_request
def before_request():

    if request.authorization:

        # Create a session from the API key; if key is
        # not valid, save the HTTP error code in the
        # "auth_error_code" field of session.data

        # Create empty session
        session = Session()

        # Hack: Avoid circular import
        from website.project.model import ApiKey
<<<<<<< HEAD
        api_label = request.authorization.username
        api_key = ApiKey.load(request.authorization.password)
=======
>>>>>>> 72131eba

        api_label, api_key_id = request.authorization
        api_key = ApiKey.load(api_key_id)

        if api_key:
            user = api_key.user__keyed and api_key.user__keyed[0]
            node = api_key.node__keyed and api_key.node__keyed[0]
<<<<<<< HEAD
            session = Session()
            session.data['auth_api_label'] = api_label
            session.data['auth_api_key'] = api_key._primary_key
=======

            session.data['auth_api_label'] = api_label
            session.data['auth_api_key'] = api_key._primary_key

>>>>>>> 72131eba
            if user:
                session.data['auth_user_username'] = user.username
                session.data['auth_user_id'] = user._primary_key
                session.data['auth_user_fullname'] = user.fullname

            elif node:
                session.data['auth_node_id'] = node._primary_key

            else:
                # Invalid key: Not attached to user or node
                session['auth_error_code'] = http.FORBIDDEN

        else:

            # Invalid key: Not found in database
            session['auth_error_code'] = http.FORBIDDEN

        sessions[request._get_current_object()] = session
        return

    cookie = request.cookies.get(COOKIE_NAME)
    if cookie:
        try:
            session_id = itsdangerous.Signer(SECRET_KEY).unsign(cookie)
            session = Session.load(session_id) or Session(_id=session_id)
            sessions[request._get_current_object()] = session
            return
        except:
            pass
    # TODO: Create session in before_request, cookie in after_request
    # Retry request, preserving status code
    response = redirect(request.path, code=307)
    return create_session(response)

@app.after_request
def after_request(response):
    # Save if session exists and not authenticated by API
    if session._get_current_object() is not None \
<<<<<<< HEAD
<<<<<<< HEAD
            and session.key != TEMP_SESSION:
        session._flush()
    return response
=======
            and not session.data.get('auth_api_key'):
        session.save()
    return response
>>>>>>> e08bd6bd92ff5ead9fc1797be4288a16dbf99824
=======
            and not session.data.get('auth_api_key'):
        session.save()
    return response
>>>>>>> 72131eba
<|MERGE_RESOLUTION|>--- conflicted
+++ resolved
@@ -1,8 +1,4 @@
-<<<<<<< HEAD
-from framework.flask import app, abort
-=======
 from framework.flask import app
->>>>>>> 72131eba
 
 import httplib as http
 
@@ -11,11 +7,8 @@
 from flask import request, redirect
 from werkzeug.local import LocalProxy
 
-<<<<<<< HEAD
-=======
 from model import Session
 
->>>>>>> 72131eba
 COOKIE_NAME = 'osf'
 # todo: make more secret
 SECRET_KEY = '4IdgL9FYyZRoDkoQ'
@@ -23,11 +16,6 @@
 # todo 2-back page view queue
 # todo actively_editing date
 
-<<<<<<< HEAD
-from model import Session
-
-=======
->>>>>>> 72131eba
 def set_previous_url(url=None):
     if url is None:
         url = request.referrer
@@ -78,28 +66,17 @@
 
         # Hack: Avoid circular import
         from website.project.model import ApiKey
-<<<<<<< HEAD
+
         api_label = request.authorization.username
-        api_key = ApiKey.load(request.authorization.password)
-=======
->>>>>>> 72131eba
-
-        api_label, api_key_id = request.authorization
+        api_key_id = request.authorization.password
         api_key = ApiKey.load(api_key_id)
 
         if api_key:
             user = api_key.user__keyed and api_key.user__keyed[0]
             node = api_key.node__keyed and api_key.node__keyed[0]
-<<<<<<< HEAD
-            session = Session()
-            session.data['auth_api_label'] = api_label
-            session.data['auth_api_key'] = api_key._primary_key
-=======
 
             session.data['auth_api_label'] = api_label
             session.data['auth_api_key'] = api_key._primary_key
-
->>>>>>> 72131eba
             if user:
                 session.data['auth_user_username'] = user.username
                 session.data['auth_user_id'] = user._primary_key
@@ -110,12 +87,12 @@
 
             else:
                 # Invalid key: Not attached to user or node
-                session['auth_error_code'] = http.FORBIDDEN
+                session.data['auth_error_code'] = http.FORBIDDEN
 
         else:
 
             # Invalid key: Not found in database
-            session['auth_error_code'] = http.FORBIDDEN
+            session.data['auth_error_code'] = http.FORBIDDEN
 
         sessions[request._get_current_object()] = session
         return
@@ -134,22 +111,11 @@
     response = redirect(request.path, code=307)
     return create_session(response)
 
+
 @app.after_request
 def after_request(response):
     # Save if session exists and not authenticated by API
     if session._get_current_object() is not None \
-<<<<<<< HEAD
-<<<<<<< HEAD
-            and session.key != TEMP_SESSION:
-        session._flush()
-    return response
-=======
             and not session.data.get('auth_api_key'):
         session.save()
-    return response
->>>>>>> e08bd6bd92ff5ead9fc1797be4288a16dbf99824
-=======
-            and not session.data.get('auth_api_key'):
-        session.save()
-    return response
->>>>>>> 72131eba
+    return response