# -*- coding: utf-8 -*-
import functools
from datetime import datetime

from framework.mongo import database
from framework.sessions import session
import framework


collection = database['pagecounters']

def increment_user_activity_counters(user_id, action, date, db=None):
<<<<<<< HEAD
    db = db or framework.mongo.db  # for backwards-compat
    collection = db['useractivitycounters']
    date = date.strftime('%Y/%m/%d') # todo remove slashes
=======
    db = db or database  # default to local proxy
    collection = database['useractivitycounters']
    date = date.strftime('%Y/%m/%d')
>>>>>>> fc52bc84
    query = {
        '$inc': {
            'total': 1,
            'date.{0}.total'.format(date): 1,
            'action.{0}.total'.format(action): 1,
            'action.{0}.date.{1}'.format(action, date): 1,
        }
    }
    collection.update(
        {'_id': user_id},
        query,
        upsert=True,
        manipulate=False,
    )
    return True


def get_total_activity_count(user_id, db=None):
<<<<<<< HEAD
    db = db or framework.mongo.db
    collection = db['useractivitycounters']
=======
    db = db or database
    collection = database['useractivitycounters']
>>>>>>> fc52bc84
    result = collection.find_one(
        {'_id': user_id}, {'total': 1}
    )
    if result and 'total' in result:
        return result['total']
    return 0


def update_counters(rex, db=None):
    """
    Create a decorator that updates analytics in `pagecounters` when the decorated
    function is called.

    :param rex: Pattern for building page key from keyword arguments of decorated function

    """
<<<<<<< HEAD
    db = db or framework.mongo.db
    collection = db['pagecounters']
=======
    db = db or database
>>>>>>> fc52bc84

    def wrapper(func):
        @functools.wraps(func)
        def wrapped(*args, **kwargs):
            date = datetime.utcnow()
            date = date.strftime('%Y/%m/%d')
            target_node = kwargs.get('node') or kwargs.get('project')
            target_id = target_node._id
            data = {
                'target_id': target_id,
            }
            data.update(kwargs)
            try:
                page = rex.format(**data).replace('.', '_')
            except KeyError:
                return func(*args, **kwargs)

            d = {'$inc': {}}

            visited_by_date = session.data.get('visited_by_date')
            if not visited_by_date:
                visited_by_date = {'date': date, 'pages': []}

            if date == visited_by_date['date']:
                if page not in visited_by_date['pages']:
                    d['$inc']['date.%s.unique' % date] = 1
                    visited_by_date['pages'].append(page)
                    session.data['visited_by_date'] = visited_by_date
            else:
                visited_by_date['date'] = date
                visited_by_date['pages'] = []
                d['$inc']['date.%s.unique' % date] = 1
                visited_by_date['pages'].append(page)
                session.data['visited_by_date'] = visited_by_date

            d['$inc']['date.%s.total' % date] = 1

            visited = session.data.get('visited')  # '/project/x/, project/y/'
            if not visited:
                visited = []
            if page not in visited:
                d['$inc']['unique'] = 1
                visited.append(page)
                session.data['visited'] = visited
            d['$inc']['total'] = 1
            collection = database['pagecounters']
            collection.update({'_id': page}, d, True, False)
            return func(*args, **kwargs)
        return wrapped
    return wrapper


def get_basic_counters(page, db=None):
<<<<<<< HEAD
    db = db or framework.mongo.db
=======
    db = db or database
>>>>>>> fc52bc84
    collection = db['pagecounters']
    unique = 0
    total = 0
    collection = database['pagecounters']
    result = collection.find_one(
        {'_id': page}, {'total': 1, 'unique': 1}
    )
    if result:
        if 'unique' in result:
            unique = result['unique']
        if 'total' in result:
            total = result['total']
        return unique, total
    else:
        return None, None<|MERGE_RESOLUTION|>--- conflicted
+++ resolved
@@ -4,21 +4,14 @@
 
 from framework.mongo import database
 from framework.sessions import session
-import framework
 
 
 collection = database['pagecounters']
 
 def increment_user_activity_counters(user_id, action, date, db=None):
-<<<<<<< HEAD
-    db = db or framework.mongo.db  # for backwards-compat
-    collection = db['useractivitycounters']
-    date = date.strftime('%Y/%m/%d') # todo remove slashes
-=======
     db = db or database  # default to local proxy
     collection = database['useractivitycounters']
     date = date.strftime('%Y/%m/%d')
->>>>>>> fc52bc84
     query = {
         '$inc': {
             'total': 1,
@@ -37,13 +30,8 @@
 
 
 def get_total_activity_count(user_id, db=None):
-<<<<<<< HEAD
-    db = db or framework.mongo.db
-    collection = db['useractivitycounters']
-=======
     db = db or database
     collection = database['useractivitycounters']
->>>>>>> fc52bc84
     result = collection.find_one(
         {'_id': user_id}, {'total': 1}
     )
@@ -60,12 +48,7 @@
     :param rex: Pattern for building page key from keyword arguments of decorated function
 
     """
-<<<<<<< HEAD
-    db = db or framework.mongo.db
-    collection = db['pagecounters']
-=======
     db = db or database
->>>>>>> fc52bc84
 
     def wrapper(func):
         @functools.wraps(func)
@@ -119,11 +102,7 @@
 
 
 def get_basic_counters(page, db=None):
-<<<<<<< HEAD
-    db = db or framework.mongo.db
-=======
     db = db or database
->>>>>>> fc52bc84
     collection = db['pagecounters']
     unique = 0
     total = 0
