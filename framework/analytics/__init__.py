--- conflicted
+++ resolved
@@ -1,12 +1,6 @@
 # -*- coding: utf-8 -*-
-<<<<<<< HEAD
-=======
 import functools
 from datetime import datetime
-
-from framework import db, session
->>>>>>> 7cdd4337
-
 
 from framework.mongo import db
 from framework.sessions import session
