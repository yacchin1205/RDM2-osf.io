--- conflicted
+++ resolved
@@ -24,21 +24,6 @@
 from framework.celery import celery
 from framework.celery.tasks import error_handler
 
-<<<<<<< HEAD
-###### Mongo
-
-from framework.mongo import db, set_up_storage
-
-##### Exceptions
-from exceptions import HTTPError
-
-##### ODM
-
-from modularodm import FlaskStoredObject as StoredObject, fields, storage
-from modularodm.query.querydialect import DefaultQueryDialect as Q
-
-=======
->>>>>>> e08bd6bd
 ###### Auth
 
 from framework.auth import get_current_username, get_current_user_id, get_user, \
