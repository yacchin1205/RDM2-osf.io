import website.settings

from flask import Flask, request, jsonify, render_template, render_template_string, Blueprint, send_file, abort, make_response, g
from werkzeug import secure_filename
from werkzeug.local import LocalProxy, Local
import itsdangerous
import bson.objectid

###############################################################################

app = Flask(__name__)

<<<<<<< HEAD
sessions = {}

def get_session():
    if hasattr(g, 'session_id'):
        try:
            return sessions[g.session_id]
        except KeyError:
            sessions[g.session_id] = {}
            return sessions[g.session_id]
    return {}

session = LocalProxy(get_session)

def set_previous_url(url=None):
    if url is None:
        url = request.referrer
    set('url_previous', url)

def goback():
    url_previous = session.get('url_previous')
    if url_previous:
        del session['url_previous']
        return redirect(url_previous)

def create_key_and_cookie():
    key = str(bson.objectid.ObjectId())
    return key, ('osf', itsdangerous.Signer('secrets!').sign(key))

@app.before_request
def test_before_request():
    #auth = request.authorization
    #if auth:
    #   session['key'] = auth.username

    cookie = request.cookies.get('osf')
    print 'cookie', cookie
    if cookie:
        try:
            g.session_id = itsdangerous.Signer('secrets!').unsign(cookie)
        except itsdangerous.BadSignature:
            pass # create cookie
        print 'cookies', cookie

    print session


def set_static_folder(static_url_path, static_folder):
    def send_static_file(filename):
        return send_from_directory(static_folder, filename)

    app.add_url_rule(static_url_path + '/<path:filename>',
        endpoint='static',
        view_func=send_static_file
    )
    return app

=======
>>>>>>> d36412e6
###############################################################################

route = app.route

###############################################################################

# https://github.com/ab3/flask/blob/5cdcbb3bcec8e2be222d1ed62dcf6151bfd05271/flask/app.py
def get(rule, **options):
    """Short for :meth:`route` with methods=['GET']) as option."""
    def decorator(f):
        options["methods"] = ('GET', 'HEAD')
        endpoint = options.pop("endpoint", None)
        app.add_url_rule(rule, endpoint, f, **options)
        return f
    return decorator


def post(rule, **options):
    """Short for :meth:`route` with methods=['POST']) as option."""
    def decorator(f):
        options["methods"] = ('POST', 'HEAD')
        endpoint = options.pop("endpoint", None)
        app.add_url_rule(rule, endpoint, f, **options)
        return f
    return decorator

###############################################################################

from flask import request, redirect, url_for, send_from_directory

###############################################################################

def getReferrer():
    return request.referrer<|MERGE_RESOLUTION|>--- conflicted
+++ resolved
@@ -10,7 +10,6 @@
 
 app = Flask(__name__)
 
-<<<<<<< HEAD
 sessions = {}
 
 def get_session():
@@ -57,18 +56,6 @@
     print session
 
 
-def set_static_folder(static_url_path, static_folder):
-    def send_static_file(filename):
-        return send_from_directory(static_folder, filename)
-
-    app.add_url_rule(static_url_path + '/<path:filename>',
-        endpoint='static',
-        view_func=send_static_file
-    )
-    return app
-
-=======
->>>>>>> d36412e6
 ###############################################################################
 
 route = app.route
